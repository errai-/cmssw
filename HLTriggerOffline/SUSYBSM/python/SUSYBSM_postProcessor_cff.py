--- conflicted
+++ resolved
@@ -28,7 +28,6 @@
 from HLTriggerOffline.SUSYBSM.SUSYBSM_alphaT_cff import *
 
 SusyExoPostVal = cms.Sequence(SUSY_HLT_HT_MET_POSTPROCESSING +
-<<<<<<< HEAD
                               SUSY_HLT_InclusiveHT_POSTPROCESSING +
                               SUSY_HLT_InclusiveMET_POSTPROCESSING +
                               SUSY_HLT_MET_BTAG_POSTPROCESSING + 
@@ -54,29 +53,8 @@
                               SUSY_HLT_Ele_HT_SingleLepton_POSTPROCESSING +
                               SUSY_HLT_Ele_HT_MET_SingleLepton_POSTPROCESSING +
                               SUSY_HLT_Ele_HT_BTag_SingleLepton_POSTPROCESSING +
-                              SUSY_HLT_Ele_HT_Control_SingleLepton_POSTPROCESSING)
-=======
-                             SUSY_HLT_InclusiveHT_POSTPROCESSING +
-                             SUSY_HLT_InclusiveMET_POSTPROCESSING +
-                             SUSY_HLT_MET_BTAG_POSTPROCESSING + 
-                             SUSY_HLT_MET_MUON_POSTPROCESSING +
-                             SUSY_HLT_InclusiveHT_aux350_POSTPROCESSING +
-                             SUSY_HLT_InclusiveHT_aux600_POSTPROCESSING +
-                             SUSY_HLT_MET_MUON_ER_POSTPROCESSING +
-                             SUSY_HLT_MET_HT_MUON_POSTPROCESSING +
-                             SUSY_HLT_MET_HT_MUON_ER_POSTPROCESSING +
-                             SUSY_HLT_MET_HT_MUON_BTAG_POSTPROCESSING + 
-                             SUSY_HLT_Razor_PostVal_POSTPROCESSING + 
-                             SUSY_HLT_CaloHT_POSTPROCESSING + 
-                             SUSY_HLT_PhotonHT_POSTPROCESSING +                             
-                             SUSY_HLT_HT_DoubleMuon_POSTPROCESSING +
-                             SUSY_HLT_HT_DoubleEle_POSTPROCESSING +
-                             SUSY_HLT_HT_MuEle_POSTPROCESSING +
-                             SUSY_HLT_Muon_BJet_POSTPROCESSING +
-                             SUSY_HLT_Electron_BJet_POSTPROCESSING +
-                             SUSY_HLT_alphaT_POSTPROCESSING )
-
->>>>>>> a4769787
+                              SUSY_HLT_Ele_HT_Control_SingleLepton_POSTPROCESSING +
+                              SUSY_HLT_alphaT_POSTPROCESSING)
 
 SusyExoPostVal_fastsim = cms.Sequence(SUSY_HLT_HT_MET_FASTSIM_POSTPROCESSING +
                                       SUSY_HLT_InclusiveHT_FASTSIM_POSTPROCESSING +
