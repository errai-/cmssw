from HLTriggerOffline.SUSYBSM.SUSYBSM_HT_MET_cff import *
from HLTriggerOffline.SUSYBSM.SUSYBSM_MET_BTAG_cff import *
from HLTriggerOffline.SUSYBSM.SUSYBSM_inclusiveHT_cff import *
from HLTriggerOffline.SUSYBSM.SUSYBSM_inclusiveMET_cff import *
from HLTriggerOffline.SUSYBSM.SUSYBSM_MET_MUON_cff import *
from HLTriggerOffline.SUSYBSM.SUSYBSM_inclusiveHT_aux350_cff import *
from HLTriggerOffline.SUSYBSM.SUSYBSM_inclusiveHT_aux600_cff import *
from HLTriggerOffline.SUSYBSM.SUSYBSM_Mu_HT_SingleLepton_cff import *
from HLTriggerOffline.SUSYBSM.SUSYBSM_Mu_HT_MET_SingleLepton_cff import *
from HLTriggerOffline.SUSYBSM.SUSYBSM_Mu_HT_BTag_SingleLepton_cff import *
from HLTriggerOffline.SUSYBSM.SUSYBSM_Mu_HT_Control_SingleLepton_cff import *
from HLTriggerOffline.SUSYBSM.SUSYBSM_Ele_HT_SingleLepton_cff import *
from HLTriggerOffline.SUSYBSM.SUSYBSM_Ele_HT_MET_SingleLepton_cff import *
from HLTriggerOffline.SUSYBSM.SUSYBSM_Ele_HT_BTag_SingleLepton_cff import *
from HLTriggerOffline.SUSYBSM.SUSYBSM_Ele_HT_Control_SingleLepton_cff import *
from HLTriggerOffline.SUSYBSM.SUSYBSM_MET_MUON_ER_cff import *
from HLTriggerOffline.SUSYBSM.SUSYBSM_MET_HT_MUON_cff import *
from HLTriggerOffline.SUSYBSM.SUSYBSM_MET_HT_MUON_ER_cff import *
from HLTriggerOffline.SUSYBSM.SUSYBSM_MET_HT_MUON_BTAG_cff import *
from HLTriggerOffline.SUSYBSM.SUSYBSM_Razor_cff import *
from HLTriggerOffline.SUSYBSM.SUSYBSM_caloHT_cff import *
from HLTriggerOffline.SUSYBSM.SUSYBSM_PhotonHT_cff import *
from HLTriggerOffline.SUSYBSM.SUSYBSM_HLT_HT_DoubleMuon_cff import *
from HLTriggerOffline.SUSYBSM.SUSYBSM_HLT_HT_DoubleElectron_cff import *
from HLTriggerOffline.SUSYBSM.SUSYBSM_HLT_HT_MuEle_cff import *
from HLTriggerOffline.SUSYBSM.SUSYBSM_HLT_Muon_BJet_cff import *
from HLTriggerOffline.SUSYBSM.SUSYBSM_HLT_Electron_BJet_cff import *
from HLTriggerOffline.SUSYBSM.SUSYBSM_alphaT_cff import *
<<<<<<< HEAD
from HLTriggerOffline.SUSYBSM.SUSYBSM_DiJet_MET_cff import *

=======
from HLTriggerOffline.SUSYBSM.SUSYBSM_HLT_VBF_Mu_cff import *
>>>>>>> 3670b29c

SusyExoPostVal = cms.Sequence(SUSY_HLT_HT_MET_POSTPROCESSING +
                              SUSY_HLT_InclusiveHT_POSTPROCESSING +
                              SUSY_HLT_InclusiveMET_POSTPROCESSING +
                              SUSY_HLT_MET_BTAG_POSTPROCESSING + 
                              SUSY_HLT_MET_MUON_POSTPROCESSING +
                              SUSY_HLT_InclusiveHT_aux350_POSTPROCESSING +
                              SUSY_HLT_InclusiveHT_aux600_POSTPROCESSING +
                              SUSY_HLT_MET_MUON_ER_POSTPROCESSING +
                              SUSY_HLT_MET_HT_MUON_POSTPROCESSING +
                              SUSY_HLT_MET_HT_MUON_ER_POSTPROCESSING +
                              SUSY_HLT_MET_HT_MUON_BTAG_POSTPROCESSING + 
                              SUSY_HLT_Razor_PostVal_POSTPROCESSING + 
                              SUSY_HLT_CaloHT_POSTPROCESSING + 
                              SUSY_HLT_PhotonHT_POSTPROCESSING +                             
                              SUSY_HLT_HT_DoubleMuon_POSTPROCESSING +
                              SUSY_HLT_HT_DoubleEle_POSTPROCESSING +
                              SUSY_HLT_HT_MuEle_POSTPROCESSING +
                              SUSY_HLT_Muon_BJet_POSTPROCESSING +
                              SUSY_HLT_Electron_BJet_POSTPROCESSING +
                              SUSY_HLT_Mu_HT_SingleLepton_POSTPROCESSING +
                              SUSY_HLT_Mu_HT_MET_SingleLepton_POSTPROCESSING +
                              SUSY_HLT_Mu_HT_BTag_SingleLepton_POSTPROCESSING +
                              SUSY_HLT_Mu_HT_Control_SingleLepton_POSTPROCESSING +
                              SUSY_HLT_Ele_HT_SingleLepton_POSTPROCESSING +
                              SUSY_HLT_Ele_HT_MET_SingleLepton_POSTPROCESSING +
                              SUSY_HLT_Ele_HT_BTag_SingleLepton_POSTPROCESSING +
<<<<<<< HEAD
                              SUSY_HLT_Ele_HT_Control_SingleLepton_POSTPROCESSING +
                              SUSY_HLT_alphaT_POSTPROCESSING +
                              SUSY_HLT_DiJet_MET_POSTPROCESSING)
=======
                              SUSY_HLT_Ele_HT_Control_SingleLepton_POSTPROCESSING+
                              SUSY_HLT_alphaT_POSTPROCESSING+
                              SUSY_HLT_Mu_VBF_POSTPROCESSING)
>>>>>>> 3670b29c

SusyExoPostVal_fastsim = cms.Sequence(SUSY_HLT_HT_MET_FASTSIM_POSTPROCESSING +
                                      SUSY_HLT_InclusiveHT_FASTSIM_POSTPROCESSING +
                                      SUSY_HLT_InclusiveMET_FASTSIM_POSTPROCESSING +
                                      SUSY_HLT_MET_BTAG_FASTSIM_POSTPROCESSING +
                                      SUSY_HLT_MET_MUON_FASTSIM_POSTPROCESSING +
                                      SUSY_HLT_Mu_HT_SingleLepton_FASTSIM_POSTPROCESSING +
                                      SUSY_HLT_Mu_HT_MET_SingleLepton_FASTSIM_POSTPROCESSING +
                                      SUSY_HLT_Mu_HT_BTag_SingleLepton_FASTSIM_POSTPROCESSING +
                                      SUSY_HLT_Mu_HT_Control_SingleLepton_FASTSIM_POSTPROCESSING +
                                      SUSY_HLT_Ele_HT_SingleLepton_FASTSIM_POSTPROCESSING +
                                      SUSY_HLT_Ele_HT_MET_SingleLepton_FASTSIM_POSTPROCESSING +
                                      SUSY_HLT_Ele_HT_BTag_SingleLepton_FASTSIM_POSTPROCESSING +
                                      SUSY_HLT_Ele_HT_Control_SingleLepton_FASTSIM_POSTPROCESSING +
                                      SUSY_HLT_InclusiveHT_aux350_FASTSIM_POSTPROCESSING +
                                      SUSY_HLT_InclusiveHT_aux600_FASTSIM_POSTPROCESSING +
                                      SUSY_HLT_MET_MUON_ER_FASTSIM_POSTPROCESSING +
                                      SUSY_HLT_MET_HT_MUON_FASTSIM_POSTPROCESSING +
                                      SUSY_HLT_MET_HT_MUON_ER_FASTSIM_POSTPROCESSING +
                                      SUSY_HLT_MET_HT_MUON_BTAG_FASTSIM_POSTPROCESSING +
                                      SUSY_HLT_Razor_PostVal_FASTSIM_POSTPROCESSING +
                                      SUSY_HLT_CaloHT_FASTSIM_POSTPROCESSING +
                                      SUSY_HLT_PhotonHT_FASTSIM_POSTPROCESSING +
                                      SUSY_HLT_HT_DoubleMuon_FASTSIM_POSTPROCESSING +
                                      SUSY_HLT_HT_DoubleEle_FASTSIM_POSTPROCESSING +
                                      SUSY_HLT_HT_MuEle_FASTSIM_POSTPROCESSING +
                                      SUSY_HLT_Muon_BJet_FASTSIM_POSTPROCESSING +
                                      SUSY_HLT_Electron_BJet_FASTSIM_POSTPROCESSING +
                                      SUSY_HLT_Mu_VBF_FASTSIM_POSTPROCESSING)<|MERGE_RESOLUTION|>--- conflicted
+++ resolved
@@ -26,12 +26,8 @@
 from HLTriggerOffline.SUSYBSM.SUSYBSM_HLT_Muon_BJet_cff import *
 from HLTriggerOffline.SUSYBSM.SUSYBSM_HLT_Electron_BJet_cff import *
 from HLTriggerOffline.SUSYBSM.SUSYBSM_alphaT_cff import *
-<<<<<<< HEAD
 from HLTriggerOffline.SUSYBSM.SUSYBSM_DiJet_MET_cff import *
-
-=======
 from HLTriggerOffline.SUSYBSM.SUSYBSM_HLT_VBF_Mu_cff import *
->>>>>>> 3670b29c
 
 SusyExoPostVal = cms.Sequence(SUSY_HLT_HT_MET_POSTPROCESSING +
                               SUSY_HLT_InclusiveHT_POSTPROCESSING +
@@ -59,15 +55,12 @@
                               SUSY_HLT_Ele_HT_SingleLepton_POSTPROCESSING +
                               SUSY_HLT_Ele_HT_MET_SingleLepton_POSTPROCESSING +
                               SUSY_HLT_Ele_HT_BTag_SingleLepton_POSTPROCESSING +
-<<<<<<< HEAD
                               SUSY_HLT_Ele_HT_Control_SingleLepton_POSTPROCESSING +
                               SUSY_HLT_alphaT_POSTPROCESSING +
-                              SUSY_HLT_DiJet_MET_POSTPROCESSING)
-=======
+                              SUSY_HLT_DiJet_MET_POSTPROCESSING +
                               SUSY_HLT_Ele_HT_Control_SingleLepton_POSTPROCESSING+
                               SUSY_HLT_alphaT_POSTPROCESSING+
                               SUSY_HLT_Mu_VBF_POSTPROCESSING)
->>>>>>> 3670b29c
 
 SusyExoPostVal_fastsim = cms.Sequence(SUSY_HLT_HT_MET_FASTSIM_POSTPROCESSING +
                                       SUSY_HLT_InclusiveHT_FASTSIM_POSTPROCESSING +
