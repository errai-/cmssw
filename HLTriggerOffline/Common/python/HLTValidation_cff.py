--- conflicted
+++ resolved
@@ -11,12 +11,9 @@
 from HLTriggerOffline.Top.topHLTValidation_cff import *
 from HLTriggerOffline.B2G.b2gHLTValidation_cff import *
 from HLTriggerOffline.Exotica.ExoticaValidation_cff import *
-<<<<<<< HEAD
 from HLTriggerOffline.SMP.SMPValidation_cff import *
-=======
 from HLTriggerOffline.Btag.HltBtagValidation_cff import *
 from HLTriggerOffline.Btag.HltBtagValidationFastSim_cff import  *
->>>>>>> 6379e3b9
 
 # offline dqm:
 # from DQMOffline.Trigger.DQMOffline_Trigger_cff.py import *
@@ -47,11 +44,8 @@
     +HiggsValidationSequence
     +ExoticaValidationSequence
     +b2gHLTriggerValidation
-<<<<<<< HEAD
     +SMPValidationSequence
-=======
     +hltbtagValidationSequence
->>>>>>> 6379e3b9
     )
 
 
@@ -75,11 +69,8 @@
     +HLTSusyExoValSeq_FastSim
     +HiggsValidationSequence
     +b2gHLTriggerValidation
-<<<<<<< HEAD
     +SMPValidationSequence
-=======
     +hltbtagValidationSequenceFastSim
->>>>>>> 6379e3b9
     )
 
 hltvalidation_preprod = cms.Sequence(
