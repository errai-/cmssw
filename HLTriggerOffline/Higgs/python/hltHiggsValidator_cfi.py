--- conflicted
+++ resolved
@@ -276,16 +276,8 @@
         ),
     VBFHbb_2btag  = cms.PSet( 
         hltPathsToCheck = cms.vstring(
-<<<<<<< HEAD
-            "HLT_QuadPFJet_BTagCSV_p037_p11_VBF_Mqq200_v",
-            "HLT_QuadPFJet_BTagCSV_p037_p11_VBF_Mqq240_v",
-	    # old csv version
-	    "HLT_QuadPFJet_DoubleBTagCSV_VBF_Mqq200_v",
-            "HLT_QuadPFJet_DoubleBTagCSV_VBF_Mqq240_v"
-=======
             "HLT_QuadPFJet_BTagCSV_p016_p11_VBF_Mqq200_v",
             "HLT_QuadPFJet_BTagCSV_p016_p11_VBF_Mqq240_v",
->>>>>>> d4bbdb8e
             ),
         recJetLabel  = cms.string("ak4PFJetsCHS"),
         jetTagLabel  = cms.string("pfCombinedSecondaryVertexV2BJetTags"),
