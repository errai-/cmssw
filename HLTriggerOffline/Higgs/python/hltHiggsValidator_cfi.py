import FWCore.ParameterSet.Config as cms


hltHiggsValidator = cms.EDAnalyzer("HLTHiggsValidator",
        
    hltProcessName = cms.string("HLT"),
<<<<<<< HEAD
    analysis       = cms.vstring("HWW", "HZZ", "Hgg", "HggControlPaths", "Htaunu", "H2tau", "VBFHbb_0btag", "VBFHbb_1btag", "VBFHbb_2btag",  "ZnnHbb","DoubleHinTaus","HiggsDalitz","X4b","TTHbbej","AHttH"), 
=======
    analysis       = cms.vstring("HWW", "HZZ", "Hgg", "Htaunu", "H2tau", "VBFHbb_0btag", "VBFHbb_1btag", "VBFHbb_2btag",  "ZnnHbb","DoubleHinTaus","HiggsDalitz","X4b","TTHbbej","WHToENuBB"), 
>>>>>>> b5c89949
    histDirectory  = cms.string("HLT/Higgs"),
    
    # -- The instance name of the reco::GenParticles collection
    genParticleLabel = cms.string("genParticles"),
    
    # -- The instance name of the reco::GenJets collection
    genJetLabel = cms.string("ak4GenJets"),

    # -- The instance name of the reco::PFJetCollection collection
    recoHtJetLabel = cms.untracked.string("ak4PFJetsCHS"),

    # -- The number of interactions in the event
    pileUpInfoLabel  = cms.string("addPileupInfo"),

    # -- The binning of the Pt efficiency plots
    parametersTurnOn = cms.vdouble(0,
                                1, 8, 9, 10,
                                11, 12, 13, 14, 15, 16, 17, 18, 19, 20,
                                22, 24, 26, 28, 30, 32, 34, 36, 38, 40,
                                45, 50, 55, 60, 65, 70,
                                80, 100,
                                ),

    # -- (NBins, minVal, maxValue) for the Eta,Phi and nInterations efficiency plots
    parametersEta      = cms.vdouble(48, -2.400, 2.400),
    parametersPhi      = cms.vdouble(50, -3.142, 3.142),
    parametersPu       = cms.vdouble(10, 0, 50),
    parametersHt       = cms.untracked.vdouble(100, 0, 1000),

    # TO BE DEPRECATED --------------------------------------------
    cutsDr = cms.vdouble(0.4, 0.4, 0.015), # TO BE DEPRECATED
    # parameters for attempting an L1 match using a propagator
    maxDeltaPhi = cms.double(0.4),  # TO BE DEPRECATED
    maxDeltaR   = cms.double(0.4),  # TO BE DEPRECATED
    # TO BE DEPRECATED --------------------------------------------

    # Definition of generic cuts on generated and reconstructed objects (note that
    # these cuts can be overloaded inside a particular analysis)
    # Objects recognized: Mu Ele Photon PFTau MET
    # Syntax in the strings: valid syntax of the StringCutObjectSelector class
    # --- Muons
    Mu_genCut     = cms.string("pt > 10 && abs(eta) < 2.4 && abs(pdgId) == 13 && status == 1"),
    Mu_recCut     = cms.string("pt > 10 && abs(eta) < 2.4 && isGlobalMuon"),
    Mu_cutMinPt   = cms.double(10),  # TO BE DEPRECATED
    Mu_cutMaxEta  = cms.double(2.4), # TO BE DEPRECATED
    
    # --- Electrons
    Ele_genCut      = cms.string("pt > 10 && abs(eta) < 2.5 && abs(pdgId) == 11 && status == 1"),
    Ele_recCut      = cms.string("pt > 10 && abs(eta) < 2.5 && hadronicOverEm < 0.05 && eSuperClusterOverP > 0.5 && eSuperClusterOverP < 2.5"),
    Ele_cutMinPt    = cms.double(10),  # TO BE DEPRECATED
    Ele_cutMaxEta   = cms.double(2.5), # TO BE DEPRECATED

    # --- Photons
    Photon_genCut     = cms.string("abs(pdgId) == 22 && status == 1"),
    Photon_recCut     = cms.string("pt > 20 && abs(eta) < 2.4 && hadronicOverEm < 0.1 && "+\
                                       " ( ( abs(eta) < 1.479 && r9 > 0.85 ) || "+\
                                       "   ( abs(eta) > 1.479 && r9 > 0.90 ) || "+\
                                       "   ( abs(eta) < 1.479 && r9 > 0.50 && sigmaIetaIeta < 0.014 && "+\
                                       " ecalRecHitSumEtConeDR03 < (6.0+0.012*et) && trkSumPtSolidConeDR03 < (6.0 + 0.002*et) ) || "+\
                                       "   ( abs(eta) > 1.479 && r9 > 0.80 && sigmaIetaIeta < 0.035 && "+\
                                       " ecalRecHitSumEtConeDR03 < (6.0+0.012*et) && trkSumPtSolidConeDR03 < (6.0 + 0.002*et) ) ) "
                                   ),
                                       
    Photon_cutMinPt   = cms.double(20), # TO BE DEPRECATED
    Photon_cutMaxEta  = cms.double(2.4),# TO BE DEPRECATED

    # --- Taus: 
    PFTau_genCut      = cms.string("pt > 20 && abs(eta) < 2.4 && abs(pdgId) == 15 && status == 3"),
    PFTau_recCut      = cms.string("pt > 20 && abs(eta) < 2.4"),  # STILL MISSING THIS INFO
    PFTau_cutMinPt    = cms.double(20), # TO BE DEPRECATED
    PFTau_cutMaxEta   = cms.double(2.5),# TO BE DEPRECATED

    # --- MET (calo)    
    MET_genCut      = cms.string("(abs(pdgId) == 12 || abs(pdgId)==14 || abs(pdgId) == 16 ) && status == 1"),
    MET_recCut      = cms.string("pt > 75."),  
    MET_cutMinPt    = cms.double(75), # TO BE DEPRECATED
    MET_cutMaxEta   = cms.double(0),  # TO BE DEPRECATED
    
    # --- PFMET    
    PFMET_genCut      = cms.string("(abs(pdgId) == 12 || abs(pdgId)==14 || abs(pdgId) == 16 ) && status == 1"),
    PFMET_recCut      = cms.string("pt > 75."),  
    PFMET_cutMinPt    = cms.double(75), # TO BE DEPRECATED
    PFMET_cutMaxEta   = cms.double(0),  # TO BE DEPRECATED
    
    # --- Jets: 
    Jet_genCut      = cms.string("pt > 10"),
    Jet_recCut      = cms.string("pt > 10"),  
    Jet_cutMinPt    = cms.double(0), # TO BE DEPRECATED
    Jet_cutMaxEta   = cms.double(0),  # TO BE DEPRECATED
    
    

    # The specific parameters per analysis: the name of the parameter set has to be 
    # the same as the defined ones in the 'analysis' datamember. Each analysis is a PSet
    # with the mandatory attributes:
    #    - hltPathsToCheck (cms.vstring) : a list of all the trigger pats to be checked 
    #                 in this analysis. Up to the version number _v, but not including 
    #                 the number in order to avoid this version dependence. Example: HLT_Mu18_v
    #    - recVarLabel (cms.string): where Var can be Muon, Elec, Photon, CaloMET, PFTau, Jet. This 
    #                 attribute is the name of the INSTANCE LABEL for each RECO collection to 
    #                 be considered in the analysis. Note that the trigger paths rely on some 
    #                 objects which need to be defined here, otherwise the code will complain. 
    #    - minCandidates (cms.uint32): the minimum number of GEN/RECO objects in the event
    # Besides the mandatory attributes, you can redefine the generation and reconstruction cuts
    # for any object you want.
    #    * Var_genCut, Var_recCut (cms.string): where Var=Mu, Ele, Photon, MET, PFTau (see above)

    HWW = cms.PSet( 
        hltPathsToCheck = cms.vstring(
              #dileptons for Hww and Hzz
              "HLT_Ele23_Ele12_CaloIdL_TrackIdL_IsoVL_DZ_v",
              "HLT_Mu8_TrkIsoVVL_Ele23_CaloIdL_TrackIdL_IsoVL_v",
              "HLT_Mu23_TrkIsoVVL_Ele12_CaloIdL_TrackIdL_IsoVL_v",
              "HLT_Mu17_TrkIsoVVL_Mu8_TrkIsoVVL_DZ_v",
              "HLT_Mu17_TrkIsoVVL_TkMu8_TrkIsoVVL_DZ_v",
              #dilepton path for the 7e33 menu at 25ns
              "HLT_Ele17_Ele12_CaloIdL_TrackIdL_IsoVL_DZ_v",
              "HLT_Mu8_TrkIsoVVL_Ele17_CaloIdL_TrackIdL_IsoVL_v",
              "HLT_Mu17_TrkIsoVVL_Ele12_CaloIdL_TrackIdL_IsoVL_v",
              #prescaled control paths
              "HLT_Ele17_CaloIdL_TrackIdL_IsoVL_v",
              "HLT_Ele23_Ele12_CaloIdL_TrackIdL_IsoVL_v",
              "HLT_Mu17_TrkIsoVVL_Mu8_TrkIsoVVL_v",
              "HLT_Mu17_TrkIsoVVL_TkMu8_TrkIsoVVL_v",
              "HLT_Ele23_CaloIdL_TrackIdL_IsoVL_v",
              "HLT_Ele12_CaloIdL_TrackIdL_IsoVL_v",
              "HLT_Ele17_Ele12_CaloIdL_TrackIdL_IsoVL_v"  
        ),
        recMuonLabel  = cms.string("muons"),
        recElecLabel  = cms.string("gedGsfElectrons"),
        # -- Analysis specific cuts
        minCandidates = cms.uint32(2),
        ),
    HZZ = cms.PSet( 
        hltPathsToCheck = cms.vstring(
        #tri-leptons for Hzz
            "HLT_Ele16_Ele12_Ele8_CaloIdL_TrackIdL_v",
            "HLT_Mu8_DiEle12_CaloIdL_TrackIdL_v",
            "HLT_DiMu9_Ele9_CaloIdL_TrackIdL_v",
            "HLT_TripleMu_12_10_5_1PairDZ_v",
            "HLT_TripleMu_12_10_5_v"
        ),
        recMuonLabel  = cms.string("muons"),
        recElecLabel  = cms.string("gedGsfElectrons"),
        #recTrackLabel = cms.string("globalMuons"),
        # -- Analysis specific cuts
        minCandidates = cms.uint32(4), 
        ),
    Hgg = cms.PSet( 
        hltPathsToCheck = cms.vstring(
            "HLT_Diphoton10_10_R9Id_OR_IsoCaloId_AND_HE_R9Id_Mass10_ForMC_v",
            "HLT_Diphoton30_18_R9Id_OR_IsoCaloId_AND_HE_R9Id_Mass95_v",
            "HLT_Diphoton30PV_18PV_R9Id_AND_IsoCaloId_AND_HE_R9Id_DoublePixelVeto_Mass55_v",
            "HLT_Diphoton30_18_Solid_R9Id_AND_IsoCaloId_AND_HE_R9Id_Mass55_v",
            "HLT_Diphoton30EB_18EB_R9Id_OR_IsoCaloId_AND_HE_R9Id_DoublePixelVeto_Mass55_v"
        ),
        recPhotonLabel  = cms.string("photons"),
        # -- Analysis specific cuts
        minCandidates = cms.uint32(2), 
        ),
    HggControlPaths = cms.PSet( 
        hltPathsToCheck = cms.vstring(
            "HLT_Diphoton30_18_R9Id_OR_IsoCaloId_AND_HE_R9Id_DoublePixelSeedMatch_Mass70_v"
        ),
        recPhotonLabel  = cms.string("photons"),
        # -- Analysis specific cuts
        minCandidates = cms.uint32(2), 
        ),
     DoubleHinTaus = cms.PSet(
        hltPathsToCheck = cms.vstring(
            "HLT_Mu17_Mu8_SameSign_v",
            "HLT_Mu17_Mu8_SameSign_DPhi_v"
        ),
        recMuonLabel  = cms.string("muons"),
        # -- Analysis specific cuts
        minCandidates = cms.uint32(2),
        ),
     HiggsDalitz = cms.PSet(
        hltPathsToCheck = cms.vstring(
            "HLT_Mu12_Photon25_CaloIdL_v",
            "HLT_Mu12_Photon25_CaloIdL_L1ISO_v",
            "HLT_Mu12_Photon25_CaloIdL_L1OR_v"
        ),
        recMuonLabel  = cms.string("muons"),
        recPhotonLabel  = cms.string("photons"),
        # -- Analysis specific cuts
        minCandidates = cms.uint32(2),
        ),
     Htaunu = cms.PSet(
        hltPathsToCheck = cms.vstring(
#            "HLT_LooseIsoPFTau35_Trk20_Prong1_MET70_v",
#            "HLT_LooseIsoPFTau35_Trk20_Prong1_MET75_v",
            "HLT_LooseIsoPFTau50_Trk30_eta2p1_MET80_v",
            "HLT_LooseIsoPFTau50_Trk30_eta2p1_MET120_v",
            # monitoring triggers for efficiency measurement
            "HLT_LooseIsoPFTau50_Trk30_eta2p1_v",
            "HLT_IsoMu16_eta2p1_CaloMET30_LooseIsoPFTau50_Trk30_eta2p1_v",
            "HLT_IsoMu16_eta2p1_CaloMET30_v"
            ),
        recPFTauLabel   = cms.string("hpsPFTauProducer"),
        recCaloMETLabel = cms.string("caloMet"),
        recMuonLabel  = cms.string("muons"),
        # -- Analysis specific cuts
        minCandidates = cms.uint32(1), 
        parametersTurnOn = cms.vdouble(0,
                                1, 8, 9, 10,
                                11, 12, 13, 14, 15, 16, 17, 18, 19, 20,
                                22, 24, 26, 28, 30, 32, 34, 36, 38, 40,
                                45, 50, 55, 60, 65, 70, 
                                80, 100, 120, 140, 160, 180, 200,
                                ),
        ),
    H2tau  = cms.PSet( 
        hltPathsToCheck = cms.vstring(
            #"HLT_Ele22_eta2p1_WP90Rho_LooseIsoPFTau20_v",#?
            #"HLT_Ele22_eta2p1_WP90Rho_Gsf_LooseIsoPFTau20_v",
            #"HLT_Ele20_CaloIdVT_CaloIsoRhoT_TrkIdT_TrkIsoT_LooseIsoPFTau20_v",
            "HLT_IsoMu17_eta2p1_LooseIsoPFTau20_v",
            "HLT_DoubleMediumIsoPFTau40_Trk1_eta2p1_Reg_v",
            #"HLT_IsoMu24_eta2p1_IterTrk02_LooseIsoPFTau20_v",
            "HLT_IsoMu17_eta2p1_LooseIsoPFTau20_SingleL1_v",
            "HLT_IsoMu17_eta2p1_MediumIsoPFTau40_Trk1_eta2p1_Reg_v",
            "HLT_IsoMu17_eta2p1_v",
            "HLT_DoubleIsoMu17_eta2p1_v",
            "HLT_IsoMu16_eta2p1_CaloMET30_v",
            "HLT_Mu16_eta2p1_CaloMET30_v",
            "HLT_Ele27_eta2p1_WPLoose_Gsf_DoubleMediumIsoPFTau40_Trk1_eta2p1_Reg_v",
            "HLT_Ele32_eta2p1_WPLoose_Gsf_DoubleMediumIsoPFTau40_Trk1_eta2p1_Reg_v",
            "HLT_Ele27_eta2p1_WPLoose_Gsf_LooseIsoPFTau20_v",
            "HLT_Ele32_eta2p1_WPLoose_Gsf_LooseIsoPFTau20_v",
            "HLT_Ele22_eta2p1_WPLoose_Gsf_v",
            "HLT_Ele22_eta2p1_WPTight_Gsf_v",
            "HLT_DoubleEle24_22_eta2p1_WPLoose_Gsf_v",
            "HLT_IsoMu24_eta2p1_LooseIsoPFTau20_v",
            "HLT_IsoMu24_eta2p1_IterTrk02_v",
            "HLT_Mu17_TrkIsoVVL_Mu8_TrkIsoVVL_v",
            "HLT_Ele22_eta2p1_WPLoose_Gsf_LooseIsoPFTau20_v",
            "HLT_Ele27_eta2p1_WPLoose_Gsf_v",
            "HLT_Ele27_eta2p1_WPTight_Gsf_v",
            "HLT_Ele32_eta2p1_WPLoose_Gsf_v",
            "HLT_Ele32_eta2p1_WPTight_Gsf_v",
            "HLT_Ele17_Ele8_Gsf_v"
            ),
        recPFTauLabel  = cms.string("hpsPFTauProducer"),
        recMuonLabel   = cms.string("muons"),
        recElecLabel   = cms.string("gedGsfElectrons"),
        recCaloMETLabel = cms.string("caloMet"),
        # -- Analysis specific cuts
        minCandidates = cms.uint32(2), 
        ),
    VBFHbb_0btag  = cms.PSet( 
        hltPathsToCheck = cms.vstring(
            "HLT_QuadPFJet_VBF_v",
            "HLT_L1_TripleJet_VBF_v"
            ),
        recJetLabel  = cms.string("ak4PFJetsCHS"),
        jetTagLabel  = cms.string("pfCombinedSecondaryVertexBJetTags"),
        # -- Analysis specific cuts
        minCandidates = cms.uint32(4), 
        NminOneCuts = cms.untracked.vdouble(2.5, 240, 2.1, 0, 0, 0, 0, 0, 0, 95, 85, 70, 40), #dEtaqq, mqq, dPhibb, CSV1, CSV2, CSV3, maxCSV_jets, maxCSV_E, MET, pt1, pt2, pt3, pt4
        ),
    VBFHbb_2btag  = cms.PSet( 
        hltPathsToCheck = cms.vstring(
            "HLT_QuadPFJet_DoubleBTagCSV_VBF_Mqq200_v",
            "HLT_QuadPFJet_DoubleBTagCSV_VBF_Mqq240_v",
            ),
        recJetLabel  = cms.string("ak4PFJetsCHS"),
        jetTagLabel  = cms.string("pfCombinedSecondaryVertexBJetTags"),
        # -- Analysis specific cuts
        minCandidates = cms.uint32(4), 
        NminOneCuts = cms.untracked.vdouble(2.5, 240, 2.1, 0.8, 0.5, 0, 0, 0, 0, 95, 85, 70, 40), #dEtaqq, mqq, dPhibb, CSV1, CSV2, CSV3, maxCSV_jets, maxCSV_E, MET, pt1, pt2, pt3, pt4
        ),
    VBFHbb_1btag  = cms.PSet( 
        hltPathsToCheck = cms.vstring(
            "HLT_QuadPFJet_SingleBTagCSV_VBF_Mqq460_v",
            "HLT_QuadPFJet_SingleBTagCSV_VBF_Mqq500_v",
            ),
        recJetLabel  = cms.string("ak4PFJetsCHS"),
        jetTagLabel  = cms.string("pfCombinedSecondaryVertexBJetTags"),
        # -- Analysis specific cuts
        minCandidates = cms.uint32(4), 
        NminOneCuts = cms.untracked.vdouble(5, 550, 1.0, 0.8, 0, 0, 0, 0, 0, 95, 85, 70, 40), #dEtaqq, mqq, dPhibb, CSV1, CSV2, CSV3, maxCSV_jets, maxCSV_E, MET, pt1, pt2, pt3, pt4
        ),
    ZnnHbb = cms.PSet( 
        hltPathsToCheck = cms.vstring(
            "HLT_CaloMHTNoPU90_PFMET90_PFMHT90_IDTight_BTagCSV0p7_v",
            "HLT_CaloMHTNoPU90_PFMET90_PFMHT90_IDTight_v"
            "HLT_PFMET120_PFMHT120_IDTight_v",
            "HLT_PFMET110_PFMHT110_IDTight_v",
            "HLT_PFMET100_PFMHT100_IDTight_v",
            "HLT_PFMET90_PFMHT90_IDTight_v",
            ),
        Jet_recCut   = cms.string("pt > 10 && abs(eta) < 2.6"),
        recJetLabel  = cms.string("ak4PFJetsCHS"),
        jetTagLabel  = cms.string("pfCombinedSecondaryVertexBJetTags"),
        recPFMETLabel = cms.string("pfMet"),  
        # -- Analysis specific cuts
        minCandidates = cms.uint32(1), 
        NminOneCuts = cms.untracked.vdouble(0, 0, 0, 0.9, 0, 0, 8, 30, 100, 70), #dEtaqq, mqq, dPhibb, CSV1, CSV2, CSV3, maxCSV_jets, maxCSV_E, MET, pt1, pt2, pt3, pt4
        ),
    X4b  = cms.PSet( 
        hltPathsToCheck = cms.vstring(
            "HLT_DoubleJet90_Double30_TripleCSV0p5_v",
            "HLT_DoubleJet90_Double30_DoubleCSV0p5_v",
            "HLT_QuadJet45_TripleCSV0p5_v",
            "HLT_QuadJet45_DoubleCSV0p5_v",
            ),
        recJetLabel  = cms.string("ak4PFJetsCHS"),
        jetTagLabel  = cms.string("pfCombinedSecondaryVertexBJetTags"),
        # -- Analysis specific cuts
        minCandidates = cms.uint32(4), 
        NminOneCuts = cms.untracked.vdouble(0, 0, 0, 0.5, 0.5 , 0.5, 0, 0, 0, 0, 90, 0, 45), #dEtaqq, mqq, dPhibb, CSV1, CSV2, CSV3, maxCSV_jets, maxCSV_E, MET, pt1, pt2, pt3, pt4
        ),
    TTHbbej  = cms.PSet( 
        hltPathsToCheck = cms.vstring(
            "HLT_Ele27_WP85_Gsf_v",
            "HLT_Ele27_eta2p1_WP85_Gsf_HT200_v",
            "HLT_Ele27_eta2p1_WPLoose_Gsf_v",
            "HLT_Ele27_eta2p1_WPLoose_Gsf_HT200_v"
            ),
        recElecLabel   = cms.string("gedGsfElectrons"),
        #recJetLabel  = cms.string("ak4PFJetsCHS"),
        #jetTagLabel  = cms.string("pfCombinedSecondaryVertexBJetTags"),
        ## -- Analysis specific cuts
        minCandidates = cms.uint32(1),
        HtJetPtMin = cms.untracked.double(30),
        HtJetEtaMax = cms.untracked.double(3.0),
        ),
<<<<<<< HEAD
    AHttH  = cms.PSet(
        hltPathsToCheck = cms.vstring(
            "HLT_PFHT450_SixJet40_PFBTagCSV_v",
            "HLT_PFHT400_SixJet30_BTagCSV0p5_2PFBTagCSV_v",
            "HLT_PFHT450_SixJet40_v",
            "HLT_PFHT400_SixJet30_v",
            ),
        #recElecLabel   = cms.string("gedGsfElectrons"),
        recJetLabel  = cms.string("ak4PFJetsCHS"),
        jetTagLabel  = cms.string("pfCombinedSecondaryVertexBJetTags"),
        ## -- Analysis specific cuts
        minCandidates = cms.uint32(6), 
=======
    WHToENuBB  = cms.PSet( 
        hltPathsToCheck = cms.vstring(
            "HLT_Ele27_WPLoose_Gsf_WHbbBoost_v",
            ),
        recElecLabel   = cms.string("gedGsfElectrons"),
        recJetLabel  = cms.string("ak4PFJetsCHS"),
        minCandidates = cms.uint32(1),
>>>>>>> b5c89949
        ),
)<|MERGE_RESOLUTION|>--- conflicted
+++ resolved
@@ -4,11 +4,7 @@
 hltHiggsValidator = cms.EDAnalyzer("HLTHiggsValidator",
         
     hltProcessName = cms.string("HLT"),
-<<<<<<< HEAD
-    analysis       = cms.vstring("HWW", "HZZ", "Hgg", "HggControlPaths", "Htaunu", "H2tau", "VBFHbb_0btag", "VBFHbb_1btag", "VBFHbb_2btag",  "ZnnHbb","DoubleHinTaus","HiggsDalitz","X4b","TTHbbej","AHttH"), 
-=======
-    analysis       = cms.vstring("HWW", "HZZ", "Hgg", "Htaunu", "H2tau", "VBFHbb_0btag", "VBFHbb_1btag", "VBFHbb_2btag",  "ZnnHbb","DoubleHinTaus","HiggsDalitz","X4b","TTHbbej","WHToENuBB"), 
->>>>>>> b5c89949
+    analysis       = cms.vstring("HWW", "HZZ", "Hgg", "HggControlPaths", "Htaunu", "H2tau", "VBFHbb_0btag", "VBFHbb_1btag", "VBFHbb_2btag",  "ZnnHbb","DoubleHinTaus","HiggsDalitz","X4b","TTHbbej","AHttH","WHToENuBB"), 
     histDirectory  = cms.string("HLT/Higgs"),
     
     # -- The instance name of the reco::GenParticles collection
@@ -337,7 +333,6 @@
         HtJetPtMin = cms.untracked.double(30),
         HtJetEtaMax = cms.untracked.double(3.0),
         ),
-<<<<<<< HEAD
     AHttH  = cms.PSet(
         hltPathsToCheck = cms.vstring(
             "HLT_PFHT450_SixJet40_PFBTagCSV_v",
@@ -350,7 +345,7 @@
         jetTagLabel  = cms.string("pfCombinedSecondaryVertexBJetTags"),
         ## -- Analysis specific cuts
         minCandidates = cms.uint32(6), 
-=======
+        ),
     WHToENuBB  = cms.PSet( 
         hltPathsToCheck = cms.vstring(
             "HLT_Ele27_WPLoose_Gsf_WHbbBoost_v",
@@ -358,6 +353,5 @@
         recElecLabel   = cms.string("gedGsfElectrons"),
         recJetLabel  = cms.string("ak4PFJetsCHS"),
         minCandidates = cms.uint32(1),
->>>>>>> b5c89949
         ),
 )