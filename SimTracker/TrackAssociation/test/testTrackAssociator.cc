#include "FWCore/Framework/interface/ESHandle.h"
#include "FWCore/ParameterSet/interface/ParameterSet.h"
#include "MagneticField/Records/interface/IdealMagneticFieldRecord.h"
#include "MagneticField/Engine/interface/MagneticField.h"

#include "SimTracker/TrackAssociation/test/testTrackAssociator.h"
#include "SimDataFormats/TrackingAnalysis/interface/TrackingParticle.h"

#include "DataFormats/TrackReco/interface/TrackFwd.h"
#include "SimDataFormats/Associations/interface/TrackToTrackingParticleAssociator.h"

#include <memory>
#include <iostream>
#include <string>

//class TrackAssociator; 
class TrackAssociatorByHits; 
class TrackerHitAssociator; 

using namespace reco;
using namespace std;
using namespace edm;

testTrackAssociator::testTrackAssociator(edm::ParameterSet const& conf) {
  tracksTag = conf.getParameter< edm::InputTag >("tracksTag");
  tpTag = conf.getParameter< edm::InputTag >("tpTag");
  simtracksTag = conf.getParameter< edm::InputTag >("simtracksTag");
  simvtxTag = conf.getParameter< edm::InputTag >("simvtxTag");
}

testTrackAssociator::~testTrackAssociator() {
}

void testTrackAssociator::analyze(const edm::Event& event, const edm::EventSetup& setup)
{
  
  edm::ESHandle<MagneticField> theMF;
  setup.get<IdealMagneticFieldRecord>().get(theMF);
  edm::Handle<reco::TrackToTrackingParticleAssociator> theChiAssociator;
  event.getByLabel("trackAssociatorByChi2",theChiAssociator);
  associatorByChi2 = theChiAssociator.product();
  edm::Handle<reco::TrackToTrackingParticleAssociator> theHitsAssociator;
  event.getByLabel("trackAssociatorByHits",theHitsAssociator);
  associatorByHits = theHitsAssociator.product();

  Handle<View<Track> > trackCollectionH;
  event.getByLabel(tracksTag,trackCollectionH);
  const View<Track>&  tC = *(trackCollectionH.product()); 
  
  Handle<SimTrackContainer> simTrackCollection;
  event.getByLabel(simtracksTag, simTrackCollection);
  const SimTrackContainer& simTC = *(simTrackCollection.product());
  
  Handle<SimVertexContainer> simVertexCollection;
  event.getByLabel(simvtxTag, simVertexCollection);
<<<<<<< HEAD
  const SimVertexContainer& simVC = *(simVertexCollection.product());

  edm::Handle<TrackingParticleCollection>  TPCollectionH ;
  event.getByLabel(tpTag,TPCollectionH);
  const TrackingParticleCollection& tPC   = *(TPCollectionH.product());
=======

  edm::Handle<TrackingParticleCollection>  TPCollectionH ;
  event.getByLabel(tpTag,TPCollectionH);
>>>>>>> a17f08ca

  cout << "\nEvent ID = "<< event.id() << endl ;


  //RECOTOSIM 
  cout << "                      ****************** Reco To Sim ****************** " << endl;
  cout << "-- Associator by hits --" << endl;  
  reco::RecoToSimCollection p = 
    associatorByHits->associateRecoToSim (trackCollectionH,TPCollectionH);
  for(View<Track>::size_type i=0; i<tC.size(); ++i) {
    RefToBase<Track> track(trackCollectionH, i);
    try{ 
      std::vector<std::pair<TrackingParticleRef, double> > tp = p[track];
	cout << "Reco Track pT: "  << setw(6) << track->pt() 
	     <<  " matched to " << tp.size() << " MC Tracks" << std::endl;
	for (std::vector<std::pair<TrackingParticleRef, double> >::const_iterator it = tp.begin(); 
	     it != tp.end(); ++it) {
	  TrackingParticleRef tpr = it->first;
	  double assocChi2 = it->second;
	  cout << "\t\tMCTrack " << setw(2) << tpr.index() << " pT: " << setw(6) << tpr->pt() << 
	    " NShared: " << assocChi2 << endl;
	}
    } catch (Exception event) {
      cout << "->   Track pT: " 
	   << setprecision(2) << setw(6) << track->pt() 
	   <<  " matched to 0  MC Tracks" << endl;
    }
  }
  cout << "-- Associator by chi2 --" << endl;  
  p = associatorByChi2->associateRecoToSim (trackCollectionH,TPCollectionH);
  for(View<Track>::size_type i=0; i<tC.size(); ++i) {
    RefToBase<Track> track(trackCollectionH, i);
    try{ 
      std::vector<std::pair<TrackingParticleRef, double> > tp = p[track];
      cout << "Reco Track pT: "  << setw(6) << track->pt() 
	   <<  " matched to " << tp.size() << " MC Tracks" << std::endl;
      for (std::vector<std::pair<TrackingParticleRef, double> >::const_iterator it = tp.begin(); 
	   it != tp.end(); ++it) {
	TrackingParticleRef tpr = it->first;
	double assocChi2 = it->second;
	cout << "\t\tMCTrack " << setw(2) << tpr.index() << " pT: " << setw(6) << tpr->pt() << 
	  " chi2: " << assocChi2 << endl;
      }
    } catch (Exception event) {
      cout << "->   Track pT: " 
	   << setprecision(2) << setw(6) << track->pt() 
	   <<  " matched to 0  MC Tracks" << endl;
    }
  }
  //SIMTORECO
  cout << "                      ****************** Sim To Reco ****************** " << endl;
  cout << "-- Associator by hits --" << endl;  
  reco::SimToRecoCollection q = 
    associatorByHits->associateSimToReco(trackCollectionH,TPCollectionH);
  for(SimTrackContainer::size_type i=0; i<simTC.size(); ++i){
    TrackingParticleRef tp (TPCollectionH,i);
    try{ 
      std::vector<std::pair<RefToBase<Track>, double> > trackV = q[tp];
	cout << "Sim Track " << setw(2) << tp.index() << " pT: "  << setw(6) << tp->pt() 
	     <<  " matched to " << trackV.size() << " reco::Tracks" << std::endl;
	for (std::vector<std::pair<RefToBase<Track>,double> >::const_iterator it=trackV.begin(); it != trackV.end(); ++it) {
	  RefToBase<Track> tr = it->first;
	  double assocChi2 = it->second;
	  cout << "\t\treco::Track pT: " << setw(6) << tr->pt() << 
	    " NShared: " << assocChi2 << endl;
	}
    } catch (Exception event) {
      cout << "->   TrackingParticle " << setw(2) << tp.index() << " pT: " 
	   <<setprecision(2)<<setw(6)<<tp->pt() 
	   <<  " matched to 0  reco::Tracks" << endl;
    }
  }
  cout << "-- Associator by chi2 --" << endl;  
  q = associatorByChi2->associateSimToReco(trackCollectionH,TPCollectionH);
  for(SimTrackContainer::size_type i=0; i<simTC.size(); ++i){
    TrackingParticleRef tp (TPCollectionH,i);
    try{ 
      std::vector<std::pair<RefToBase<Track>, double> > trackV = q[tp];
      cout << "Sim Track " << setw(2) << tp.index() << " pT: "  << setw(6) << tp->pt() 
	   <<  " matched to " << trackV.size() << " reco::Tracks" << std::endl;
      for (std::vector<std::pair<RefToBase<Track>,double> >::const_iterator it=trackV.begin(); it != trackV.end(); ++it) {
	RefToBase<Track> tr = it->first;
	double assocChi2 = it->second;
	cout << "\t\treco::Track pT: " << setw(6) << tr->pt() << 
	  " chi2: " << assocChi2 << endl;
      }
    } catch (Exception event) {
      cout << "->   TrackingParticle " << setw(2) << tp.index() << " pT: " 
	   <<setprecision(2)<<setw(6)<<tp->pt() 
	   <<  " matched to 0  reco::Tracks" << endl;
    }
  }
}



#include "FWCore/PluginManager/interface/ModuleDef.h"
#include "FWCore/Framework/interface/MakerMacros.h"

DEFINE_FWK_MODULE(testTrackAssociator);


<|MERGE_RESOLUTION|>--- conflicted
+++ resolved
@@ -53,17 +53,9 @@
   
   Handle<SimVertexContainer> simVertexCollection;
   event.getByLabel(simvtxTag, simVertexCollection);
-<<<<<<< HEAD
-  const SimVertexContainer& simVC = *(simVertexCollection.product());
 
   edm::Handle<TrackingParticleCollection>  TPCollectionH ;
   event.getByLabel(tpTag,TPCollectionH);
-  const TrackingParticleCollection& tPC   = *(TPCollectionH.product());
-=======
-
-  edm::Handle<TrackingParticleCollection>  TPCollectionH ;
-  event.getByLabel(tpTag,TPCollectionH);
->>>>>>> a17f08ca
 
   cout << "\nEvent ID = "<< event.id() << endl ;
 
