--- conflicted
+++ resolved
@@ -191,16 +191,12 @@
       edm::Handle<std::vector<PSimHit> > simHits;
       edm::InputTag tag(hitsProducer, *i);
 
-<<<<<<< HEAD
       // MODIFIED Mark Grimes 05/Jul/2014 - There was a problem reading back production samples made with
       // SLHC11 because the DetId numbering changed in SLHC13. This is a horrible temporary hack to allow
       // those samples to be read in newer versions of CMSSW. As soon as this ability is no longer required
       // the next (i.e. original) line should be uncommented and the one after removed. Forever.
       //iEvent.getByLabel(tag, simHits);
       detIdRemapService_->getByLabel( iEvent, tag, simHits );
-      accumulatePixelHits(simHits, tTopo);
-=======
-      iEvent.getByLabel(tag, simHits);
       unsigned int tofBin = PixelDigiSimLink::LowTof;
       if ((*i).find(std::string("HighTof")) != std::string::npos) tofBin = PixelDigiSimLink::HighTof;
       accumulatePixelHits(simHits, crossingSimHitIndexOffset_[tag.encode()], tofBin, tTopo);
@@ -209,7 +205,6 @@
       // as though they were on the end of this collection.
       // Note that this is only used for creating digi-sim links (if configured to do so).
       if( simHits.isValid() ) crossingSimHitIndexOffset_[tag.encode()]+=simHits->size();
->>>>>>> fe2a1a56
     }
   }
 
@@ -224,16 +219,12 @@
       edm::Handle<std::vector<PSimHit> > simHits;
       edm::InputTag tag(hitsProducer, *i);
 
-<<<<<<< HEAD
       // MODIFIED Mark Grimes 05/Jul/2014 - There was a problem reading back production samples made with
       // SLHC11 because the DetId numbering changed in SLHC13. This is a horrible temporary hack to allow
       // those samples to be read in newer versions of CMSSW. As soon as this ability is no longer required
       // the next (i.e. original) line should be uncommented and the one after removed. Forever.
       //iEvent.getByLabel(tag, simHits);
       detIdRemapService_->getByLabel( iEvent, tag, simHits );
-      accumulatePixelHits(simHits,tTopo);
-=======
-      iEvent.getByLabel(tag, simHits);
       unsigned int tofBin = PixelDigiSimLink::LowTof;
       if ((*i).find(std::string("HighTof")) != std::string::npos) tofBin = PixelDigiSimLink::HighTof;
       accumulatePixelHits(simHits, crossingSimHitIndexOffset_[tag.encode()], tofBin, tTopo);
@@ -242,7 +233,6 @@
       // as though they were on the end of this collection.
       // Note that this is only used for creating digi-sim links (if configured to do so).
       if( simHits.isValid() ) crossingSimHitIndexOffset_[tag.encode()]+=simHits->size();
->>>>>>> fe2a1a56
     }
   }
 
