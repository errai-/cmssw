--- conflicted
+++ resolved
@@ -63,18 +63,11 @@
     int count=0;
     for (int i=0;i!=s;++i){
       const reco::Track & track = (*oHandle)[i];
-<<<<<<< HEAD
       if (track.pt() < MinPT_) continue;
       const reco::HitPattern & hits = track.hitPattern();
-      if ( MinBPX_>0 && hits.numberOfValidPixelBarrelHits() >= MinBPX_ ) { ++count; continue; }
-      if ( MinFPX_>0 && hits.numberOfValidPixelEndcapHits() >= MinFPX_ ) { ++count; continue; }
-      if ( MinPXL_>0 && hits.numberOfValidPixelHits() >= MinPXL_ )       { ++count; continue; }
-=======
-      const reco::HitPattern &hits = track.hitPattern();
-      if (MinBPX_ > 0 && hits.numberOfValidPixelBarrelHits(reco::HitPattern::TRACK_HITS) >= MinBPX_) { ++count; continue; }
-      if (MinFPX_ > 0 && hits.numberOfValidPixelEndcapHits(reco::HitPattern::TRACK_HITS) >= MinFPX_) { ++count; continue; }
-      if (MinPXL_ > 0 && hits.numberOfValidPixelHits(reco::HitPattern::TRACK_HITS) >= MinPXL_)       { ++count; continue; }
->>>>>>> c504c0d6
+      if ( MinBPX_>0 && hits.numberOfValidPixelBarrelHits(reco::HitPattern::TRACK_HITS) >= MinBPX_ ) { ++count; continue; }
+      if ( MinFPX_>0 && hits.numberOfValidPixelEndcapHits(reco::HitPattern::TRACK_HITS) >= MinFPX_ ) { ++count; continue; }
+      if ( MinPXL_>0 && hits.numberOfValidPixelHits(reco::HitPattern::TRACK_HITS) >= MinPXL_ )       { ++count; continue; }
     }
 
     bool answer=(count>=minN_ && count<=maxN_);
