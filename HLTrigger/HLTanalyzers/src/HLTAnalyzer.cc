// File: HLTAnalyzer.cc
// Description:  Example of Analysis driver originally from Jeremy Mans, 
// Date:  13-October-2006

#include <boost/foreach.hpp>

#include "HLTrigger/HLTanalyzers/interface/HLTAnalyzer.h"
#include "HLTMessages.h"

typedef std::pair<const char *, const edm::InputTag *> MissingCollectionInfo;

template <class T>
static inline
bool getCollection(const edm::Event & event, std::vector<MissingCollectionInfo> & missing, edm::Handle<T> & handle, const edm::InputTag & name, const edm::EDGetTokenT<T> token, const char * description) 
{
<<<<<<< HEAD
  if (token.isUninitialized()) {
    event.getByLabel(name, handle);
    std::cout << "*** HLTAnalyzer/getCollection: Token corresponding to label " << name << "is not initialized" << std::endl;
    }
  else  event.getByToken(token, handle);
=======
  event.getByToken(token, handle);
>>>>>>> c2b899e3
  bool valid = handle.isValid();
  if (not valid) {
    missing.push_back( std::make_pair(description, & name) );
    handle.clear();
    //	std::cout << "not valid "<< description << " " << name << std::endl;
  }
  return valid;
}

// Boiler-plate constructor definition of an analyzer module:
HLTAnalyzer::HLTAnalyzer(edm::ParameterSet const& conf) {
    
    // If your module takes parameters, here is where you would define
    // their names and types, and access them to initialize internal
    // variables. Example as follows:
    std::cout << " Beginning HLTAnalyzer Analysis " << std::endl;

    hltjets_            = conf.getParameter<edm::InputTag> ("hltjets");
    hltcorjets_         = conf.getParameter<edm::InputTag> ("hltcorjets");    
    hltcorL1L2L3jets_   = conf.getParameter<edm::InputTag> ("hltcorL1L2L3jets");    
    rho_                = edm::InputTag("hltKT6CaloJets", "rho");    
    recjets_            = conf.getParameter<edm::InputTag> ("recjets");
    reccorjets_         = conf.getParameter<edm::InputTag> ("reccorjets");
    genjets_            = conf.getParameter<edm::InputTag> ("genjets");
    recmet_             = conf.getParameter<edm::InputTag> ("recmet");
    recoPFMet_          = conf.getParameter<edm::InputTag> ("pfmet"); 
    genmet_             = conf.getParameter<edm::InputTag> ("genmet");
    ht_                 = conf.getParameter<edm::InputTag> ("ht");
    recoPFJets_         = conf.getParameter<edm::InputTag> ("recoPFJets"); 
    calotowers_         = conf.getParameter<edm::InputTag> ("calotowers");
    calotowersUpperR45_ = conf.getParameter<edm::InputTag> ("calotowersUpperR45");
    calotowersLowerR45_ = conf.getParameter<edm::InputTag> ("calotowersLowerR45");
    calotowersNoR45_    = conf.getParameter<edm::InputTag> ("calotowersNoR45");
    muon_               = conf.getParameter<edm::InputTag> ("muon");
    pfmuon_             = conf.getParameter<edm::InputTag> ("pfmuon");
    mctruth_            = conf.getParameter<edm::InputTag> ("mctruth");
    genEventInfo_       = conf.getParameter<edm::InputTag> ("genEventInfo");
    simhits_            = conf.getParameter<edm::InputTag> ("simhits");
    xSection_           = conf.getUntrackedParameter<double> ("xSection",1.);
    filterEff_          = conf.getUntrackedParameter<double> ("filterEff",1.);
    firstLumi_          = conf.getUntrackedParameter<int> ("firstLumi",0);
    lastLumi_           = conf.getUntrackedParameter<int> ("lastLumi",-1);
    towerThreshold_     = conf.getParameter<double>("caloTowerThreshold");
       
    // keep this separate from l1extramc_ as needed by FastSim:
    //    This is purposefully done this way to allow FastSim to run with OpenHLT: 
    //    The {FastSim+OpenHLT} package runs on the head of HLTrigger/HLTanalyzers 
    //    where there is purposefully this duplication because FastSim does the 
    //    simulation of muons seperately, and needs the same collection. 
    l1extramu_        = conf.getParameter<std::string>   ("l1extramu");
    m_l1extramu       = edm::InputTag(l1extramu_, "");
    
    // read the L1Extra collection name, and add the instance names as needed
    l1extramc_        = conf.getParameter<std::string>   ("l1extramc");
    m_l1extraemi      = edm::InputTag(l1extramc_, "Isolated");
    m_l1extraemn      = edm::InputTag(l1extramc_, "NonIsolated");
    m_l1extrajetc     = edm::InputTag(l1extramc_, "Central");
    m_l1extrajetf     = edm::InputTag(l1extramc_, "Forward");
    m_l1extrajet      = edm::InputTag("gctInternJetProducer","Internal","ANALYSIS");
    m_l1extrataujet   = edm::InputTag(l1extramc_, "Tau");
    m_l1extramet      = edm::InputTag(l1extramc_, "MET");
    m_l1extramht      = edm::InputTag(l1extramc_, "MHT");
    
    hltresults_       = conf.getParameter<edm::InputTag> ("hltresults");
    gtReadoutRecord_  = conf.getParameter<edm::InputTag> ("l1GtReadoutRecord");
    
    gctBitCounts_        = edm::InputTag( conf.getParameter<edm::InputTag>("l1GctHFBitCounts").label(), "" );
    gctRingSums_         = edm::InputTag( conf.getParameter<edm::InputTag>("l1GctHFRingSums").label(), "" );
    
    MuCandTag2_          = conf.getParameter<edm::InputTag> ("MuCandTag2");
    MuIsolTag2_          = conf.getParameter<edm::InputTag> ("MuIsolTag2");
    MuNoVtxCandTag2_     = conf.getParameter<edm::InputTag> ("MuNoVtxCandTag2");
    MuCandTag3_          = conf.getParameter<edm::InputTag> ("MuCandTag3");
    MuIsolTag3_          = conf.getParameter<edm::InputTag> ("MuIsolTag3");
    MuTrkIsolTag3_       = conf.getParameter<edm::InputTag> ("MuTrkIsolTag3");
    TrackerMuonTag_      = conf.getParameter<edm::InputTag> ("TrackerMuonTag");
    oniaPixelTag_        = conf.getParameter<edm::InputTag> ("OniaPixelTag");
    oniaTrackTag_        = conf.getParameter<edm::InputTag> ("OniaTrackTag");
    DiMuVtx_             = conf.getParameter<edm::InputTag> ("DiMuVtx");
    L2Tau_               = conf.getParameter<edm::InputTag> ("L2Tau");
    HLTTau_              = conf.getParameter<edm::InputTag> ("HLTTau");
    PFTau_               = conf.getParameter<edm::InputTag> ("HLTPFTau");
    PFTauTightCone_      = conf.getParameter<edm::InputTag> ("HLTPFTauTightCone");
    _MinPtChargedHadrons = conf.getParameter<double>("minPtChargedHadronsForTaus");
    _MinPtGammas         = conf.getParameter<double>("minPtGammassForTaus");

    PFJets_          = conf.getParameter<edm::InputTag> ("HLTPFJet");
    
    // offline reco tau collection and discriminators
    RecoPFTau_                          = conf.getParameter<edm::InputTag> ("RecoPFTau");
    RecoPFTauDiscrByTanCOnePercent_     = conf.getParameter<edm::InputTag> ("RecoPFTauDiscrByTanCOnePercent"); 
    RecoPFTauDiscrByTanCHalfPercent_    = conf.getParameter<edm::InputTag> ("RecoPFTauDiscrByTanCHalfPercent");  
    RecoPFTauDiscrByTanCQuarterPercent_ = conf.getParameter<edm::InputTag> ("RecoPFTauDiscrByTanCQuarterPercent");
    RecoPFTauDiscrByTanCTenthPercent_   = conf.getParameter<edm::InputTag> ("RecoPFTauDiscrByTanCTenthPercent");
    RecoPFTauDiscrByIso_                = conf.getParameter<edm::InputTag> ("RecoPFTauDiscrByIso");  
    RecoPFTauAgainstMuon_               = conf.getParameter<edm::InputTag> ("RecoPFTauAgainstMuon");  
    RecoPFTauAgainstElec_               = conf.getParameter<edm::InputTag> ("RecoPFTauAgainstElec");  
   
    
    // btag OpenHLT input collections
    m_rawBJets                = conf.getParameter<edm::InputTag>("CommonBJetsL2");
    m_correctedBJets          = conf.getParameter<edm::InputTag>("CorrectedBJetsL2");
    m_correctedBJetsL1FastJet = conf.getParameter<edm::InputTag>("CorrectedBJetsL2L1FastJet");
    m_pfBJets                 = conf.getParameter<edm::InputTag>("PFlowBJetsL2");
    m_lifetimeBJetsL25             = conf.getParameter<edm::InputTag>("LifetimeBJetsL25");
    m_lifetimeBJetsL3              = conf.getParameter<edm::InputTag>("LifetimeBJetsL3");
    m_lifetimeBJetsL25L1FastJet    = conf.getParameter<edm::InputTag>("LifetimeBJetsL25L1FastJet");
    m_lifetimeBJetsL3L1FastJet     = conf.getParameter<edm::InputTag>("LifetimeBJetsL3L1FastJet");
    m_lifetimePFBJetsL3            = conf.getParameter<edm::InputTag>("LifetimePFlowBJetsL3");
    m_lifetimeBJetsL25SingleTrack  = conf.getParameter<edm::InputTag>("LifetimeBJetsL25SingleTrack");
    m_lifetimeBJetsL3SingleTrack   = conf.getParameter<edm::InputTag>("LifetimeBJetsL3SingleTrack");
    m_lifetimeBJetsL25SingleTrackL1FastJet  = conf.getParameter<edm::InputTag>("LifetimeBJetsL25SingleTrackL1FastJet");
    m_lifetimeBJetsL3SingleTrackL1FastJet   = conf.getParameter<edm::InputTag>("LifetimeBJetsL3SingleTrackL1FastJet");
    m_performanceBJetsL25          = conf.getParameter<edm::InputTag>("PerformanceBJetsL25");
    m_performanceBJetsL3           = conf.getParameter<edm::InputTag>("PerformanceBJetsL3");
    m_performanceBJetsL25L1FastJet = conf.getParameter<edm::InputTag>("PerformanceBJetsL25L1FastJet");
    m_performanceBJetsL3L1FastJet  = conf.getParameter<edm::InputTag>("PerformanceBJetsL3L1FastJet");
    
    // egamma OpenHLT input collections
    Electron_                 = conf.getParameter<edm::InputTag> ("Electron");
    Photon_                   = conf.getParameter<edm::InputTag> ("Photon");
    CandIso_                  = conf.getParameter<edm::InputTag> ("CandIso");
    CandNonIso_               = conf.getParameter<edm::InputTag> ("CandNonIso");
    EcalIso_                  = conf.getParameter<edm::InputTag> ("EcalIso");
    EcalNonIso_               = conf.getParameter<edm::InputTag> ("EcalNonIso");
    HcalIsoPho_               = conf.getParameter<edm::InputTag> ("HcalIsoPho");
    HcalNonIsoPho_            = conf.getParameter<edm::InputTag> ("HcalNonIsoPho");
    IsoPhoTrackIsol_          = conf.getParameter<edm::InputTag> ("IsoPhoTrackIsol");
    NonIsoPhoTrackIsol_       = conf.getParameter<edm::InputTag> ("NonIsoPhoTrackIsol");
    IsoElectron_              = conf.getParameter<edm::InputTag> ("IsoElectrons");
    NonIsoElectron_           = conf.getParameter<edm::InputTag> ("NonIsoElectrons");
    IsoEleHcal_               = conf.getParameter<edm::InputTag> ("HcalIsoEle");
    NonIsoEleHcal_            = conf.getParameter<edm::InputTag> ("HcalNonIsoEle");
    IsoEleTrackIsol_          = conf.getParameter<edm::InputTag> ("IsoEleTrackIsol");
    NonIsoEleTrackIsol_       = conf.getParameter<edm::InputTag> ("NonIsoEleTrackIsol");
    L1IsoPixelSeeds_          = conf.getParameter<edm::InputTag> ("PixelSeedL1Iso");
    L1NonIsoPixelSeeds_       = conf.getParameter<edm::InputTag> ("PixelSeedL1NonIso");
    IsoR9_                    = conf.getParameter<edm::InputTag> ("SpikeCleaningIsol");  
    NonIsoR9_                 = conf.getParameter<edm::InputTag> ("SpikeCleaningNonIsol");   
    IsoHoverEH_               = conf.getParameter<edm::InputTag> ("HcalForHoverEIsol");
    NonIsoHoverEH_            = conf.getParameter<edm::InputTag> ("HcalForHoverENonIsol"); 
    IsoR9ID_                  = conf.getParameter<edm::InputTag> ("R9IDIsol");
    NonIsoR9ID_               = conf.getParameter<edm::InputTag> ("R9IDNonIsol");
    HFECALClusters_           = conf.getParameter<edm::InputTag> ("HFECALClusters"); 
    HFElectrons_              = conf.getParameter<edm::InputTag> ("HFElectrons"); 

   // Add ECAL Activity
   ECALActivity_                    = conf.getParameter<edm::InputTag> ("ECALActivity");
   ActivityEcalIso_                 = conf.getParameter<edm::InputTag> ("ActivityEcalIso");
   ActivityHcalIso_                 = conf.getParameter<edm::InputTag> ("ActivityHcalIso");
   ActivityTrackIso_                = conf.getParameter<edm::InputTag> ("ActivityTrackIso");
   ActivityR9_                    = conf.getParameter<edm::InputTag> ("ActivityR9"); // spike cleaning
   ActivityR9ID_                    = conf.getParameter<edm::InputTag> ("ActivityR9ID");
   ActivityHoverEH_           = conf.getParameter<edm::InputTag> ("ActivityHcalForHoverE");


   // AlCa OpenHLT input collections  
   /*
    EERecHitTag_              = conf.getParameter<edm::InputTag> ("EERecHits"); 
    EBRecHitTag_              = conf.getParameter<edm::InputTag> ("EBRecHits"); 
    pi0EBRecHitTag_           = conf.getParameter<edm::InputTag> ("pi0EBRecHits");  
    pi0EERecHitTag_           = conf.getParameter<edm::InputTag> ("pi0EERecHits");  
    HBHERecHitTag_            = conf.getParameter<edm::InputTag> ("HBHERecHits");  
    HORecHitTag_              = conf.getParameter<edm::InputTag> ("HORecHits");  
    HFRecHitTag_              = conf.getParameter<edm::InputTag> ("HFRecHits");  
    IsoPixelTrackTagL3_       = conf.getParameter<edm::InputTag> ("IsoPixelTracksL3"); 
    IsoPixelTrackTagL2_       = conf.getParameter<edm::InputTag> ("IsoPixelTracksL2");
    IsoPixelTrackVerticesTag_       = conf.getParameter<edm::InputTag> ("IsoPixelTrackVertices");
   */
 
   // Track OpenHLT input collections
   PixelTracksTagL3_         = conf.getParameter<edm::InputTag> ("PixelTracksL3"); 
   PixelFEDSizeTag_          = conf.getParameter<edm::InputTag> ("PixelFEDSize");
   PixelClustersTag_         = conf.getParameter<edm::InputTag> ("PixelClusters");

    // Reco Vertex collection
    VertexTagHLT_                = conf.getParameter<edm::InputTag> ("PrimaryVertices");  
    VertexTagOffline0_           = conf.getParameter<edm::InputTag> ("OfflinePrimaryVertices0");

    m_file = 0;   // set to null
    errCnt = 0;
    
    // read run parameters with a default value 
    edm::ParameterSet runParameters = conf.getParameter<edm::ParameterSet>("RunParameters");
    _HistName = runParameters.getUntrackedParameter<std::string>("HistogramFile", "test.root");
    _EtaMin   = runParameters.getUntrackedParameter<double>("EtaMin", -5.2);
    _EtaMax   = runParameters.getUntrackedParameter<double>("EtaMax",  5.2);
    

    // Define all consumed products  

    BSProducer_ =  edm::InputTag("hltOnlineBeamSpot");
    BSProducerToken_ = consumes<reco::BeamSpot>(BSProducer_);
    hltjetsToken_ = consumes<reco::CaloJetCollection>(hltjets_);
    hltcorjetsToken_ = consumes<reco::CaloJetCollection>(hltcorjets_);
    hltcorL1L2L3jetsToken_ = consumes<reco::CaloJetCollection>(hltcorL1L2L3jets_);
    rhoToken_ = consumes<double>(rho_);
    recjetsToken_ = consumes<reco::CaloJetCollection>(recjets_);
    reccorjetsToken_ = consumes<reco::CaloJetCollection>(reccorjets_);
    genjetsToken_ = consumes<reco::GenJetCollection>(genjets_);
    recmetToken_ = consumes<reco::CaloMETCollection>(recmet_);
    recoPFMetToken_ = consumes<reco::PFMETCollection>(recoPFMet_);
    genmetToken_ = consumes<reco::GenMETCollection>(genmet_);
    calotowersToken_ = consumes<CaloTowerCollection>(calotowers_);
    calotowersUpperR45Token_ = consumes<CaloTowerCollection>(calotowersUpperR45_);
    calotowersLowerR45Token_ = consumes<CaloTowerCollection>(calotowersLowerR45_);
    calotowersNoR45Token_ = consumes<CaloTowerCollection>(calotowersNoR45_);
    htToken_ = consumes<reco::METCollection>(ht_);
    recoPFJetsToken_ = consumes<reco::PFJetCollection>(recoPFJets_);

    muonToken_ = consumes<reco::MuonCollection>(muon_);
    pfmuonToken_ = consumes<reco::PFCandidateCollection>(pfmuon_);

    L2TauToken_ = consumes<reco::CaloJetCollection>(L2Tau_);
    HLTTauToken_ = consumes<reco::HLTTauCollection>(HLTTau_);
    PFTauToken_ = consumes<reco::PFTauCollection>(PFTau_);
    PFTauTightConeToken_ = consumes<reco::PFTauCollection>(PFTauTightCone_);
    PFJetsToken_ = consumes<reco::PFJetCollection>(PFJets_);

    RecoPFTauToken_ = consumes<reco::PFTauCollection>(RecoPFTau_);
    RecoPFTauDiscrByTanCOnePercentToken_ = consumes<reco::PFTauDiscriminator>(RecoPFTauDiscrByTanCOnePercent_);
    RecoPFTauDiscrByTanCHalfPercentToken_ = consumes<reco::PFTauDiscriminator>(RecoPFTauDiscrByTanCHalfPercent_); 
    RecoPFTauDiscrByTanCQuarterPercentToken_ = consumes<reco::PFTauDiscriminator>(RecoPFTauDiscrByTanCQuarterPercent_);
    RecoPFTauDiscrByTanCTenthPercentToken_ = consumes<reco::PFTauDiscriminator>(RecoPFTauDiscrByTanCTenthPercent_);
    RecoPFTauDiscrByIsoToken_ = consumes<reco::PFTauDiscriminator>(RecoPFTauDiscrByIso_);
    RecoPFTauAgainstMuonToken_ = consumes<reco::PFTauDiscriminator>(RecoPFTauAgainstMuon_);
    RecoPFTauAgainstElecToken_ = consumes<reco::PFTauDiscriminator>(RecoPFTauAgainstElec_);

    hltresultsToken_ = consumes<edm::TriggerResults>(hltresults_);
    l1extraemiToken_ = consumes<l1extra::L1EmParticleCollection>(m_l1extraemi);
    l1extraemnToken_ = consumes<l1extra::L1EmParticleCollection>(m_l1extraemn);
    l1extramuToken_ = consumes<l1extra::L1MuonParticleCollection>(m_l1extramu);
    
    l1extrajetcToken_ = consumes<l1extra::L1JetParticleCollection>(m_l1extrajetc);
    l1extrajetfToken_ = consumes<l1extra::L1JetParticleCollection>(m_l1extrajetf);
    l1extrajetToken_ = consumes<l1extra::L1JetParticleCollection>(m_l1extrajet);
    l1extrataujetToken_ = consumes<l1extra::L1JetParticleCollection>(m_l1extrataujet);
    l1extrametToken_ = consumes<l1extra::L1EtMissParticleCollection>(m_l1extramet);
    l1extramhtToken_ = consumes<l1extra::L1EtMissParticleCollection>(m_l1extramht);
    gtReadoutRecordToken_ = consumes<L1GlobalTriggerReadoutRecord>(gtReadoutRecord_);
    gctBitCountsToken_ = consumes<L1GctHFBitCountsCollection>(gctBitCounts_);
    gctRingSumsToken_ = consumes<L1GctHFRingEtSumsCollection>(gctRingSums_);
    
    mctruthToken_ = consumes<reco::CandidateView>(mctruth_);
    simTracksToken_ = consumes<std::vector<SimTrack> >(simhits_);
    simVerticesToken_ = consumes<std::vector<SimVertex> >(simhits_);
    genEventInfoToken_ = consumes<GenEventInfoProduct>(genEventInfo_);

    MuCandTag2Token_ = consumes<reco::RecoChargedCandidateCollection>(MuCandTag2_);
    MuNoVtxCandTag2Token_ = consumes<reco::RecoChargedCandidateCollection>(MuNoVtxCandTag2_);
    MuCandTag3Token_ = consumes<reco::RecoChargedCandidateCollection>(MuCandTag3_);
    oniaPixelTagToken_ = consumes<reco::RecoChargedCandidateCollection>(oniaPixelTag_);
    oniaTrackTagToken_ = consumes<reco::RecoChargedCandidateCollection>(oniaTrackTag_);
    TrackerMuonTagToken_ = consumes<reco::MuonCollection>(TrackerMuonTag_);
    DiMuVtxToken_ = consumes<reco::VertexCollection>(DiMuVtx_);
    MuIsolTag2Token_ = consumes<edm::ValueMap<bool> >(MuIsolTag2_);
    MuIsolTag3Token_ = consumes<edm::ValueMap<bool> >(MuIsolTag3_);
    MuTrkIsolTag3Token_ = consumes<edm::ValueMap<bool> >(MuTrkIsolTag3_);
    
    rawBJetsToken_ = consumes<edm::View<reco::Jet> >(m_rawBJets);
    correctedBJetsToken_ = consumes<edm::View<reco::Jet> >(m_correctedBJets);
    correctedBJetsL1FastJetToken_ = consumes<edm::View<reco::Jet> >(m_correctedBJetsL1FastJet);
    pfBJetsToken_ = consumes<edm::View<reco::Jet> >(m_pfBJets);
    lifetimeBJetsL25Token_ = consumes<reco::JetTagCollection>(m_lifetimeBJetsL25);
    lifetimeBJetsL3Token_ = consumes<reco::JetTagCollection>(m_lifetimeBJetsL3);
    lifetimeBJetsL3L1FastJetToken_ = consumes<reco::JetTagCollection>(m_lifetimeBJetsL25L1FastJet);
    lifetimeBJetsL25L1FastJetToken_ = consumes<reco::JetTagCollection>(m_lifetimeBJetsL3L1FastJet);
    lifetimePFBJetsL3Token_ = consumes<reco::JetTagCollection>(m_lifetimePFBJetsL3);
    lifetimeBJetsL25SingleTrackToken_ = consumes<reco::JetTagCollection>(m_lifetimeBJetsL25SingleTrack);
    lifetimeBJetsL3SingleTrackToken_ = consumes<reco::JetTagCollection>(m_lifetimeBJetsL3SingleTrack);
    lifetimeBJetsL25SingleTrackL1FastJetToken_ = consumes<reco::JetTagCollection>(m_lifetimeBJetsL25SingleTrackL1FastJet);
    lifetimeBJetsL3SingleTrackL1FastJetToken_ = consumes<reco::JetTagCollection>(m_lifetimeBJetsL3SingleTrackL1FastJet);
    performanceBJetsL25Token_ = consumes<reco::JetTagCollection>(m_performanceBJetsL25);
    performanceBJetsL3Token_ = consumes<reco::JetTagCollection>(m_performanceBJetsL3);
    performanceBJetsL25L1FastJetToken_ = consumes<reco::JetTagCollection>(m_performanceBJetsL25L1FastJet);
    performanceBJetsL3L1FastJetToken_ = consumes<reco::JetTagCollection>(m_performanceBJetsL3L1FastJet);
    
    ElectronToken_ = consumes<reco::GsfElectronCollection>(Electron_);
    PhotonToken_ = consumes<reco::PhotonCollection>(Photon_);
    ECALActivityToken_ = consumes<reco::RecoEcalCandidateCollection>(ECALActivity_);
    ActivityEcalIsoToken_ = consumes<reco::RecoEcalCandidateIsolationMap>(ActivityEcalIso_);
    ActivityHcalIsoToken_ = consumes<reco::RecoEcalCandidateIsolationMap>(ActivityHcalIso_);
    ActivityTrackIsoToken_ = consumes<reco::RecoEcalCandidateIsolationMap>(ActivityTrackIso_);
    ActivityR9Token_ = consumes<reco::RecoEcalCandidateIsolationMap>(ActivityR9_);
    ActivityR9IDToken_ = consumes<reco::RecoEcalCandidateIsolationMap>(ActivityR9ID_);
    ActivityHoverEHToken_ = consumes<reco::RecoEcalCandidateIsolationMap>(ActivityHoverEH_);

    CandIsoToken_ = consumes<reco::RecoEcalCandidateCollection>(CandIso_);
    CandNonIsoToken_ = consumes<reco::RecoEcalCandidateCollection>(CandNonIso_);
    EcalIsoToken_ = consumes<reco::RecoEcalCandidateIsolationMap>(EcalIso_);
    EcalNonIsoToken_ = consumes<reco::RecoEcalCandidateIsolationMap>(EcalNonIso_);
    HcalIsoPhoToken_ = consumes<reco::RecoEcalCandidateIsolationMap>(HcalIsoPho_);
    HcalNonIsoPhoToken_ = consumes<reco::RecoEcalCandidateIsolationMap>(HcalNonIsoPho_);
    IsoPhoR9Token_ = consumes<reco::RecoEcalCandidateIsolationMap>(IsoR9_); 
    NonIsoPhoR9Token_ = consumes<reco::RecoEcalCandidateIsolationMap>(NonIsoR9_);
    IsoPhoR9IDToken_ = consumes<reco::RecoEcalCandidateIsolationMap>(IsoR9ID_);
    NonIsoPhoR9IDToken_ = consumes<reco::RecoEcalCandidateIsolationMap>(NonIsoR9ID_);
    IsoPhoHoverEHToken_ = consumes<reco::RecoEcalCandidateIsolationMap>(IsoHoverEH_);   
    NonIsoPhoHoverEHToken_ = consumes<reco::RecoEcalCandidateIsolationMap>(NonIsoHoverEH_);    
    IsoElectronToken_ = consumes<reco::ElectronCollection>(IsoElectron_);
    IsoEleTrackIsolToken_ = consumes<reco::ElectronIsolationMap>(IsoEleTrackIsol_);
    L1IsoPixelSeedsToken_ = consumes<reco::ElectronSeedCollection>(L1IsoPixelSeeds_);
    L1NonIsoPixelSeedsToken_ = consumes<reco::ElectronSeedCollection>(L1NonIsoPixelSeeds_);
    NonIsoElectronToken_ = consumes<reco::ElectronCollection>(NonIsoElectron_);
    IsoEleHcalToken_ = consumes<reco::RecoEcalCandidateIsolationMap>(IsoEleHcal_);
    NonIsoEleHcalToken_ = consumes<reco::RecoEcalCandidateIsolationMap>(NonIsoEleHcal_);
    NonIsoEleTrackIsolToken_ = consumes<reco::ElectronIsolationMap>(NonIsoEleTrackIsol_);
    NonIsoPhoTrackIsolToken_ = consumes<reco::RecoEcalCandidateIsolationMap>(NonIsoPhoTrackIsol_);
    IsoPhoTrackIsolToken_ = consumes<reco::RecoEcalCandidateIsolationMap>(IsoPhoTrackIsol_);
    IsoEleR9Token_ = consumes<reco::RecoEcalCandidateIsolationMap>(IsoR9_); 
    NonIsoEleR9Token_ = consumes<reco::RecoEcalCandidateIsolationMap>(NonIsoR9_);  
    IsoEleR9IDToken_ = consumes<reco::RecoEcalCandidateIsolationMap>(IsoR9ID_);
    NonIsoEleR9IDToken_ = consumes<reco::RecoEcalCandidateIsolationMap>(NonIsoR9ID_);
    HFECALClustersToken_ = consumes<reco::SuperClusterCollection>(HFECALClusters_);
    HFElectronsToken_ = consumes<reco::RecoEcalCandidateCollection>(HFElectrons_);
    
    /* 
    EBRecHitToken_ = consumes<EBRecHitCollection>(EERecHitTag_);
    EERecHitToken_ = consumes<EERecHitCollection>(EBRecHitTag_);
    pi0EBRecHitToken_ = consumes<EBRecHitCollection>(pi0EERecHitTag_);
    pi0EERecHitToken_ = consumes<EERecHitCollection>(pi0EBRecHitTag_);
    HBHERecHitToken_ = consumes<HBHERecHitCollection>>(HBHERecHitTag_);
    HORecHitToken_ = consumes<HORecHitCollection>(HORecHitTag_);
    HFRecHitToken_ = consumes<HFRecHitCollection>(HFRecHitTag_);
    */
    
    IsoPixelTrackL3Token_ = consumes<reco::IsolatedPixelTrackCandidateCollection>(IsoPixelTrackTagL3_); 
    IsoPixelTrackL2Token_ = consumes<reco::IsolatedPixelTrackCandidateCollection>(IsoPixelTrackTagL2_);	
    IsoPixelTrackVerticesToken_ = consumes<reco::VertexCollection>(IsoPixelTrackVerticesTag_);
    PixelTracksL3Token_ = consumes<reco::RecoChargedCandidateCollection>(PixelTracksTagL3_); 
    PixelFEDSizeToken_ = consumes<FEDRawDataCollection>(PixelFEDSizeTag_);
    PixelClustersToken_ = consumes<edmNew::DetSetVector<SiPixelCluster> >(PixelClustersTag_);
    
    VertexHLTToken_ = consumes<reco::VertexCollection>(VertexTagHLT_);
    VertexOffline0Token_ = consumes<reco::VertexCollection>(VertexTagOffline0_);

    HFEMClusterShapeAssociationToken_ = consumes<reco::HFEMClusterShapeAssociationCollection>(edm::InputTag("hltHFEMClusters"));
    
    
    // open the tree file
    m_file = new TFile(_HistName.c_str(), "RECREATE");
    if (m_file)
        m_file->cd();
    
    // Initialize the tree
    HltTree = new TTree("HltTree", "");
    
    treeWeight=xSection_*filterEff_;
    std::cout << "\n Setting HltTree weight to " << treeWeight << " = " << xSection_ << "*" << filterEff_ << " (cross section * gen filter efficiency)\n" << std::endl;
    
    // Setup the different analysis
    jet_analysis_.setup(conf, HltTree);
    bjet_analysis_.setup(conf, HltTree);
    elm_analysis_.setup(conf, HltTree);
    muon_analysis_.setup(conf, HltTree);
    track_analysis_.setup(conf, HltTree);
    mct_analysis_.setup(conf, HltTree);
    hlt_analysis_.setup(conf, HltTree);
    vrt_analysisHLT_.setup(conf, HltTree, "HLT");
    vrt_analysisOffline0_.setup(conf, HltTree, "Offline0");
    evt_header_.setup(consumesCollector(), HltTree);
}

void HLTAnalyzer::beginRun(const edm::Run& run, const edm::EventSetup& c){ 
    
    hlt_analysis_.beginRun(run, c);
}

// Boiler-plate "analyze" method declaration for an analyzer module.
void HLTAnalyzer::analyze(edm::Event const& iEvent, edm::EventSetup const& iSetup) {
    
    // To get information from the event setup, you must request the "Record"
    // which contains it and then extract the object you need
    //edm::ESHandle<CaloGeometry> geometry;
    //iSetup.get<IdealGeometryRecord>().get(geometry);
    
    int iLumi = iEvent.luminosityBlock();
    if (iLumi<firstLumi_) return;
    if (lastLumi_ != -1 && iLumi>lastLumi_) return;
    
    // These declarations create handles to the types of records that you want
    // to retrieve from event "iEvent".
    edm::Handle<reco::CaloJetCollection>              hltjets;
    edm::Handle<reco::CaloJetCollection>              hltcorjets;
    edm::Handle<reco::CaloJetCollection>              hltcorL1L2L3jets;
    edm::Handle<double>                               rho;
    edm::Handle<reco::CaloJetCollection>              recjets;
    edm::Handle<reco::CaloJetCollection>              reccorjets;
    edm::Handle<reco::GenJetCollection>               genjets;
    edm::Handle<CaloTowerCollection>                  caloTowers;
    edm::Handle<CaloTowerCollection>                  caloTowersCleanerUpperR45;
    edm::Handle<CaloTowerCollection>                  caloTowersCleanerLowerR45;
    edm::Handle<CaloTowerCollection>                  caloTowersCleanerNoR45;
    edm::Handle<reco::CaloMETCollection>              recmet;
    edm::Handle<reco::PFMETCollection>                recoPFMet;
    edm::Handle<reco::GenMETCollection>               genmet;
    edm::Handle<reco::METCollection>                  ht;
    edm::Handle<reco::PFJetCollection>                recoPFJets; 
    edm::Handle<reco::CandidateView>                  mctruth;
    edm::Handle<GenEventInfoProduct>                  genEventInfo;
    edm::Handle<std::vector<SimTrack> >               simTracks;
    edm::Handle<std::vector<SimVertex> >              simVertices;
    edm::Handle<reco::MuonCollection>                 muon;
    edm::Handle<reco::PFCandidateCollection>          pfmuon;
    edm::Handle<edm::TriggerResults>                  hltresults;
    edm::Handle<l1extra::L1EmParticleCollection>      l1extemi, l1extemn;
    edm::Handle<l1extra::L1MuonParticleCollection>    l1extmu;
    edm::Handle<l1extra::L1JetParticleCollection>     l1extjetc, l1extjetf, l1extjet, l1exttaujet;
    //edm::Handle<l1extra::L1JetParticleCollection>     l1extjetc, l1extjetf, l1exttaujet;
    edm::Handle<l1extra::L1EtMissParticleCollection>  l1extmet,l1extmht;
    edm::Handle<L1GlobalTriggerReadoutRecord>         l1GtRR;
    edm::Handle< L1GctHFBitCountsCollection >         gctBitCounts ;
    edm::Handle< L1GctHFRingEtSumsCollection >        gctRingSums ;
    
    edm::Handle<reco::RecoChargedCandidateCollection> mucands2, mucands3, munovtxcands2;
    edm::Handle<reco::RecoChargedCandidateCollection> oniaPixelCands, oniaTrackCands;
    edm::Handle<reco::VertexCollection>               dimuvtxcands3;
    edm::Handle<reco::MuonCollection>                 trkmucands;
    edm::Handle<edm::ValueMap<bool> >                 isoMap2,  isoMap3, isoTrk10Map3;
    edm::Handle<reco::CaloJetCollection>              l2taus;
    edm::Handle<reco::HLTTauCollection>               taus;
    edm::Handle<reco::PFTauCollection>                pftaus;
    edm::Handle<reco::PFTauCollection>                pftausTightCone;
    edm::Handle<reco::PFJetCollection>                pfjets;
    
    // offline reco tau collection and discriminators
    edm::Handle<reco::PFTauCollection>    recoPftaus;
    edm::Handle<reco::PFTauDiscriminator> theRecoPFTauDiscrByTanCOnePercent;
    edm::Handle<reco::PFTauDiscriminator> theRecoPFTauDiscrByTanCHalfPercent; 
    edm::Handle<reco::PFTauDiscriminator> theRecoPFTauDiscrByTanCQuarterPercent;
    edm::Handle<reco::PFTauDiscriminator> theRecoPFTauDiscrByTanCTenthPercent;
    edm::Handle<reco::PFTauDiscriminator> theRecoPFTauDiscrByIsolation;
    edm::Handle<reco::PFTauDiscriminator> theRecoPFTauDiscrAgainstMuon;
    edm::Handle<reco::PFTauDiscriminator> theRecoPFTauDiscrAgainstElec;
   
    
    // btag OpenHLT input collections
    edm::Handle<edm::View<reco::Jet> >                hRawBJets;
    edm::Handle<edm::View<reco::Jet> >                hCorrectedBJets;
    edm::Handle<edm::View<reco::Jet> >                hCorrectedBJetsL1FastJet;
    edm::Handle<edm::View<reco::Jet> >                hPFBJets;
    edm::Handle<reco::JetTagCollection>               hLifetimeBJetsL25;
    edm::Handle<reco::JetTagCollection>               hLifetimeBJetsL3L1FastJet;
    edm::Handle<reco::JetTagCollection>               hLifetimeBJetsL25L1FastJet;
    edm::Handle<reco::JetTagCollection>               hLifetimeBJetsL3;
    edm::Handle<reco::JetTagCollection>               hLifetimePFBJetsL3;
    edm::Handle<reco::JetTagCollection>               hLifetimeBJetsL25SingleTrack;
    edm::Handle<reco::JetTagCollection>               hLifetimeBJetsL3SingleTrack;
    edm::Handle<reco::JetTagCollection>               hLifetimeBJetsL25SingleTrackL1FastJet;
    edm::Handle<reco::JetTagCollection>               hLifetimeBJetsL3SingleTrackL1FastJet;
    edm::Handle<reco::JetTagCollection>               hPerformanceBJetsL25;
    edm::Handle<reco::JetTagCollection>               hPerformanceBJetsL3;
    edm::Handle<reco::JetTagCollection>               hPerformanceBJetsL25L1FastJet;
    edm::Handle<reco::JetTagCollection>               hPerformanceBJetsL3L1FastJet;
    
    // egamma OpenHLT input collections
    edm::Handle<reco::GsfElectronCollection>          electrons;
    edm::Handle<reco::PhotonCollection>               photons;
    edm::Handle<reco::RecoEcalCandidateIsolationMap>  photonR9IsoHandle; 
    edm::Handle<reco::RecoEcalCandidateIsolationMap>  photonR9NonIsoHandle;
    edm::Handle<reco::RecoEcalCandidateIsolationMap>  photonR9IDIsoHandle;
    edm::Handle<reco::RecoEcalCandidateIsolationMap>  photonR9IDNonIsoHandle;
    edm::Handle<reco::RecoEcalCandidateIsolationMap>  photonHoverEHIsoHandle;   
    edm::Handle<reco::RecoEcalCandidateIsolationMap>  photonHoverEHNonIsoHandle;    
    edm::Handle<reco::ElectronCollection>             electronIsoHandle;
    edm::Handle<reco::ElectronCollection>             electronNonIsoHandle;
    edm::Handle<reco::RecoEcalCandidateIsolationMap>  electronR9IsoHandle; 
    edm::Handle<reco::RecoEcalCandidateIsolationMap>  electronR9NonIsoHandle;  
    edm::Handle<reco::RecoEcalCandidateIsolationMap>  electronR9IDIsoHandle;
    edm::Handle<reco::RecoEcalCandidateIsolationMap>  electronR9IDNonIsoHandle;
    edm::Handle<reco::ElectronIsolationMap>           NonIsoTrackEleIsolMap;
    edm::Handle<reco::ElectronIsolationMap>           TrackEleIsolMap;
    edm::Handle<reco::ElectronSeedCollection>         L1IsoPixelSeedsMap;
    edm::Handle<reco::ElectronSeedCollection>         L1NonIsoPixelSeedsMap;
    edm::Handle<reco::RecoEcalCandidateCollection>    recoIsolecalcands;
    edm::Handle<reco::RecoEcalCandidateCollection>    recoNonIsolecalcands;
    edm::Handle<reco::RecoEcalCandidateIsolationMap>  EcalIsolMap;
    edm::Handle<reco::RecoEcalCandidateIsolationMap>  EcalNonIsolMap;
    edm::Handle<reco::RecoEcalCandidateIsolationMap>  HcalEleIsolMap;
    edm::Handle<reco::RecoEcalCandidateIsolationMap>  HcalEleNonIsolMap;
    edm::Handle<reco::RecoEcalCandidateIsolationMap>  HcalIsolMap;
    edm::Handle<reco::RecoEcalCandidateIsolationMap>  HcalNonIsolMap;
    edm::Handle<reco::RecoEcalCandidateIsolationMap>  TrackIsolMap;
    edm::Handle<reco::RecoEcalCandidateIsolationMap>  TrackNonIsolMap;
    edm::Handle<reco::SuperClusterCollection>         electronHFClusterHandle; 
    edm::Handle<reco::RecoEcalCandidateCollection>    electronHFElectronHandle;  
    // ECAL Activity
    edm::Handle<reco::RecoEcalCandidateCollection>    ActivityCandsHandle;  
    edm::Handle<reco::RecoEcalCandidateIsolationMap>  ActivityEcalIsoHandle;
    edm::Handle<reco::RecoEcalCandidateIsolationMap>  ActivityHcalIsoHandle;
    edm::Handle<reco::RecoEcalCandidateIsolationMap>  ActivityTrackIsoHandle;
    edm::Handle<reco::RecoEcalCandidateIsolationMap>  ActivityR9Handle;
    edm::Handle<reco::RecoEcalCandidateIsolationMap>  ActivityR9IDHandle;
    edm::Handle<reco::RecoEcalCandidateIsolationMap>  ActivityHoverEHHandle;
 
    
    // AlCa OpenHLT input collections   
    /*
    edm::Handle<EBRecHitCollection>             ebrechits;  
    edm::Handle<EERecHitCollection>             eerechits;   
    edm::Handle<EBRecHitCollection>             pi0ebrechits;   
    edm::Handle<EERecHitCollection>             pi0eerechits;    
    edm::Handle<HBHERecHitCollection>           hbherechits;   
    edm::Handle<HORecHitCollection>             horechits;   
    edm::Handle<HFRecHitCollection>             hfrechits;   
    */

    edm::Handle<reco::IsolatedPixelTrackCandidateCollection> isopixeltracksL3; 
    edm::Handle<reco::IsolatedPixelTrackCandidateCollection> isopixeltracksL2;	
    edm::Handle<reco::VertexCollection>         isopixeltrackPixVertices;
    edm::Handle<reco::RecoChargedCandidateCollection> pixeltracksL3; 
    edm::Handle<FEDRawDataCollection> pixelfedsize;
    edm::Handle<edmNew::DetSetVector<SiPixelCluster> > pixelclusters;
    
    // Reco vertex collection
    edm::Handle<reco::VertexCollection> recoVertexsHLT;
    edm::Handle<reco::VertexCollection> recoVertexsOffline0;

    // new stuff for the egamma EleId
    edm::InputTag ecalRechitEBTag (std::string("hltEcalRegionalEgammaRecHit:EcalRecHitsEB"));
    edm::InputTag ecalRechitEETag (std::string("hltEcalRegionalEgammaRecHit:EcalRecHitsEE"));
    EcalClusterLazyTools lazyTools( iEvent, iSetup, ecalRechitEBTag, ecalRechitEETag);
    
    edm::Handle<reco::HFEMClusterShapeAssociationCollection> electronHFClusterAssociation;  
    iEvent.getByToken(HFEMClusterShapeAssociationToken_,electronHFClusterAssociation);

    edm::ESHandle<MagneticField>                theMagField;
    iSetup.get<IdealMagneticFieldRecord>().get(theMagField);
    
    edm::Handle<reco::BeamSpot> recoBeamSpotHandle;
    
    // get EventSetup stuff needed for the AlCa pi0 path
    //    edm::ESHandle< EcalElectronicsMapping > ecalmapping;
    //    iSetup.get< EcalMappingRcd >().get(ecalmapping);
   
    //    edm::ESHandle<CaloGeometry> geoHandle;
    //    iSetup.get<CaloGeometryRecord>().get(geoHandle); 
   
    //    edm::ESHandle<CaloTopology> pTopology;
    //    iSetup.get<CaloTopologyRecord>().get(pTopology);
   
    //    edm::ESHandle<L1CaloGeometry> l1CaloGeom ;
    //    iSetup.get<L1CaloGeometryRecord>().get(l1CaloGeom) ;
   
    
    // extract the collections from the event, check their validity and log which are missing
    std::vector<MissingCollectionInfo> missing;
    
    //get the BeamSpot
    getCollection( iEvent, missing, recoBeamSpotHandle,   BSProducer_ ,   BSProducerToken_ ,   "Beam Spot handle");
    // gets its position
    reco::BeamSpot::Point BSPosition(0,0,0);
    BSPosition = recoBeamSpotHandle->position();
    
    getCollection( iEvent, missing, hltjets,         hltjets_,           hltjetsToken_,           kHLTjets );
    getCollection( iEvent, missing, hltcorjets,      hltcorjets_,        hltcorjetsToken_,        kHLTCorjets );
    getCollection( iEvent, missing, hltcorL1L2L3jets,hltcorL1L2L3jets_,  hltcorL1L2L3jetsToken_,  kHLTCorL1L2L3jets );
    getCollection( iEvent, missing, rho,             rho_,               rhoToken_,               kRho );
    getCollection( iEvent, missing, recjets,         recjets_,           recjetsToken_,           kRecjets );
    getCollection( iEvent, missing, reccorjets,      reccorjets_,        reccorjetsToken_,        kRecCorjets );
    getCollection( iEvent, missing, genjets,         genjets_,           genjetsToken_,           kGenjets );
    getCollection( iEvent, missing, recmet,          recmet_,            recmetToken_,            kRecmet );
    getCollection( iEvent, missing, recoPFMet,       recoPFMet_,         recoPFMetToken_,         kPFMet );
    getCollection( iEvent, missing, genmet,          genmet_,            genmetToken_,            kGenmet );
    getCollection( iEvent, missing, caloTowers,      calotowers_,        calotowersToken_,        kCaloTowers );
    getCollection( iEvent, missing, caloTowersCleanerUpperR45, calotowersUpperR45_,        calotowersUpperR45Token_,        kCaloTowersUpperR45 );
    getCollection( iEvent, missing, caloTowersCleanerLowerR45, calotowersLowerR45_,        calotowersLowerR45Token_,        kCaloTowersLowerR45 );
    getCollection( iEvent, missing, caloTowersCleanerNoR45,    calotowersNoR45_,           calotowersNoR45Token_,           kCaloTowersNoR45 );
    getCollection( iEvent, missing, ht,              ht_,                htToken_,                kHt );
    getCollection( iEvent, missing, recoPFJets,      recoPFJets_,        recoPFJetsToken_,        kRecoPFJets );
    getCollection( iEvent, missing, muon,            muon_,              muonToken_,              kMuon );
    getCollection( iEvent, missing, pfmuon,          pfmuon_,            pfmuonToken_,            kpfMuon );
    getCollection( iEvent, missing, l2taus,          L2Tau_,             L2TauToken_,             kTaus );
    getCollection( iEvent, missing, taus,            HLTTau_,            HLTTauToken_,            kTaus );
    getCollection( iEvent, missing, pftaus,          PFTau_,		 PFTauToken_,		  kPFTaus );
    getCollection( iEvent, missing, pftausTightCone, PFTauTightCone_,    PFTauTightConeToken_,    kPFTausTightCone );
    getCollection( iEvent, missing, pfjets,          PFJets_,		 PFJetsToken_,		  kPFJets );
    getCollection( iEvent, missing, recoPftaus,                            RecoPFTau_,                          RecoPFTauToken_,                          kRecoPFTaus );
    getCollection( iEvent, missing, theRecoPFTauDiscrByTanCOnePercent,     RecoPFTauDiscrByTanCOnePercent_,     RecoPFTauDiscrByTanCOnePercentToken_,     ktheRecoPFTauDiscrByTanCOnePercent);
    getCollection( iEvent, missing, theRecoPFTauDiscrByTanCHalfPercent,    RecoPFTauDiscrByTanCHalfPercent_,    RecoPFTauDiscrByTanCHalfPercentToken_,    ktheRecoPFTauDiscrByTanCHalfPercent);
    getCollection( iEvent, missing, theRecoPFTauDiscrByTanCQuarterPercent, RecoPFTauDiscrByTanCQuarterPercent_, RecoPFTauDiscrByTanCQuarterPercentToken_, ktheRecoPFTauDiscrByTanCQuarterPercent);
    getCollection( iEvent, missing, theRecoPFTauDiscrByTanCTenthPercent,   RecoPFTauDiscrByTanCTenthPercent_,   RecoPFTauDiscrByTanCTenthPercentToken_,   ktheRecoPFTauDiscrByTanCTenthPercent);
    getCollection( iEvent, missing, theRecoPFTauDiscrByIsolation,          RecoPFTauDiscrByIso_,                RecoPFTauDiscrByIsoToken_,                ktheRecoPFTauDiscrByIsolation);
    getCollection( iEvent, missing, theRecoPFTauDiscrAgainstMuon,          RecoPFTauAgainstMuon_,               RecoPFTauAgainstMuonToken_,               ktheRecoPFTauDiscrAgainstMuon);
    getCollection( iEvent, missing, theRecoPFTauDiscrAgainstElec,          RecoPFTauAgainstElec_,               RecoPFTauAgainstElecToken_,               ktheRecoPFTauDiscrAgainstElec);
    getCollection( iEvent, missing, hltresults,      hltresults_,        hltresultsToken_,        kHltresults );
    getCollection( iEvent, missing, l1extemi,        m_l1extraemi,       l1extraemiToken_,        kL1extemi );
    getCollection( iEvent, missing, l1extemn,        m_l1extraemn,       l1extraemnToken_,        kL1extemn );
    getCollection( iEvent, missing, l1extmu,         m_l1extramu,        l1extramuToken_,         kL1extmu );
    getCollection( iEvent, missing, l1extjetc,       m_l1extrajetc,      l1extrajetcToken_,       kL1extjetc );
    getCollection( iEvent, missing, l1extjetf,       m_l1extrajetf,      l1extrajetfToken_,       kL1extjetf );
    getCollection( iEvent, missing, l1extjet,        m_l1extrajet,       l1extrajetToken_,        kL1extjet );
    getCollection( iEvent, missing, l1exttaujet,     m_l1extrataujet,    l1extrataujetToken_,     kL1exttaujet );
    getCollection( iEvent, missing, l1extmet,        m_l1extramet,       l1extrametToken_,        kL1extmet );
    getCollection( iEvent, missing, l1extmht,        m_l1extramht,       l1extramhtToken_,        kL1extmht );
    getCollection( iEvent, missing, l1GtRR,          gtReadoutRecord_,   gtReadoutRecordToken_,   kL1GtRR );
    getCollection( iEvent, missing, gctBitCounts,    gctBitCounts_,      gctBitCountsToken_,      kL1GctBitCounts );
    getCollection( iEvent, missing, gctRingSums,     gctRingSums_,       gctRingSumsToken_,       kL1GctRingSums );
    getCollection( iEvent, missing, mctruth,         mctruth_,           mctruthToken_,           kMctruth );
    getCollection( iEvent, missing, simTracks,       simhits_,           simTracksToken_,         kSimhit );
    getCollection( iEvent, missing, simVertices,     simhits_,           simVerticesToken_,       kSimhit );
    getCollection( iEvent, missing, genEventInfo,    genEventInfo_,      genEventInfoToken_,      kGenEventInfo );
    getCollection( iEvent, missing, mucands2,        MuCandTag2_,        MuCandTag2Token_,        kMucands2 );
    getCollection( iEvent, missing, munovtxcands2,   MuNoVtxCandTag2_,   MuNoVtxCandTag2Token_,   kMunovtxcands2 );
    getCollection( iEvent, missing, mucands3,        MuCandTag3_,        MuCandTag3Token_,        kMucands3 );
    getCollection( iEvent, missing, oniaPixelCands,  oniaPixelTag_,      oniaPixelTagToken_,      kOniaPixelCands );
    getCollection( iEvent, missing, oniaTrackCands,  oniaTrackTag_,      oniaTrackTagToken_,      kOniaTrackCands );
    getCollection( iEvent, missing, trkmucands,      TrackerMuonTag_,    TrackerMuonTagToken_,    kTrkMucands );
    getCollection( iEvent, missing, dimuvtxcands3,   DiMuVtx_,           DiMuVtxToken_,           kDimuvtxcands3 );
    getCollection( iEvent, missing, isoMap2,         MuIsolTag2_,        MuIsolTag2Token_,        kIsoMap2 );
    getCollection( iEvent, missing, isoMap3,         MuIsolTag3_,        MuIsolTag3Token_,        kIsoMap3 );
    getCollection( iEvent, missing, isoTrk10Map3,    MuTrkIsolTag3_,     MuTrkIsolTag3Token_,     kIsoTrk10Map3 );
    getCollection( iEvent, missing, hRawBJets,                    m_rawBJets,                     rawBJetsToken_,                     kBTagJets );
    getCollection( iEvent, missing, hCorrectedBJets,              m_correctedBJets,               correctedBJetsToken_,               kBTagCorrectedJets );
    getCollection( iEvent, missing, hCorrectedBJetsL1FastJet,     m_correctedBJetsL1FastJet,      correctedBJetsL1FastJetToken_,      kBTagCorrectedJetsL1FastJet );
    getCollection( iEvent, missing, hPFBJets,                     m_pfBJets,                      pfBJetsToken_,                      kBTagPFJets );
    getCollection( iEvent, missing, hLifetimeBJetsL25,            m_lifetimeBJetsL25,             lifetimeBJetsL25Token_,             kBTagLifetimeBJetsL25 );
    getCollection( iEvent, missing, hLifetimeBJetsL3,             m_lifetimeBJetsL3,              lifetimeBJetsL3Token_,              kBTagLifetimeBJetsL3 );
    getCollection( iEvent, missing, hLifetimeBJetsL25L1FastJet,   m_lifetimeBJetsL25L1FastJet,    lifetimeBJetsL25L1FastJetToken_,    kBTagLifetimeBJetsL25L1FastJet );
    getCollection( iEvent, missing, hLifetimeBJetsL3L1FastJet,    m_lifetimeBJetsL3L1FastJet,     lifetimeBJetsL3L1FastJetToken_,     kBTagLifetimeBJetsL3L1FastJet );
    getCollection( iEvent, missing, hLifetimePFBJetsL3,           m_lifetimePFBJetsL3,            lifetimePFBJetsL3Token_,            kBTagLifetimePFBJetsL3 );
    getCollection( iEvent, missing, hLifetimeBJetsL25SingleTrack, m_lifetimeBJetsL25SingleTrack,  lifetimeBJetsL25SingleTrackToken_,  kBTagLifetimeBJetsL25SingleTrack );
    getCollection( iEvent, missing, hLifetimeBJetsL3SingleTrack,  m_lifetimeBJetsL3SingleTrack,   lifetimeBJetsL3SingleTrackToken_,   kBTagLifetimeBJetsL3SingleTrack );
    getCollection( iEvent, missing, hLifetimeBJetsL25SingleTrackL1FastJet, m_lifetimeBJetsL25SingleTrackL1FastJet, lifetimeBJetsL25SingleTrackL1FastJetToken_, kBTagLifetimeBJetsL25SingleTrackL1FastJet );
    getCollection( iEvent, missing, hLifetimeBJetsL3SingleTrackL1FastJet,  m_lifetimeBJetsL3SingleTrackL1FastJet,  lifetimeBJetsL3SingleTrackL1FastJetToken_,  kBTagLifetimeBJetsL3SingleTrackL1FastJet );
    getCollection( iEvent, missing, hPerformanceBJetsL25,         m_performanceBJetsL25,          performanceBJetsL25Token_,          kBTagPerformanceBJetsL25 );
    getCollection( iEvent, missing, hPerformanceBJetsL3,          m_performanceBJetsL3,           performanceBJetsL3Token_,           kBTagPerformanceBJetsL3 );
    getCollection( iEvent, missing, hPerformanceBJetsL25L1FastJet,m_performanceBJetsL25L1FastJet, performanceBJetsL25L1FastJetToken_, kBTagPerformanceBJetsL25L1FastJet );
    getCollection( iEvent, missing, hPerformanceBJetsL3L1FastJet, m_performanceBJetsL3L1FastJet,  performanceBJetsL3L1FastJetToken_,  kBTagPerformanceBJetsL3L1FastJet );
    getCollection( iEvent, missing, electrons,              Electron_,                  ElectronToken_,                  kElectrons );
    getCollection( iEvent, missing, photons,                Photon_,                    PhotonToken_,                    kPhotons );
    getCollection( iEvent, missing, ActivityCandsHandle,    ECALActivity_,              ECALActivityToken_,              kECALActivity);
    getCollection( iEvent, missing, ActivityEcalIsoHandle,  ActivityEcalIso_,           ActivityEcalIsoToken_,           kECALActivityEcalIso);
    getCollection( iEvent, missing, ActivityHcalIsoHandle,  ActivityHcalIso_,           ActivityHcalIsoToken_,           kECALActivityHcalIso);
    getCollection( iEvent, missing, ActivityTrackIsoHandle, ActivityTrackIso_,          ActivityTrackIsoToken_,          kECALActivityTrackIso);
    getCollection( iEvent, missing, ActivityR9Handle,       ActivityR9_,                ActivityR9Token_,                kECALActivityR9);
    getCollection( iEvent, missing, ActivityR9IDHandle,     ActivityR9ID_,              ActivityR9IDToken_,              kECALActivityR9ID);
    getCollection( iEvent, missing, ActivityHoverEHHandle,  ActivityHoverEH_,           ActivityHoverEHToken_,           kECALActivityHoverEH);
    
    //Read offline eleID results
    std::vector<edm::Handle<edm::ValueMap<float> > > eIDValueMap(4); 
    //   edm::InputTag electronLabelRobustTight_(std::string("eidRobustTight"));
    //   edm::InputTag electronLabelTight_(std::string("eidTight"));
    //   edm::InputTag electronLabelRobustLoose_(std::string("eidRobustLoose"));
    //   edm::InputTag electronLabelLoose_(std::string("eidLoose"));
    //   getCollection( iEvent, missing, eIDValueMap[0],   electronLabelRobustLoose_      ,       "EleId Robust-Loose");
    //   getCollection( iEvent, missing, eIDValueMap[1],   electronLabelRobustTight_      ,       "EleId Robust-Tight");
    //   getCollection( iEvent, missing, eIDValueMap[2],   electronLabelLoose_      ,       "EleId Loose");
    //   getCollection( iEvent, missing, eIDValueMap[3],   electronLabelTight_      ,       "EleId Tight");
    
    //read all the OpenHLT egamma collections
    getCollection( iEvent, missing, recoIsolecalcands,        CandIso_,                   CandIsoToken_,                kCandIso);
    getCollection( iEvent, missing, recoNonIsolecalcands,     CandNonIso_,                CandNonIsoToken_,             kCandNonIso);
    getCollection( iEvent, missing, EcalIsolMap,              EcalIso_,                   EcalIsoToken_,                kEcalIso);
    getCollection( iEvent, missing, EcalNonIsolMap,           EcalNonIso_,                EcalNonIsoToken_,             kEcalNonIso);
    getCollection( iEvent, missing, HcalIsolMap,              HcalIsoPho_,                HcalIsoPhoToken_,             kHcalIsoPho);
    getCollection( iEvent, missing, HcalNonIsolMap,           HcalNonIsoPho_,             HcalNonIsoPhoToken_,          kHcalNonIsoPho);
    getCollection( iEvent, missing, photonR9IsoHandle,        IsoR9_,                     IsoPhoR9Token_,               kIsoR9);
    getCollection( iEvent, missing, photonR9NonIsoHandle,     NonIsoR9_,                  NonIsoPhoR9Token_,            kNonIsoR9);
    getCollection( iEvent, missing, photonR9IDIsoHandle,      IsoR9ID_,                   IsoPhoR9IDToken_,             kIsoR9ID);
    getCollection( iEvent, missing, photonR9IDNonIsoHandle,   NonIsoR9ID_,                NonIsoPhoR9IDToken_,          kNonIsoR9ID);
    getCollection( iEvent, missing, photonHoverEHIsoHandle,   IsoHoverEH_,                IsoPhoHoverEHToken_,          kIsoHoverEH);
    getCollection( iEvent, missing, photonHoverEHNonIsoHandle,NonIsoHoverEH_,             NonIsoPhoHoverEHToken_,       kNonIsoHoverEH);
    getCollection( iEvent, missing, electronIsoHandle,        IsoElectron_,               IsoElectronToken_,            kIsoElectron);
    getCollection( iEvent, missing, TrackEleIsolMap,          IsoEleTrackIsol_,           IsoEleTrackIsolToken_,        kIsoEleTrackIsol);
    getCollection( iEvent, missing, L1IsoPixelSeedsMap,       L1IsoPixelSeeds_,           L1IsoPixelSeedsToken_,        kL1IsoPixelSeeds);
    getCollection( iEvent, missing, L1NonIsoPixelSeedsMap,    L1NonIsoPixelSeeds_,        L1NonIsoPixelSeedsToken_,     kL1NonIsoPixelSeeds);
    getCollection( iEvent, missing, electronNonIsoHandle,     NonIsoElectron_,            NonIsoElectronToken_,         kNonIsoElectron);
    getCollection( iEvent, missing, HcalEleIsolMap,           IsoEleHcal_,                IsoEleHcalToken_,             kIsoEleHcal);
    getCollection( iEvent, missing, HcalEleNonIsolMap,        NonIsoEleHcal_,             NonIsoEleHcalToken_,          kIsoEleHcal);
    getCollection( iEvent, missing, NonIsoTrackEleIsolMap,    NonIsoEleTrackIsol_,        NonIsoEleTrackIsolToken_,     kNonIsoEleTrackIsol);
    getCollection( iEvent, missing, TrackNonIsolMap,          NonIsoPhoTrackIsol_,        NonIsoPhoTrackIsolToken_,     kNonIsoPhoTrackIsol);
    getCollection( iEvent, missing, TrackIsolMap,             IsoPhoTrackIsol_,           IsoPhoTrackIsolToken_,        kIsoPhoTrackIsol);
    getCollection( iEvent, missing, electronR9IsoHandle,      IsoR9_,                     IsoEleR9Token_,               kIsoR9);
    getCollection( iEvent, missing, electronR9NonIsoHandle,   NonIsoR9_,                  NonIsoEleR9Token_,            kNonIsoR9);
    getCollection( iEvent, missing, electronR9IDIsoHandle,    IsoR9ID_,                   IsoEleR9IDToken_,             kIsoR9ID);
    getCollection( iEvent, missing, electronR9IDNonIsoHandle, NonIsoR9ID_,                NonIsoEleR9IDToken_,          kNonIsoR9ID);
    getCollection( iEvent, missing, electronHFClusterHandle,  HFECALClusters_,            HFECALClustersToken_,         kHFECALClusters);
    getCollection( iEvent, missing, electronHFElectronHandle, HFElectrons_,               HFElectronsToken_,            kHFElectrons);
    /*
    getCollection( iEvent, missing, eerechits,                EERecHitTag_,               EERecHitToken_,               kEErechits );
    getCollection( iEvent, missing, ebrechits,                EBRecHitTag_,               EBRecHitToken_,               kEBrechits );
    getCollection( iEvent, missing, pi0eerechits,             pi0EERecHitTag_,            pi0EERecHitToken_,            kpi0EErechits );  
    getCollection( iEvent, missing, pi0ebrechits,             pi0EBRecHitTag_,            pi0EBRecHitToken_,            kpi0EBrechits );
    getCollection( iEvent, missing, hbherechits,              HBHERecHitTag_,             HBHERecHitToken_,             kHBHErechits );
    getCollection( iEvent, missing, horechits,                HORecHitTag_,               HORecHitToken_,               kHOrechits );
    getCollection( iEvent, missing, hfrechits,                HFRecHitTag_,               HFRecHitToken_,               kHFrechits );
    */
    getCollection( iEvent, missing, isopixeltracksL3,         IsoPixelTrackTagL3_,        IsoPixelTrackL3Token_,        kIsoPixelTracksL3 );
    getCollection( iEvent, missing, isopixeltracksL2,         IsoPixelTrackTagL2_,        IsoPixelTrackL2Token_,        kIsoPixelTracksL2 );
    getCollection( iEvent, missing, isopixeltrackPixVertices, IsoPixelTrackVerticesTag_,  IsoPixelTrackVerticesToken_,  kIsoPixelTrackVertices );
    getCollection( iEvent, missing, pixeltracksL3,            PixelTracksTagL3_,          PixelTracksL3Token_,          kPixelTracksL3 );
    getCollection( iEvent, missing, pixelfedsize,             PixelFEDSizeTag_,           PixelFEDSizeToken_,           kPixelFEDSize );
    getCollection( iEvent, missing, pixelclusters,            PixelClustersTag_,          PixelClustersToken_,          kPixelClusters );
    getCollection( iEvent, missing, recoVertexsHLT,           VertexTagHLT_,              VertexHLTToken_,              kRecoVerticesHLT );
    getCollection( iEvent, missing, recoVertexsOffline0,      VertexTagOffline0_,         VertexOffline0Token_,         kRecoVerticesOffline0 );
    
    double ptHat=-1.;
    if (genEventInfo.isValid()) {ptHat=genEventInfo->qScale();}
    
    
    // print missing collections
    if (not missing.empty() and (errCnt < errMax())) {
        errCnt++;
        std::stringstream out;       
        out <<  "OpenHLT analyser - missing collections (This message is for information only. RECO collections will always be missing when running on RAW, MC collections will always be missing when running on data):";
        BOOST_FOREACH(const MissingCollectionInfo & entry, missing)
        out << "\n\t" << entry.first << ": " << entry.second->encode();
        edm::LogPrint("OpenHLT") << out.str() << std::endl; 
        if (errCnt == errMax())
            edm::LogWarning("OpenHLT") << "Maximum error count reached -- No more messages will be printed.";
    }
    
    // run the analysis, passing required event fragments
    jet_analysis_.analyze(iEvent,
			  hltjets,
			  hltcorjets,
                    	  hltcorL1L2L3jets,
                    	  rho,
                          recjets,
                          reccorjets,
                          genjets,
                          recmet,
                          genmet,
                          ht,
                          l2taus,
                          taus,
                          pftaus,
                          pftausTightCone,
                          pfjets,
			  recoPftaus,
			  theRecoPFTauDiscrByTanCOnePercent,
			  theRecoPFTauDiscrByTanCHalfPercent,
			  theRecoPFTauDiscrByTanCQuarterPercent,
			  theRecoPFTauDiscrByTanCTenthPercent,
			  theRecoPFTauDiscrByIsolation,
			  theRecoPFTauDiscrAgainstMuon,
			  theRecoPFTauDiscrAgainstElec,
                          recoPFJets, 
                          caloTowers,
			  caloTowersCleanerUpperR45,
			  caloTowersCleanerLowerR45,
			  caloTowersCleanerNoR45,
			  recoPFMet,
                          towerThreshold_,
                          _MinPtGammas,
                          _MinPtChargedHadrons,
                          HltTree);
    
    muon_analysis_.analyze(
                           muon,
                           pfmuon,
                           l1extmu,
                           mucands2,
                           isoMap2,
                           mucands3,
                           isoMap3,
			   isoTrk10Map3,
                           oniaPixelCands,
                           oniaTrackCands,
			   dimuvtxcands3,
			   munovtxcands2,
			   trkmucands,
			   theMagField,
                           recoBeamSpotHandle,
			   // BSPosition,
                           HltTree);
    
    elm_analysis_.analyze(
                          electrons,
                          photons,
                          electronIsoHandle,
                          electronNonIsoHandle,
                          NonIsoTrackEleIsolMap,
                          TrackEleIsolMap,
                          L1IsoPixelSeedsMap,
                          L1NonIsoPixelSeedsMap,
                          recoIsolecalcands,
                          recoNonIsolecalcands,
                          EcalIsolMap,
                          EcalNonIsolMap,
                          HcalEleIsolMap,
                          HcalEleNonIsolMap,
                          HcalIsolMap,
                          HcalNonIsolMap,
                          TrackIsolMap,
                          TrackNonIsolMap,
                          lazyTools,
                          theMagField,
                          BSPosition,
                          eIDValueMap,
                          photonR9IsoHandle, 
                          photonR9NonIsoHandle, 
                          electronR9IsoHandle, 
                          electronR9NonIsoHandle, 
			  photonHoverEHIsoHandle,  
			  photonHoverEHNonIsoHandle,  
                          photonR9IDIsoHandle,
                          photonR9IDNonIsoHandle,
                          electronR9IDIsoHandle,
                          electronR9IDNonIsoHandle,
			  electronHFClusterHandle,
			  electronHFElectronHandle,
			  electronHFClusterAssociation,  
                          ActivityCandsHandle,
                          ActivityEcalIsoHandle,
                          ActivityHcalIsoHandle,
                          ActivityTrackIsoHandle,
                          ActivityR9Handle,
                          ActivityR9IDHandle,
                          ActivityHoverEHHandle,
                          HltTree);
    
    mct_analysis_.analyze(
                          mctruth,
                          ptHat,
                          simTracks,
                          simVertices,
                          HltTree);
    track_analysis_.analyze( 
                            isopixeltracksL3, 
                            isopixeltracksL2,
                            isopixeltrackPixVertices,			  
                            pixeltracksL3, 
			    pixelfedsize,
			    pixelclusters,
                            HltTree); 

    hlt_analysis_.analyze(
                          hltresults,
                          l1extemi,
                          l1extemn,
                          l1extmu,
                          l1extjetc,
                          l1extjetf,
			  l1extjet,
                          l1exttaujet,
                          l1extmet,
                          l1extmht,
                          l1GtRR,
                          gctBitCounts,
                          gctRingSums,
                          iSetup,
                          iEvent,
                          HltTree);

    bjet_analysis_.analyze(
                           hRawBJets, 
                           hCorrectedBJets,
                           hCorrectedBJetsL1FastJet,
                           hPFBJets, 
                           hLifetimeBJetsL25,
                           hLifetimeBJetsL3,
                           hLifetimeBJetsL25L1FastJet,
                           hLifetimeBJetsL3L1FastJet,
                           hLifetimePFBJetsL3,
                           hLifetimeBJetsL25SingleTrack,
                           hLifetimeBJetsL3SingleTrack,
                           hLifetimeBJetsL25SingleTrackL1FastJet,
                           hLifetimeBJetsL3SingleTrackL1FastJet,
                           hPerformanceBJetsL25,
                           hPerformanceBJetsL3,
                           hPerformanceBJetsL25L1FastJet,
                           hPerformanceBJetsL3L1FastJet,
                           HltTree);

    vrt_analysisHLT_.analyze(
			     recoVertexsHLT,
			     HltTree);

    vrt_analysisOffline0_.analyze(
			     recoVertexsOffline0,
			     HltTree);

    evt_header_.analyze(iEvent, HltTree);
    
    
    // std::cout << " Ending Event Analysis" << std::endl;
    // After analysis, fill the variables tree
    if (m_file)
        m_file->cd();
    HltTree->Fill();
}

// "endJob" is an inherited method that you may implement to do post-EOF processing and produce final output.
void HLTAnalyzer::endJob() {
    
    if (m_file)
        m_file->cd();
    
    const edm::ParameterSet &thepset = edm::getProcessParameterSet();   
    TList *list = HltTree->GetUserInfo();   
    list->Add(new TObjString(thepset.dump().c_str()));   
    
    HltTree->SetWeight(treeWeight);
    HltTree->Write();
    delete HltTree;
    HltTree = 0;
    
    if (m_file) {         // if there was a tree file...
        m_file->Write();    // write out the branches
        delete m_file;      // close and delete the file
        m_file = 0;         // set to zero to clean up
    }
    
}<|MERGE_RESOLUTION|>--- conflicted
+++ resolved
@@ -13,15 +13,7 @@
 static inline
 bool getCollection(const edm::Event & event, std::vector<MissingCollectionInfo> & missing, edm::Handle<T> & handle, const edm::InputTag & name, const edm::EDGetTokenT<T> token, const char * description) 
 {
-<<<<<<< HEAD
-  if (token.isUninitialized()) {
-    event.getByLabel(name, handle);
-    std::cout << "*** HLTAnalyzer/getCollection: Token corresponding to label " << name << "is not initialized" << std::endl;
-    }
-  else  event.getByToken(token, handle);
-=======
   event.getByToken(token, handle);
->>>>>>> c2b899e3
   bool valid = handle.isValid();
   if (not valid) {
     missing.push_back( std::make_pair(description, & name) );
