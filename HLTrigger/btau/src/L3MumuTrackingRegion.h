--- conflicted
+++ resolved
@@ -65,11 +65,7 @@
     double originz = theOriginZPos;
     if (theVertex) {
       edm::Handle<reco::VertexCollection> vertices;
-<<<<<<< HEAD
-      if (theVertexToken.isUninitialized() || (!ev.getByToken(theVertexToken,vertices))) ev.getByLabel(theVertexTag,vertices);
-=======
       ev.getByToken(theVertexToken,vertices);
->>>>>>> 348f34b8
       const reco::VertexCollection vertCollection = *(vertices.product());
       reco::VertexCollection::const_iterator ci = vertCollection.begin();
       if (vertCollection.size()>0) {
@@ -96,13 +92,8 @@
     }
 
     edm::Handle<reco::TrackCollection> trks;
-<<<<<<< HEAD
-    if (theInputTrkToken.isUninitialized() || (!ev.getByToken(theInputTrkToken,trks))) ev.getByLabel(theInputTrkTag, trks);
-
-=======
     if (!theInputTrkToken.isUninitialized()) ev.getByToken(theInputTrkToken, trks);
   
->>>>>>> 348f34b8
     for(reco::TrackCollection::const_iterator iTrk = trks->begin();iTrk != trks->end();iTrk++) {
       GlobalVector dirVector((iTrk)->px(),(iTrk)->py(),(iTrk)->pz());
       result.push_back( 
