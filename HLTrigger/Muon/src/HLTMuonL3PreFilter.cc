--- conflicted
+++ resolved
@@ -189,10 +189,6 @@
    } //end of using normal TrajectorySeeds
 
      // look at all mucands,  check cuts and add to filter object
-<<<<<<< HEAD
-     int n = 0;
-=======
->>>>>>> 4f15b524
      auto L2toL3s_it = L2toL3s.begin();
      auto L2toL3s_end = L2toL3s.end();
      LogDebug("HLTMuonL3PreFilter")<<"looking at: "<<L2toL3s.size()<<" L2->L3s from: "<<mucands->size();
@@ -282,99 +278,6 @@
      LogDebug("HLTMuonL3PreFilter") << " >>>>> Result of HLTMuonL3PreFilter is " << accept << ", number of muons passing thresholds= " << n;
   
      return accept;
-<<<<<<< HEAD
-  } //end of useL3MTS
-
-  // Using normal TrajectorySeeds:
-  else{
-    LogDebug("HLTMuonL3PreFilter") << "HLTMuonL3PreFilter::hltFilter is in mode: not useL3MTS";
-
-    // Read Links collection:
-    edm::Handle<reco::MuonTrackLinksCollection> links;
-    iEvent.getByToken(linkToken_, links);
-
-    // Loop over RecoChargedCandidates:
-    for(unsigned int i(0); i < mucands->size(); ++i){
-      RecoChargedCandidateRef cand(mucands,i);
-      for(auto const & l : *links){
-        const reco::MuonTrackLinks* link = &l;
-	bool useThisLink=false;
-	TrackRef tk = cand->track();
-	reco::TrackRef trkTrack = link->trackerTrack();
-
-	// Using the same method that was used to create the links
-	// ToDo: there should be a better way than dR,dPt matching
-	const reco::Track& globalTrack = *link->globalTrack();
-	float dR2 = deltaR2(tk->eta(),tk->phi(),globalTrack.eta(),globalTrack.phi());
-	float dPt = std::abs(tk->pt() - globalTrack.pt())/tk->pt();
-	if (dR2 < 0.02*0.02 and dPt < 0.001) {
-		useThisLink=true;
-	}
-
-	if (useThisLink){
-          const TrackRef staTrack = link->standAloneTrack();
-	  if (!triggeredByLevel2(staTrack,vl2cands)) continue;
-
-           // eta cut
-           if (std::abs(cand->eta())>max_Eta_) continue;
-    
-           // cut on number of hits
-           if (tk->numberOfValidHits()<min_Nhits_) continue;
-    
-           //max dr cut
-           //if (std::abs(tk->d0())>max_Dr_) continue;
-           auto dr = std::abs( (- (cand->vx()-beamSpot.x0()) * cand->py() + (cand->vy()-beamSpot.y0()) * cand->px() ) / cand->pt() );
-           if (dr >max_Dr_) continue;
-    
-           //min dr cut
-           if (dr <min_Dr_) continue;
-    
-           //dz cut
-           if (std::abs((cand->vz()-beamSpot.z0()) - ((cand->vx()-beamSpot.x0())*cand->px()+(cand->vy()-beamSpot.y0())*cand->py())/cand->pt() * cand->pz()/cand->pt())>max_Dz_) continue;
-    
-           // dxy significance cut (safeguard against bizarre values)
-           if (min_DxySig_ > 0 && (tk->dxyError() <= 0 || std::abs(tk->dxy(beamSpot.position())/tk->dxyError()) < min_DxySig_)) continue;
-    
-           //normalizedChi2 cut
-           if (tk->normalizedChi2() > max_NormalizedChi2_ ) continue;
-    
-           //dxy beamspot cut
-           float absDxy = std::abs(tk->dxy(beamSpot.position()));
-           if (absDxy > max_DXYBeamSpot_ || absDxy < min_DXYBeamSpot_ ) continue;
-    
-           //min muon hits cut
-           const reco::HitPattern& trackHits = tk->hitPattern();
-           if (trackHits.numberOfValidMuonHits() < min_NmuonHits_ ) continue;
-    
-           //pt difference cut
-           double candPt = cand->pt();
-           double trackPt = tk->pt();
-    
-           if (std::abs(candPt - trackPt) > max_PtDifference_ ) continue;
-    
-           //track pt cut
-           if (trackPt < min_TrackPt_ ) continue;
-    
-           // Pt threshold cut
-           double pt = cand->pt();
-           double err0 = tk->error(0);
-           double abspar0 = std::abs(tk->parameter(0));
-           double ptLx = pt;
-           // convert 50% efficiency threshold to 90% efficiency threshold
-           if (abspar0>0) ptLx += nsigma_Pt_*err0/abspar0*pt;
-           LogTrace("HLTMuonL3PreFilter") << " ...Muon in loop, trackkRef pt= "
-    				      << tk->pt() << ", ptLx= " << ptLx
-    				      << " cand pT " << cand->pt();
-          if (ptLx<min_Pt_) continue;
-    
-          filterproduct.addObject(TriggerMuon,cand);
-          n++;
-          break; // and go on with the next L2 association
-	} //end of useThisLink
-      } //end of muons in links collection
-    } //end of RecoCand collection
-=======
->>>>>>> 4f15b524
 
 }
 
