--- conflicted
+++ resolved
@@ -54,10 +54,7 @@
     # add call to action function in proper order: newest last!
     # process = customiseFor12718(process)
     process = customiseFor17771(process)
-<<<<<<< HEAD
+    process = customiseFor17792(process)
     process = customiseFor17794(process)
-=======
-    process = customiseFor17792(process)
->>>>>>> a43bd196
 
     return process