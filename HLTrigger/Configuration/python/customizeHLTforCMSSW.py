import FWCore.ParameterSet.Config as cms

# helper fuctions
from HLTrigger.Configuration.common import *

# add one customisation function per PR
# - put the PR number into the name of the function
# - add a short comment
# for example:

# CCCTF tuning
# def customiseFor12718(process):
#     for pset in process._Process__psets.values():
#         if hasattr(pset,'ComponentType'):
#             if (pset.ComponentType == 'CkfBaseTrajectoryFilter'):
#                 if not hasattr(pset,'minGoodStripCharge'):
#                     pset.minGoodStripCharge = cms.PSet(refToPSet_ = cms.string('HLTSiStripClusterChargeCutNone'))
#     return process


from RecoParticleFlow.PFClusterProducer.particleFlowClusterHBHE_cfi import _seedingThresholdsHEphase1, _thresholdsHEphase1
from RecoParticleFlow.PFClusterProducer.particleFlowClusterHCAL_cfi import _thresholdsHEphase1 as _thresholdsHEphase1HCAL
from RecoParticleFlow.PFClusterProducer.particleFlowRecHitHBHE_cfi import _thresholdsHEphase1 as _thresholdsHEphase1Rec

def customiseForUncollapsed(process):
    for producer in producers_by_type(process, "PFClusterProducer"):
        if producer.seedFinder.thresholdsByDetector[1].detector.value() == 'HCAL_ENDCAP':
            producer.seedFinder.thresholdsByDetector[1].seedingThreshold              = _seedingThresholdsHEphase1
            producer.initialClusteringStep.thresholdsByDetector[1].gatheringThreshold = _thresholdsHEphase1
            producer.pfClusterBuilder.recHitEnergyNorms[1].recHitEnergyNorm           = _thresholdsHEphase1
            producer.pfClusterBuilder.positionCalc.logWeightDenominatorByDetector[1].logWeightDenominator = _thresholdsHEphase1
            producer.pfClusterBuilder.allCellsPositionCalc.logWeightDenominatorByDetector[1].logWeightDenominator = _thresholdsHEphase1

    for producer in producers_by_type(process, "PFMultiDepthClusterProducer"):
        producer.pfClusterBuilder.allCellsPositionCalc.logWeightDenominatorByDetector[1].logWeightDenominator = _thresholdsHEphase1HCAL
    
    for producer in producers_by_type(process, "PFRecHitProducer"):
        if producer.producers[0].name.value() == 'PFHBHERecHitCreator':
            producer.producers[0].qualityTests[0].cuts[1].threshold = _thresholdsHEphase1Rec
    
    for producer in producers_by_type(process, "CaloTowersCreator"):
        producer.HcalPhase     = cms.int32(1)
        producer.HESThreshold1 = cms.double(0.1)
        producer.HESThreshold  = cms.double(0.2)
        producer.HEDThreshold1 = cms.double(0.1)
        producer.HEDThreshold  = cms.double(0.2)


    #remove collapser from sequence
    process.hltHbhereco = process.hltHbhePhase1Reco.clone()
    process.HLTDoLocalHcalSequence      = cms.Sequence( process.hltHcalDigis + process.hltHbhereco + process.hltHfprereco + process.hltHfreco + process.hltHoreco )
    process.HLTStoppedHSCPLocalHcalReco = cms.Sequence( process.hltHcalDigis + process.hltHbhereco )


    return process    


def customiseFor21664_forMahiOn(process):
    for producer in producers_by_type(process, "HBHEPhase1Reconstructor"):
        producer.algorithm.useMahi   = cms.bool(True)
        producer.algorithm.useM2     = cms.bool(False)
        producer.algorithm.useM3     = cms.bool(False)
    return process

def customiseFor2017DtUnpacking(process):
    """Adapt the HLT to run the legacy DT unpacking
    for pre2018 data/MC workflows as the default"""

    if hasattr(process,'hltMuonDTDigis'):
        process.hltMuonDTDigis = cms.EDProducer( "DTUnpackingModule",
            useStandardFEDid = cms.bool( True ),
            maxFEDid = cms.untracked.int32( 779 ),
            inputLabel = cms.InputTag( "rawDataCollector" ),
            minFEDid = cms.untracked.int32( 770 ),
            dataType = cms.string( "DDU" ),
            readOutParameters = cms.PSet(
                localDAQ = cms.untracked.bool( False ),
                debug = cms.untracked.bool( False ),
                rosParameters = cms.PSet(
                    localDAQ = cms.untracked.bool( False ),
                    debug = cms.untracked.bool( False ),
                    writeSC = cms.untracked.bool( True ),
                    readDDUIDfromDDU = cms.untracked.bool( True ),
                    readingDDU = cms.untracked.bool( True ),
                    performDataIntegrityMonitor = cms.untracked.bool( False )
                    ),
                performDataIntegrityMonitor = cms.untracked.bool( False )
                ),
            dqmOnly = cms.bool( False )
        )

    return process



# particleFlowRechitECAL new default value "false" flag to be added
def customiseForEcalTestPR22254Default(process):

    for hltParticleFlowRecHitECAL in ['hltParticleFlowRecHitECALUnseeded', 'hltParticleFlowRecHitECALL1Seeded', 'hltParticleFlowRecHitECALForMuonsMF', 'hltParticleFlowRecHitECALForTkMuonsMF']: 
        if hasattr(process,hltParticleFlowRecHitECAL):                                                 
            module = getattr(process,hltParticleFlowRecHitECAL)

            for producer in module.producers: 
                if hasattr(producer,'srFlags'):
                    producer.srFlags = cms.InputTag("")
                if hasattr(producer,'qualityTests'):
                    for qualityTest in producer.qualityTests:
                        if hasattr(qualityTest,'thresholds'):
                            qualityTest.applySelectionsToAllCrystals = cms.bool(True)
                        
    return process



# 
# The three different set of thresholds will be used to study
# possible new thresholds of pfrechits and effects on high level objects
# The values proposed (A, B, C) are driven by expected noise levels
#

# Test thresholds for particleFlowRechitECAL   ~ 0.5 sigma
def customiseForEcalTestPR22254thresholdA(process):
    from Configuration.Eras.Modifier_run2_ECAL_2017_cff import run2_ECAL_2017
    from RecoParticleFlow.PFClusterProducer.particleFlowZeroSuppressionECAL_cff import _particle_flow_zero_suppression_ECAL_2018_A

    for hltParticleFlowRecHitECAL in ['hltParticleFlowRecHitECALUnseeded', 'hltParticleFlowRecHitECALL1Seeded', 'hltParticleFlowRecHitECALForMuonsMF', 'hltParticleFlowRecHitECALForTkMuonsMF']: 
        if hasattr(process,hltParticleFlowRecHitECAL):                                                 
            module = getattr(process,hltParticleFlowRecHitECAL)

            for producer in module.producers: 
                if hasattr(producer,'srFlags'):
                    producer.srFlags = cms.InputTag("")
                if hasattr(producer,'qualityTests'):
                    for qualityTest in producer.qualityTests:
                        if hasattr(qualityTest,'thresholds'):
                            qualityTest.thresholds = _particle_flow_zero_suppression_ECAL_2018_A.thresholds 
                            qualityTest.applySelectionsToAllCrystals = cms.bool(True)
                        
    return process

                   



# Test thresholds for particleFlowRechitECAL   ~ 1 sigma
def customiseForEcalTestPR22254thresholdB(process):
    from Configuration.Eras.Modifier_run2_ECAL_2017_cff import run2_ECAL_2017
    from RecoParticleFlow.PFClusterProducer.particleFlowZeroSuppressionECAL_cff import _particle_flow_zero_suppression_ECAL_2018_B

    for hltParticleFlowRecHitECAL in ['hltParticleFlowRecHitECALUnseeded', 'hltParticleFlowRecHitECALL1Seeded', 'hltParticleFlowRecHitECALForMuonsMF', 'hltParticleFlowRecHitECALForTkMuonsMF']: 
        if hasattr(process,hltParticleFlowRecHitECAL):                                                 
            module = getattr(process,hltParticleFlowRecHitECAL)

            for producer in module.producers: 
                if hasattr(producer,'srFlags'):
                    producer.srFlags = cms.InputTag("")
                if hasattr(producer,'qualityTests'):
                    for qualityTest in producer.qualityTests:
                        if hasattr(qualityTest,'thresholds'):
                            qualityTest.thresholds = _particle_flow_zero_suppression_ECAL_2018_B.thresholds 
                            qualityTest.applySelectionsToAllCrystals = cms.bool(True)
                        
    return process




# Test thresholds for particleFlowRechitECAL   ~ 2 sigma
def customiseForEcalTestPR22254thresholdC(process):
    from Configuration.Eras.Modifier_run2_ECAL_2017_cff import run2_ECAL_2017
    from RecoParticleFlow.PFClusterProducer.particleFlowZeroSuppressionECAL_cff import _particle_flow_zero_suppression_ECAL_2018_C

    for hltParticleFlowRecHitECAL in ['hltParticleFlowRecHitECALUnseeded', 'hltParticleFlowRecHitECALL1Seeded', 'hltParticleFlowRecHitECALForMuonsMF', 'hltParticleFlowRecHitECALForTkMuonsMF']: 
        if hasattr(process,hltParticleFlowRecHitECAL):                                                 
            module = getattr(process,hltParticleFlowRecHitECAL)

            for producer in module.producers: 
                if hasattr(producer,'srFlags'):
                    producer.srFlags = cms.InputTag("")
                if hasattr(producer,'qualityTests'):
                    for qualityTest in producer.qualityTests:
                        if hasattr(qualityTest,'thresholds'):
                            qualityTest.thresholds = _particle_flow_zero_suppression_ECAL_2018_C.thresholds 
                            qualityTest.applySelectionsToAllCrystals = cms.bool(True)
                        
    return process




def customizeHLTForL3OIPR24267(process):
   for seedproducer in producers_by_type(process, "TSGForOI"):
       if "hltIterL3OISeedsFromL2Muons" == seedproducer.label():
           process.hltIterL3OISeedsFromL2Muons = cms.EDProducer("TSGForOIFromL2")
       if "hltIterL3OISeedsFromL2MuonsOpenMu" == seedproducer.label():
           process.hltIterL3OISeedsFromL2MuonsOpenMu = cms.EDProducer("TSGForOIFromL2")
           process.hltIterL3OISeedsFromL2MuonsOpenMu.src = cms.InputTag( 'hltL2MuonsOpenMu','UpdatedAtVtx' )
       if "hltIterL3OISeedsFromL2MuonsNoVtx" == seedproducer.label():
           process.hltIterL3OISeedsFromL2MuonsNoVtx = cms.EDProducer("TSGForOIFromL2")
           process.hltIterL3OISeedsFromL2MuonsNoVtx.src = cms.InputTag( 'hltL2Muons' )


   for trackproducer in producers_by_type(process, "CkfTrackCandidateMaker"):
       if "hltIterL3OITrackCandidates" in trackproducer.label():
           trackproducer.reverseTrajectories  =cms.bool(True)


   return process




###For parameter changes in SiStripClusterizerFromRaw for PbPb 2018 data-taking
def customiseForPR24339HybridFormatSiStripZS(process):
    for producer in producers_by_type(process, "SiStripClusterizerFromRaw"): 
        producer.Algorithms.Use10bitsTruncation  = cms.bool( False )
        producer.HybridZeroSuppressed = cms.bool( False )
    return process  





# CMSSW version specific customizations
def customizeHLTforCMSSW(process, menuType="GRun"):

    # add call to action function in proper order: newest last!
    # process = customiseFor12718(process)

<<<<<<< HEAD
    customizeHLTForL3OIPR24267(process)
    process = customiseForPR24339HybridFormatSiStripZS(process)
=======
    process = customizeHLTForL3OIPR24267(process)
>>>>>>> 3e30c261

    return process<|MERGE_RESOLUTION|>--- conflicted
+++ resolved
@@ -227,11 +227,7 @@
     # add call to action function in proper order: newest last!
     # process = customiseFor12718(process)
 
-<<<<<<< HEAD
-    customizeHLTForL3OIPR24267(process)
+    process = customizeHLTForL3OIPR24267(process)
     process = customiseForPR24339HybridFormatSiStripZS(process)
-=======
-    process = customizeHLTForL3OIPR24267(process)
->>>>>>> 3e30c261
 
     return process