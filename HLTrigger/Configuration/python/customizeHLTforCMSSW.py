--- conflicted
+++ resolved
@@ -182,12 +182,9 @@
 
     if cmsswVersion >= "CMSSW_7_6":
         process = customiseFor10418(process)
-<<<<<<< HEAD
+        process = customiseFor10353(process)
         process = customiseFor10911(process)
         process = customiseFor11183(process)
-=======
-        process = customiseFor10353(process)
->>>>>>> 6bf2ad62
     if cmsswVersion >= "CMSSW_7_5":
         process = customiseFor10927(process)
         process = customiseFor9232(process)
