import FWCore.ParameterSet.Config as cms

#
# reusable functions
def producers_by_type(process, *types):
    return (module for module in process._Process__producers.values() if module._TypedParameterizable__type in types)
def filters_by_type(process, *types):
    return (filter for filter in process._Process__filters.values() if filter._TypedParameterizable__type in types)
def analyzers_by_type(process, *types):
    return (analyzer for analyzer in process._Process__analyzers.values() if analyzer._TypedParameterizable__type in types)

def esproducers_by_type(process, *types):
    return (module for module in process._Process__esproducers.values() if module._TypedParameterizable__type in types)

#
# one action function per PR - put the PR number into the name of the function

# example:
# def customiseFor12718(process):
#     for pset in process._Process__psets.values():
#         if hasattr(pset,'ComponentType'):
#             if (pset.ComponentType == 'CkfBaseTrajectoryFilter'):
#                 if not hasattr(pset,'minGoodStripCharge'):
#                     pset.minGoodStripCharge = cms.PSet(refToPSet_ = cms.string('HLTSiStripClusterChargeCutNone'))
#     return process

def customiseFor14282(process):
    process.GlobalParametersRcdSource = cms.ESSource("EmptyESSource",
        recordName = cms.string('L1TGlobalParametersRcd'),
        iovIsRunNotTime = cms.bool(True),
        firstValid = cms.vuint32(1))
    return process

# Add quadruplet-specific pixel track duplicate cleaning mode (PR #13753)
def customiseFor13753(process):
    for producer in producers_by_type(process, "PixelTrackProducer"):
        if producer.CleanerPSet.ComponentName.value() == "PixelTrackCleanerBySharedHits" and not hasattr(producer.CleanerPSet, "useQuadrupletAlgo"):
            producer.CleanerPSet.useQuadrupletAlgo = cms.bool(False)
    return process

<<<<<<< HEAD
def customiseFor14317(process):
=======
def customiseFor13421(process):
>>>>>>> ec766ba9
    for pset in process._Process__psets.values():
        if hasattr(pset,'ComponentType'):
            if (pset.ComponentType == 'CkfBaseTrajectoryFilter'):
                value = cms.int32(13)
                if hasattr(pset,'minNumberOfHits'):
                    value = getattr(pset,'minNumberOfHits')
                    delattr(pset,'minNumberOfHits')
                if not hasattr(pset,'minNumberOfHitsForLoopers'):
                    pset.minNumberOfHitsForLoopers = value
                if not hasattr(pset,'minNumberOfHitsPerLoop'):
                    pset.minNumberOfHitsPerLoop = cms.int32(4)
                if not hasattr(pset,'extraNumberOfHitsBeforeTheFirstLoop'):
                    pset.extraNumberOfHitsBeforeTheFirstLoop = cms.int32(4)
                if not hasattr(pset,'maxLostHitsFraction'):
                    pset.maxLostHitsFraction = cms.double(999.)
                if not hasattr(pset,'constantValueForLostHitsFractionFilter'):
                    pset.constantValueForLostHitsFractionFilter = cms.double(1.)
                if not hasattr(pset,'minimumNumberOfHits'):
                    pset.minimumNumberOfHits = cms.int32(5)
                if not hasattr(pset,'seedPairPenalty'):
                    pset.seedPairPenalty = cms.int32(0)
    return process

#
# CMSSW version specific customizations
def customizeHLTforCMSSW(process, menuType="GRun"):

    import os
    cmsswVersion = os.environ['CMSSW_VERSION']

    if cmsswVersion >= "CMSSW_8_1":
        process = customiseFor13753(process)
        process = customiseFor14282(process)
        process = customiseFor14317(process)

    if cmsswVersion >= "CMSSW_8_0":
        process = customiseFor14282(process)
#       process = customiseFor12718(process)
        process = customiseFor13421(process)
        pass

#   stage-2 changes only if needed
    if ("Fake" in menuType):
        return process

#    if ( menuType in ("FULL","GRun","PIon")):
#        from HLTrigger.Configuration.CustomConfigs import L1XML
#        process = L1XML(process,"L1Menu_Collisions2016_dev_v3.xml")
#        from HLTrigger.Configuration.CustomConfigs import L1REPACK
#        process = L1REPACK(process)
#
#    _debug = False
#
#   special case
#    for module in filters_by_type(process,"HLTL1TSeed"):
#        label = module._Labelable__label
#        if hasattr(getattr(process,label),'SaveTags'):
#            delattr(getattr(process,label),'SaveTags')
#
#   replace converted l1extra=>l1t plugins which are not yet in ConfDB
#    replaceList = {
#        'EDAnalyzer' : { },
#        'EDFilter'   : {
#            'HLTMuonL1Filter' : 'HLTMuonL1TFilter',
#            'HLTMuonL1RegionalFilter' : 'HLTMuonL1TRegionalFilter',
#            'HLTMuonTrkFilter' : 'HLTMuonTrkL1TFilter',
#            'HLTMuonL1toL3TkPreFilter' : 'HLTMuonL1TtoL3TkPreFilter',
#            'HLTMuonDimuonL2Filter' : 'HLTMuonDimuonL2FromL1TFilter',
#            'HLTEgammaL1MatchFilterRegional' : 'HLTEgammaL1TMatchFilterRegional',
#            'HLTMuonL2PreFilter' : 'HLTMuonL2FromL1TPreFilter',
#            'HLTPixelIsolTrackFilter' : 'HLTPixelIsolTrackL1TFilter',
#            },
#        'EDProducer' : {
#            'CaloTowerCreatorForTauHLT' : 'CaloTowerFromL1TCreatorForTauHLT',
#            'L1HLTTauMatching' : 'L1THLTTauMatching',
#            'HLTCaloJetL1MatchProducer' : 'HLTCaloJetL1TMatchProducer',
#            'HLTPFJetL1MatchProducer' : 'HLTPFJetL1TMatchProducer',
#            'HLTL1MuonSelector' : 'HLTL1TMuonSelector',
#            'L2MuonSeedGenerator' : 'L2MuonSeedGeneratorFromL1T',
#            'IsolatedPixelTrackCandidateProducer' : 'IsolatedPixelTrackCandidateL1TProducer',
#            }
#        }
#    for type,list in replaceList.iteritems():
#        if (type=="EDAnalyzer"):
#            if _debug:
#                print "# Replacing EDAnalyzers:"
#            for old,new in list.iteritems():
#                if _debug:
#                    print '## EDAnalyzer plugin type: ',old,' -> ',new
#                for module in analyzers_by_type(process,old):
#                    label = module._Labelable__label
#                    if _debug:
#                        print '### Instance: ',label
#                    setattr(process,label,cms.EDAnalyzer(new,**module.parameters_()))
#        elif (type=="EDFilter"):
#            if _debug:
#                print "# Replacing EDFilters  :"
#            for old,new in list.iteritems():
#                if _debug:
#                    print '## EDFilter plugin type  : ',old,' -> ',new
#                for module in filters_by_type(process,old):
#                    label = module._Labelable__label
#                    if _debug:
#                        print '### Instance: ',label
#                    setattr(process,label,cms.EDFilter(new,**module.parameters_()))
#        elif (type=="EDProducer"):
#            if _debug:
#                print "# Replacing EDProducers:"
#            for old,new in list.iteritems():
#                if _debug:
#                    print '## EDProducer plugin type: ',old,' -> ',new
#                for module in producers_by_type(process,old):
#                    label = module._Labelable__label
#                    if _debug:
#                        print '### Instance: ',label
#                    setattr(process,label,cms.EDProducer(new,**module.parameters_()))
#                    if (new == 'CaloTowerFromL1TCreatorForTauHLT'):
#                        setattr(getattr(process,label),'TauTrigger',cms.InputTag('hltCaloStage2Digis:Tau'))
#                    if ((new == 'HLTCaloJetL1TMatchProducer') or (new == 'HLTPFJetL1TMatchProducer')):
#                        setattr(getattr(process,label),'L1Jets',cms.InputTag('hltCaloStage2Digis:Jet'))
#                        if hasattr(getattr(process,label),'L1CenJets'):
#                            delattr(getattr(process,label),'L1CenJets')
#                        if hasattr(getattr(process,label),'L1ForJets'):
#                            delattr(getattr(process,label),'L1ForJets')
#                        if hasattr(getattr(process,label),'L1TauJets'):
#                            delattr(getattr(process,label),'L1TauJets')
#                    if (new == 'HLTL1TMuonSelector'):
#                        setattr(getattr(process,label),'InputObjects',cms.InputTag('hltGmtStage2Digis:Muon'))
#                    if (new == 'L2MuonSeedGeneratorFromL1T'):
#                        setattr(getattr(process,label),'GMTReadoutCollection',cms.InputTag(''))            
#                        setattr(getattr(process,label),'InputObjects',cms.InputTag('hltGmtStage2Digis:Muon'))
#                    if (new == 'IsolatedPixelTrackCandidateL1TProducer'):
#                        setattr(getattr(process,label),'L1eTauJetsSource',cms.InputTag('hltCaloStage2Digis:Tau'))
#
#        else:
#            if _debug:
#                print "# Error - Type ',type,' not recognised!"
#
#   Both of the HLTEcalRecHitInAllL1RegionsProducer instances need InputTag fixes
#    for module in producers_by_type(process,'HLTEcalRecHitInAllL1RegionsProducer'):
#        label = module._Labelable__label
#        setattr(getattr(process,label).l1InputRegions[0],'inputColl',cms.InputTag('hltCaloStage2Digis:EGamma'))
#        setattr(getattr(process,label).l1InputRegions[0],'type',cms.string("EGamma"))
#        setattr(getattr(process,label).l1InputRegions[1],'inputColl',cms.InputTag('hltCaloStage2Digis:EGamma'))
#        setattr(getattr(process,label).l1InputRegions[1],'type',cms.string("EGamma"))
#        setattr(getattr(process,label).l1InputRegions[2],'inputColl',cms.InputTag('hltCaloStage2Digis:Jet'))
#        setattr(getattr(process,label).l1InputRegions[2],'type',cms.string("Jet"))
#
#   One of the EgammaHLTCaloTowerProducer instances need InputTag fixes
#    if hasattr(process,'hltRegionalTowerForEgamma'):
#        setattr(getattr(process,'hltRegionalTowerForEgamma'),'L1NonIsoCand',cms.InputTag('hltCaloStage2Digis:EGamma'))
#        setattr(getattr(process,'hltRegionalTowerForEgamma'),'L1IsoCand'   ,cms.InputTag('hltCaloStage2Digis:EGamma'))
#
#   replace remaining l1extra modules with filter returning 'false'
#    badTypes = (
#        'HLTLevel1Activity',
#        )
#    if _debug:
#        print "# Unconverted module types: ",badTypes
#    badModules = [ ]
#    for badType in badTypes:
#        if _debug:
#            print '## Unconverted module type: ',badType
#        for module in analyzers_by_type(process,badType):
#            label = module._Labelable__label
#            badModules += [label]
#            if _debug:
#                print '### analyzer label: ',label
#        for module in filters_by_type(process,badType):
#            label = module._Labelable__label
#            badModules += [label]
#            if _debug:
#                print '### filter   label: ',label
#        for module in producers_by_type(process,badType):
#            label = module._Labelable__label
#            badModules += [label]
#            if _debug:
#                print '### producer label: ',label
#    for label in badModules:
#        setattr(process,label,cms.EDFilter("HLTBool",result=cms.bool(False)))

    return process<|MERGE_RESOLUTION|>--- conflicted
+++ resolved
@@ -38,11 +38,7 @@
             producer.CleanerPSet.useQuadrupletAlgo = cms.bool(False)
     return process
 
-<<<<<<< HEAD
 def customiseFor14317(process):
-=======
-def customiseFor13421(process):
->>>>>>> ec766ba9
     for pset in process._Process__psets.values():
         if hasattr(pset,'ComponentType'):
             if (pset.ComponentType == 'CkfBaseTrajectoryFilter'):
