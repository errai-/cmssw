--- conflicted
+++ resolved
@@ -95,13 +95,8 @@
     return process
 
 
-<<<<<<< HEAD
 # Removal of L1 Stage 1 unpacker configuration from config (PR #10087)
 def customiseFor10087(process):
-=======
-# Removal of L1 Stage 1 unpacker configuration from config (PR #10XXX)
-def customiseFor10234(process):
->>>>>>> 7cd869f3
     if hasattr(process, 'hltCaloStage1Digis'):
         if hasattr(process.hltCaloStage1Digis, 'FWId'):
             delattr(process.hltCaloStage1Digis, 'FWId')
