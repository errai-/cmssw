--- conflicted
+++ resolved
@@ -203,8 +203,6 @@
         module.recordLabel = cms.string('HLT')
     return process
 
-<<<<<<< HEAD
-=======
 # Remove hcalTopologyConstants
 def customiseFor11920(process):
     if hasattr(process,'HcalGeometryFromDBEP'):
@@ -217,7 +215,6 @@
         if hasattr(process.CaloTowerGeometryFromDBEP,'hcalTopologyConstants'):
             delattr(process.CaloTowerGeometryFromDBEP,'hcalTopologyConstants')
     return process
->>>>>>> 999349b1
 
 # CMSSW version specific customizations
 def customiseHLTforCMSSW(process, menuType="GRun", fastSim=False):
