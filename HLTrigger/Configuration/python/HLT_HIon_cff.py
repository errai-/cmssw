<<<<<<< HEAD
# /dev/CMSSW_7_3_0/HIon/V34 (CMSSW_7_3_1_HLT1)
=======
# /dev/CMSSW_7_3_0/HIon/V37 (CMSSW_7_3_1_HLT1)
>>>>>>> a17f08ca

import FWCore.ParameterSet.Config as cms


HLTConfigVersion = cms.PSet(
<<<<<<< HEAD
  tableName = cms.string('/dev/CMSSW_7_3_0/HIon/V34')
=======
  tableName = cms.string('/dev/CMSSW_7_3_0/HIon/V37')
>>>>>>> a17f08ca
)

HLTIter4PSetTrajectoryFilterIT = cms.PSet( 
  minPt = cms.double( 0.3 ),
  minHitsMinPt = cms.int32( 3 ),
  ComponentType = cms.string( "CkfBaseTrajectoryFilter" ),
  maxLostHits = cms.int32( 0 ),
  maxNumberOfHits = cms.int32( 100 ),
  maxConsecLostHits = cms.int32( 1 ),
  minimumNumberOfHits = cms.int32( 6 ),
  nSigmaMinPt = cms.double( 5.0 ),
  chargeSignificance = cms.double( -1.0 )
)
HLTIter3PSetTrajectoryFilterIT = cms.PSet( 
  minPt = cms.double( 0.3 ),
  minHitsMinPt = cms.int32( 3 ),
  ComponentType = cms.string( "CkfBaseTrajectoryFilter" ),
  maxLostHits = cms.int32( 0 ),
  maxNumberOfHits = cms.int32( 100 ),
  maxConsecLostHits = cms.int32( 1 ),
  minimumNumberOfHits = cms.int32( 3 ),
  nSigmaMinPt = cms.double( 5.0 ),
  chargeSignificance = cms.double( -1.0 )
)
HLTIter2PSetTrajectoryFilterIT = cms.PSet( 
  minPt = cms.double( 0.3 ),
  minHitsMinPt = cms.int32( 3 ),
  ComponentType = cms.string( "CkfBaseTrajectoryFilter" ),
  maxLostHits = cms.int32( 1 ),
  maxNumberOfHits = cms.int32( 100 ),
  maxConsecLostHits = cms.int32( 1 ),
  minimumNumberOfHits = cms.int32( 3 ),
  nSigmaMinPt = cms.double( 5.0 ),
  chargeSignificance = cms.double( -1.0 )
)
HLTIter1PSetTrajectoryFilterIT = cms.PSet( 
  minPt = cms.double( 0.2 ),
  minHitsMinPt = cms.int32( 3 ),
  ComponentType = cms.string( "CkfBaseTrajectoryFilter" ),
  maxLostHits = cms.int32( 1 ),
  maxNumberOfHits = cms.int32( 100 ),
  maxConsecLostHits = cms.int32( 1 ),
  minimumNumberOfHits = cms.int32( 3 ),
  nSigmaMinPt = cms.double( 5.0 ),
  chargeSignificance = cms.double( -1.0 )
)
HLTPSetbJetRegionalTrajectoryFilter = cms.PSet( 
  minPt = cms.double( 1.0 ),
  minHitsMinPt = cms.int32( 3 ),
  ComponentType = cms.string( "CkfBaseTrajectoryFilter" ),
  maxLostHits = cms.int32( 1 ),
  maxNumberOfHits = cms.int32( 8 ),
  maxConsecLostHits = cms.int32( 1 ),
  minimumNumberOfHits = cms.int32( 5 ),
  nSigmaMinPt = cms.double( 5.0 ),
  chargeSignificance = cms.double( -1.0 )
)
HLTPSetTrajectoryFilterL3 = cms.PSet( 
  minPt = cms.double( 0.5 ),
  minHitsMinPt = cms.int32( 3 ),
  ComponentType = cms.string( "CkfBaseTrajectoryFilter" ),
  maxLostHits = cms.int32( 1 ),
  maxNumberOfHits = cms.int32( 1000000000 ),
  maxConsecLostHits = cms.int32( 1 ),
  minimumNumberOfHits = cms.int32( 5 ),
  nSigmaMinPt = cms.double( 5.0 ),
  chargeSignificance = cms.double( -1.0 )
)
HLTPSetTrajectoryFilterIT = cms.PSet( 
  minPt = cms.double( 0.3 ),
  minHitsMinPt = cms.int32( 3 ),
  ComponentType = cms.string( "CkfBaseTrajectoryFilter" ),
  maxLostHits = cms.int32( 1 ),
  maxNumberOfHits = cms.int32( 100 ),
  maxConsecLostHits = cms.int32( 1 ),
  minimumNumberOfHits = cms.int32( 3 ),
  nSigmaMinPt = cms.double( 5.0 ),
  chargeSignificance = cms.double( -1.0 )
)
HLTPSetTrajectoryFilterForElectrons = cms.PSet( 
  ComponentType = cms.string( "CkfBaseTrajectoryFilter" ),
  minPt = cms.double( 2.0 ),
  minHitsMinPt = cms.int32( -1 ),
  maxLostHits = cms.int32( 1 ),
  maxNumberOfHits = cms.int32( -1 ),
  maxConsecLostHits = cms.int32( 1 ),
  nSigmaMinPt = cms.double( 5.0 ),
  minimumNumberOfHits = cms.int32( 5 ),
  chargeSignificance = cms.double( -1.0 )
)
HLTPSetMuonCkfTrajectoryFilter = cms.PSet( 
  minPt = cms.double( 0.9 ),
  minHitsMinPt = cms.int32( 3 ),
  ComponentType = cms.string( "CkfBaseTrajectoryFilter" ),
  maxLostHits = cms.int32( 1 ),
  maxNumberOfHits = cms.int32( -1 ),
  maxConsecLostHits = cms.int32( 1 ),
  chargeSignificance = cms.double( -1.0 ),
  nSigmaMinPt = cms.double( 5.0 ),
  minimumNumberOfHits = cms.int32( 5 )
)
HLTPSetMuTrackJpsiTrajectoryFilter = cms.PSet( 
  minPt = cms.double( 10.0 ),
  minHitsMinPt = cms.int32( 3 ),
  ComponentType = cms.string( "CkfBaseTrajectoryFilter" ),
  maxLostHits = cms.int32( 1 ),
  maxNumberOfHits = cms.int32( 8 ),
  maxConsecLostHits = cms.int32( 1 ),
  minimumNumberOfHits = cms.int32( 5 ),
  nSigmaMinPt = cms.double( 5.0 ),
  chargeSignificance = cms.double( -1.0 )
)
HLTPSetMuTrackJpsiEffTrajectoryFilter = cms.PSet( 
  minPt = cms.double( 1.0 ),
  minHitsMinPt = cms.int32( 3 ),
  ComponentType = cms.string( "CkfBaseTrajectoryFilter" ),
  maxLostHits = cms.int32( 1 ),
  maxNumberOfHits = cms.int32( 9 ),
  maxConsecLostHits = cms.int32( 1 ),
  minimumNumberOfHits = cms.int32( 5 ),
  nSigmaMinPt = cms.double( 5.0 ),
  chargeSignificance = cms.double( -1.0 )
)
HLTPSetCkfTrajectoryFilter = cms.PSet( 
  minPt = cms.double( 0.9 ),
  minHitsMinPt = cms.int32( 3 ),
  ComponentType = cms.string( "CkfBaseTrajectoryFilter" ),
  maxLostHits = cms.int32( 1 ),
  maxNumberOfHits = cms.int32( -1 ),
  maxConsecLostHits = cms.int32( 1 ),
  minimumNumberOfHits = cms.int32( 5 ),
  nSigmaMinPt = cms.double( 5.0 ),
  chargeSignificance = cms.double( -1.0 )
)
HLTPSetCkf3HitTrajectoryFilter = cms.PSet( 
  minPt = cms.double( 0.9 ),
  minHitsMinPt = cms.int32( 3 ),
  ComponentType = cms.string( "CkfBaseTrajectoryFilter" ),
  maxLostHits = cms.int32( 1 ),
  maxNumberOfHits = cms.int32( -1 ),
  maxConsecLostHits = cms.int32( 1 ),
  minimumNumberOfHits = cms.int32( 3 ),
  nSigmaMinPt = cms.double( 5.0 ),
  chargeSignificance = cms.double( -1.0 )
)
HLTIter4PSetTrajectoryBuilderIT = cms.PSet( 
  propagatorAlong = cms.string( "PropagatorWithMaterialParabolicMf" ),
  trajectoryFilter = cms.PSet(  refToPSet_ = cms.string( "HLTIter4PSetTrajectoryFilterIT" ) ),
  maxCand = cms.int32( 1 ),
  ComponentType = cms.string( "CkfTrajectoryBuilder" ),
  propagatorOpposite = cms.string( "PropagatorWithMaterialParabolicMfOpposite" ),
  MeasurementTrackerName = cms.string( "hltIter4ESPMeasurementTracker" ),
  estimator = cms.string( "hltESPChi2ChargeMeasurementEstimator16" ),
  TTRHBuilder = cms.string( "hltESPTTRHBWithTrackAngle" ),
  updator = cms.string( "hltESPKFUpdator" ),
  alwaysUseInvalidHits = cms.bool( False ),
  intermediateCleaning = cms.bool( True ),
  lostHitPenalty = cms.double( 30.0 ),
  minNrOfHitsForRebuild = cms.untracked.int32( 4 )
)
HLTIter3PSetTrajectoryBuilderIT = cms.PSet( 
  propagatorAlong = cms.string( "PropagatorWithMaterialParabolicMf" ),
  trajectoryFilter = cms.PSet(  refToPSet_ = cms.string( "HLTIter3PSetTrajectoryFilterIT" ) ),
  maxCand = cms.int32( 1 ),
  ComponentType = cms.string( "CkfTrajectoryBuilder" ),
  propagatorOpposite = cms.string( "PropagatorWithMaterialParabolicMfOpposite" ),
  MeasurementTrackerName = cms.string( "hltIter3ESPMeasurementTracker" ),
  estimator = cms.string( "hltESPChi2ChargeMeasurementEstimator16" ),
  TTRHBuilder = cms.string( "hltESPTTRHBWithTrackAngle" ),
  updator = cms.string( "hltESPKFUpdator" ),
  alwaysUseInvalidHits = cms.bool( False ),
  intermediateCleaning = cms.bool( True ),
  lostHitPenalty = cms.double( 30.0 )
)
HLTIter2PSetTrajectoryBuilderIT = cms.PSet( 
  propagatorAlong = cms.string( "PropagatorWithMaterialParabolicMf" ),
  trajectoryFilter = cms.PSet(  refToPSet_ = cms.string( "HLTIter2PSetTrajectoryFilterIT" ) ),
  maxCand = cms.int32( 2 ),
  ComponentType = cms.string( "CkfTrajectoryBuilder" ),
  propagatorOpposite = cms.string( "PropagatorWithMaterialParabolicMfOpposite" ),
  MeasurementTrackerName = cms.string( "hltIter2ESPMeasurementTracker" ),
  estimator = cms.string( "hltESPChi2ChargeMeasurementEstimator16" ),
  TTRHBuilder = cms.string( "hltESPTTRHBWithTrackAngle" ),
  updator = cms.string( "hltESPKFUpdator" ),
  alwaysUseInvalidHits = cms.bool( False ),
  intermediateCleaning = cms.bool( True ),
  lostHitPenalty = cms.double( 30.0 )
)
HLTIter1PSetTrajectoryBuilderIT = cms.PSet( 
  propagatorAlong = cms.string( "PropagatorWithMaterialParabolicMf" ),
  trajectoryFilter = cms.PSet(  refToPSet_ = cms.string( "HLTIter1PSetTrajectoryFilterIT" ) ),
  maxCand = cms.int32( 2 ),
  ComponentType = cms.string( "CkfTrajectoryBuilder" ),
  propagatorOpposite = cms.string( "PropagatorWithMaterialParabolicMfOpposite" ),
  MeasurementTrackerName = cms.string( "hltIter1ESPMeasurementTracker" ),
  estimator = cms.string( "hltESPChi2ChargeMeasurementEstimator16" ),
  TTRHBuilder = cms.string( "hltESPTTRHBWithTrackAngle" ),
  updator = cms.string( "hltESPKFUpdator" ),
  alwaysUseInvalidHits = cms.bool( False ),
  intermediateCleaning = cms.bool( True ),
  lostHitPenalty = cms.double( 30.0 )
)
HLTPSetTrajectoryBuilderForElectrons = cms.PSet( 
  propagatorAlong = cms.string( "hltESPFwdElectronPropagator" ),
  trajectoryFilter = cms.PSet(  refToPSet_ = cms.string( "HLTPSetTrajectoryFilterForElectrons" ) ),
  maxCand = cms.int32( 5 ),
  ComponentType = cms.string( "CkfTrajectoryBuilder" ),
  propagatorOpposite = cms.string( "hltESPBwdElectronPropagator" ),
  MeasurementTrackerName = cms.string( "hltESPMeasurementTracker" ),
  estimator = cms.string( "hltESPChi2MeasurementEstimator30" ),
  TTRHBuilder = cms.string( "hltESPTTRHBWithTrackAngle" ),
  updator = cms.string( "hltESPKFUpdator" ),
  alwaysUseInvalidHits = cms.bool( True ),
  intermediateCleaning = cms.bool( False ),
  lostHitPenalty = cms.double( 90.0 )
)
HLTPSetMuTrackJpsiTrajectoryBuilder = cms.PSet( 
  propagatorAlong = cms.string( "PropagatorWithMaterial" ),
  trajectoryFilter = cms.PSet(  refToPSet_ = cms.string( "HLTPSetMuTrackJpsiTrajectoryFilter" ) ),
  maxCand = cms.int32( 1 ),
  ComponentType = cms.string( "CkfTrajectoryBuilder" ),
  propagatorOpposite = cms.string( "PropagatorWithMaterialOpposite" ),
  MeasurementTrackerName = cms.string( "hltESPMeasurementTracker" ),
  estimator = cms.string( "hltESPChi2ChargeMeasurementEstimator30" ),
  TTRHBuilder = cms.string( "hltESPTTRHBWithTrackAngle" ),
  updator = cms.string( "hltESPKFUpdator" ),
  alwaysUseInvalidHits = cms.bool( False ),
  intermediateCleaning = cms.bool( True ),
  lostHitPenalty = cms.double( 30.0 )
)
HLTPSetMuTrackJpsiEffTrajectoryBuilder = cms.PSet( 
  propagatorAlong = cms.string( "PropagatorWithMaterial" ),
  trajectoryFilter = cms.PSet(  refToPSet_ = cms.string( "HLTPSetMuTrackJpsiEffTrajectoryFilter" ) ),
  maxCand = cms.int32( 1 ),
  ComponentType = cms.string( "CkfTrajectoryBuilder" ),
  propagatorOpposite = cms.string( "PropagatorWithMaterialOpposite" ),
  MeasurementTrackerName = cms.string( "hltESPMeasurementTracker" ),
  estimator = cms.string( "hltESPChi2MeasurementEstimator30" ),
  TTRHBuilder = cms.string( "hltESPTTRHBWithTrackAngle" ),
  updator = cms.string( "hltESPKFUpdator" ),
  alwaysUseInvalidHits = cms.bool( False ),
  intermediateCleaning = cms.bool( True ),
  lostHitPenalty = cms.double( 30.0 )
)
HLTPSetMuonCkfTrajectoryBuilderSeedHit = cms.PSet( 
  propagatorAlong = cms.string( "PropagatorWithMaterial" ),
  trajectoryFilter = cms.PSet(  refToPSet_ = cms.string( "HLTPSetMuonCkfTrajectoryFilter" ) ),
  maxCand = cms.int32( 5 ),
  ComponentType = cms.string( "MuonCkfTrajectoryBuilder" ),
  propagatorOpposite = cms.string( "PropagatorWithMaterialOpposite" ),
  useSeedLayer = cms.bool( True ),
  deltaEta = cms.double( -1.0 ),
  deltaPhi = cms.double( -1.0 ),
  estimator = cms.string( "hltESPChi2ChargeMeasurementEstimator30" ),
  rescaleErrorIfFail = cms.double( 1.0 ),
  propagatorProximity = cms.string( "SteppingHelixPropagatorAny" ),
  updator = cms.string( "hltESPKFUpdator" ),
  alwaysUseInvalidHits = cms.bool( True ),
  TTRHBuilder = cms.string( "hltESPTTRHBWithTrackAngle" ),
  MeasurementTrackerName = cms.string( "hltESPMeasurementTracker" ),
  intermediateCleaning = cms.bool( False ),
  lostHitPenalty = cms.double( 30.0 )
)
HLTPSetMuonCkfTrajectoryBuilder = cms.PSet( 
  propagatorAlong = cms.string( "PropagatorWithMaterial" ),
  trajectoryFilter = cms.PSet(  refToPSet_ = cms.string( "HLTPSetMuonCkfTrajectoryFilter" ) ),
  maxCand = cms.int32( 5 ),
  ComponentType = cms.string( "MuonCkfTrajectoryBuilder" ),
  propagatorOpposite = cms.string( "PropagatorWithMaterialOpposite" ),
  useSeedLayer = cms.bool( False ),
  deltaEta = cms.double( -1.0 ),
  deltaPhi = cms.double( -1.0 ),
  estimator = cms.string( "hltESPChi2ChargeMeasurementEstimator30" ),
  rescaleErrorIfFail = cms.double( 1.0 ),
  propagatorProximity = cms.string( "SteppingHelixPropagatorAny" ),
  updator = cms.string( "hltESPKFUpdator" ),
  alwaysUseInvalidHits = cms.bool( True ),
  TTRHBuilder = cms.string( "hltESPTTRHBWithTrackAngle" ),
  MeasurementTrackerName = cms.string( "hltESPMeasurementTracker" ),
  intermediateCleaning = cms.bool( False ),
  lostHitPenalty = cms.double( 30.0 )
)
HLTPSetPvClusterComparer = cms.PSet( 
  track_pt_min = cms.double( 2.5 ),
  track_pt_max = cms.double( 10.0 ),
  track_chi2_max = cms.double( 9999999.0 ),
  track_prob_min = cms.double( -1.0 )
)
HLTIter0PSetTrajectoryBuilderIT = cms.PSet( 
  propagatorAlong = cms.string( "PropagatorWithMaterialParabolicMf" ),
  trajectoryFilter = cms.PSet(  refToPSet_ = cms.string( "HLTIter0PSetTrajectoryFilterIT" ) ),
  maxCand = cms.int32( 2 ),
  ComponentType = cms.string( "CkfTrajectoryBuilder" ),
  propagatorOpposite = cms.string( "PropagatorWithMaterialParabolicMfOpposite" ),
  estimator = cms.string( "hltESPChi2ChargeMeasurementEstimator9" ),
  TTRHBuilder = cms.string( "hltESPTTRHBWithTrackAngle" ),
  updator = cms.string( "hltESPKFUpdator" ),
  alwaysUseInvalidHits = cms.bool( False ),
  intermediateCleaning = cms.bool( True ),
  lostHitPenalty = cms.double( 30.0 )
)
HLTIter0PSetTrajectoryFilterIT = cms.PSet( 
  minPt = cms.double( 0.3 ),
  minHitsMinPt = cms.int32( 3 ),
  ComponentType = cms.string( "CkfBaseTrajectoryFilter" ),
  maxLostHits = cms.int32( 1 ),
  maxNumberOfHits = cms.int32( 100 ),
  maxConsecLostHits = cms.int32( 1 ),
  minimumNumberOfHits = cms.int32( 3 ),
  nSigmaMinPt = cms.double( 5.0 ),
  chargeSignificance = cms.double( -1.0 )
)
HLTPSetPvClusterComparerForBTag = cms.PSet( 
  track_pt_min = cms.double( 0.1 ),
  track_pt_max = cms.double( 20.0 ),
  track_chi2_max = cms.double( 20.0 ),
  track_prob_min = cms.double( -1.0 )
)
HLTSeedFromConsecutiveHitsTripletOnlyCreator = cms.PSet( 
  ComponentName = cms.string( "SeedFromConsecutiveHitsTripletOnlyCreator" ),
  propagator = cms.string( "PropagatorWithMaterialParabolicMf" )
)
HLTSeedFromConsecutiveHitsCreator = cms.PSet( 
  ComponentName = cms.string( "SeedFromConsecutiveHitsCreator" ),
  propagator = cms.string( "PropagatorWithMaterialParabolicMf" ),
  SeedMomentumForBOFF = cms.double( 5.0 ),
  OriginTransverseErrorMultiplier = cms.double( 1.0 ),
  MinOneOverPtError = cms.double( 1.0 ),
  SimpleMagneticField = cms.string( "ParabolicMf" ),
  TTRHBuilder = cms.string( "hltESPTTRHBWithTrackAngle" )
)
HLTIter0HighPtTkMuPSetTrajectoryBuilderIT = cms.PSet( 
  propagatorAlong = cms.string( "PropagatorWithMaterialParabolicMf" ),
  trajectoryFilter = cms.PSet(  refToPSet_ = cms.string( "HLTIter0PSetTrajectoryFilterIT" ) ),
  maxCand = cms.int32( 4 ),
  ComponentType = cms.string( "CkfTrajectoryBuilder" ),
  propagatorOpposite = cms.string( "PropagatorWithMaterialParabolicMfOpposite" ),
  estimator = cms.string( "hltESPChi2ChargeMeasurementEstimator30" ),
  TTRHBuilder = cms.string( "hltESPTTRHBWithTrackAngle" ),
  updator = cms.string( "hltESPKFUpdator" ),
  alwaysUseInvalidHits = cms.bool( True ),
  intermediateCleaning = cms.bool( True ),
  lostHitPenalty = cms.double( 30.0 )
)
HLTIter2HighPtTkMuPSetTrajectoryBuilderIT = cms.PSet( 
  propagatorAlong = cms.string( "PropagatorWithMaterialParabolicMf" ),
  trajectoryFilter = cms.PSet(  refToPSet_ = cms.string( "HLTIter2HighPtTkMuPSetTrajectoryFilterIT" ) ),
  maxCand = cms.int32( 2 ),
  ComponentType = cms.string( "CkfTrajectoryBuilder" ),
  propagatorOpposite = cms.string( "PropagatorWithMaterialParabolicMfOpposite" ),
  estimator = cms.string( "hltESPChi2ChargeMeasurementEstimator30" ),
  TTRHBuilder = cms.string( "hltESPTTRHBWithTrackAngle" ),
  updator = cms.string( "hltESPKFUpdator" ),
  alwaysUseInvalidHits = cms.bool( False ),
  intermediateCleaning = cms.bool( True ),
  lostHitPenalty = cms.double( 30.0 ),
  MeasurementTrackerName = cms.string( "hltIter2HighPtTkMuESPMeasurementTracker" )
)
HLTIter2HighPtTkMuPSetTrajectoryFilterIT = cms.PSet( 
  minPt = cms.double( 0.3 ),
  minHitsMinPt = cms.int32( 3 ),
  ComponentType = cms.string( "CkfBaseTrajectoryFilter" ),
  maxLostHits = cms.int32( 1 ),
  maxNumberOfHits = cms.int32( 100 ),
  maxConsecLostHits = cms.int32( 3 ),
  minimumNumberOfHits = cms.int32( 5 ),
  nSigmaMinPt = cms.double( 5.0 ),
  chargeSignificance = cms.double( -1.0 )
)
HLTPSetPvClusterComparerForIT = cms.PSet( 
  track_pt_min = cms.double( 1.0 ),
  track_pt_max = cms.double( 20.0 ),
  track_chi2_max = cms.double( 20.0 ),
  track_prob_min = cms.double( -1.0 )
)
streams = cms.PSet(  A = cms.vstring( 'InitialPD',
  'Templates' ) )
datasets = cms.PSet( 
  InitialPD = cms.vstring( 'HLT_Ele27_eta2p1_WP75_Gsf_v1',
    'HLT_Mu50_v1',
    'HLT_PFJet260_v1',
    'HLT_Physics_v1' ),
  Templates = cms.vstring( 'HLT_CaloJet260_v1',
    'HLT_Photon20_CaloIdVL_IsoL_v1' )
)

hltESSHcalSeverityLevel = cms.ESSource( "EmptyESSource",
  iovIsRunNotTime = cms.bool( True ),
  recordName = cms.string( "HcalSeverityLevelComputerRcd" ),
  firstValid = cms.vuint32( 1 )
)
hltESSEcalSeverityLevel = cms.ESSource( "EmptyESSource",
  iovIsRunNotTime = cms.bool( True ),
  recordName = cms.string( "EcalSeverityLevelAlgoRcd" ),
  firstValid = cms.vuint32( 1 )
)
hltESSBTagRecord = cms.ESSource( "EmptyESSource",
  iovIsRunNotTime = cms.bool( True ),
  recordName = cms.string( "JetTagComputerRecord" ),
  firstValid = cms.vuint32( 1 )
)
CSCINdexerESSource = cms.ESSource( "EmptyESSource",
  iovIsRunNotTime = cms.bool( True ),
  recordName = cms.string( "CSCIndexerRecord" ),
  firstValid = cms.vuint32( 1 )
)
CSCChannelMapperESSource = cms.ESSource( "EmptyESSource",
  iovIsRunNotTime = cms.bool( True ),
  recordName = cms.string( "CSCChannelMapperRecord" ),
  firstValid = cms.vuint32( 1 )
)

hltESPDisplacedDijethltPromptTrackCountingESProducerLong = cms.ESProducer( "PromptTrackCountingESProducer",
  maxImpactParameterSig = cms.double( 999999.0 ),
  deltaR = cms.double( -1.0 ),
  minimumImpactParameter = cms.double( -1.0 ),
  maximumDecayLength = cms.double( 999999.0 ),
  impactParameterType = cms.int32( 1 ),
  trackQualityClass = cms.string( "any" ),
  deltaRmin = cms.double( 0.0 ),
  maxImpactParameter = cms.double( 0.2 ),
  useSignedImpactParameterSig = cms.bool( True ),
  maximumDistanceToJetAxis = cms.double( 999999.0 ),
  nthTrack = cms.int32( -1 )
)
hltESPDisplacedDijethltPromptTrackCountingESProducer = cms.ESProducer( "PromptTrackCountingESProducer",
  maxImpactParameterSig = cms.double( 999999.0 ),
  deltaR = cms.double( -1.0 ),
  minimumImpactParameter = cms.double( -1.0 ),
  maximumDecayLength = cms.double( 999999.0 ),
  impactParameterType = cms.int32( 1 ),
  trackQualityClass = cms.string( "any" ),
  deltaRmin = cms.double( 0.0 ),
  maxImpactParameter = cms.double( 0.1 ),
  useSignedImpactParameterSig = cms.bool( True ),
  maximumDistanceToJetAxis = cms.double( 999999.0 ),
  nthTrack = cms.int32( -1 )
)
hltESPDisplacedDijethltTrackCounting2D1st = cms.ESProducer( "TrackCountingESProducer",
  b_pT = cms.double( 0.3684 ),
  deltaR = cms.double( -1.0 ),
  minimumImpactParameter = cms.double( 0.05 ),
  a_dR = cms.double( -0.001053 ),
  min_pT = cms.double( 120.0 ),
  maximumDistanceToJetAxis = cms.double( 9999999.0 ),
  max_pT = cms.double( 500.0 ),
  impactParameterType = cms.int32( 1 ),
  trackQualityClass = cms.string( "any" ),
  useVariableJTA = cms.bool( False ),
  min_pT_dRcut = cms.double( 0.5 ),
  max_pT_trackPTcut = cms.double( 3.0 ),
  max_pT_dRcut = cms.double( 0.1 ),
  b_dR = cms.double( 0.6263 ),
  a_pT = cms.double( 0.005263 ),
  maximumDecayLength = cms.double( 999999.0 ),
  nthTrack = cms.int32( 1 ),
  useSignedImpactParameterSig = cms.bool( False )
)
hltESPDisplacedDijethltTrackCounting2D2ndLong = cms.ESProducer( "TrackCountingESProducer",
  b_pT = cms.double( 0.3684 ),
  deltaR = cms.double( -1.0 ),
  minimumImpactParameter = cms.double( 0.2 ),
  a_dR = cms.double( -0.001053 ),
  min_pT = cms.double( 120.0 ),
  maximumDistanceToJetAxis = cms.double( 9999999.0 ),
  max_pT = cms.double( 500.0 ),
  impactParameterType = cms.int32( 1 ),
  trackQualityClass = cms.string( "any" ),
  useVariableJTA = cms.bool( False ),
  min_pT_dRcut = cms.double( 0.5 ),
  max_pT_trackPTcut = cms.double( 3.0 ),
  max_pT_dRcut = cms.double( 0.1 ),
  b_dR = cms.double( 0.6263 ),
  a_pT = cms.double( 0.005263 ),
  maximumDecayLength = cms.double( 999999.0 ),
  nthTrack = cms.int32( 2 ),
  useSignedImpactParameterSig = cms.bool( True )
)
hltESPAK8PFCorrection = cms.ESProducer( "JetCorrectionESChain",
  correctors = cms.vstring( 'hltESPAK8PFFastJetCorrectionESProducer',
    'hltESPAK8PFRelativeCorrectionESProducer',
    'hltESPAK8PFAbsoluteCorrectionESProducer' ),
  appendToDataLabel = cms.string( "" )
)
hltESPAK8PFFastJetCorrectionESProducer = cms.ESProducer( "L1FastjetCorrectionESProducer",
  appendToDataLabel = cms.string( "" ),
  srcRho = cms.InputTag( "hltFixedGridRhoFastjetAll" ),
  algorithm = cms.string( "AK8PFHLT" ),
  level = cms.string( "L1FastJet" )
)
hltESPAK8PFRelativeCorrectionESProducer = cms.ESProducer( "LXXXCorrectionESProducer",
  appendToDataLabel = cms.string( "" ),
  algorithm = cms.string( "AK8PFHLT" ),
  level = cms.string( "L2Relative" )
)
hltESPAK8PFAbsoluteCorrectionESProducer = cms.ESProducer( "LXXXCorrectionESProducer",
  appendToDataLabel = cms.string( "" ),
  algorithm = cms.string( "AK8PFHLT" ),
  level = cms.string( "L3Absolute" )
)
hltDisplacedDijethltESPTrackCounting2D1st = cms.ESProducer( "TrackCountingESProducer",
  b_pT = cms.double( 0.3684 ),
  deltaR = cms.double( -1.0 ),
  minimumImpactParameter = cms.double( 0.05 ),
  a_dR = cms.double( -0.001053 ),
  min_pT = cms.double( 120.0 ),
  maximumDistanceToJetAxis = cms.double( 9999999.0 ),
  max_pT = cms.double( 500.0 ),
  impactParameterType = cms.int32( 1 ),
  trackQualityClass = cms.string( "any" ),
  useVariableJTA = cms.bool( False ),
  min_pT_dRcut = cms.double( 0.5 ),
  max_pT_trackPTcut = cms.double( 3.0 ),
  max_pT_dRcut = cms.double( 0.1 ),
  b_dR = cms.double( 0.6263 ),
  a_pT = cms.double( 0.005263 ),
  maximumDecayLength = cms.double( 999999.0 ),
  nthTrack = cms.int32( 1 ),
  useSignedImpactParameterSig = cms.bool( False )
)
hltDisplacedDijethltESPPromptTrackCountingESProducer = cms.ESProducer( "PromptTrackCountingESProducer",
  maxImpactParameterSig = cms.double( 999999.0 ),
  deltaR = cms.double( -1.0 ),
  minimumImpactParameter = cms.double( -1.0 ),
  maximumDecayLength = cms.double( 999999.0 ),
  impactParameterType = cms.int32( 1 ),
  trackQualityClass = cms.string( "any" ),
  deltaRmin = cms.double( 0.0 ),
  maxImpactParameter = cms.double( 0.1 ),
  useSignedImpactParameterSig = cms.bool( True ),
  maximumDistanceToJetAxis = cms.double( 999999.0 ),
  nthTrack = cms.int32( -1 )
)
hltESPAK4CaloCorrection = cms.ESProducer( "JetCorrectionESChain",
  correctors = cms.vstring( 'hltESPAK4CaloFastJetCorrectionESProducer',
    'hltESPAK4CaloRelativeCorrectionESProducer',
    'hltESPAK4CaloAbsoluteCorrectionESProducer' ),
  appendToDataLabel = cms.string( "" )
)
hltESPAK4PFCorrection = cms.ESProducer( "JetCorrectionESChain",
  correctors = cms.vstring( 'hltESPAK4PFFastJetCorrectionESProducer',
    'hltESPAK4PFRelativeCorrectionESProducer',
    'hltESPAK4PFAbsoluteCorrectionESProducer' ),
  appendToDataLabel = cms.string( "" )
)
hltESPAK4CaloFastJetCorrectionESProducer = cms.ESProducer( "L1FastjetCorrectionESProducer",
  appendToDataLabel = cms.string( "" ),
  srcRho = cms.InputTag( "hltFixedGridRhoFastjetAllCalo" ),
  algorithm = cms.string( "AK4CaloHLT" ),
  level = cms.string( "L1FastJet" )
)
hltESPAK4PFFastJetCorrectionESProducer = cms.ESProducer( "L1FastjetCorrectionESProducer",
  appendToDataLabel = cms.string( "" ),
  srcRho = cms.InputTag( "hltFixedGridRhoFastjetAll" ),
  algorithm = cms.string( "AK4PFHLT" ),
  level = cms.string( "L1FastJet" )
)
hltESPAK4PFRelativeCorrectionESProducer = cms.ESProducer( "LXXXCorrectionESProducer",
  appendToDataLabel = cms.string( "" ),
  algorithm = cms.string( "AK4PFHLT" ),
  level = cms.string( "L2Relative" )
)
hltESPAK4CaloRelativeCorrectionESProducer = cms.ESProducer( "LXXXCorrectionESProducer",
  appendToDataLabel = cms.string( "" ),
  algorithm = cms.string( "AK4CaloHLT" ),
  level = cms.string( "L2Relative" )
)
hltESPAK4CaloAbsoluteCorrectionESProducer = cms.ESProducer( "LXXXCorrectionESProducer",
  appendToDataLabel = cms.string( "" ),
  algorithm = cms.string( "AK4CaloHLT" ),
  level = cms.string( "L3Absolute" )
)
hltESPAK4PFAbsoluteCorrectionESProducer = cms.ESProducer( "LXXXCorrectionESProducer",
  appendToDataLabel = cms.string( "" ),
  algorithm = cms.string( "AK4PFHLT" ),
  level = cms.string( "L3Absolute" )
)
MaterialPropagatorParabolicMF = cms.ESProducer( "PropagatorWithMaterialESProducer",
  SimpleMagneticField = cms.string( "ParabolicMf" ),
  PropagationDirection = cms.string( "alongMomentum" ),
  ComponentName = cms.string( "PropagatorWithMaterialParabolicMf" ),
  Mass = cms.double( 0.105 ),
  ptMin = cms.double( -1.0 ),
  MaxDPhi = cms.double( 1.6 ),
  useRungeKutta = cms.bool( False )
)
OppositeMaterialPropagatorParabolicMF = cms.ESProducer( "PropagatorWithMaterialESProducer",
  SimpleMagneticField = cms.string( "ParabolicMf" ),
  PropagationDirection = cms.string( "oppositeToMomentum" ),
  ComponentName = cms.string( "PropagatorWithMaterialParabolicMfOpposite" ),
  Mass = cms.double( 0.105 ),
  ptMin = cms.double( -1.0 ),
  MaxDPhi = cms.double( 1.6 ),
  useRungeKutta = cms.bool( False )
)
ParabolicParametrizedMagneticFieldProducer = cms.ESProducer( "ParametrizedMagneticFieldProducer",
  version = cms.string( "Parabolic" ),
  parameters = cms.PSet(  BValue = cms.string( "" ) ),
  label = cms.untracked.string( "ParabolicMf" )
)
hltESPChi2MeasurementEstimator30 = cms.ESProducer( "Chi2MeasurementEstimatorESProducer",
  MaxChi2 = cms.double( 30.0 ),
  nSigma = cms.double( 3.0 ),
  ComponentName = cms.string( "hltESPChi2MeasurementEstimator30" )
)
hltESPChi2ChargeMeasurementEstimator30 = cms.ESProducer( "Chi2ChargeMeasurementEstimatorESProducer",
  minGoodStripCharge = cms.double( 1724.0 ),
  ComponentName = cms.string( "hltESPChi2ChargeMeasurementEstimator30" ),
  pTChargeCutThreshold = cms.double( -1.0 ),
  nSigma = cms.double( 3.0 ),
  MaxChi2 = cms.double( 30.0 )
)
AnyDirectionAnalyticalPropagator = cms.ESProducer( "AnalyticalPropagatorESProducer",
  MaxDPhi = cms.double( 1.6 ),
  ComponentName = cms.string( "AnyDirectionAnalyticalPropagator" ),
  PropagationDirection = cms.string( "anyDirection" )
)
CSCChannelMapperESProducer = cms.ESProducer( "CSCChannelMapperESProducer",
  AlgoName = cms.string( "CSCChannelMapperPostls1" )
)
CSCIndexerESProducer = cms.ESProducer( "CSCIndexerESProducer",
  AlgoName = cms.string( "CSCIndexerPostls1" )
)
CaloTopologyBuilder = cms.ESProducer( "CaloTopologyBuilder" )
CaloTowerConstituentsMapBuilder = cms.ESProducer( "CaloTowerConstituentsMapBuilder",
  appendToDataLabel = cms.string( "" ),
  MapFile = cms.untracked.string( "Geometry/CaloTopology/data/CaloTowerEEGeometric.map.gz" )
)
CastorDbProducer = cms.ESProducer( "CastorDbProducer",
  appendToDataLabel = cms.string( "" )
)
ClusterShapeHitFilterESProducer = cms.ESProducer( "ClusterShapeHitFilterESProducer",
  ComponentName = cms.string( "ClusterShapeHitFilter" ),
  PixelShapeFile = cms.string( "RecoPixelVertexing/PixelLowPtUtilities/data/pixelShape.par" )
)
hltESPChi2ChargeMeasurementEstimator9 = cms.ESProducer( "Chi2ChargeMeasurementEstimatorESProducer",
  minGoodStripCharge = cms.double( 1724.0 ),
  ComponentName = cms.string( "hltESPChi2ChargeMeasurementEstimator9" ),
  pTChargeCutThreshold = cms.double( 15.0 ),
  nSigma = cms.double( 3.0 ),
  MaxChi2 = cms.double( 9.0 )
)
hltESPChi2ChargeMeasurementEstimator16 = cms.ESProducer( "Chi2ChargeMeasurementEstimatorESProducer",
  minGoodStripCharge = cms.double( 1724.0 ),
  ComponentName = cms.string( "hltESPChi2ChargeMeasurementEstimator16" ),
  pTChargeCutThreshold = cms.double( -1.0 ),
  nSigma = cms.double( 3.0 ),
  MaxChi2 = cms.double( 16.0 )
)
MaterialPropagator = cms.ESProducer( "PropagatorWithMaterialESProducer",
  SimpleMagneticField = cms.string( "" ),
  PropagationDirection = cms.string( "alongMomentum" ),
  ComponentName = cms.string( "PropagatorWithMaterial" ),
  Mass = cms.double( 0.105 ),
  ptMin = cms.double( -1.0 ),
  MaxDPhi = cms.double( 1.6 ),
  useRungeKutta = cms.bool( False )
)
OppositeMaterialPropagator = cms.ESProducer( "PropagatorWithMaterialESProducer",
  SimpleMagneticField = cms.string( "" ),
  PropagationDirection = cms.string( "oppositeToMomentum" ),
  ComponentName = cms.string( "PropagatorWithMaterialOpposite" ),
  Mass = cms.double( 0.105 ),
  ptMin = cms.double( -1.0 ),
  MaxDPhi = cms.double( 1.6 ),
  useRungeKutta = cms.bool( False )
)
SteppingHelixPropagatorAny = cms.ESProducer( "SteppingHelixPropagatorESProducer",
  NoErrorPropagation = cms.bool( False ),
  endcapShiftInZPos = cms.double( 0.0 ),
  PropagationDirection = cms.string( "anyDirection" ),
  useTuningForL2Speed = cms.bool( False ),
  useIsYokeFlag = cms.bool( True ),
  endcapShiftInZNeg = cms.double( 0.0 ),
  SetVBFPointer = cms.bool( False ),
  AssumeNoMaterial = cms.bool( False ),
  returnTangentPlane = cms.bool( True ),
  useInTeslaFromMagField = cms.bool( False ),
  VBFName = cms.string( "VolumeBasedMagneticField" ),
  useEndcapShiftsInZ = cms.bool( False ),
  sendLogWarning = cms.bool( False ),
  useMatVolumes = cms.bool( True ),
  debug = cms.bool( False ),
  ApplyRadX0Correction = cms.bool( True ),
  useMagVolumes = cms.bool( True ),
  ComponentName = cms.string( "SteppingHelixPropagatorAny" )
)
TransientTrackBuilderESProducer = cms.ESProducer( "TransientTrackBuilderESProducer",
  ComponentName = cms.string( "TransientTrackBuilder" )
)
caloDetIdAssociator = cms.ESProducer( "DetIdAssociatorESProducer",
  ComponentName = cms.string( "CaloDetIdAssociator" ),
  etaBinSize = cms.double( 0.087 ),
  nEta = cms.int32( 70 ),
  nPhi = cms.int32( 72 ),
  includeBadChambers = cms.bool( False )
)
cosmicsNavigationSchoolESProducer = cms.ESProducer( "NavigationSchoolESProducer",
  ComponentName = cms.string( "CosmicNavigationSchool" ),
  SimpleMagneticField = cms.string( "" )
)
ecalDetIdAssociator = cms.ESProducer( "DetIdAssociatorESProducer",
  ComponentName = cms.string( "EcalDetIdAssociator" ),
  etaBinSize = cms.double( 0.02 ),
  nEta = cms.int32( 300 ),
  nPhi = cms.int32( 360 ),
  includeBadChambers = cms.bool( False )
)
ecalSeverityLevel = cms.ESProducer( "EcalSeverityLevelESProducer",
  dbstatusMask = cms.PSet( 
    kGood = cms.vstring( 'kOk' ),
    kProblematic = cms.vstring( 'kDAC',
      'kNoLaser',
      'kNoisy',
      'kNNoisy',
      'kNNNoisy',
      'kNNNNoisy',
      'kNNNNNoisy',
      'kFixedG6',
      'kFixedG1',
      'kFixedG0' ),
    kRecovered = cms.vstring(  ),
    kTime = cms.vstring(  ),
    kWeird = cms.vstring(  ),
    kBad = cms.vstring( 'kNonRespondingIsolated',
      'kDeadVFE',
      'kDeadFE',
      'kNoDataNoTP' )
  ),
  timeThresh = cms.double( 2.0 ),
  flagMask = cms.PSet( 
    kGood = cms.vstring( 'kGood' ),
    kProblematic = cms.vstring( 'kPoorReco',
      'kPoorCalib',
      'kNoisy',
      'kSaturated' ),
    kRecovered = cms.vstring( 'kLeadingEdgeRecovered',
      'kTowerRecovered' ),
    kTime = cms.vstring( 'kOutOfTime' ),
    kWeird = cms.vstring( 'kWeird',
      'kDiWeird' ),
    kBad = cms.vstring( 'kFaultyHardware',
      'kDead',
      'kKilled' )
  )
)
hcalDetIdAssociator = cms.ESProducer( "DetIdAssociatorESProducer",
  ComponentName = cms.string( "HcalDetIdAssociator" ),
  etaBinSize = cms.double( 0.087 ),
  nEta = cms.int32( 70 ),
  nPhi = cms.int32( 72 ),
  includeBadChambers = cms.bool( False )
)
hcalRecAlgos = cms.ESProducer( "HcalRecAlgoESProducer",
  RecoveredRecHitBits = cms.vstring( 'TimingAddedBit',
    'TimingSubtractedBit' ),
  SeverityLevels = cms.VPSet( 
    cms.PSet(  RecHitFlags = cms.vstring(  ),
      ChannelStatus = cms.vstring(  ),
      Level = cms.int32( 0 )
    ),
    cms.PSet(  RecHitFlags = cms.vstring(  ),
      ChannelStatus = cms.vstring( 'HcalCellCaloTowerProb' ),
      Level = cms.int32( 1 )
    ),
    cms.PSet(  RecHitFlags = cms.vstring( 'HSCP_R1R2',
  'HSCP_FracLeader',
  'HSCP_OuterEnergy',
  'HSCP_ExpFit',
  'ADCSaturationBit',
  'HBHEIsolatedNoise',
  'AddedSimHcalNoise' ),
      ChannelStatus = cms.vstring( 'HcalCellExcludeFromHBHENoiseSummary' ),
      Level = cms.int32( 5 )
    ),
    cms.PSet(  RecHitFlags = cms.vstring( 'HBHEHpdHitMultiplicity',
  'HBHEPulseShape',
  'HOBit',
  'HFInTimeWindow',
  'ZDCBit',
  'CalibrationBit',
  'TimingErrorBit',
  'HBHETriangleNoise',
  'HBHETS4TS5Noise' ),
      ChannelStatus = cms.vstring(  ),
      Level = cms.int32( 8 )
    ),
    cms.PSet(  RecHitFlags = cms.vstring( 'HFLongShort',
  'HFPET',
  'HFS8S1Ratio',
  'HFDigiTime' ),
      ChannelStatus = cms.vstring(  ),
      Level = cms.int32( 11 )
    ),
    cms.PSet(  RecHitFlags = cms.vstring( 'HBHEFlatNoise',
  'HBHESpikeNoise' ),
      ChannelStatus = cms.vstring( 'HcalCellCaloTowerMask' ),
      Level = cms.int32( 12 )
    ),
    cms.PSet(  RecHitFlags = cms.vstring(  ),
      ChannelStatus = cms.vstring( 'HcalCellHot' ),
      Level = cms.int32( 15 )
    ),
    cms.PSet(  RecHitFlags = cms.vstring(  ),
      ChannelStatus = cms.vstring( 'HcalCellOff',
        'HcalCellDead' ),
      Level = cms.int32( 20 )
    )
  ),
  DropChannelStatusBits = cms.vstring( 'HcalCellMask',
    'HcalCellOff',
    'HcalCellDead' )
)
hltCombinedSecondaryVertex = cms.ESProducer( "CombinedSecondaryVertexESProducer",
  trackPairV0Filter = cms.PSet(  k0sMassWindow = cms.double( 0.03 ) ),
  useTrackWeights = cms.bool( True ),
  useCategories = cms.bool( True ),
  pseudoMultiplicityMin = cms.uint32( 2 ),
  categoryVariableName = cms.string( "vertexCategory" ),
  trackSelection = cms.PSet( 
    totalHitsMin = cms.uint32( 0 ),
    jetDeltaRMax = cms.double( 0.3 ),
    qualityClass = cms.string( "any" ),
    pixelHitsMin = cms.uint32( 0 ),
    sip3dSigMin = cms.double( -99999.9 ),
    sip3dSigMax = cms.double( 99999.9 ),
    normChi2Max = cms.double( 99999.9 ),
    maxDistToAxis = cms.double( 0.07 ),
    sip2dValMax = cms.double( 99999.9 ),
    maxDecayLen = cms.double( 5.0 ),
    ptMin = cms.double( 0.0 ),
    sip2dSigMax = cms.double( 99999.9 ),
    sip2dSigMin = cms.double( -99999.9 ),
    sip3dValMax = cms.double( 99999.9 ),
    sip2dValMin = cms.double( -99999.9 ),
    sip3dValMin = cms.double( -99999.9 )
  ),
  calibrationRecords = cms.vstring( 'CombinedSVRecoVertex',
    'CombinedSVPseudoVertex',
    'CombinedSVNoVertex' ),
  correctVertexMass = cms.bool( True ),
  charmCut = cms.double( 1.5 ),
  vertexFlip = cms.bool( False ),
  minimumTrackWeight = cms.double( 0.5 ),
  pseudoVertexV0Filter = cms.PSet(  k0sMassWindow = cms.double( 0.05 ) ),
  trackMultiplicityMin = cms.uint32( 3 ),
  trackPseudoSelection = cms.PSet( 
    totalHitsMin = cms.uint32( 0 ),
    jetDeltaRMax = cms.double( 0.3 ),
    qualityClass = cms.string( "any" ),
    pixelHitsMin = cms.uint32( 0 ),
    sip3dSigMin = cms.double( -99999.9 ),
    sip3dSigMax = cms.double( 99999.9 ),
    normChi2Max = cms.double( 99999.9 ),
    maxDistToAxis = cms.double( 0.07 ),
    sip2dValMax = cms.double( 99999.9 ),
    maxDecayLen = cms.double( 5.0 ),
    ptMin = cms.double( 0.0 ),
    sip2dSigMax = cms.double( 99999.9 ),
    sip2dSigMin = cms.double( 2.0 ),
    sip3dValMax = cms.double( 99999.9 ),
    sip2dValMin = cms.double( -99999.9 ),
    sip3dValMin = cms.double( -99999.9 )
  ),
  trackSort = cms.string( "sip2dSig" ),
  trackFlip = cms.bool( False )
)
hltESPAnalyticalPropagator = cms.ESProducer( "AnalyticalPropagatorESProducer",
  MaxDPhi = cms.double( 1.6 ),
  ComponentName = cms.string( "hltESPAnalyticalPropagator" ),
  PropagationDirection = cms.string( "alongMomentum" )
)
hltESPBwdAnalyticalPropagator = cms.ESProducer( "AnalyticalPropagatorESProducer",
  MaxDPhi = cms.double( 1.6 ),
  ComponentName = cms.string( "hltESPBwdAnalyticalPropagator" ),
  PropagationDirection = cms.string( "oppositeToMomentum" )
)
hltESPBwdElectronPropagator = cms.ESProducer( "PropagatorWithMaterialESProducer",
  SimpleMagneticField = cms.string( "" ),
  PropagationDirection = cms.string( "oppositeToMomentum" ),
  ComponentName = cms.string( "hltESPBwdElectronPropagator" ),
  Mass = cms.double( 5.11E-4 ),
  ptMin = cms.double( -1.0 ),
  MaxDPhi = cms.double( 1.6 ),
  useRungeKutta = cms.bool( False )
)
hltESPCloseComponentsMerger5D = cms.ESProducer( "CloseComponentsMergerESProducer5D",
  ComponentName = cms.string( "hltESPCloseComponentsMerger5D" ),
  MaxComponents = cms.int32( 12 ),
  DistanceMeasure = cms.string( "hltESPKullbackLeiblerDistance5D" )
)
hltESPDummyDetLayerGeometry = cms.ESProducer( "DetLayerGeometryESProducer",
  ComponentName = cms.string( "hltESPDummyDetLayerGeometry" )
)
hltESPElectronMaterialEffects = cms.ESProducer( "GsfMaterialEffectsESProducer",
  BetheHeitlerParametrization = cms.string( "BetheHeitler_cdfmom_nC6_O5.par" ),
  EnergyLossUpdator = cms.string( "GsfBetheHeitlerUpdator" ),
  ComponentName = cms.string( "hltESPElectronMaterialEffects" ),
  MultipleScatteringUpdator = cms.string( "MultipleScatteringUpdator" ),
  Mass = cms.double( 5.11E-4 ),
  BetheHeitlerCorrection = cms.int32( 2 )
)
hltESPFastSteppingHelixPropagatorAny = cms.ESProducer( "SteppingHelixPropagatorESProducer",
  NoErrorPropagation = cms.bool( False ),
  endcapShiftInZPos = cms.double( 0.0 ),
  PropagationDirection = cms.string( "anyDirection" ),
  useTuningForL2Speed = cms.bool( True ),
  useIsYokeFlag = cms.bool( True ),
  endcapShiftInZNeg = cms.double( 0.0 ),
  SetVBFPointer = cms.bool( False ),
  AssumeNoMaterial = cms.bool( False ),
  returnTangentPlane = cms.bool( True ),
  useInTeslaFromMagField = cms.bool( False ),
  VBFName = cms.string( "VolumeBasedMagneticField" ),
  useEndcapShiftsInZ = cms.bool( False ),
  sendLogWarning = cms.bool( False ),
  useMatVolumes = cms.bool( True ),
  debug = cms.bool( False ),
  ApplyRadX0Correction = cms.bool( True ),
  useMagVolumes = cms.bool( True ),
  ComponentName = cms.string( "hltESPFastSteppingHelixPropagatorAny" )
)
hltESPFastSteppingHelixPropagatorOpposite = cms.ESProducer( "SteppingHelixPropagatorESProducer",
  NoErrorPropagation = cms.bool( False ),
  endcapShiftInZPos = cms.double( 0.0 ),
  PropagationDirection = cms.string( "oppositeToMomentum" ),
  useTuningForL2Speed = cms.bool( True ),
  useIsYokeFlag = cms.bool( True ),
  endcapShiftInZNeg = cms.double( 0.0 ),
  SetVBFPointer = cms.bool( False ),
  AssumeNoMaterial = cms.bool( False ),
  returnTangentPlane = cms.bool( True ),
  useInTeslaFromMagField = cms.bool( False ),
  VBFName = cms.string( "VolumeBasedMagneticField" ),
  useEndcapShiftsInZ = cms.bool( False ),
  sendLogWarning = cms.bool( False ),
  useMatVolumes = cms.bool( True ),
  debug = cms.bool( False ),
  ApplyRadX0Correction = cms.bool( True ),
  useMagVolumes = cms.bool( True ),
  ComponentName = cms.string( "hltESPFastSteppingHelixPropagatorOpposite" )
)
hltESPFittingSmootherIT = cms.ESProducer( "KFFittingSmootherESProducer",
  EstimateCut = cms.double( -1.0 ),
  LogPixelProbabilityCut = cms.double( -16.0 ),
  Fitter = cms.string( "hltESPTrajectoryFitterRK" ),
  MinNumberOfHits = cms.int32( 3 ),
  Smoother = cms.string( "hltESPTrajectorySmootherRK" ),
  BreakTrajWith2ConsecutiveMissing = cms.bool( True ),
  ComponentName = cms.string( "hltESPFittingSmootherIT" ),
  NoInvalidHitsBeginEnd = cms.bool( True ),
  RejectTracks = cms.bool( True )
)
hltESPFittingSmootherRK = cms.ESProducer( "KFFittingSmootherESProducer",
  EstimateCut = cms.double( -1.0 ),
  LogPixelProbabilityCut = cms.double( -16.0 ),
  Fitter = cms.string( "hltESPTrajectoryFitterRK" ),
  MinNumberOfHits = cms.int32( 5 ),
  Smoother = cms.string( "hltESPTrajectorySmootherRK" ),
  BreakTrajWith2ConsecutiveMissing = cms.bool( False ),
  ComponentName = cms.string( "hltESPFittingSmootherRK" ),
  NoInvalidHitsBeginEnd = cms.bool( False ),
  RejectTracks = cms.bool( True )
)
hltESPFwdElectronPropagator = cms.ESProducer( "PropagatorWithMaterialESProducer",
  SimpleMagneticField = cms.string( "" ),
  PropagationDirection = cms.string( "alongMomentum" ),
  ComponentName = cms.string( "hltESPFwdElectronPropagator" ),
  Mass = cms.double( 5.11E-4 ),
  ptMin = cms.double( -1.0 ),
  MaxDPhi = cms.double( 1.6 ),
  useRungeKutta = cms.bool( False )
)
hltESPGlobalDetLayerGeometry = cms.ESProducer( "GlobalDetLayerGeometryESProducer",
  ComponentName = cms.string( "hltESPGlobalDetLayerGeometry" )
)
hltESPGsfElectronFittingSmoother = cms.ESProducer( "KFFittingSmootherESProducer",
  EstimateCut = cms.double( -1.0 ),
  LogPixelProbabilityCut = cms.double( -16.0 ),
  Fitter = cms.string( "hltESPGsfTrajectoryFitter" ),
  MinNumberOfHits = cms.int32( 5 ),
  Smoother = cms.string( "hltESPGsfTrajectorySmoother" ),
  BreakTrajWith2ConsecutiveMissing = cms.bool( True ),
  ComponentName = cms.string( "hltESPGsfElectronFittingSmoother" ),
  NoInvalidHitsBeginEnd = cms.bool( True ),
  RejectTracks = cms.bool( True )
)
hltESPGsfTrajectoryFitter = cms.ESProducer( "GsfTrajectoryFitterESProducer",
  Merger = cms.string( "hltESPCloseComponentsMerger5D" ),
  ComponentName = cms.string( "hltESPGsfTrajectoryFitter" ),
  MaterialEffectsUpdator = cms.string( "hltESPElectronMaterialEffects" ),
  RecoGeometry = cms.string( "hltESPGlobalDetLayerGeometry" ),
  GeometricalPropagator = cms.string( "hltESPAnalyticalPropagator" )
)
hltESPGsfTrajectorySmoother = cms.ESProducer( "GsfTrajectorySmootherESProducer",
  ErrorRescaling = cms.double( 100.0 ),
  RecoGeometry = cms.string( "hltESPGlobalDetLayerGeometry" ),
  Merger = cms.string( "hltESPCloseComponentsMerger5D" ),
  ComponentName = cms.string( "hltESPGsfTrajectorySmoother" ),
  GeometricalPropagator = cms.string( "hltESPBwdAnalyticalPropagator" ),
  MaterialEffectsUpdator = cms.string( "hltESPElectronMaterialEffects" )
)
hltESPKFFittingSmoother = cms.ESProducer( "KFFittingSmootherESProducer",
  EstimateCut = cms.double( -1.0 ),
  LogPixelProbabilityCut = cms.double( -16.0 ),
  Fitter = cms.string( "hltESPKFTrajectoryFitter" ),
  MinNumberOfHits = cms.int32( 5 ),
  Smoother = cms.string( "hltESPKFTrajectorySmoother" ),
  BreakTrajWith2ConsecutiveMissing = cms.bool( False ),
  ComponentName = cms.string( "hltESPKFFittingSmoother" ),
  NoInvalidHitsBeginEnd = cms.bool( False ),
  RejectTracks = cms.bool( True )
)
hltESPKFFittingSmootherForL2Muon = cms.ESProducer( "KFFittingSmootherESProducer",
  EstimateCut = cms.double( -1.0 ),
  LogPixelProbabilityCut = cms.double( -16.0 ),
  Fitter = cms.string( "hltESPKFTrajectoryFitterForL2Muon" ),
  MinNumberOfHits = cms.int32( 5 ),
  Smoother = cms.string( "hltESPKFTrajectorySmootherForL2Muon" ),
  BreakTrajWith2ConsecutiveMissing = cms.bool( False ),
  ComponentName = cms.string( "hltESPKFFittingSmootherForL2Muon" ),
  NoInvalidHitsBeginEnd = cms.bool( False ),
  RejectTracks = cms.bool( True )
)
hltESPKFTrajectoryFitter = cms.ESProducer( "KFTrajectoryFitterESProducer",
  minHits = cms.int32( 3 ),
  ComponentName = cms.string( "hltESPKFTrajectoryFitter" ),
  Estimator = cms.string( "hltESPChi2MeasurementEstimator30" ),
  Updator = cms.string( "hltESPKFUpdator" ),
  Propagator = cms.string( "PropagatorWithMaterialParabolicMf" ),
  RecoGeometry = cms.string( "hltESPDummyDetLayerGeometry" )
)
hltESPKFTrajectoryFitterForL2Muon = cms.ESProducer( "KFTrajectoryFitterESProducer",
  minHits = cms.int32( 3 ),
  ComponentName = cms.string( "hltESPKFTrajectoryFitterForL2Muon" ),
  Estimator = cms.string( "hltESPChi2MeasurementEstimator30" ),
  Updator = cms.string( "hltESPKFUpdator" ),
  Propagator = cms.string( "hltESPFastSteppingHelixPropagatorAny" ),
  RecoGeometry = cms.string( "hltESPDummyDetLayerGeometry" )
)
hltESPKFTrajectorySmoother = cms.ESProducer( "KFTrajectorySmootherESProducer",
  errorRescaling = cms.double( 100.0 ),
  minHits = cms.int32( 3 ),
  ComponentName = cms.string( "hltESPKFTrajectorySmoother" ),
  Estimator = cms.string( "hltESPChi2MeasurementEstimator30" ),
  Updator = cms.string( "hltESPKFUpdator" ),
  Propagator = cms.string( "PropagatorWithMaterialParabolicMf" ),
  RecoGeometry = cms.string( "hltESPDummyDetLayerGeometry" )
)
hltESPKFTrajectorySmootherForL2Muon = cms.ESProducer( "KFTrajectorySmootherESProducer",
  errorRescaling = cms.double( 100.0 ),
  minHits = cms.int32( 3 ),
  ComponentName = cms.string( "hltESPKFTrajectorySmootherForL2Muon" ),
  Estimator = cms.string( "hltESPChi2MeasurementEstimator30" ),
  Updator = cms.string( "hltESPKFUpdator" ),
  Propagator = cms.string( "hltESPFastSteppingHelixPropagatorOpposite" ),
  RecoGeometry = cms.string( "hltESPDummyDetLayerGeometry" )
)
hltESPKFTrajectorySmootherForMuonTrackLoader = cms.ESProducer( "KFTrajectorySmootherESProducer",
  errorRescaling = cms.double( 10.0 ),
  minHits = cms.int32( 3 ),
  ComponentName = cms.string( "hltESPKFTrajectorySmootherForMuonTrackLoader" ),
  Estimator = cms.string( "hltESPChi2MeasurementEstimator30" ),
  Updator = cms.string( "hltESPKFUpdator" ),
  Propagator = cms.string( "hltESPSmartPropagatorAnyOpposite" ),
  RecoGeometry = cms.string( "hltESPDummyDetLayerGeometry" )
)
hltESPKFUpdator = cms.ESProducer( "KFUpdatorESProducer",
  ComponentName = cms.string( "hltESPKFUpdator" )
)
hltESPKullbackLeiblerDistance5D = cms.ESProducer( "DistanceBetweenComponentsESProducer5D",
  ComponentName = cms.string( "hltESPKullbackLeiblerDistance5D" ),
  DistanceMeasure = cms.string( "KullbackLeibler" )
)
hltESPL3MuKFTrajectoryFitter = cms.ESProducer( "KFTrajectoryFitterESProducer",
  minHits = cms.int32( 3 ),
  ComponentName = cms.string( "hltESPL3MuKFTrajectoryFitter" ),
  Estimator = cms.string( "hltESPChi2MeasurementEstimator30" ),
  Updator = cms.string( "hltESPKFUpdator" ),
  Propagator = cms.string( "hltESPSmartPropagatorAny" ),
  RecoGeometry = cms.string( "hltESPDummyDetLayerGeometry" )
)
hltESPMeasurementTracker = cms.ESProducer( "MeasurementTrackerESProducer",
  UseStripStripQualityDB = cms.bool( True ),
  StripCPE = cms.string( "hltESPStripCPEfromTrackAngle" ),
  UsePixelROCQualityDB = cms.bool( True ),
  DebugPixelROCQualityDB = cms.untracked.bool( False ),
  UseStripAPVFiberQualityDB = cms.bool( True ),
  badStripCuts = cms.PSet( 
    TOB = cms.PSet( 
      maxConsecutiveBad = cms.uint32( 9999 ),
      maxBad = cms.uint32( 9999 )
    ),
    TID = cms.PSet( 
      maxConsecutiveBad = cms.uint32( 9999 ),
      maxBad = cms.uint32( 9999 )
    ),
    TEC = cms.PSet( 
      maxConsecutiveBad = cms.uint32( 9999 ),
      maxBad = cms.uint32( 9999 )
    ),
    TIB = cms.PSet( 
      maxConsecutiveBad = cms.uint32( 9999 ),
      maxBad = cms.uint32( 9999 )
    )
  ),
  DebugStripModuleQualityDB = cms.untracked.bool( False ),
  ComponentName = cms.string( "hltESPMeasurementTracker" ),
  DebugPixelModuleQualityDB = cms.untracked.bool( False ),
  UsePixelModuleQualityDB = cms.bool( True ),
  DebugStripAPVFiberQualityDB = cms.untracked.bool( False ),
  HitMatcher = cms.string( "StandardMatcher" ),
  DebugStripStripQualityDB = cms.untracked.bool( False ),
  PixelCPE = cms.string( "hltESPPixelCPEGeneric" ),
  SiStripQualityLabel = cms.string( "" ),
  UseStripModuleQualityDB = cms.bool( True ),
  MaskBadAPVFibers = cms.bool( True )
)
hltESPMuonTransientTrackingRecHitBuilder = cms.ESProducer( "MuonTransientTrackingRecHitBuilderESProducer",
  ComponentName = cms.string( "hltESPMuonTransientTrackingRecHitBuilder" )
)
hltESPPixelCPEGeneric = cms.ESProducer( "PixelCPEGenericESProducer",
  useLAAlignmentOffsets = cms.bool( False ),
  DoCosmics = cms.bool( False ),
  eff_charge_cut_highX = cms.double( 1.0 ),
  eff_charge_cut_highY = cms.double( 1.0 ),
  inflate_all_errors_no_trk_angle = cms.bool( False ),
  eff_charge_cut_lowY = cms.double( 0.0 ),
  eff_charge_cut_lowX = cms.double( 0.0 ),
  UseErrorsFromTemplates = cms.bool( True ),
  TruncatePixelCharge = cms.bool( True ),
  size_cutY = cms.double( 3.0 ),
  size_cutX = cms.double( 3.0 ),
  useLAWidthFromDB = cms.bool( False ),
  inflate_errors = cms.bool( False ),
  Alpha2Order = cms.bool( True ),
  ClusterProbComputationFlag = cms.int32( 0 ),
  PixelErrorParametrization = cms.string( "NOTcmsim" ),
  EdgeClusterErrorX = cms.double( 50.0 ),
  EdgeClusterErrorY = cms.double( 85.0 ),
  LoadTemplatesFromDB = cms.bool( True ),
  ComponentName = cms.string( "hltESPPixelCPEGeneric" ),
  IrradiationBiasCorrection = cms.bool( False )
)
hltESPRungeKuttaTrackerPropagator = cms.ESProducer( "PropagatorWithMaterialESProducer",
  SimpleMagneticField = cms.string( "" ),
  PropagationDirection = cms.string( "alongMomentum" ),
  ComponentName = cms.string( "hltESPRungeKuttaTrackerPropagator" ),
  Mass = cms.double( 0.105 ),
  ptMin = cms.double( -1.0 ),
  MaxDPhi = cms.double( 1.6 ),
  useRungeKutta = cms.bool( True )
)
hltESPSmartPropagator = cms.ESProducer( "SmartPropagatorESProducer",
  Epsilon = cms.double( 5.0 ),
  TrackerPropagator = cms.string( "PropagatorWithMaterial" ),
  MuonPropagator = cms.string( "hltESPSteppingHelixPropagatorAlong" ),
  PropagationDirection = cms.string( "alongMomentum" ),
  ComponentName = cms.string( "hltESPSmartPropagator" )
)
hltESPSmartPropagatorAny = cms.ESProducer( "SmartPropagatorESProducer",
  Epsilon = cms.double( 5.0 ),
  TrackerPropagator = cms.string( "PropagatorWithMaterial" ),
  MuonPropagator = cms.string( "SteppingHelixPropagatorAny" ),
  PropagationDirection = cms.string( "alongMomentum" ),
  ComponentName = cms.string( "hltESPSmartPropagatorAny" )
)
hltESPSmartPropagatorAnyOpposite = cms.ESProducer( "SmartPropagatorESProducer",
  Epsilon = cms.double( 5.0 ),
  TrackerPropagator = cms.string( "PropagatorWithMaterialOpposite" ),
  MuonPropagator = cms.string( "SteppingHelixPropagatorAny" ),
  PropagationDirection = cms.string( "oppositeToMomentum" ),
  ComponentName = cms.string( "hltESPSmartPropagatorAnyOpposite" )
)
hltESPSoftLeptonByDistance = cms.ESProducer( "LeptonTaggerByDistanceESProducer",
  distance = cms.double( 0.5 )
)
hltESPSteppingHelixPropagatorAlong = cms.ESProducer( "SteppingHelixPropagatorESProducer",
  NoErrorPropagation = cms.bool( False ),
  endcapShiftInZPos = cms.double( 0.0 ),
  PropagationDirection = cms.string( "alongMomentum" ),
  useTuningForL2Speed = cms.bool( False ),
  useIsYokeFlag = cms.bool( True ),
  endcapShiftInZNeg = cms.double( 0.0 ),
  SetVBFPointer = cms.bool( False ),
  AssumeNoMaterial = cms.bool( False ),
  returnTangentPlane = cms.bool( True ),
  useInTeslaFromMagField = cms.bool( False ),
  VBFName = cms.string( "VolumeBasedMagneticField" ),
  useEndcapShiftsInZ = cms.bool( False ),
  sendLogWarning = cms.bool( False ),
  useMatVolumes = cms.bool( True ),
  debug = cms.bool( False ),
  ApplyRadX0Correction = cms.bool( True ),
  useMagVolumes = cms.bool( True ),
  ComponentName = cms.string( "hltESPSteppingHelixPropagatorAlong" )
)
hltESPSteppingHelixPropagatorOpposite = cms.ESProducer( "SteppingHelixPropagatorESProducer",
  NoErrorPropagation = cms.bool( False ),
  endcapShiftInZPos = cms.double( 0.0 ),
  PropagationDirection = cms.string( "oppositeToMomentum" ),
  useTuningForL2Speed = cms.bool( False ),
  useIsYokeFlag = cms.bool( True ),
  endcapShiftInZNeg = cms.double( 0.0 ),
  SetVBFPointer = cms.bool( False ),
  AssumeNoMaterial = cms.bool( False ),
  returnTangentPlane = cms.bool( True ),
  useInTeslaFromMagField = cms.bool( False ),
  VBFName = cms.string( "VolumeBasedMagneticField" ),
  useEndcapShiftsInZ = cms.bool( False ),
  sendLogWarning = cms.bool( False ),
  useMatVolumes = cms.bool( True ),
  debug = cms.bool( False ),
  ApplyRadX0Correction = cms.bool( True ),
  useMagVolumes = cms.bool( True ),
  ComponentName = cms.string( "hltESPSteppingHelixPropagatorOpposite" )
)
hltESPStripCPEfromTrackAngle = cms.ESProducer( "StripCPEESProducer",
  ComponentType = cms.string( "StripCPEfromTrackAngle" ),
  ComponentName = cms.string( "hltESPStripCPEfromTrackAngle" ),
  parameters = cms.PSet( 
    mLC_P2 = cms.double( 0.3 ),
    mLC_P1 = cms.double( 0.618 ),
    mLC_P0 = cms.double( -0.326 ),
    useLegacyError = cms.bool( False ),
    mTEC_P1 = cms.double( 0.471 ),
    mTEC_P0 = cms.double( -1.885 ),
    mTOB_P0 = cms.double( -1.026 ),
    mTOB_P1 = cms.double( 0.253 ),
    mTIB_P0 = cms.double( -0.742 ),
    mTIB_P1 = cms.double( 0.202 ),
    mTID_P0 = cms.double( -1.427 ),
    mTID_P1 = cms.double( 0.433 ),
    maxChgOneMIP = cms.double( 6000.0 )
  )
)
hltESPTTRHBWithTrackAngle = cms.ESProducer( "TkTransientTrackingRecHitBuilderESProducer",
  StripCPE = cms.string( "hltESPStripCPEfromTrackAngle" ),
  Matcher = cms.string( "StandardMatcher" ),
  ComputeCoarseLocalPositionFromDisk = cms.bool( False ),
  PixelCPE = cms.string( "hltESPPixelCPEGeneric" ),
  ComponentName = cms.string( "hltESPTTRHBWithTrackAngle" )
)
hltESPTTRHBuilderPixelOnly = cms.ESProducer( "TkTransientTrackingRecHitBuilderESProducer",
  StripCPE = cms.string( "Fake" ),
  Matcher = cms.string( "StandardMatcher" ),
  ComputeCoarseLocalPositionFromDisk = cms.bool( False ),
  PixelCPE = cms.string( "hltESPPixelCPEGeneric" ),
  ComponentName = cms.string( "hltESPTTRHBuilderPixelOnly" )
)
hltESPTrajectoryCleanerBySharedHits = cms.ESProducer( "TrajectoryCleanerESProducer",
  ComponentName = cms.string( "hltESPTrajectoryCleanerBySharedHits" ),
  fractionShared = cms.double( 0.5 ),
  ValidHitBonus = cms.double( 100.0 ),
  ComponentType = cms.string( "TrajectoryCleanerBySharedHits" ),
  MissingHitPenalty = cms.double( 0.0 ),
  allowSharedFirstHit = cms.bool( False )
)
hltESPTrajectoryFitterRK = cms.ESProducer( "KFTrajectoryFitterESProducer",
  minHits = cms.int32( 3 ),
  ComponentName = cms.string( "hltESPTrajectoryFitterRK" ),
  Estimator = cms.string( "hltESPChi2MeasurementEstimator30" ),
  Updator = cms.string( "hltESPKFUpdator" ),
  Propagator = cms.string( "hltESPRungeKuttaTrackerPropagator" ),
  RecoGeometry = cms.string( "hltESPDummyDetLayerGeometry" )
)
hltESPTrajectorySmootherRK = cms.ESProducer( "KFTrajectorySmootherESProducer",
  errorRescaling = cms.double( 100.0 ),
  minHits = cms.int32( 3 ),
  ComponentName = cms.string( "hltESPTrajectorySmootherRK" ),
  Estimator = cms.string( "hltESPChi2MeasurementEstimator30" ),
  Updator = cms.string( "hltESPKFUpdator" ),
  Propagator = cms.string( "hltESPRungeKuttaTrackerPropagator" ),
  RecoGeometry = cms.string( "hltESPDummyDetLayerGeometry" )
)
hoDetIdAssociator = cms.ESProducer( "DetIdAssociatorESProducer",
  ComponentName = cms.string( "HODetIdAssociator" ),
  etaBinSize = cms.double( 0.087 ),
  nEta = cms.int32( 30 ),
  nPhi = cms.int32( 72 ),
  includeBadChambers = cms.bool( False )
)
muonDetIdAssociator = cms.ESProducer( "DetIdAssociatorESProducer",
  ComponentName = cms.string( "MuonDetIdAssociator" ),
  etaBinSize = cms.double( 0.125 ),
  nEta = cms.int32( 48 ),
  nPhi = cms.int32( 48 ),
  includeBadChambers = cms.bool( False )
)
navigationSchoolESProducer = cms.ESProducer( "NavigationSchoolESProducer",
  ComponentName = cms.string( "SimpleNavigationSchool" ),
  SimpleMagneticField = cms.string( "ParabolicMf" )
)
preshowerDetIdAssociator = cms.ESProducer( "DetIdAssociatorESProducer",
  ComponentName = cms.string( "PreshowerDetIdAssociator" ),
  etaBinSize = cms.double( 0.1 ),
  nEta = cms.int32( 60 ),
  nPhi = cms.int32( 30 ),
  includeBadChambers = cms.bool( False )
)
siPixelQualityESProducer = cms.ESProducer( "SiPixelQualityESProducer",
  ListOfRecordToMerge = cms.VPSet( 
    cms.PSet(  record = cms.string( "SiPixelQualityFromDbRcd" ),
      tag = cms.string( "" )
    ),
    cms.PSet(  record = cms.string( "SiPixelDetVOffRcd" ),
      tag = cms.string( "" )
    )
  )
)
siPixelTemplateDBObjectESProducer = cms.ESProducer( "SiPixelTemplateDBObjectESProducer" )
siStripBackPlaneCorrectionDepESProducer = cms.ESProducer( "SiStripBackPlaneCorrectionDepESProducer",
  LatencyRecord = cms.PSet( 
    record = cms.string( "SiStripLatencyRcd" ),
    label = cms.untracked.string( "" )
  ),
  BackPlaneCorrectionDeconvMode = cms.PSet( 
    record = cms.string( "SiStripBackPlaneCorrectionRcd" ),
    label = cms.untracked.string( "deconvolution" )
  ),
  BackPlaneCorrectionPeakMode = cms.PSet( 
    record = cms.string( "SiStripBackPlaneCorrectionRcd" ),
    label = cms.untracked.string( "peak" )
  )
)
siStripLorentzAngleDepESProducer = cms.ESProducer( "SiStripLorentzAngleDepESProducer",
  LatencyRecord = cms.PSet( 
    record = cms.string( "SiStripLatencyRcd" ),
    label = cms.untracked.string( "" )
  ),
  LorentzAngleDeconvMode = cms.PSet( 
    record = cms.string( "SiStripLorentzAngleRcd" ),
    label = cms.untracked.string( "deconvolution" )
  ),
  LorentzAnglePeakMode = cms.PSet( 
    record = cms.string( "SiStripLorentzAngleRcd" ),
    label = cms.untracked.string( "peak" )
  )
)
trackerTopologyConstants = cms.ESProducer( "TrackerTopologyEP",
  pxb_layerMask = cms.uint32( 15 ),
  tib_str_int_extStartBit = cms.uint32( 10 ),
  tib_layerMask = cms.uint32( 7 ),
  tib_str_fw_bwStartBit = cms.uint32( 12 ),
  pxf_bladeMask = cms.uint32( 63 ),
  pxb_moduleStartBit = cms.uint32( 2 ),
  pxb_ladderStartBit = cms.uint32( 8 ),
  pxb_layerStartBit = cms.uint32( 16 ),
  tec_wheelStartBit = cms.uint32( 14 ),
  tib_str_fw_bwMask = cms.uint32( 3 ),
  tec_ringStartBit = cms.uint32( 5 ),
  tib_moduleStartBit = cms.uint32( 2 ),
  tib_sterMask = cms.uint32( 3 ),
  tid_sideStartBit = cms.uint32( 13 ),
  tid_wheelStartBit = cms.uint32( 11 ),
  tid_ringMask = cms.uint32( 3 ),
  tid_sterMask = cms.uint32( 3 ),
  tec_petal_fw_bwStartBit = cms.uint32( 12 ),
  tec_ringMask = cms.uint32( 7 ),
  tib_strMask = cms.uint32( 63 ),
  tec_sterMask = cms.uint32( 3 ),
  tec_sideStartBit = cms.uint32( 18 ),
  pxb_moduleMask = cms.uint32( 63 ),
  pxf_panelStartBit = cms.uint32( 8 ),
  tid_sideMask = cms.uint32( 3 ),
  tob_moduleMask = cms.uint32( 7 ),
  tid_ringStartBit = cms.uint32( 9 ),
  pxf_sideMask = cms.uint32( 3 ),
  appendToDataLabel = cms.string( "" ),
  pxf_diskStartBit = cms.uint32( 16 ),
  tib_str_int_extMask = cms.uint32( 3 ),
  tec_moduleMask = cms.uint32( 7 ),
  tob_sterMask = cms.uint32( 3 ),
  tob_rod_fw_bwMask = cms.uint32( 3 ),
  tob_layerStartBit = cms.uint32( 14 ),
  tec_petal_fw_bwMask = cms.uint32( 3 ),
  tib_layerStartBit = cms.uint32( 14 ),
  tec_sterStartBit = cms.uint32( 0 ),
  tid_moduleMask = cms.uint32( 31 ),
  tib_sterStartBit = cms.uint32( 0 ),
  tid_sterStartBit = cms.uint32( 0 ),
  pxf_moduleStartBit = cms.uint32( 2 ),
  pxf_diskMask = cms.uint32( 15 ),
  pxf_sideStartBit = cms.uint32( 23 ),
  tid_module_fw_bwStartBit = cms.uint32( 7 ),
  tob_layerMask = cms.uint32( 7 ),
  tid_module_fw_bwMask = cms.uint32( 3 ),
  tob_rod_fw_bwStartBit = cms.uint32( 12 ),
  tec_petalMask = cms.uint32( 15 ),
  pxb_ladderMask = cms.uint32( 255 ),
  tec_moduleStartBit = cms.uint32( 2 ),
  tec_sideMask = cms.uint32( 3 ),
  tob_rodMask = cms.uint32( 127 ),
  tib_strStartBit = cms.uint32( 4 ),
  tec_wheelMask = cms.uint32( 15 ),
  tob_rodStartBit = cms.uint32( 5 ),
  pxf_panelMask = cms.uint32( 3 ),
  tib_moduleMask = cms.uint32( 3 ),
  pxf_bladeStartBit = cms.uint32( 10 ),
  tid_wheelMask = cms.uint32( 3 ),
  tob_sterStartBit = cms.uint32( 0 ),
  tid_moduleStartBit = cms.uint32( 2 ),
  tec_petalStartBit = cms.uint32( 8 ),
  tob_moduleStartBit = cms.uint32( 2 ),
  pxf_moduleMask = cms.uint32( 63 )
)

hltGetConditions = cms.EDAnalyzer( "EventSetupRecordDataGetter",
    toGet = cms.VPSet( 
    ),
    verbose = cms.untracked.bool( False )
)
hltGetRaw = cms.EDAnalyzer( "HLTGetRaw",
    RawDataCollection = cms.InputTag( "rawDataCollector" )
)
hltBoolFalse = cms.EDFilter( "HLTBool",
    result = cms.bool( False )
)
hltTriggerType = cms.EDFilter( "HLTTriggerTypeFilter",
    SelectedTriggerType = cms.int32( 1 )
)
hltGtDigis = cms.EDProducer( "L1GlobalTriggerRawToDigi",
    DaqGtFedId = cms.untracked.int32( 813 ),
    DaqGtInputTag = cms.InputTag( "rawDataCollector" ),
    UnpackBxInEvent = cms.int32( 5 ),
    ActiveBoardsMask = cms.uint32( 0xffff )
)
hltGctDigis = cms.EDProducer( "GctRawToDigi",
    unpackSharedRegions = cms.bool( False ),
    numberOfGctSamplesToUnpack = cms.uint32( 1 ),
    verbose = cms.untracked.bool( False ),
    numberOfRctSamplesToUnpack = cms.uint32( 1 ),
    inputLabel = cms.InputTag( "rawDataCollector" ),
    unpackerVersion = cms.uint32( 0 ),
    gctFedId = cms.untracked.int32( 745 ),
    hltMode = cms.bool( True )
)
hltL1GtObjectMap = cms.EDProducer( "L1GlobalTrigger",
    TechnicalTriggersUnprescaled = cms.bool( True ),
    ProduceL1GtObjectMapRecord = cms.bool( True ),
    AlgorithmTriggersUnmasked = cms.bool( False ),
    EmulateBxInEvent = cms.int32( 1 ),
    AlgorithmTriggersUnprescaled = cms.bool( True ),
    ProduceL1GtDaqRecord = cms.bool( False ),
    ReadTechnicalTriggerRecords = cms.bool( True ),
    RecordLength = cms.vint32( 3, 0 ),
    TechnicalTriggersUnmasked = cms.bool( False ),
    ProduceL1GtEvmRecord = cms.bool( False ),
    GmtInputTag = cms.InputTag( "hltGtDigis" ),
    TechnicalTriggersVetoUnmasked = cms.bool( True ),
    AlternativeNrBxBoardEvm = cms.uint32( 0 ),
    TechnicalTriggersInputTags = cms.VInputTag( 'simBscDigis' ),
    CastorInputTag = cms.InputTag( "castorL1Digis" ),
    GctInputTag = cms.InputTag( "hltGctDigis" ),
    AlternativeNrBxBoardDaq = cms.uint32( 0 ),
    WritePsbL1GtDaqRecord = cms.bool( False ),
    BstLengthBytes = cms.int32( -1 )
)
hltL1extraParticles = cms.EDProducer( "L1ExtraParticlesProd",
    tauJetSource = cms.InputTag( 'hltGctDigis','tauJets' ),
    etHadSource = cms.InputTag( "hltGctDigis" ),
    isoTauJetSource = cms.InputTag( 'hltGctDigis','isoTauJets' ),
    etTotalSource = cms.InputTag( "hltGctDigis" ),
    centralBxOnly = cms.bool( True ),
    centralJetSource = cms.InputTag( 'hltGctDigis','cenJets' ),
    etMissSource = cms.InputTag( "hltGctDigis" ),
    hfRingEtSumsSource = cms.InputTag( "hltGctDigis" ),
    produceMuonParticles = cms.bool( True ),
    forwardJetSource = cms.InputTag( 'hltGctDigis','forJets' ),
    ignoreHtMiss = cms.bool( False ),
    htMissSource = cms.InputTag( "hltGctDigis" ),
    produceCaloParticles = cms.bool( True ),
    muonSource = cms.InputTag( "hltGtDigis" ),
    isolatedEmSource = cms.InputTag( 'hltGctDigis','isoEm' ),
    nonIsolatedEmSource = cms.InputTag( 'hltGctDigis','nonIsoEm' ),
    hfRingBitCountsSource = cms.InputTag( "hltGctDigis" )
)
hltScalersRawToDigi = cms.EDProducer( "ScalersRawToDigi",
    scalersInputTag = cms.InputTag( "rawDataCollector" )
)
hltOnlineBeamSpot = cms.EDProducer( "BeamSpotOnlineProducer",
    maxZ = cms.double( 40.0 ),
    src = cms.InputTag( "hltScalersRawToDigi" ),
    gtEvmLabel = cms.InputTag( "" ),
    changeToCMSCoordinates = cms.bool( False ),
    setSigmaZ = cms.double( 0.0 ),
    maxRadius = cms.double( 2.0 )
)
hltL1sL1SingleJet200 = cms.EDFilter( "HLTLevel1GTSeed",
    L1SeedsLogicalExpression = cms.string( "L1_SingleJet200" ),
    saveTags = cms.bool( True ),
    L1MuonCollectionTag = cms.InputTag( "hltL1extraParticles" ),
    L1UseL1TriggerObjectMaps = cms.bool( True ),
    L1UseAliasesForSeeding = cms.bool( True ),
    L1GtReadoutRecordTag = cms.InputTag( "hltGtDigis" ),
    L1CollectionsTag = cms.InputTag( "hltL1extraParticles" ),
    L1NrBxInEvent = cms.int32( 3 ),
    L1GtObjectMapTag = cms.InputTag( "hltL1GtObjectMap" ),
    L1TechTriggerSeeding = cms.bool( False )
)
hltPreCaloJet260 = cms.EDFilter( "HLTPrescaler",
    L1GtReadoutRecordTag = cms.InputTag( "hltGtDigis" ),
    offset = cms.uint32( 0 )
)
hltEcalDigis = cms.EDProducer( "EcalRawToDigi",
    tccUnpacking = cms.bool( True ),
    FedLabel = cms.InputTag( "listfeds" ),
    orderedDCCIdList = cms.vint32( 1, 2, 3, 4, 5, 6, 7, 8, 9, 10, 11, 12, 13, 14, 15, 16, 17, 18, 19, 20, 21, 22, 23, 24, 25, 26, 27, 28, 29, 30, 31, 32, 33, 34, 35, 36, 37, 38, 39, 40, 41, 42, 43, 44, 45, 46, 47, 48, 49, 50, 51, 52, 53, 54 ),
    srpUnpacking = cms.bool( True ),
    syncCheck = cms.bool( True ),
    silentMode = cms.untracked.bool( True ),
    numbTriggerTSamples = cms.int32( 1 ),
    orderedFedList = cms.vint32( 601, 602, 603, 604, 605, 606, 607, 608, 609, 610, 611, 612, 613, 614, 615, 616, 617, 618, 619, 620, 621, 622, 623, 624, 625, 626, 627, 628, 629, 630, 631, 632, 633, 634, 635, 636, 637, 638, 639, 640, 641, 642, 643, 644, 645, 646, 647, 648, 649, 650, 651, 652, 653, 654 ),
    eventPut = cms.bool( True ),
    InputLabel = cms.InputTag( "rawDataCollector" ),
    numbXtalTSamples = cms.int32( 10 ),
    feIdCheck = cms.bool( True ),
    FEDs = cms.vint32( 601, 602, 603, 604, 605, 606, 607, 608, 609, 610, 611, 612, 613, 614, 615, 616, 617, 618, 619, 620, 621, 622, 623, 624, 625, 626, 627, 628, 629, 630, 631, 632, 633, 634, 635, 636, 637, 638, 639, 640, 641, 642, 643, 644, 645, 646, 647, 648, 649, 650, 651, 652, 653, 654 ),
    DoRegional = cms.bool( False ),
    feUnpacking = cms.bool( True ),
    forceToKeepFRData = cms.bool( False ),
    headerUnpacking = cms.bool( True ),
    memUnpacking = cms.bool( True )
)
hltEcalUncalibRecHit = cms.EDProducer( "EcalUncalibRecHitProducer",
    EEdigiCollection = cms.InputTag( 'hltEcalDigis','eeDigis' ),
    alphaEB = cms.double( 1.138 ),
    alphaEE = cms.double( 1.89 ),
    EBdigiCollection = cms.InputTag( 'hltEcalDigis','ebDigis' ),
    EEhitCollection = cms.string( "EcalUncalibRecHitsEE" ),
    AlphaBetaFilename = cms.untracked.string( "NOFILE" ),
    betaEB = cms.double( 1.655 ),
    MinAmplEndcap = cms.double( 14.0 ),
    MinAmplBarrel = cms.double( 8.0 ),
    algo = cms.string( "EcalUncalibRecHitWorkerWeights" ),
    betaEE = cms.double( 1.4 ),
    UseDynamicPedestal = cms.bool( True ),
    EBhitCollection = cms.string( "EcalUncalibRecHitsEB" )
)
hltEcalDetIdToBeRecovered = cms.EDProducer( "EcalDetIdToBeRecoveredProducer",
    ebIntegrityChIdErrors = cms.InputTag( 'hltEcalDigis','EcalIntegrityChIdErrors' ),
    ebDetIdToBeRecovered = cms.string( "ebDetId" ),
    integrityTTIdErrors = cms.InputTag( 'hltEcalDigis','EcalIntegrityTTIdErrors' ),
    eeIntegrityGainErrors = cms.InputTag( 'hltEcalDigis','EcalIntegrityGainErrors' ),
    ebFEToBeRecovered = cms.string( "ebFE" ),
    ebIntegrityGainErrors = cms.InputTag( 'hltEcalDigis','EcalIntegrityGainErrors' ),
    eeDetIdToBeRecovered = cms.string( "eeDetId" ),
    eeIntegrityGainSwitchErrors = cms.InputTag( 'hltEcalDigis','EcalIntegrityGainSwitchErrors' ),
    eeIntegrityChIdErrors = cms.InputTag( 'hltEcalDigis','EcalIntegrityChIdErrors' ),
    ebIntegrityGainSwitchErrors = cms.InputTag( 'hltEcalDigis','EcalIntegrityGainSwitchErrors' ),
    ebSrFlagCollection = cms.InputTag( "hltEcalDigis" ),
    eeFEToBeRecovered = cms.string( "eeFE" ),
    integrityBlockSizeErrors = cms.InputTag( 'hltEcalDigis','EcalIntegrityBlockSizeErrors' ),
    eeSrFlagCollection = cms.InputTag( "hltEcalDigis" )
)
hltEcalRecHit = cms.EDProducer( "EcalRecHitProducer",
    recoverEEVFE = cms.bool( False ),
    EErechitCollection = cms.string( "EcalRecHitsEE" ),
    recoverEBIsolatedChannels = cms.bool( False ),
    recoverEBVFE = cms.bool( False ),
    laserCorrection = cms.bool( True ),
    EBLaserMIN = cms.double( 0.5 ),
    killDeadChannels = cms.bool( True ),
    dbStatusToBeExcludedEB = cms.vint32( 14, 78, 142 ),
    EEuncalibRecHitCollection = cms.InputTag( 'hltEcalUncalibRecHit','EcalUncalibRecHitsEE' ),
    dbStatusToBeExcludedEE = cms.vint32( 14, 78, 142 ),
    EELaserMIN = cms.double( 0.5 ),
    ebFEToBeRecovered = cms.InputTag( 'hltEcalDetIdToBeRecovered','ebFE' ),
    cleaningConfig = cms.PSet( 
      e6e2thresh = cms.double( 0.04 ),
      tightenCrack_e6e2_double = cms.double( 3.0 ),
      e4e1Threshold_endcap = cms.double( 0.3 ),
      tightenCrack_e4e1_single = cms.double( 3.0 ),
      tightenCrack_e1_double = cms.double( 2.0 ),
      cThreshold_barrel = cms.double( 4.0 ),
      e4e1Threshold_barrel = cms.double( 0.08 ),
      tightenCrack_e1_single = cms.double( 2.0 ),
      e4e1_b_barrel = cms.double( -0.024 ),
      e4e1_a_barrel = cms.double( 0.04 ),
      ignoreOutOfTimeThresh = cms.double( 1.0E9 ),
      cThreshold_endcap = cms.double( 15.0 ),
      e4e1_b_endcap = cms.double( -0.0125 ),
      e4e1_a_endcap = cms.double( 0.02 ),
      cThreshold_double = cms.double( 10.0 )
    ),
    logWarningEtThreshold_EE_FE = cms.double( 50.0 ),
    eeDetIdToBeRecovered = cms.InputTag( 'hltEcalDetIdToBeRecovered','eeDetId' ),
    recoverEBFE = cms.bool( True ),
    eeFEToBeRecovered = cms.InputTag( 'hltEcalDetIdToBeRecovered','eeFE' ),
    ebDetIdToBeRecovered = cms.InputTag( 'hltEcalDetIdToBeRecovered','ebDetId' ),
    singleChannelRecoveryThreshold = cms.double( 8.0 ),
    ChannelStatusToBeExcluded = cms.vstring(  ),
    EBrechitCollection = cms.string( "EcalRecHitsEB" ),
    triggerPrimitiveDigiCollection = cms.InputTag( 'hltEcalDigis','EcalTriggerPrimitives' ),
    recoverEEFE = cms.bool( True ),
    singleChannelRecoveryMethod = cms.string( "NeuralNetworks" ),
    EBLaserMAX = cms.double( 3.0 ),
    flagsMapDBReco = cms.PSet( 
      kGood = cms.vstring( 'kOk',
        'kDAC',
        'kNoLaser',
        'kNoisy' ),
      kNeighboursRecovered = cms.vstring( 'kFixedG0',
        'kNonRespondingIsolated',
        'kDeadVFE' ),
      kDead = cms.vstring( 'kNoDataNoTP' ),
      kNoisy = cms.vstring( 'kNNoisy',
        'kFixedG6',
        'kFixedG1' ),
      kTowerRecovered = cms.vstring( 'kDeadFE' )
    ),
    EBuncalibRecHitCollection = cms.InputTag( 'hltEcalUncalibRecHit','EcalUncalibRecHitsEB' ),
    algoRecover = cms.string( "EcalRecHitWorkerRecover" ),
    algo = cms.string( "EcalRecHitWorkerSimple" ),
    EELaserMAX = cms.double( 8.0 ),
    logWarningEtThreshold_EB_FE = cms.double( 50.0 ),
    recoverEEIsolatedChannels = cms.bool( False )
)
hltHcalDigis = cms.EDProducer( "HcalRawToDigi",
    UnpackZDC = cms.untracked.bool( True ),
    FilterDataQuality = cms.bool( True ),
    InputLabel = cms.InputTag( "rawDataCollector" ),
    ComplainEmptyData = cms.untracked.bool( False ),
    UnpackCalib = cms.untracked.bool( True ),
    UnpackTTP = cms.untracked.bool( False ),
    lastSample = cms.int32( 9 ),
    firstSample = cms.int32( 0 )
)
hltHbhereco = cms.EDProducer( "HcalHitReconstructor",
    digiTimeFromDB = cms.bool( True ),
    mcOOTCorrectionName = cms.string( "" ),
    S9S1stat = cms.PSet(  ),
    saturationParameters = cms.PSet(  maxADCvalue = cms.int32( 127 ) ),
    tsFromDB = cms.bool( True ),
    samplesToAdd = cms.int32( 4 ),
    mcOOTCorrectionCategory = cms.string( "MC" ),
    dataOOTCorrectionName = cms.string( "" ),
    puCorrMethod = cms.int32( 0 ),
    correctionPhaseNS = cms.double( 13.0 ),
    HFInWindowStat = cms.PSet(  ),
    digiLabel = cms.InputTag( "hltHcalDigis" ),
    setHSCPFlags = cms.bool( False ),
    firstAuxTS = cms.int32( 4 ),
    digistat = cms.PSet(  ),
    hfTimingTrustParameters = cms.PSet(  ),
    PETstat = cms.PSet(  ),
    setSaturationFlags = cms.bool( False ),
    setNegativeFlags = cms.bool( False ),
    useLeakCorrection = cms.bool( False ),
    setTimingTrustFlags = cms.bool( False ),
    S8S1stat = cms.PSet(  ),
    correctForPhaseContainment = cms.bool( True ),
    correctForTimeslew = cms.bool( True ),
    setNoiseFlags = cms.bool( False ),
    correctTiming = cms.bool( False ),
    setPulseShapeFlags = cms.bool( False ),
    Subdetector = cms.string( "HBHE" ),
    dataOOTCorrectionCategory = cms.string( "Data" ),
    dropZSmarkedPassed = cms.bool( True ),
    recoParamsFromDB = cms.bool( True ),
    firstSample = cms.int32( 4 ),
    setTimingShapedCutsFlags = cms.bool( False ),
    pulseJitter = cms.double( 1.0 ),
    chargeMax = cms.double( 6.0 ),
    negativeParameters = cms.PSet( 
      TS4TS5ChargeThreshold = cms.double( 70.0 ),
      Cut = cms.vdouble( -50.0, -100.0, -100.0, -100.0, -100.0, -100.0 ),
      Last = cms.int32( 6 ),
      MinimumChargeThreshold = cms.double( 20.0 ),
      Threshold = cms.vdouble( 100.0, 120.0, 160.0, 200.0, 300.0, 500.0 ),
      First = cms.int32( 4 )
    ),
    timeMin = cms.double( -15.0 ),
    ts4chi2 = cms.double( 15.0 ),
    ts345chi2 = cms.double( 100.0 ),
    applyTimeSlew = cms.bool( True ),
    applyTimeConstraint = cms.bool( True ),
    applyPulseJitter = cms.bool( False ),
    timingshapedcutsParameters = cms.PSet( 
      ignorelowest = cms.bool( True ),
      win_offset = cms.double( 0.0 ),
      ignorehighest = cms.bool( False ),
      win_gain = cms.double( 1.0 ),
      tfilterEnvelope = cms.vdouble( 4.0, 12.04, 13.0, 10.56, 23.5, 8.82, 37.0, 7.38, 56.0, 6.3, 81.0, 5.64, 114.5, 5.44, 175.5, 5.38, 350.5, 5.14 )
    ),
    ts3chi2 = cms.double( 5.0 ),
    ts4Min = cms.double( 5.0 ),
    pulseShapeParameters = cms.PSet(  ),
    noise = cms.double( 1.0 ),
    applyPedConstraint = cms.bool( True ),
    applyUnconstrainedFit = cms.bool( False ),
    ts4Max = cms.double( 500.0 ),
    meanTime = cms.double( -2.5 ),
    flagParameters = cms.PSet( 
      nominalPedestal = cms.double( 3.0 ),
      hitMultiplicityThreshold = cms.int32( 17 ),
      hitEnergyMinimum = cms.double( 1.0 ),
      pulseShapeParameterSets = cms.VPSet( 
        cms.PSet(  pulseShapeParameters = cms.vdouble( 0.0, 100.0, -50.0, 0.0, -15.0, 0.15 )        ),
        cms.PSet(  pulseShapeParameters = cms.vdouble( 100.0, 2000.0, -50.0, 0.0, -5.0, 0.05 )        ),
        cms.PSet(  pulseShapeParameters = cms.vdouble( 2000.0, 1000000.0, -50.0, 0.0, 95.0, 0.0 )        ),
        cms.PSet(  pulseShapeParameters = cms.vdouble( -1000000.0, 1000000.0, 45.0, 0.1, 1000000.0, 0.0 )        )
      )
    ),
    fitTimes = cms.int32( 1 ),
    timeMax = cms.double( 10.0 ),
    timeSigma = cms.double( 5.0 ),
    pedSigma = cms.double( 0.5 ),
    meanPed = cms.double( 0.0 ),
    hscpParameters = cms.PSet( 
      slopeMax = cms.double( -0.6 ),
      r1Max = cms.double( 1.0 ),
      r1Min = cms.double( 0.15 ),
      TimingEnergyThreshold = cms.double( 30.0 ),
      slopeMin = cms.double( -1.5 ),
      outerMin = cms.double( 0.0 ),
      outerMax = cms.double( 0.1 ),
      fracLeaderMin = cms.double( 0.4 ),
      r2Min = cms.double( 0.1 ),
      r2Max = cms.double( 0.5 ),
      fracLeaderMax = cms.double( 0.7 )
    )
)
hltHfreco = cms.EDProducer( "HcalHitReconstructor",
    digiTimeFromDB = cms.bool( True ),
    mcOOTCorrectionName = cms.string( "" ),
    S9S1stat = cms.PSet( 
      longETParams = cms.vdouble( 0.0, 0.0, 0.0, 0.0, 0.0, 0.0, 0.0, 0.0, 0.0, 0.0, 0.0, 0.0, 0.0 ),
      shortEnergyParams = cms.vdouble( 35.1773, 35.37, 35.7933, 36.4472, 37.3317, 38.4468, 39.7925, 41.3688, 43.1757, 45.2132, 47.4813, 49.98, 52.7093 ),
      flagsToSkip = cms.int32( 24 ),
      shortETParams = cms.vdouble( 0.0, 0.0, 0.0, 0.0, 0.0, 0.0, 0.0, 0.0, 0.0, 0.0, 0.0, 0.0, 0.0 ),
      short_optimumSlope = cms.vdouble( -99999.0, 0.0164905, 0.0238698, 0.0321383, 0.041296, 0.0513428, 0.0622789, 0.0741041, 0.0868186, 0.100422, 0.135313, 0.136289, 0.0589927 ),
      longEnergyParams = cms.vdouble( 43.5, 45.7, 48.32, 51.36, 54.82, 58.7, 63.0, 67.72, 72.86, 78.42, 84.4, 90.8, 97.62 ),
      long_optimumSlope = cms.vdouble( -99999.0, 0.0164905, 0.0238698, 0.0321383, 0.041296, 0.0513428, 0.0622789, 0.0741041, 0.0868186, 0.100422, 0.135313, 0.136289, 0.0589927 ),
      isS8S1 = cms.bool( False ),
      HcalAcceptSeverityLevel = cms.int32( 9 )
    ),
    saturationParameters = cms.PSet(  maxADCvalue = cms.int32( 127 ) ),
    tsFromDB = cms.bool( True ),
    samplesToAdd = cms.int32( 2 ),
    mcOOTCorrectionCategory = cms.string( "MC" ),
    dataOOTCorrectionName = cms.string( "" ),
    puCorrMethod = cms.int32( 0 ),
    correctionPhaseNS = cms.double( 13.0 ),
    HFInWindowStat = cms.PSet( 
      hflongEthresh = cms.double( 40.0 ),
      hflongMinWindowTime = cms.vdouble( -10.0 ),
      hfshortEthresh = cms.double( 40.0 ),
      hflongMaxWindowTime = cms.vdouble( 10.0 ),
      hfshortMaxWindowTime = cms.vdouble( 10.0 ),
      hfshortMinWindowTime = cms.vdouble( -12.0 )
    ),
    digiLabel = cms.InputTag( "hltHcalDigis" ),
    setHSCPFlags = cms.bool( False ),
    firstAuxTS = cms.int32( 1 ),
    digistat = cms.PSet( 
      HFdigiflagFirstSample = cms.int32( 1 ),
      HFdigiflagMinEthreshold = cms.double( 40.0 ),
      HFdigiflagSamplesToAdd = cms.int32( 3 ),
      HFdigiflagExpectedPeak = cms.int32( 2 ),
      HFdigiflagCoef = cms.vdouble( 0.93, -0.012667, -0.38275 )
    ),
    hfTimingTrustParameters = cms.PSet( 
      hfTimingTrustLevel2 = cms.int32( 4 ),
      hfTimingTrustLevel1 = cms.int32( 1 )
    ),
    PETstat = cms.PSet( 
      longETParams = cms.vdouble( 0.0, 0.0, 0.0, 0.0, 0.0, 0.0, 0.0, 0.0, 0.0, 0.0, 0.0, 0.0, 0.0 ),
      short_R_29 = cms.vdouble( 0.8 ),
      shortEnergyParams = cms.vdouble( 35.1773, 35.37, 35.7933, 36.4472, 37.3317, 38.4468, 39.7925, 41.3688, 43.1757, 45.2132, 47.4813, 49.98, 52.7093 ),
      flagsToSkip = cms.int32( 0 ),
      short_R = cms.vdouble( 0.8 ),
      shortETParams = cms.vdouble( 0.0, 0.0, 0.0, 0.0, 0.0, 0.0, 0.0, 0.0, 0.0, 0.0, 0.0, 0.0, 0.0 ),
      long_R_29 = cms.vdouble( 0.8 ),
      longEnergyParams = cms.vdouble( 43.5, 45.7, 48.32, 51.36, 54.82, 58.7, 63.0, 67.72, 72.86, 78.42, 84.4, 90.8, 97.62 ),
      long_R = cms.vdouble( 0.98 ),
      HcalAcceptSeverityLevel = cms.int32( 9 )
    ),
    setSaturationFlags = cms.bool( False ),
    setNegativeFlags = cms.bool( False ),
    useLeakCorrection = cms.bool( False ),
    setTimingTrustFlags = cms.bool( False ),
    S8S1stat = cms.PSet( 
      longETParams = cms.vdouble( 0.0, 0.0, 0.0, 0.0, 0.0, 0.0, 0.0, 0.0, 0.0, 0.0, 0.0, 0.0, 0.0 ),
      shortEnergyParams = cms.vdouble( 40.0, 100.0, 100.0, 100.0, 100.0, 100.0, 100.0, 100.0, 100.0, 100.0, 100.0, 100.0, 100.0 ),
      flagsToSkip = cms.int32( 16 ),
      shortETParams = cms.vdouble( 0.0, 0.0, 0.0, 0.0, 0.0, 0.0, 0.0, 0.0, 0.0, 0.0, 0.0, 0.0, 0.0 ),
      short_optimumSlope = cms.vdouble( 0.3, 0.1, 0.1, 0.1, 0.1, 0.1, 0.1, 0.1, 0.1, 0.1, 0.1, 0.1, 0.1 ),
      longEnergyParams = cms.vdouble( 40.0, 100.0, 100.0, 100.0, 100.0, 100.0, 100.0, 100.0, 100.0, 100.0, 100.0, 100.0, 100.0 ),
      long_optimumSlope = cms.vdouble( 0.3, 0.1, 0.1, 0.1, 0.1, 0.1, 0.1, 0.1, 0.1, 0.1, 0.1, 0.1, 0.1 ),
      isS8S1 = cms.bool( True ),
      HcalAcceptSeverityLevel = cms.int32( 9 )
    ),
    correctForPhaseContainment = cms.bool( False ),
    correctForTimeslew = cms.bool( False ),
    setNoiseFlags = cms.bool( True ),
    correctTiming = cms.bool( False ),
    setPulseShapeFlags = cms.bool( False ),
    Subdetector = cms.string( "HF" ),
    dataOOTCorrectionCategory = cms.string( "Data" ),
    dropZSmarkedPassed = cms.bool( True ),
    recoParamsFromDB = cms.bool( True ),
    firstSample = cms.int32( 2 ),
    setTimingShapedCutsFlags = cms.bool( False ),
    pulseJitter = cms.double( 1.0 ),
    chargeMax = cms.double( 6.0 ),
    negativeParameters = cms.PSet( 
      TS4TS5ChargeThreshold = cms.double( 70.0 ),
      Cut = cms.vdouble( -50.0, -100.0, -100.0, -100.0, -100.0, -100.0 ),
      Last = cms.int32( 6 ),
      MinimumChargeThreshold = cms.double( 20.0 ),
      Threshold = cms.vdouble( 100.0, 120.0, 160.0, 200.0, 300.0, 500.0 ),
      First = cms.int32( 4 )
    ),
    timeMin = cms.double( -15.0 ),
    ts4chi2 = cms.double( 15.0 ),
    ts345chi2 = cms.double( 100.0 ),
    applyTimeSlew = cms.bool( True ),
    applyTimeConstraint = cms.bool( True ),
    applyPulseJitter = cms.bool( False ),
    timingshapedcutsParameters = cms.PSet(  ),
    ts3chi2 = cms.double( 5.0 ),
    ts4Min = cms.double( 5.0 ),
    pulseShapeParameters = cms.PSet(  ),
    noise = cms.double( 1.0 ),
    applyPedConstraint = cms.bool( True ),
    applyUnconstrainedFit = cms.bool( False ),
    ts4Max = cms.double( 500.0 ),
    meanTime = cms.double( -2.5 ),
    flagParameters = cms.PSet(  ),
    fitTimes = cms.int32( 1 ),
    timeMax = cms.double( 10.0 ),
    timeSigma = cms.double( 5.0 ),
    pedSigma = cms.double( 0.5 ),
    meanPed = cms.double( 0.0 ),
    hscpParameters = cms.PSet(  )
)
hltHoreco = cms.EDProducer( "HcalHitReconstructor",
    digiTimeFromDB = cms.bool( True ),
    mcOOTCorrectionName = cms.string( "" ),
    S9S1stat = cms.PSet(  ),
    saturationParameters = cms.PSet(  maxADCvalue = cms.int32( 127 ) ),
    tsFromDB = cms.bool( True ),
    samplesToAdd = cms.int32( 4 ),
    mcOOTCorrectionCategory = cms.string( "MC" ),
    dataOOTCorrectionName = cms.string( "" ),
    puCorrMethod = cms.int32( 0 ),
    correctionPhaseNS = cms.double( 13.0 ),
    HFInWindowStat = cms.PSet(  ),
    digiLabel = cms.InputTag( "hltHcalDigis" ),
    setHSCPFlags = cms.bool( False ),
    firstAuxTS = cms.int32( 4 ),
    digistat = cms.PSet(  ),
    hfTimingTrustParameters = cms.PSet(  ),
    PETstat = cms.PSet(  ),
    setSaturationFlags = cms.bool( False ),
    setNegativeFlags = cms.bool( False ),
    useLeakCorrection = cms.bool( False ),
    setTimingTrustFlags = cms.bool( False ),
    S8S1stat = cms.PSet(  ),
    correctForPhaseContainment = cms.bool( True ),
    correctForTimeslew = cms.bool( True ),
    setNoiseFlags = cms.bool( False ),
    correctTiming = cms.bool( False ),
    setPulseShapeFlags = cms.bool( False ),
    Subdetector = cms.string( "HO" ),
    dataOOTCorrectionCategory = cms.string( "Data" ),
    dropZSmarkedPassed = cms.bool( True ),
    recoParamsFromDB = cms.bool( True ),
    firstSample = cms.int32( 4 ),
    setTimingShapedCutsFlags = cms.bool( False ),
    pulseJitter = cms.double( 1.0 ),
    chargeMax = cms.double( 6.0 ),
    negativeParameters = cms.PSet( 
      TS4TS5ChargeThreshold = cms.double( 70.0 ),
      Cut = cms.vdouble( -50.0, -100.0, -100.0, -100.0, -100.0, -100.0 ),
      Last = cms.int32( 6 ),
      MinimumChargeThreshold = cms.double( 20.0 ),
      Threshold = cms.vdouble( 100.0, 120.0, 160.0, 200.0, 300.0, 500.0 ),
      First = cms.int32( 4 )
    ),
    timeMin = cms.double( -15.0 ),
    ts4chi2 = cms.double( 15.0 ),
    ts345chi2 = cms.double( 100.0 ),
    applyTimeSlew = cms.bool( True ),
    applyTimeConstraint = cms.bool( True ),
    applyPulseJitter = cms.bool( False ),
    timingshapedcutsParameters = cms.PSet(  ),
    ts3chi2 = cms.double( 5.0 ),
    ts4Min = cms.double( 5.0 ),
    pulseShapeParameters = cms.PSet(  ),
    noise = cms.double( 1.0 ),
    applyPedConstraint = cms.bool( True ),
    applyUnconstrainedFit = cms.bool( False ),
    ts4Max = cms.double( 500.0 ),
    meanTime = cms.double( -2.5 ),
    flagParameters = cms.PSet(  ),
    fitTimes = cms.int32( 1 ),
    timeMax = cms.double( 10.0 ),
    timeSigma = cms.double( 5.0 ),
    pedSigma = cms.double( 0.5 ),
    meanPed = cms.double( 0.0 ),
    hscpParameters = cms.PSet(  )
)
hltTowerMakerForAll = cms.EDProducer( "CaloTowersCreator",
    EBSumThreshold = cms.double( 0.2 ),
    MomHBDepth = cms.double( 0.2 ),
    UseEtEBTreshold = cms.bool( False ),
    hfInput = cms.InputTag( "hltHfreco" ),
    AllowMissingInputs = cms.bool( False ),
    MomEEDepth = cms.double( 0.0 ),
    EESumThreshold = cms.double( 0.45 ),
    HBGrid = cms.vdouble(  ),
    HcalAcceptSeverityLevelForRejectedHit = cms.uint32( 9999 ),
    HBThreshold = cms.double( 0.7 ),
    EcalSeveritiesToBeUsedInBadTowers = cms.vstring(  ),
    UseEcalRecoveredHits = cms.bool( False ),
    MomConstrMethod = cms.int32( 1 ),
    MomHEDepth = cms.double( 0.4 ),
    HcalThreshold = cms.double( -1000.0 ),
    HF2Weights = cms.vdouble(  ),
    HOWeights = cms.vdouble(  ),
    EEGrid = cms.vdouble(  ),
    UseSymEBTreshold = cms.bool( False ),
    EEWeights = cms.vdouble(  ),
    EEWeight = cms.double( 1.0 ),
    UseHO = cms.bool( False ),
    HBWeights = cms.vdouble(  ),
    HF1Weight = cms.double( 1.0 ),
    HF2Grid = cms.vdouble(  ),
    HEDWeights = cms.vdouble(  ),
    HEDGrid = cms.vdouble(  ),
    EBWeight = cms.double( 1.0 ),
    HF1Grid = cms.vdouble(  ),
    EBWeights = cms.vdouble(  ),
    HOWeight = cms.double( 1.0E-99 ),
    HESWeight = cms.double( 1.0 ),
    HESThreshold = cms.double( 0.8 ),
    hbheInput = cms.InputTag( "hltHbhereco" ),
    HF2Weight = cms.double( 1.0 ),
    HF2Threshold = cms.double( 0.85 ),
    HcalAcceptSeverityLevel = cms.uint32( 9 ),
    EEThreshold = cms.double( 0.3 ),
    HOThresholdPlus1 = cms.double( 3.5 ),
    HOThresholdPlus2 = cms.double( 3.5 ),
    HF1Weights = cms.vdouble(  ),
    hoInput = cms.InputTag( "hltHoreco" ),
    HF1Threshold = cms.double( 0.5 ),
    HOThresholdMinus1 = cms.double( 3.5 ),
    HESGrid = cms.vdouble(  ),
    EcutTower = cms.double( -1000.0 ),
    UseRejectedRecoveredEcalHits = cms.bool( False ),
    UseEtEETreshold = cms.bool( False ),
    HESWeights = cms.vdouble(  ),
    EcalRecHitSeveritiesToBeExcluded = cms.vstring( 'kTime',
      'kWeird',
      'kBad' ),
    HEDWeight = cms.double( 1.0 ),
    UseSymEETreshold = cms.bool( False ),
    HEDThreshold = cms.double( 0.8 ),
    EBThreshold = cms.double( 0.07 ),
    UseRejectedHitsOnly = cms.bool( False ),
    UseHcalRecoveredHits = cms.bool( False ),
    HOThresholdMinus2 = cms.double( 3.5 ),
    HOThreshold0 = cms.double( 3.5 ),
    ecalInputs = cms.VInputTag( 'hltEcalRecHit:EcalRecHitsEB','hltEcalRecHit:EcalRecHitsEE' ),
    UseRejectedRecoveredHcalHits = cms.bool( False ),
    MomEBDepth = cms.double( 0.3 ),
    HBWeight = cms.double( 1.0 ),
    HOGrid = cms.vdouble(  ),
    EBGrid = cms.vdouble(  )
)
hltAK4CaloJets = cms.EDProducer( "FastjetJetProducer",
    Active_Area_Repeats = cms.int32( 5 ),
    doAreaFastjet = cms.bool( False ),
    voronoiRfact = cms.double( 0.9 ),
    maxBadHcalCells = cms.uint32( 9999999 ),
    doAreaDiskApprox = cms.bool( True ),
    maxRecoveredEcalCells = cms.uint32( 9999999 ),
    jetType = cms.string( "CaloJet" ),
    minSeed = cms.uint32( 14327 ),
    Ghost_EtaMax = cms.double( 6.0 ),
    doRhoFastjet = cms.bool( False ),
    jetAlgorithm = cms.string( "AntiKt" ),
    nSigmaPU = cms.double( 1.0 ),
    GhostArea = cms.double( 0.01 ),
    Rho_EtaMax = cms.double( 4.4 ),
    maxBadEcalCells = cms.uint32( 9999999 ),
    useDeterministicSeed = cms.bool( True ),
    doPVCorrection = cms.bool( False ),
    maxRecoveredHcalCells = cms.uint32( 9999999 ),
    rParam = cms.double( 0.4 ),
    maxProblematicHcalCells = cms.uint32( 9999999 ),
    doOutputJets = cms.bool( True ),
    src = cms.InputTag( "hltTowerMakerForAll" ),
    inputEtMin = cms.double( 0.3 ),
    puPtMin = cms.double( 10.0 ),
    srcPVs = cms.InputTag( "NotUsed" ),
    jetPtMin = cms.double( 1.0 ),
    radiusPU = cms.double( 0.4 ),
    maxProblematicEcalCells = cms.uint32( 9999999 ),
    doPUOffsetCorr = cms.bool( False ),
    inputEMin = cms.double( 0.0 ),
    useMassDropTagger = cms.bool( False ),
    muMin = cms.double( -1.0 ),
    subtractorName = cms.string( "" ),
    muCut = cms.double( -1.0 ),
    subjetPtMin = cms.double( -1.0 ),
    useTrimming = cms.bool( False ),
    muMax = cms.double( -1.0 ),
    yMin = cms.double( -1.0 ),
    useFiltering = cms.bool( False ),
    rFilt = cms.double( -1.0 ),
    yMax = cms.double( -1.0 ),
    zcut = cms.double( -1.0 ),
    MinVtxNdof = cms.int32( 5 ),
    MaxVtxZ = cms.double( 15.0 ),
    UseOnlyVertexTracks = cms.bool( False ),
    dRMin = cms.double( -1.0 ),
    nFilt = cms.int32( -1 ),
    usePruning = cms.bool( False ),
    maxDepth = cms.int32( -1 ),
    yCut = cms.double( -1.0 ),
    DzTrVtxMax = cms.double( 0.0 ),
    UseOnlyOnePV = cms.bool( False ),
    rcut_factor = cms.double( -1.0 ),
    sumRecHits = cms.bool( False ),
    trimPtFracMin = cms.double( -1.0 ),
    dRMax = cms.double( -1.0 ),
    DxyTrVtxMax = cms.double( 0.0 ),
    useCMSBoostedTauSeedingAlgorithm = cms.bool( False )
)
hltAK4CaloJetsIDPassed = cms.EDProducer( "HLTCaloJetIDProducer",
    min_N90 = cms.int32( -2 ),
    min_N90hits = cms.int32( 2 ),
    min_EMF = cms.double( 1.0E-6 ),
    jetsInput = cms.InputTag( "hltAK4CaloJets" ),
    JetIDParams = cms.PSet( 
      useRecHits = cms.bool( True ),
      hbheRecHitsColl = cms.InputTag( "hltHbhereco" ),
      hoRecHitsColl = cms.InputTag( "hltHoreco" ),
      hfRecHitsColl = cms.InputTag( "hltHfreco" ),
      ebRecHitsColl = cms.InputTag( 'hltEcalRecHit','EcalRecHitsEB' ),
      eeRecHitsColl = cms.InputTag( 'hltEcalRecHit','EcalRecHitsEE' )
    ),
    max_EMF = cms.double( 999.0 )
)
hltFixedGridRhoFastjetAllCalo = cms.EDProducer( "FixedGridRhoProducerFastjet",
    gridSpacing = cms.double( 0.55 ),
    maxRapidity = cms.double( 5.0 ),
    pfCandidatesTag = cms.InputTag( "hltTowerMakerForAll" )
)
hltAK4CaloJetsCorrected = cms.EDProducer( "CaloJetCorrectionProducer",
    src = cms.InputTag( "hltAK4CaloJets" ),
    correctors = cms.vstring( 'hltESPAK4CaloCorrection' )
)
hltAK4CaloJetsCorrectedIDPassed = cms.EDProducer( "CaloJetCorrectionProducer",
    src = cms.InputTag( "hltAK4CaloJetsIDPassed" ),
    correctors = cms.vstring( 'hltESPAK4CaloCorrection' )
)
hltSingleCaloJet260 = cms.EDFilter( "HLT1CaloJet",
    saveTags = cms.bool( True ),
    MinPt = cms.double( 260.0 ),
    MinN = cms.int32( 1 ),
    MaxEta = cms.double( 5.0 ),
    MinMass = cms.double( -1.0 ),
    inputTag = cms.InputTag( "hltAK4CaloJetsCorrectedIDPassed" ),
    MinE = cms.double( -1.0 ),
    triggerType = cms.int32( 85 )
)
hltBoolEnd = cms.EDFilter( "HLTBool",
    result = cms.bool( True )
)
hltL1sL1SingleIsoEG22er = cms.EDFilter( "HLTLevel1GTSeed",
    L1SeedsLogicalExpression = cms.string( "L1_SingleIsoEG22er" ),
    saveTags = cms.bool( True ),
    L1MuonCollectionTag = cms.InputTag( "hltL1extraParticles" ),
    L1UseL1TriggerObjectMaps = cms.bool( True ),
    L1UseAliasesForSeeding = cms.bool( True ),
    L1GtReadoutRecordTag = cms.InputTag( "hltGtDigis" ),
    L1CollectionsTag = cms.InputTag( "hltL1extraParticles" ),
    L1NrBxInEvent = cms.int32( 3 ),
    L1GtObjectMapTag = cms.InputTag( "hltL1GtObjectMap" ),
    L1TechTriggerSeeding = cms.bool( False )
)
hltPreEle27eta2p1WP75Gsf = cms.EDFilter( "HLTPrescaler",
    L1GtReadoutRecordTag = cms.InputTag( "hltGtDigis" ),
    offset = cms.uint32( 0 )
)
hltEcalPreshowerDigis = cms.EDProducer( "ESRawToDigi",
    sourceTag = cms.InputTag( "rawDataCollector" ),
    debugMode = cms.untracked.bool( False ),
    InstanceES = cms.string( "" ),
    LookupTable = cms.FileInPath( "EventFilter/ESDigiToRaw/data/ES_lookup_table.dat" ),
    ESdigiCollection = cms.string( "" )
)
hltEcalPreshowerRecHit = cms.EDProducer( "ESRecHitProducer",
    ESRecoAlgo = cms.int32( 0 ),
    ESrechitCollection = cms.string( "EcalRecHitsES" ),
    algo = cms.string( "ESRecHitWorker" ),
    ESdigiCollection = cms.InputTag( "hltEcalPreshowerDigis" )
)
hltRechitInRegionsECAL = cms.EDProducer( "EgammaHLTRechitInRegionsProducer",
    l1LowerThr = cms.double( 5.0 ),
    doIsolated = cms.bool( True ),
    useUncalib = cms.bool( False ),
    regionEtaMargin = cms.double( 0.14 ),
    ecalhitLabels = cms.VInputTag( 'hltEcalRecHit:EcalRecHitsEB','hltEcalRecHit:EcalRecHitsEE' ),
    regionPhiMargin = cms.double( 0.4 ),
    l1TagNonIsolated = cms.InputTag( 'hltL1extraParticles','NonIsolated' ),
    l1UpperThr = cms.double( 999.0 ),
    l1LowerThrIgnoreIsolation = cms.double( 0.0 ),
    productLabels = cms.vstring( 'EcalRecHitsEB',
      'EcalRecHitsEE' ),
    l1TagIsolated = cms.InputTag( 'hltL1extraParticles','Isolated' )
)
hltRechitInRegionsES = cms.EDProducer( "EgammaHLTRechitInRegionsProducer",
    l1LowerThr = cms.double( 5.0 ),
    doIsolated = cms.bool( True ),
    useUncalib = cms.bool( False ),
    regionEtaMargin = cms.double( 0.14 ),
    ecalhitLabels = cms.VInputTag( 'hltEcalPreshowerRecHit:EcalRecHitsES' ),
    regionPhiMargin = cms.double( 0.4 ),
    l1TagNonIsolated = cms.InputTag( 'hltL1extraParticles','NonIsolated' ),
    l1UpperThr = cms.double( 999.0 ),
    l1LowerThrIgnoreIsolation = cms.double( 0.0 ),
    productLabels = cms.vstring( 'EcalRecHitsES' ),
    l1TagIsolated = cms.InputTag( 'hltL1extraParticles','Isolated' )
)
hltParticleFlowRecHitECALL1Seeded = cms.EDProducer( "PFRecHitProducer",
    producers = cms.VPSet( 
      cms.PSet(  src = cms.InputTag( 'hltRechitInRegionsECAL','EcalRecHitsEB' ),
        qualityTests = cms.VPSet( 
          cms.PSet(  threshold = cms.double( 0.08 ),
            name = cms.string( "PFRecHitQTestThreshold" )
          ),
          cms.PSet(  timingCleaning = cms.bool( True ),
            topologicalCleaning = cms.bool( True ),
            cleaningThreshold = cms.double( 2.0 ),
            skipTTRecoveredHits = cms.bool( True ),
            name = cms.string( "PFRecHitQTestECAL" )
          )
        ),
        name = cms.string( "PFEBRecHitCreator" )
      ),
      cms.PSet(  src = cms.InputTag( 'hltRechitInRegionsECAL','EcalRecHitsEE' ),
        qualityTests = cms.VPSet( 
          cms.PSet(  threshold = cms.double( 0.3 ),
            name = cms.string( "PFRecHitQTestThreshold" )
          ),
          cms.PSet(  timingCleaning = cms.bool( True ),
            topologicalCleaning = cms.bool( True ),
            cleaningThreshold = cms.double( 2.0 ),
            skipTTRecoveredHits = cms.bool( True ),
            name = cms.string( "PFRecHitQTestECAL" )
          )
        ),
        name = cms.string( "PFEERecHitCreator" )
      )
    ),
    navigator = cms.PSet( 
      barrel = cms.PSet(  ),
      endcap = cms.PSet(  ),
      name = cms.string( "PFRecHitECALNavigator" )
    )
)
hltParticleFlowRecHitPSL1Seeded = cms.EDProducer( "PFRecHitProducer",
    producers = cms.VPSet( 
      cms.PSet(  src = cms.InputTag( 'hltRechitInRegionsES','EcalRecHitsES' ),
        qualityTests = cms.VPSet( 
          cms.PSet(  threshold = cms.double( 7.0E-6 ),
            name = cms.string( "PFRecHitQTestThreshold" )
          )
        ),
        name = cms.string( "PFPSRecHitCreator" )
      )
    ),
    navigator = cms.PSet(  name = cms.string( "PFRecHitPreshowerNavigator" ) )
)
hltParticleFlowClusterPSL1Seeded = cms.EDProducer( "PFClusterProducer",
    pfClusterBuilder = cms.PSet( 
      minFracTot = cms.double( 1.0E-20 ),
      positionCalc = cms.PSet( 
        minFractionInCalc = cms.double( 1.0E-9 ),
        logWeightDenominator = cms.double( 6.0E-5 ),
        minAllowedNormalization = cms.double( 1.0E-9 ),
        posCalcNCrystals = cms.int32( -1 ),
        algoName = cms.string( "Basic2DGenericPFlowPositionCalc" )
      ),
      maxIterations = cms.uint32( 50 ),
      stoppingTolerance = cms.double( 1.0E-8 ),
      minFractionToKeep = cms.double( 1.0E-7 ),
      excludeOtherSeeds = cms.bool( True ),
      showerSigma = cms.double( 0.3 ),
      recHitEnergyNorms = cms.VPSet( 
        cms.PSet(  detector = cms.string( "PS1" ),
          recHitEnergyNorm = cms.double( 6.0E-5 )
        ),
        cms.PSet(  detector = cms.string( "PS2" ),
          recHitEnergyNorm = cms.double( 6.0E-5 )
        )
      ),
      algoName = cms.string( "Basic2DGenericPFlowClusterizer" )
    ),
    positionReCalc = cms.PSet(  ),
    initialClusteringStep = cms.PSet( 
      thresholdsByDetector = cms.VPSet( 
        cms.PSet(  gatheringThreshold = cms.double( 6.0E-5 ),
          detector = cms.string( "PS1" ),
          gatheringThresholdPt = cms.double( 0.0 )
        ),
        cms.PSet(  gatheringThreshold = cms.double( 6.0E-5 ),
          detector = cms.string( "PS2" ),
          gatheringThresholdPt = cms.double( 0.0 )
        )
      ),
      useCornerCells = cms.bool( False ),
      algoName = cms.string( "Basic2DGenericTopoClusterizer" )
    ),
    energyCorrector = cms.PSet(  ),
    recHitCleaners = cms.VPSet( 
    ),
    seedFinder = cms.PSet( 
      nNeighbours = cms.int32( 4 ),
      thresholdsByDetector = cms.VPSet( 
        cms.PSet(  seedingThreshold = cms.double( 1.2E-4 ),
          seedingThresholdPt = cms.double( 0.0 ),
          detector = cms.string( "PS1" )
        ),
        cms.PSet(  seedingThreshold = cms.double( 1.2E-4 ),
          seedingThresholdPt = cms.double( 0.0 ),
          detector = cms.string( "PS2" )
        )
      ),
      algoName = cms.string( "LocalMaximumSeedFinder" )
    ),
    recHitsSource = cms.InputTag( "hltParticleFlowRecHitPSL1Seeded" )
)
hltParticleFlowClusterECALUncorrectedL1Seeded = cms.EDProducer( "PFClusterProducer",
    pfClusterBuilder = cms.PSet( 
      positionCalc = cms.PSet( 
        minFractionInCalc = cms.double( 1.0E-9 ),
        logWeightDenominator = cms.double( 0.08 ),
        minAllowedNormalization = cms.double( 1.0E-9 ),
        posCalcNCrystals = cms.int32( 9 ),
        algoName = cms.string( "Basic2DGenericPFlowPositionCalc" )
      ),
      minFracTot = cms.double( 1.0E-20 ),
      positionCalcForConvergence = cms.PSet( 
        minFractionInCalc = cms.double( 0.0 ),
        W0 = cms.double( 4.2 ),
        minAllowedNormalization = cms.double( 0.0 ),
        T0_EB = cms.double( 7.4 ),
        X0 = cms.double( 0.89 ),
        T0_ES = cms.double( 1.2 ),
        T0_EE = cms.double( 3.1 ),
        algoName = cms.string( "ECAL2DPositionCalcWithDepthCorr" )
      ),
      maxIterations = cms.uint32( 50 ),
      stoppingTolerance = cms.double( 1.0E-8 ),
      minFractionToKeep = cms.double( 1.0E-7 ),
      excludeOtherSeeds = cms.bool( True ),
      showerSigma = cms.double( 1.5 ),
      recHitEnergyNorms = cms.VPSet( 
        cms.PSet(  detector = cms.string( "ECAL_BARREL" ),
          recHitEnergyNorm = cms.double( 0.08 )
        ),
        cms.PSet(  detector = cms.string( "ECAL_ENDCAP" ),
          recHitEnergyNorm = cms.double( 0.3 )
        )
      ),
      algoName = cms.string( "Basic2DGenericPFlowClusterizer" ),
      allCellsPositionCalc = cms.PSet( 
        minFractionInCalc = cms.double( 1.0E-9 ),
        logWeightDenominator = cms.double( 0.08 ),
        minAllowedNormalization = cms.double( 1.0E-9 ),
        posCalcNCrystals = cms.int32( -1 ),
        algoName = cms.string( "Basic2DGenericPFlowPositionCalc" )
      )
    ),
    positionReCalc = cms.PSet( 
      minFractionInCalc = cms.double( 0.0 ),
      W0 = cms.double( 4.2 ),
      minAllowedNormalization = cms.double( 0.0 ),
      T0_EB = cms.double( 7.4 ),
      X0 = cms.double( 0.89 ),
      T0_ES = cms.double( 1.2 ),
      T0_EE = cms.double( 3.1 ),
      algoName = cms.string( "ECAL2DPositionCalcWithDepthCorr" )
    ),
    initialClusteringStep = cms.PSet( 
      thresholdsByDetector = cms.VPSet( 
        cms.PSet(  gatheringThreshold = cms.double( 0.08 ),
          detector = cms.string( "ECAL_BARREL" ),
          gatheringThresholdPt = cms.double( 0.0 )
        ),
        cms.PSet(  gatheringThreshold = cms.double( 0.3 ),
          detector = cms.string( "ECAL_ENDCAP" ),
          gatheringThresholdPt = cms.double( 0.0 )
        )
      ),
      useCornerCells = cms.bool( True ),
      algoName = cms.string( "Basic2DGenericTopoClusterizer" )
    ),
    energyCorrector = cms.PSet(  ),
    recHitCleaners = cms.VPSet( 
      cms.PSet(  cleaningByDetector = cms.VPSet( 
  cms.PSet(  doubleSpikeS6S2 = cms.double( 0.04 ),
    fractionThresholdModifier = cms.double( 3.0 ),
    doubleSpikeThresh = cms.double( 10.0 ),
    minS4S1_b = cms.double( -0.024 ),
    singleSpikeThresh = cms.double( 4.0 ),
    detector = cms.string( "ECAL_BARREL" ),
    minS4S1_a = cms.double( 0.04 ),
    energyThresholdModifier = cms.double( 2.0 )
  ),
  cms.PSet(  doubleSpikeS6S2 = cms.double( -1.0 ),
    fractionThresholdModifier = cms.double( 3.0 ),
    doubleSpikeThresh = cms.double( 1.0E9 ),
    minS4S1_b = cms.double( -0.0125 ),
    singleSpikeThresh = cms.double( 15.0 ),
    detector = cms.string( "ECAL_ENDCAP" ),
    minS4S1_a = cms.double( 0.02 ),
    energyThresholdModifier = cms.double( 2.0 )
  )
),
        algoName = cms.string( "SpikeAndDoubleSpikeCleaner" )
      )
    ),
    seedFinder = cms.PSet( 
      nNeighbours = cms.int32( 8 ),
      thresholdsByDetector = cms.VPSet( 
        cms.PSet(  seedingThreshold = cms.double( 0.6 ),
          seedingThresholdPt = cms.double( 0.15 ),
          detector = cms.string( "ECAL_ENDCAP" )
        ),
        cms.PSet(  seedingThreshold = cms.double( 0.23 ),
          seedingThresholdPt = cms.double( 0.0 ),
          detector = cms.string( "ECAL_BARREL" )
        )
      ),
      algoName = cms.string( "LocalMaximumSeedFinder" )
    ),
    recHitsSource = cms.InputTag( "hltParticleFlowRecHitECALL1Seeded" )
)
hltParticleFlowClusterECALL1Seeded = cms.EDProducer( "CorrectedECALPFClusterProducer",
    minimumPSEnergy = cms.double( 0.0 ),
    inputPS = cms.InputTag( "hltParticleFlowClusterPSL1Seeded" ),
    energyCorrector = cms.PSet( 
      applyCrackCorrections = cms.bool( False ),
      algoName = cms.string( "PFClusterEMEnergyCorrector" )
    ),
    inputECAL = cms.InputTag( "hltParticleFlowClusterECALUncorrectedL1Seeded" )
)
hltParticleFlowSuperClusterECALL1Seeded = cms.EDProducer( "PFECALSuperClusterProducer",
    PFSuperClusterCollectionEndcap = cms.string( "hltParticleFlowSuperClusterECALEndcap" ),
    doSatelliteClusterMerge = cms.bool( False ),
    thresh_PFClusterBarrel = cms.double( 4.0 ),
    PFBasicClusterCollectionBarrel = cms.string( "hltParticleFlowBasicClusterECALBarrel" ),
    useRegression = cms.bool( False ),
    satelliteMajorityFraction = cms.double( 0.5 ),
    thresh_PFClusterEndcap = cms.double( 4.0 ),
    ESAssociation = cms.InputTag( "hltParticleFlowClusterECALL1Seeded" ),
    PFBasicClusterCollectionPreshower = cms.string( "hltParticleFlowBasicClusterECALPreshower" ),
    use_preshower = cms.bool( True ),
    verbose = cms.untracked.bool( False ),
    thresh_SCEt = cms.double( 4.0 ),
    etawidth_SuperClusterEndcap = cms.double( 0.04 ),
    phiwidth_SuperClusterEndcap = cms.double( 0.6 ),
    useDynamicDPhiWindow = cms.bool( True ),
    PFSuperClusterCollectionBarrel = cms.string( "hltParticleFlowSuperClusterECALBarrel" ),
    regressionConfig = cms.PSet( 
      regressionKeyEE = cms.string( "pfscecal_EECorrection_offline" ),
      ecalRecHitsEE = cms.InputTag( 'hltRechitInRegionsECAL','EcalRecHitsEE' ),
      ecalRecHitsEB = cms.InputTag( 'hltRechitInRegionsECAL','EcalRecHitsEB' ),
      regressionKeyEB = cms.string( "pfscecal_EBCorrection_offline" ),
      vertexCollection = cms.InputTag( "offlinePrimaryVertices" )
    ),
    applyCrackCorrections = cms.bool( False ),
    satelliteClusterSeedThreshold = cms.double( 50.0 ),
    etawidth_SuperClusterBarrel = cms.double( 0.04 ),
    PFBasicClusterCollectionEndcap = cms.string( "hltParticleFlowBasicClusterECALEndcap" ),
    PFClusters = cms.InputTag( "hltParticleFlowClusterECALL1Seeded" ),
    thresh_PFClusterSeedBarrel = cms.double( 4.0 ),
    ClusteringType = cms.string( "Mustache" ),
    EnergyWeight = cms.string( "Raw" ),
    BeamSpot = cms.InputTag( "hltOnlineBeamSpot" ),
    thresh_PFClusterSeedEndcap = cms.double( 4.0 ),
    phiwidth_SuperClusterBarrel = cms.double( 0.6 ),
    thresh_PFClusterES = cms.double( 5.0 ),
    seedThresholdIsET = cms.bool( True ),
    PFSuperClusterCollectionEndcapWithPreshower = cms.string( "hltParticleFlowSuperClusterECALEndcapWithPreshower" )
)
hltEgammaCandidates = cms.EDProducer( "EgammaHLTRecoEcalCandidateProducers",
    scIslandEndcapProducer = cms.InputTag( 'hltParticleFlowSuperClusterECALL1Seeded','hltParticleFlowSuperClusterECALEndcapWithPreshower' ),
    scHybridBarrelProducer = cms.InputTag( 'hltParticleFlowSuperClusterECALL1Seeded','hltParticleFlowSuperClusterECALBarrel' ),
    recoEcalCandidateCollection = cms.string( "" )
)
hltEGL1SingleIsoEG22erFilter = cms.EDFilter( "HLTEgammaL1MatchFilterRegional",
    doIsolated = cms.bool( False ),
    endcap_end = cms.double( 2.65 ),
    saveTags = cms.bool( False ),
    region_eta_size_ecap = cms.double( 1.0 ),
    barrel_end = cms.double( 1.4791 ),
    l1IsolatedTag = cms.InputTag( 'hltL1extraParticles','Isolated' ),
    candIsolatedTag = cms.InputTag( "hltEgammaCandidates" ),
    region_phi_size = cms.double( 1.044 ),
    region_eta_size = cms.double( 0.522 ),
    L1SeedFilterTag = cms.InputTag( "hltL1sL1SingleIsoEG22er" ),
    candNonIsolatedTag = cms.InputTag( "" ),
    l1NonIsolatedTag = cms.InputTag( 'hltL1extraParticles','NonIsolated' ),
    ncandcut = cms.int32( 1 )
)
hltEG27EtL1IsoEG22erFilter = cms.EDFilter( "HLTEgammaEtFilter",
    saveTags = cms.bool( False ),
    L1NonIsoCand = cms.InputTag( "" ),
    relaxed = cms.untracked.bool( False ),
    L1IsoCand = cms.InputTag( "hltEgammaCandidates" ),
    inputTag = cms.InputTag( "hltEGL1SingleIsoEG22erFilter" ),
    etcutEB = cms.double( 27.0 ),
    etcutEE = cms.double( 27.0 ),
    ncandcut = cms.int32( 1 )
)
hltEgammaClusterShape = cms.EDProducer( "EgammaHLTClusterShapeProducer",
    recoEcalCandidateProducer = cms.InputTag( "hltEgammaCandidates" ),
    ecalRechitEB = cms.InputTag( 'hltRechitInRegionsECAL','EcalRecHitsEB' ),
    ecalRechitEE = cms.InputTag( 'hltRechitInRegionsECAL','EcalRecHitsEE' ),
    isIeta = cms.bool( True )
)
hltEle27WP75ClusterShapeFilter = cms.EDFilter( "HLTEgammaGenericFilter",
    doIsolated = cms.bool( True ),
    thrOverE2EE = cms.double( -1.0 ),
    L1NonIsoCand = cms.InputTag( "" ),
    saveTags = cms.bool( False ),
    thrOverE2EB = cms.double( -1.0 ),
    thrRegularEE = cms.double( 0.031 ),
    thrOverEEE = cms.double( -1.0 ),
    L1IsoCand = cms.InputTag( "hltEgammaCandidates" ),
    thrOverEEB = cms.double( -1.0 ),
    thrRegularEB = cms.double( 0.011 ),
    lessThan = cms.bool( True ),
    useEt = cms.bool( False ),
    ncandcut = cms.int32( 1 ),
    isoTag = cms.InputTag( 'hltEgammaClusterShape','sigmaIEtaIEta5x5' ),
    candTag = cms.InputTag( "hltEG27EtL1IsoEG22erFilter" ),
    nonIsoTag = cms.InputTag( "" )
)
hltFixedGridRhoFastjetAllCaloForMuons = cms.EDProducer( "FixedGridRhoProducerFastjet",
    gridSpacing = cms.double( 0.55 ),
    maxRapidity = cms.double( 2.5 ),
    pfCandidatesTag = cms.InputTag( "hltTowerMakerForAll" )
)
hltEgammaHoverE = cms.EDProducer( "EgammaHLTBcHcalIsolationProducersRegional",
    caloTowerProducer = cms.InputTag( "hltTowerMakerForAll" ),
    effectiveAreaBarrel = cms.double( 0.105 ),
    outerCone = cms.double( 0.14 ),
    innerCone = cms.double( 0.0 ),
    useSingleTower = cms.bool( False ),
    rhoProducer = cms.InputTag( "hltFixedGridRhoFastjetAllCaloForMuons" ),
    depth = cms.int32( -1 ),
    doRhoCorrection = cms.bool( False ),
    effectiveAreaEndcap = cms.double( 0.17 ),
    recoEcalCandidateProducer = cms.InputTag( "hltEgammaCandidates" ),
    rhoMax = cms.double( 9.9999999E7 ),
    etMin = cms.double( 0.0 ),
    rhoScale = cms.double( 1.0 ),
    doEtSum = cms.bool( False )
)
hltEle27WP75HcEFilter = cms.EDFilter( "HLTEgammaGenericQuadraticFilter",
    doIsolated = cms.bool( True ),
    thrOverE2EE = cms.double( 0.0 ),
    L1NonIsoCand = cms.InputTag( "" ),
    saveTags = cms.bool( False ),
    thrOverE2EB = cms.double( 0.0 ),
    thrRegularEE = cms.double( 13.0 ),
    thrOverEEE = cms.double( 0.01 ),
    L1IsoCand = cms.InputTag( "hltEgammaCandidates" ),
    thrOverEEB = cms.double( 0.01 ),
    thrRegularEB = cms.double( 4.0 ),
    lessThan = cms.bool( True ),
    useEt = cms.bool( False ),
    ncandcut = cms.int32( 1 ),
    isoTag = cms.InputTag( "hltEgammaHoverE" ),
    candTag = cms.InputTag( "hltEle27WP75ClusterShapeFilter" ),
    nonIsoTag = cms.InputTag( "" )
)
hltEgammaEcalPFClusterIso = cms.EDProducer( "EgammaHLTEcalPFClusterIsolationProducer",
    energyEndcap = cms.double( 0.0 ),
    effectiveAreaBarrel = cms.double( 0.149 ),
    etaStripBarrel = cms.double( 0.0 ),
    rhoProducer = cms.InputTag( "hltFixedGridRhoFastjetAllCaloForMuons" ),
    pfClusterProducer = cms.InputTag( "hltParticleFlowClusterECALL1Seeded" ),
    etaStripEndcap = cms.double( 0.0 ),
    drVetoBarrel = cms.double( 0.0 ),
    drMax = cms.double( 0.3 ),
    doRhoCorrection = cms.bool( True ),
    energyBarrel = cms.double( 0.0 ),
    effectiveAreaEndcap = cms.double( 0.097 ),
    drVetoEndcap = cms.double( 0.0 ),
    recoEcalCandidateProducer = cms.InputTag( "hltEgammaCandidates" ),
    rhoMax = cms.double( 9.9999999E7 ),
    rhoScale = cms.double( 1.0 )
)
hltEle27WP75EcalIsoFilter = cms.EDFilter( "HLTEgammaGenericFilter",
    doIsolated = cms.bool( True ),
    thrOverE2EE = cms.double( -1.0 ),
    L1NonIsoCand = cms.InputTag( "" ),
    saveTags = cms.bool( False ),
    thrOverE2EB = cms.double( -1.0 ),
    thrRegularEE = cms.double( -1.0 ),
    thrOverEEE = cms.double( 0.14 ),
    L1IsoCand = cms.InputTag( "hltEgammaCandidates" ),
    thrOverEEB = cms.double( 0.21 ),
    thrRegularEB = cms.double( -1.0 ),
    lessThan = cms.bool( True ),
    useEt = cms.bool( True ),
    ncandcut = cms.int32( 1 ),
    isoTag = cms.InputTag( "hltEgammaEcalPFClusterIso" ),
    candTag = cms.InputTag( "hltEle27WP75HcEFilter" ),
    nonIsoTag = cms.InputTag( "" )
)
hltRegionalTowerForEgamma = cms.EDProducer( "EgammaHLTCaloTowerProducer",
    L1NonIsoCand = cms.InputTag( 'hltL1extraParticles','NonIsolated' ),
    EMin = cms.double( 0.8 ),
    EtMin = cms.double( 0.5 ),
    L1IsoCand = cms.InputTag( 'hltL1extraParticles','Isolated' ),
    useTowersInCone = cms.double( 0.8 ),
    towerCollection = cms.InputTag( "hltTowerMakerForAll" )
)
hltParticleFlowRecHitHCALForEgamma = cms.EDProducer( "PFCTRecHitProducer",
    ECAL_Compensate = cms.bool( False ),
    ECAL_Dead_Code = cms.uint32( 10 ),
    MinLongTiming_Cut = cms.double( -5.0 ),
    ECAL_Compensation = cms.double( 0.5 ),
    MaxLongTiming_Cut = cms.double( 5.0 ),
    weight_HFhad = cms.double( 1.0 ),
    ApplyPulseDPG = cms.bool( False ),
    navigator = cms.PSet(  name = cms.string( "PFRecHitCaloTowerNavigator" ) ),
    ECAL_Threshold = cms.double( 10.0 ),
    ApplyTimeDPG = cms.bool( False ),
    caloTowers = cms.InputTag( "hltRegionalTowerForEgamma" ),
    hcalRecHitsHBHE = cms.InputTag( "hltHbhereco" ),
    LongFibre_Fraction = cms.double( 0.1 ),
    MaxShortTiming_Cut = cms.double( 5.0 ),
    HcalMaxAllowedHFLongShortSev = cms.int32( 9 ),
    thresh_Barrel = cms.double( 0.4 ),
    navigation_HF = cms.bool( True ),
    HcalMaxAllowedHFInTimeWindowSev = cms.int32( 9 ),
    HF_Calib_29 = cms.double( 1.07 ),
    LongFibre_Cut = cms.double( 120.0 ),
    EM_Depth = cms.double( 22.0 ),
    weight_HFem = cms.double( 1.0 ),
    LongShortFibre_Cut = cms.double( 1.0E9 ),
    MinShortTiming_Cut = cms.double( -5.0 ),
    HCAL_Calib = cms.bool( True ),
    thresh_HF = cms.double( 0.4 ),
    HcalMaxAllowedHFDigiTimeSev = cms.int32( 9 ),
    thresh_Endcap = cms.double( 0.4 ),
    HcalMaxAllowedChannelStatusSev = cms.int32( 9 ),
    hcalRecHitsHF = cms.InputTag( "hltHfreco" ),
    ShortFibre_Cut = cms.double( 60.0 ),
    ApplyLongShortDPG = cms.bool( True ),
    HF_Calib = cms.bool( True ),
    HAD_Depth = cms.double( 47.0 ),
    ShortFibre_Fraction = cms.double( 0.01 ),
    HCAL_Calib_29 = cms.double( 1.35 )
)
hltParticleFlowClusterHCALForEgamma = cms.EDProducer( "PFClusterProducer",
    pfClusterBuilder = cms.PSet( 
      positionCalc = cms.PSet( 
        minFractionInCalc = cms.double( 1.0E-9 ),
        logWeightDenominator = cms.double( 0.8 ),
        minAllowedNormalization = cms.double( 1.0E-9 ),
        posCalcNCrystals = cms.int32( 5 ),
        algoName = cms.string( "Basic2DGenericPFlowPositionCalc" )
      ),
      minFracTot = cms.double( 1.0E-20 ),
      maxIterations = cms.uint32( 50 ),
      stoppingTolerance = cms.double( 1.0E-8 ),
      minFractionToKeep = cms.double( 1.0E-7 ),
      excludeOtherSeeds = cms.bool( True ),
      showerSigma = cms.double( 10.0 ),
      recHitEnergyNorms = cms.VPSet( 
        cms.PSet(  detector = cms.string( "HCAL_BARREL1" ),
          recHitEnergyNorm = cms.double( 0.8 )
        ),
        cms.PSet(  detector = cms.string( "HCAL_ENDCAP" ),
          recHitEnergyNorm = cms.double( 0.8 )
        )
      ),
      algoName = cms.string( "Basic2DGenericPFlowClusterizer" ),
      allCellsPositionCalc = cms.PSet( 
        minFractionInCalc = cms.double( 1.0E-9 ),
        logWeightDenominator = cms.double( 0.8 ),
        minAllowedNormalization = cms.double( 1.0E-9 ),
        posCalcNCrystals = cms.int32( -1 ),
        algoName = cms.string( "Basic2DGenericPFlowPositionCalc" )
      )
    ),
    positionReCalc = cms.PSet(  ),
    initialClusteringStep = cms.PSet( 
      thresholdsByDetector = cms.VPSet( 
        cms.PSet(  gatheringThreshold = cms.double( 0.8 ),
          detector = cms.string( "HCAL_BARREL1" ),
          gatheringThresholdPt = cms.double( 0.0 )
        ),
        cms.PSet(  gatheringThreshold = cms.double( 0.8 ),
          detector = cms.string( "HCAL_ENDCAP" ),
          gatheringThresholdPt = cms.double( 0.0 )
        )
      ),
      useCornerCells = cms.bool( True ),
      algoName = cms.string( "Basic2DGenericTopoClusterizer" )
    ),
    energyCorrector = cms.PSet(  ),
    recHitCleaners = cms.VPSet( 
      cms.PSet(  algoName = cms.string( "RBXAndHPDCleaner" )      )
    ),
    seedFinder = cms.PSet( 
      nNeighbours = cms.int32( 4 ),
      thresholdsByDetector = cms.VPSet( 
        cms.PSet(  seedingThreshold = cms.double( 0.8 ),
          seedingThresholdPt = cms.double( 0.0 ),
          detector = cms.string( "HCAL_BARREL1" )
        ),
        cms.PSet(  seedingThreshold = cms.double( 1.1 ),
          seedingThresholdPt = cms.double( 0.0 ),
          detector = cms.string( "HCAL_ENDCAP" )
        )
      ),
      algoName = cms.string( "LocalMaximumSeedFinder" )
    ),
    recHitsSource = cms.InputTag( "hltParticleFlowRecHitHCALForEgamma" )
)
hltEgammaHcalPFClusterIso = cms.EDProducer( "EgammaHLTHcalPFClusterIsolationProducer",
    energyEndcap = cms.double( 0.0 ),
    useHF = cms.bool( False ),
    effectiveAreaBarrel = cms.double( 0.06 ),
    etaStripBarrel = cms.double( 0.0 ),
    pfClusterProducerHFHAD = cms.InputTag( "hltParticleFlowClusterHFHADForEgamma" ),
    rhoProducer = cms.InputTag( "hltFixedGridRhoFastjetAllCaloForMuons" ),
    etaStripEndcap = cms.double( 0.0 ),
    drVetoBarrel = cms.double( 0.0 ),
    pfClusterProducerHCAL = cms.InputTag( "hltParticleFlowClusterHCALForEgamma" ),
    drMax = cms.double( 0.3 ),
    doRhoCorrection = cms.bool( True ),
    energyBarrel = cms.double( 0.0 ),
    effectiveAreaEndcap = cms.double( 0.089 ),
    drVetoEndcap = cms.double( 0.0 ),
    recoEcalCandidateProducer = cms.InputTag( "hltEgammaCandidates" ),
    rhoMax = cms.double( 9.9999999E7 ),
    pfClusterProducerHFEM = cms.InputTag( "hltParticleFlowClusterHFEMForEgamma" ),
    rhoScale = cms.double( 1.0 )
)
hltEle27WP75HcalIsoFilter = cms.EDFilter( "HLTEgammaGenericFilter",
    doIsolated = cms.bool( True ),
    thrOverE2EE = cms.double( -1.0 ),
    L1NonIsoCand = cms.InputTag( "" ),
    saveTags = cms.bool( False ),
    thrOverE2EB = cms.double( -1.0 ),
    thrRegularEE = cms.double( -1.0 ),
    thrOverEEE = cms.double( 0.21 ),
    L1IsoCand = cms.InputTag( "hltEgammaCandidates" ),
    thrOverEEB = cms.double( 0.11 ),
    thrRegularEB = cms.double( -1.0 ),
    lessThan = cms.bool( True ),
    useEt = cms.bool( True ),
    ncandcut = cms.int32( 1 ),
    isoTag = cms.InputTag( "hltEgammaHcalPFClusterIso" ),
    candTag = cms.InputTag( "hltEle27WP75EcalIsoFilter" ),
    nonIsoTag = cms.InputTag( "" )
)
hltSiPixelDigis = cms.EDProducer( "SiPixelRawToDigi",
    UseQualityInfo = cms.bool( False ),
    UsePilotBlade = cms.bool( False ),
    UsePhase1 = cms.bool( False ),
    CheckPixelOrder = cms.bool( False ),
    IncludeErrors = cms.bool( False ),
    InputLabel = cms.InputTag( "rawDataCollector" ),
    ErrorList = cms.vint32(  ),
    Regions = cms.PSet(  ),
    Timing = cms.untracked.bool( False ),
    UserErrorList = cms.vint32(  )
)
hltSiPixelClusters = cms.EDProducer( "SiPixelClusterProducer",
    src = cms.InputTag( "hltSiPixelDigis" ),
    ChannelThreshold = cms.int32( 1000 ),
    maxNumberOfClusters = cms.int32( 20000 ),
    VCaltoElectronGain = cms.int32( 65 ),
    MissCalibrate = cms.untracked.bool( True ),
    SplitClusters = cms.bool( False ),
    VCaltoElectronOffset = cms.int32( -414 ),
    payloadType = cms.string( "HLT" ),
    SeedThreshold = cms.int32( 1000 ),
    ClusterThreshold = cms.double( 4000.0 )
)
hltSiPixelClustersCache = cms.EDProducer( "SiPixelClusterShapeCacheProducer",
    src = cms.InputTag( "hltSiPixelClusters" ),
    onDemand = cms.bool( False )
)
hltSiPixelRecHits = cms.EDProducer( "SiPixelRecHitConverter",
    VerboseLevel = cms.untracked.int32( 0 ),
    src = cms.InputTag( "hltSiPixelClusters" ),
    CPE = cms.string( "hltESPPixelCPEGeneric" )
)
hltSiStripExcludedFEDListProducer = cms.EDProducer( "SiStripExcludedFEDListProducer",
    ProductLabel = cms.InputTag( "rawDataCollector" )
)
hltSiStripRawToClustersFacility = cms.EDProducer( "SiStripClusterizerFromRaw",
    ProductLabel = cms.InputTag( "rawDataCollector" ),
    DoAPVEmulatorCheck = cms.bool( False ),
    Algorithms = cms.PSet( 
      SiStripFedZeroSuppressionMode = cms.uint32( 4 ),
      CommonModeNoiseSubtractionMode = cms.string( "Median" ),
      PedestalSubtractionFedMode = cms.bool( True ),
      TruncateInSuppressor = cms.bool( True ),
      doAPVRestore = cms.bool( False ),
      useCMMeanMap = cms.bool( False )
    ),
    Clusterizer = cms.PSet( 
      ChannelThreshold = cms.double( 2.0 ),
      MaxSequentialBad = cms.uint32( 1 ),
      MaxSequentialHoles = cms.uint32( 0 ),
      Algorithm = cms.string( "ThreeThresholdAlgorithm" ),
      MaxAdjacentBad = cms.uint32( 0 ),
      QualityLabel = cms.string( "" ),
      SeedThreshold = cms.double( 3.0 ),
      ClusterThreshold = cms.double( 5.0 ),
      setDetId = cms.bool( True ),
      RemoveApvShots = cms.bool( True )
    ),
    onDemand = cms.bool( True )
)
hltSiStripClusters = cms.EDProducer( "MeasurementTrackerEventProducer",
    inactivePixelDetectorLabels = cms.VInputTag(  ),
    stripClusterProducer = cms.string( "hltSiStripRawToClustersFacility" ),
    pixelClusterProducer = cms.string( "hltSiPixelClusters" ),
    switchOffPixelsIfEmpty = cms.bool( True ),
    inactiveStripDetectorLabels = cms.VInputTag( 'hltSiStripExcludedFEDListProducer' ),
    skipClusters = cms.InputTag( "" ),
    measurementTracker = cms.string( "hltESPMeasurementTracker" )
)
hltMixedLayerPairs = cms.EDProducer( "SeedingLayersEDProducer",
    layerList = cms.vstring( 'BPix1+BPix2',
      'BPix1+BPix3',
      'BPix2+BPix3',
      'BPix1+FPix1_pos',
      'BPix1+FPix1_neg',
      'BPix1+FPix2_pos',
      'BPix1+FPix2_neg',
      'BPix2+FPix1_pos',
      'BPix2+FPix1_neg',
      'BPix2+FPix2_pos',
      'BPix2+FPix2_neg',
      'FPix1_pos+FPix2_pos',
      'FPix1_neg+FPix2_neg',
      'FPix2_pos+TEC1_pos',
      'FPix2_pos+TEC2_pos',
      'TEC1_pos+TEC2_pos',
      'TEC2_pos+TEC3_pos',
      'FPix2_neg+TEC1_neg',
      'FPix2_neg+TEC2_neg',
      'TEC1_neg+TEC2_neg',
      'TEC2_neg+TEC3_neg' ),
    MTOB = cms.PSet(  ),
    TEC = cms.PSet( 
      useRingSlector = cms.bool( True ),
      TTRHBuilder = cms.string( "hltESPTTRHBWithTrackAngle" ),
      minRing = cms.int32( 1 ),
      maxRing = cms.int32( 1 )
    ),
    MTID = cms.PSet(  ),
    FPix = cms.PSet( 
      useErrorsFromParam = cms.bool( True ),
      hitErrorRPhi = cms.double( 0.0051 ),
      TTRHBuilder = cms.string( "hltESPTTRHBuilderPixelOnly" ),
      HitProducer = cms.string( "hltSiPixelRecHits" ),
      hitErrorRZ = cms.double( 0.0036 )
    ),
    MTEC = cms.PSet(  ),
    MTIB = cms.PSet(  ),
    TID = cms.PSet(  ),
    TOB = cms.PSet(  ),
    BPix = cms.PSet( 
      useErrorsFromParam = cms.bool( True ),
      hitErrorRPhi = cms.double( 0.0027 ),
      TTRHBuilder = cms.string( "hltESPTTRHBuilderPixelOnly" ),
      HitProducer = cms.string( "hltSiPixelRecHits" ),
      hitErrorRZ = cms.double( 0.006 )
    ),
    TIB = cms.PSet(  )
)
hltEgammaElectronPixelSeeds = cms.EDProducer( "ElectronSeedProducer",
    endcapSuperClusters = cms.InputTag( 'hltParticleFlowSuperClusterECALL1Seeded','hltParticleFlowSuperClusterECALEndcapWithPreshower' ),
    SeedConfiguration = cms.PSet( 
      searchInTIDTEC = cms.bool( True ),
      HighPtThreshold = cms.double( 35.0 ),
      r2MinF = cms.double( -0.15 ),
      OrderedHitsFactoryPSet = cms.PSet( 
        maxElement = cms.uint32( 0 ),
        ComponentName = cms.string( "StandardHitPairGenerator" ),
        useOnDemandTracker = cms.untracked.int32( 0 ),
        SeedingLayers = cms.InputTag( "hltMixedLayerPairs" )
      ),
      DeltaPhi1Low = cms.double( 0.23 ),
      DeltaPhi1High = cms.double( 0.08 ),
      ePhiMin1 = cms.double( -0.08 ),
      LowPtThreshold = cms.double( 3.0 ),
      RegionPSet = cms.PSet( 
        deltaPhiRegion = cms.double( 0.4 ),
        originHalfLength = cms.double( 15.0 ),
        useZInVertex = cms.bool( True ),
        deltaEtaRegion = cms.double( 0.1 ),
        ptMin = cms.double( 1.5 ),
        originRadius = cms.double( 0.2 ),
        VertexProducer = cms.InputTag( "dummyVertices" )
      ),
      dynamicPhiRoad = cms.bool( False ),
      ePhiMax1 = cms.double( 0.04 ),
      measurementTrackerName = cms.string( "hltESPMeasurementTracker" ),
      SizeWindowENeg = cms.double( 0.675 ),
      nSigmasDeltaZ1 = cms.double( 5.0 ),
      rMaxI = cms.double( 0.2 ),
      preFilteredSeeds = cms.bool( True ),
      r2MaxF = cms.double( 0.15 ),
      pPhiMin1 = cms.double( -0.04 ),
      initialSeeds = cms.InputTag( "noSeedsHere" ),
      pPhiMax1 = cms.double( 0.08 ),
      SCEtCut = cms.double( 3.0 ),
      z2MaxB = cms.double( 0.09 ),
      fromTrackerSeeds = cms.bool( True ),
      hcalRecHits = cms.InputTag( "hltHbhereco" ),
      z2MinB = cms.double( -0.09 ),
      rMinI = cms.double( -0.2 ),
      hOverEConeSize = cms.double( 0.0 ),
      hOverEHBMinE = cms.double( 999999.0 ),
      beamSpot = cms.InputTag( "hltOnlineBeamSpot" ),
      applyHOverECut = cms.bool( False ),
      hOverEHFMinE = cms.double( 999999.0 ),
      measurementTrackerEvent = cms.InputTag( "hltSiStripClusters" ),
      PhiMin2B = cms.double( -0.004 ),
      PhiMin2F = cms.double( -0.004 ),
      PhiMax2B = cms.double( 0.004 ),
      PhiMax2F = cms.double( 0.004 ),
      DeltaPhi2B = cms.double( 0.004 ),
      DeltaPhi2F = cms.double( 0.004 )
    ),
    barrelSuperClusters = cms.InputTag( 'hltParticleFlowSuperClusterECALL1Seeded','hltParticleFlowSuperClusterECALBarrel' )
)
hltEle27WP75PixelMatchFilter = cms.EDFilter( "HLTElectronPixelMatchFilter",
    saveTags = cms.bool( False ),
    s2_threshold = cms.double( 0.4 ),
    npixelmatchcut = cms.double( 1.0 ),
    tanhSO10InterThres = cms.double( 1.0 ),
    pixelVeto = cms.bool( False ),
    doIsolated = cms.bool( True ),
    s_a_phi1B = cms.double( 0.0069 ),
    s_a_phi1F = cms.double( 0.0076 ),
    s_a_phi1I = cms.double( 0.0088 ),
    L1IsoCand = cms.InputTag( "hltEgammaCandidates" ),
    candTag = cms.InputTag( "hltEle27WP75HcalIsoFilter" ),
    tanhSO10ForwardThres = cms.double( 1.0 ),
    L1IsoPixelSeedsTag = cms.InputTag( "hltEgammaElectronPixelSeeds" ),
    L1NonIsoCand = cms.InputTag( "" ),
    ncandcut = cms.int32( 1 ),
    tanhSO10BarrelThres = cms.double( 0.35 ),
    s_a_rF = cms.double( 0.04 ),
    L1NonIsoPixelSeedsTag = cms.InputTag( "" ),
    s_a_rI = cms.double( 0.027 ),
    s_a_phi2I = cms.double( 7.0E-4 ),
    useS = cms.bool( False ),
    s_a_phi2B = cms.double( 3.7E-4 ),
    s_a_zB = cms.double( 0.012 ),
    s_a_phi2F = cms.double( 0.00906 )
)
hltEgammaCkfTrackCandidatesForGSF = cms.EDProducer( "CkfTrackCandidateMaker",
    src = cms.InputTag( "hltEgammaElectronPixelSeeds" ),
    maxSeedsBeforeCleaning = cms.uint32( 1000 ),
    SimpleMagneticField = cms.string( "" ),
    TransientInitialStateEstimatorParameters = cms.PSet( 
      propagatorAlongTISE = cms.string( "PropagatorWithMaterial" ),
      numberMeasurementsForFit = cms.int32( 4 ),
      propagatorOppositeTISE = cms.string( "PropagatorWithMaterialOpposite" )
    ),
    TrajectoryCleaner = cms.string( "hltESPTrajectoryCleanerBySharedHits" ),
    MeasurementTrackerEvent = cms.InputTag( "hltSiStripClusters" ),
    cleanTrajectoryAfterInOut = cms.bool( True ),
    useHitsSplitting = cms.bool( True ),
    RedundantSeedCleaner = cms.string( "CachingSeedCleanerBySharedInput" ),
    doSeedingRegionRebuilding = cms.bool( True ),
    maxNSeeds = cms.uint32( 1000000 ),
    TrajectoryBuilderPSet = cms.PSet(  refToPSet_ = cms.string( "HLTPSetTrajectoryBuilderForElectrons" ) ),
    NavigationSchool = cms.string( "SimpleNavigationSchool" ),
    TrajectoryBuilder = cms.string( "" )
)
hltEgammaGsfTracks = cms.EDProducer( "GsfTrackProducer",
    src = cms.InputTag( "hltEgammaCkfTrackCandidatesForGSF" ),
    beamSpot = cms.InputTag( "hltOnlineBeamSpot" ),
    producer = cms.string( "" ),
    MeasurementTrackerEvent = cms.InputTag( "hltSiStripClusters" ),
    Fitter = cms.string( "hltESPGsfElectronFittingSmoother" ),
    useHitsSplitting = cms.bool( False ),
    MeasurementTracker = cms.string( "hltESPMeasurementTracker" ),
    GeometricInnerState = cms.bool( True ),
    NavigationSchool = cms.string( "SimpleNavigationSchool" ),
    TrajectoryInEvent = cms.bool( True ),
    TTRHBuilder = cms.string( "hltESPTTRHBWithTrackAngle" ),
    AlgorithmName = cms.string( "gsf" ),
    Propagator = cms.string( "hltESPFwdElectronPropagator" )
)
hltEgammaGsfElectrons = cms.EDProducer( "EgammaHLTPixelMatchElectronProducers",
    BSProducer = cms.InputTag( "hltOnlineBeamSpot" ),
    UseGsfTracks = cms.bool( True ),
    TrackProducer = cms.InputTag( "" ),
    GsfTrackProducer = cms.InputTag( "hltEgammaGsfTracks" )
)
hltEgammaGsfTrackVars = cms.EDProducer( "EgammaHLTGsfTrackVarProducer",
    recoEcalCandidateProducer = cms.InputTag( "hltEgammaCandidates" ),
    beamSpotProducer = cms.InputTag( "hltOnlineBeamSpot" ),
    upperTrackNrToRemoveCut = cms.int32( 9999 ),
    lowerTrackNrToRemoveCut = cms.int32( -1 ),
    inputCollection = cms.InputTag( "hltEgammaGsfTracks" )
)
hltEle27WP75GsfOneOEMinusOneOPFilter = cms.EDFilter( "HLTEgammaGenericFilter",
    doIsolated = cms.bool( True ),
    thrOverE2EE = cms.double( -1.0 ),
    L1NonIsoCand = cms.InputTag( "" ),
    saveTags = cms.bool( False ),
    thrOverE2EB = cms.double( -1.0 ),
    thrRegularEE = cms.double( 0.032 ),
    thrOverEEE = cms.double( -1.0 ),
    L1IsoCand = cms.InputTag( "hltEgammaCandidates" ),
    thrOverEEB = cms.double( -1.0 ),
    thrRegularEB = cms.double( 0.032 ),
    lessThan = cms.bool( True ),
    useEt = cms.bool( True ),
    ncandcut = cms.int32( 1 ),
    isoTag = cms.InputTag( 'hltEgammaGsfTrackVars','OneOESuperMinusOneOP' ),
    candTag = cms.InputTag( "hltEle27WP75PixelMatchFilter" ),
    nonIsoTag = cms.InputTag( "" )
)
hltEle27WP75GsfChi2Filter = cms.EDFilter( "HLTEgammaGenericFilter",
    doIsolated = cms.bool( True ),
    thrOverE2EE = cms.double( -1.0 ),
    L1NonIsoCand = cms.InputTag( "" ),
    saveTags = cms.bool( False ),
    thrOverE2EB = cms.double( -1.0 ),
    thrRegularEE = cms.double( 2.8 ),
    thrOverEEE = cms.double( -1.0 ),
    L1IsoCand = cms.InputTag( "hltEgammaCandidates" ),
    thrOverEEB = cms.double( -1.0 ),
    thrRegularEB = cms.double( 3.0 ),
    lessThan = cms.bool( True ),
    useEt = cms.bool( True ),
    ncandcut = cms.int32( 1 ),
    isoTag = cms.InputTag( 'hltEgammaGsfTrackVars','Chi2' ),
    candTag = cms.InputTag( "hltEle27WP75GsfOneOEMinusOneOPFilter" ),
    nonIsoTag = cms.InputTag( "" )
)
hltEle27WP75GsfDetaFilter = cms.EDFilter( "HLTEgammaGenericFilter",
    doIsolated = cms.bool( True ),
    thrOverE2EE = cms.double( -1.0 ),
    L1NonIsoCand = cms.InputTag( "" ),
    saveTags = cms.bool( False ),
    thrOverE2EB = cms.double( -1.0 ),
    thrRegularEE = cms.double( 0.0065 ),
    thrOverEEE = cms.double( -1.0 ),
    L1IsoCand = cms.InputTag( "hltEgammaCandidates" ),
    thrOverEEB = cms.double( -1.0 ),
    thrRegularEB = cms.double( 0.0035 ),
    lessThan = cms.bool( True ),
    useEt = cms.bool( True ),
    ncandcut = cms.int32( 1 ),
    isoTag = cms.InputTag( 'hltEgammaGsfTrackVars','Deta' ),
    candTag = cms.InputTag( "hltEle27WP75GsfChi2Filter" ),
    nonIsoTag = cms.InputTag( "" )
)
hltEle27WP75GsfDphiFilter = cms.EDFilter( "HLTEgammaGenericFilter",
    doIsolated = cms.bool( True ),
    thrOverE2EE = cms.double( -1.0 ),
    L1NonIsoCand = cms.InputTag( "" ),
    saveTags = cms.bool( False ),
    thrOverE2EB = cms.double( -1.0 ),
    thrRegularEE = cms.double( 0.035 ),
    thrOverEEE = cms.double( -1.0 ),
    L1IsoCand = cms.InputTag( "hltEgammaCandidates" ),
    thrOverEEB = cms.double( -1.0 ),
    thrRegularEB = cms.double( 0.021 ),
    lessThan = cms.bool( True ),
    useEt = cms.bool( True ),
    ncandcut = cms.int32( 1 ),
    isoTag = cms.InputTag( 'hltEgammaGsfTrackVars','Dphi' ),
    candTag = cms.InputTag( "hltEle27WP75GsfDetaFilter" ),
    nonIsoTag = cms.InputTag( "" )
)
hltElectronsVertex = cms.EDProducer( "VertexFromTrackProducer",
    verbose = cms.untracked.bool( False ),
    useTriggerFilterElectrons = cms.bool( False ),
    beamSpotLabel = cms.InputTag( "hltOnlineBeamSpot" ),
    isRecoCandidate = cms.bool( True ),
    trackLabel = cms.InputTag( "hltEgammaGsfElectrons" ),
    useTriggerFilterMuons = cms.bool( False ),
    useBeamSpot = cms.bool( True ),
    vertexLabel = cms.InputTag( "None" ),
    triggerFilterElectronsSrc = cms.InputTag( "None" ),
    triggerFilterMuonsSrc = cms.InputTag( "None" ),
    useVertex = cms.bool( False )
)
hltPixelLayerTriplets = cms.EDProducer( "SeedingLayersEDProducer",
    layerList = cms.vstring( 'BPix1+BPix2+BPix3',
      'BPix1+BPix2+FPix1_pos',
      'BPix1+BPix2+FPix1_neg',
      'BPix1+FPix1_pos+FPix2_pos',
      'BPix1+FPix1_neg+FPix2_neg' ),
    MTOB = cms.PSet(  ),
    TEC = cms.PSet(  ),
    MTID = cms.PSet(  ),
    FPix = cms.PSet( 
      useErrorsFromParam = cms.bool( True ),
      hitErrorRPhi = cms.double( 0.0051 ),
      TTRHBuilder = cms.string( "hltESPTTRHBuilderPixelOnly" ),
      HitProducer = cms.string( "hltSiPixelRecHits" ),
      hitErrorRZ = cms.double( 0.0036 )
    ),
    MTEC = cms.PSet(  ),
    MTIB = cms.PSet(  ),
    TID = cms.PSet(  ),
    TOB = cms.PSet(  ),
    BPix = cms.PSet( 
      useErrorsFromParam = cms.bool( True ),
      hitErrorRPhi = cms.double( 0.0027 ),
      TTRHBuilder = cms.string( "hltESPTTRHBuilderPixelOnly" ),
      HitProducer = cms.string( "hltSiPixelRecHits" ),
      hitErrorRZ = cms.double( 0.006 )
    ),
    TIB = cms.PSet(  )
)
hltPixelTracksElectrons = cms.EDProducer( "PixelTrackProducer",
    FilterPSet = cms.PSet( 
      chi2 = cms.double( 1000.0 ),
      nSigmaTipMaxTolerance = cms.double( 0.0 ),
      ComponentName = cms.string( "PixelTrackFilterByKinematics" ),
      nSigmaInvPtTolerance = cms.double( 0.0 ),
      ptMin = cms.double( 0.1 ),
      tipMax = cms.double( 1.0 )
    ),
    useFilterWithES = cms.bool( False ),
    passLabel = cms.string( "Pixel triplet primary tracks with vertex constraint" ),
    FitterPSet = cms.PSet( 
      ComponentName = cms.string( "PixelFitterByHelixProjections" ),
      TTRHBuilder = cms.string( "hltESPTTRHBuilderPixelOnly" ),
      fixImpactParameter = cms.double( 0.0 )
    ),
    RegionFactoryPSet = cms.PSet( 
      ComponentName = cms.string( "GlobalTrackingRegionWithVerticesProducer" ),
      RegionPSet = cms.PSet( 
        precise = cms.bool( True ),
        originRadius = cms.double( 0.2 ),
        ptMin = cms.double( 0.9 ),
        originHalfLength = cms.double( 0.3 ),
        beamSpot = cms.InputTag( "hltOnlineBeamSpot" ),
        useFixedError = cms.bool( True ),
        sigmaZVertex = cms.double( 3.0 ),
        fixedError = cms.double( 0.2 ),
        VertexCollection = cms.InputTag( "hltElectronsVertex" ),
        useFoundVertices = cms.bool( True ),
        nSigmaZ = cms.double( 4.0 ),
        useFakeVertices = cms.bool( True )
      )
    ),
    CleanerPSet = cms.PSet(  ComponentName = cms.string( "PixelTrackCleanerBySharedHits" ) ),
    OrderedHitsFactoryPSet = cms.PSet( 
      ComponentName = cms.string( "StandardHitTripletGenerator" ),
      GeneratorPSet = cms.PSet( 
        useBending = cms.bool( True ),
        useFixedPreFiltering = cms.bool( False ),
        maxElement = cms.uint32( 100000 ),
        phiPreFiltering = cms.double( 0.3 ),
        extraHitRPhitolerance = cms.double( 0.06 ),
        useMultScattering = cms.bool( True ),
        SeedComparitorPSet = cms.PSet( 
          ComponentName = cms.string( "LowPtClusterShapeSeedComparitor" ),
          clusterShapeCacheSrc = cms.InputTag( "hltSiPixelClustersCache" )
        ),
        extraHitRZtolerance = cms.double( 0.06 ),
        ComponentName = cms.string( "PixelTripletHLTGenerator" )
      ),
      SeedingLayers = cms.InputTag( "hltPixelLayerTriplets" )
    )
)
hltPixelVerticesElectrons = cms.EDProducer( "PixelVertexProducer",
    WtAverage = cms.bool( True ),
    Method2 = cms.bool( True ),
    beamSpot = cms.InputTag( "hltOnlineBeamSpot" ),
    PVcomparer = cms.PSet(  refToPSet_ = cms.string( "HLTPSetPvClusterComparer" ) ),
    Verbosity = cms.int32( 0 ),
    UseError = cms.bool( True ),
    TrackCollection = cms.InputTag( "hltPixelTracksElectrons" ),
    PtMin = cms.double( 1.0 ),
    NTrkMin = cms.int32( 2 ),
    ZOffset = cms.double( 5.0 ),
    Finder = cms.string( "DivisiveVertexFinder" ),
    ZSeparation = cms.double( 0.05 )
)
hltIter0ElectronsPixelSeedsFromPixelTracks = cms.EDProducer( "SeedGeneratorFromProtoTracksEDProducer",
    useEventsWithNoVertex = cms.bool( True ),
    originHalfLength = cms.double( 0.3 ),
    useProtoTrackKinematics = cms.bool( False ),
    usePV = cms.bool( True ),
    InputVertexCollection = cms.InputTag( "hltPixelVerticesElectrons" ),
    TTRHBuilder = cms.string( "hltESPTTRHBuilderPixelOnly" ),
    InputCollection = cms.InputTag( "hltPixelTracksElectrons" ),
    originRadius = cms.double( 0.1 )
)
hltIter0ElectronsCkfTrackCandidates = cms.EDProducer( "CkfTrackCandidateMaker",
    src = cms.InputTag( "hltIter0ElectronsPixelSeedsFromPixelTracks" ),
    maxSeedsBeforeCleaning = cms.uint32( 1000 ),
    SimpleMagneticField = cms.string( "ParabolicMf" ),
    TransientInitialStateEstimatorParameters = cms.PSet( 
      propagatorAlongTISE = cms.string( "PropagatorWithMaterialParabolicMf" ),
      numberMeasurementsForFit = cms.int32( 4 ),
      propagatorOppositeTISE = cms.string( "PropagatorWithMaterialParabolicMfOpposite" )
    ),
    TrajectoryCleaner = cms.string( "hltESPTrajectoryCleanerBySharedHits" ),
    MeasurementTrackerEvent = cms.InputTag( "hltSiStripClusters" ),
    cleanTrajectoryAfterInOut = cms.bool( False ),
    useHitsSplitting = cms.bool( False ),
    RedundantSeedCleaner = cms.string( "CachingSeedCleanerBySharedInput" ),
    doSeedingRegionRebuilding = cms.bool( False ),
    maxNSeeds = cms.uint32( 100000 ),
    TrajectoryBuilderPSet = cms.PSet(  refToPSet_ = cms.string( "HLTIter0PSetTrajectoryBuilderIT" ) ),
    NavigationSchool = cms.string( "SimpleNavigationSchool" ),
    TrajectoryBuilder = cms.string( "" )
)
hltIter0ElectronsCtfWithMaterialTracks = cms.EDProducer( "TrackProducer",
    src = cms.InputTag( "hltIter0ElectronsCkfTrackCandidates" ),
    SimpleMagneticField = cms.string( "ParabolicMf" ),
    clusterRemovalInfo = cms.InputTag( "" ),
    beamSpot = cms.InputTag( "hltOnlineBeamSpot" ),
    MeasurementTrackerEvent = cms.InputTag( "hltSiStripClusters" ),
    Fitter = cms.string( "hltESPFittingSmootherIT" ),
    useHitsSplitting = cms.bool( False ),
    MeasurementTracker = cms.string( "" ),
    AlgorithmName = cms.string( "hltIterX" ),
    alias = cms.untracked.string( "ctfWithMaterialTracks" ),
    NavigationSchool = cms.string( "" ),
    TrajectoryInEvent = cms.bool( True ),
    TTRHBuilder = cms.string( "hltESPTTRHBWithTrackAngle" ),
    GeometricInnerState = cms.bool( True ),
    useSimpleMF = cms.bool( True ),
    Propagator = cms.string( "hltESPRungeKuttaTrackerPropagator" )
)
hltIter0ElectronsTrackSelectionHighPurity = cms.EDProducer( "AnalyticalTrackSelector",
    max_d0 = cms.double( 100.0 ),
    minNumber3DLayers = cms.uint32( 0 ),
    max_lostHitFraction = cms.double( 1.0 ),
    applyAbsCutsIfNoPV = cms.bool( False ),
    qualityBit = cms.string( "highPurity" ),
    minNumberLayers = cms.uint32( 3 ),
    chi2n_par = cms.double( 0.7 ),
    useVtxError = cms.bool( False ),
    nSigmaZ = cms.double( 3.0 ),
    dz_par2 = cms.vdouble( 0.4, 4.0 ),
    applyAdaptedPVCuts = cms.bool( True ),
    min_eta = cms.double( -9999.0 ),
    dz_par1 = cms.vdouble( 0.35, 4.0 ),
    copyTrajectories = cms.untracked.bool( True ),
    vtxNumber = cms.int32( -1 ),
    max_d0NoPV = cms.double( 100.0 ),
    keepAllTracks = cms.bool( False ),
    maxNumberLostLayers = cms.uint32( 1 ),
    beamspot = cms.InputTag( "hltOnlineBeamSpot" ),
    max_relpterr = cms.double( 9999.0 ),
    copyExtras = cms.untracked.bool( True ),
    max_z0NoPV = cms.double( 100.0 ),
    vertexCut = cms.string( "tracksSize>=3" ),
    max_z0 = cms.double( 100.0 ),
    useVertices = cms.bool( True ),
    min_nhits = cms.uint32( 0 ),
    src = cms.InputTag( "hltIter0ElectronsCtfWithMaterialTracks" ),
    max_minMissHitOutOrIn = cms.int32( 99 ),
    chi2n_no1Dmod_par = cms.double( 9999.0 ),
    vertices = cms.InputTag( "hltPixelVerticesElectrons" ),
    max_eta = cms.double( 9999.0 ),
    d0_par2 = cms.vdouble( 0.4, 4.0 ),
    d0_par1 = cms.vdouble( 0.3, 4.0 ),
    res_par = cms.vdouble( 0.003, 0.001 ),
    minHitsToBypassChecks = cms.uint32( 20 )
)
hltIter1ElectronsClustersRefRemoval = cms.EDProducer( "TrackClusterRemover",
    minNumberOfLayersWithMeasBeforeFiltering = cms.int32( 0 ),
    maxChi2 = cms.double( 9.0 ),
    trajectories = cms.InputTag( "hltIter0ElectronsTrackSelectionHighPurity" ),
    oldClusterRemovalInfo = cms.InputTag( "" ),
    stripClusters = cms.InputTag( "hltSiStripRawToClustersFacility" ),
    overrideTrkQuals = cms.InputTag( "" ),
    pixelClusters = cms.InputTag( "hltSiPixelClusters" ),
    TrackQuality = cms.string( "highPurity" )
)
hltIter1ElectronsMaskedMeasurementTrackerEvent = cms.EDProducer( "MaskedMeasurementTrackerEventProducer",
    clustersToSkip = cms.InputTag( "hltIter1ElectronsClustersRefRemoval" ),
    OnDemand = cms.bool( False ),
    src = cms.InputTag( "hltSiStripClusters" )
)
hltIter1ElectronsPixelLayerTriplets = cms.EDProducer( "SeedingLayersEDProducer",
    layerList = cms.vstring( 'BPix1+BPix2+BPix3',
      'BPix1+BPix2+FPix1_pos',
      'BPix1+BPix2+FPix1_neg',
      'BPix1+FPix1_pos+FPix2_pos',
      'BPix1+FPix1_neg+FPix2_neg' ),
    MTOB = cms.PSet(  ),
    TEC = cms.PSet(  ),
    MTID = cms.PSet(  ),
    FPix = cms.PSet( 
      HitProducer = cms.string( "hltSiPixelRecHits" ),
      hitErrorRZ = cms.double( 0.0036 ),
      useErrorsFromParam = cms.bool( True ),
      TTRHBuilder = cms.string( "hltESPTTRHBuilderPixelOnly" ),
      skipClusters = cms.InputTag( "hltIter1ElectronsClustersRefRemoval" ),
      hitErrorRPhi = cms.double( 0.0051 )
    ),
    MTEC = cms.PSet(  ),
    MTIB = cms.PSet(  ),
    TID = cms.PSet(  ),
    TOB = cms.PSet(  ),
    BPix = cms.PSet( 
      HitProducer = cms.string( "hltSiPixelRecHits" ),
      hitErrorRZ = cms.double( 0.006 ),
      useErrorsFromParam = cms.bool( True ),
      TTRHBuilder = cms.string( "hltESPTTRHBuilderPixelOnly" ),
      skipClusters = cms.InputTag( "hltIter1ElectronsClustersRefRemoval" ),
      hitErrorRPhi = cms.double( 0.0027 )
    ),
    TIB = cms.PSet(  )
)
hltIter1ElectronsPixelSeeds = cms.EDProducer( "SeedGeneratorFromRegionHitsEDProducer",
    RegionFactoryPSet = cms.PSet( 
      ComponentName = cms.string( "CandidateSeededTrackingRegionsProducer" ),
      RegionPSet = cms.PSet( 
        precise = cms.bool( True ),
        originRadius = cms.double( 0.05 ),
        ptMin = cms.double( 0.5 ),
        input = cms.InputTag( "hltEgammaCandidates" ),
        maxNRegions = cms.int32( 10 ),
        beamSpot = cms.InputTag( "hltOnlineBeamSpot" ),
        vertexCollection = cms.InputTag( "hltPixelVerticesElectrons" ),
        zErrorBeamSpot = cms.double( 24.2 ),
        deltaEta = cms.double( 0.5 ),
        deltaPhi = cms.double( 0.5 ),
        nSigmaZVertex = cms.double( 3.0 ),
        nSigmaZBeamSpot = cms.double( 4.0 ),
        mode = cms.string( "VerticesFixed" ),
        maxNVertices = cms.int32( 3 ),
        zErrorVetex = cms.double( 0.2 )
      )
    ),
    SeedComparitorPSet = cms.PSet(  ComponentName = cms.string( "none" ) ),
    ClusterCheckPSet = cms.PSet( 
      PixelClusterCollectionLabel = cms.InputTag( "hltSiPixelClusters" ),
      MaxNumberOfCosmicClusters = cms.uint32( 50000 ),
      doClusterCheck = cms.bool( False ),
      ClusterCollectionLabel = cms.InputTag( "hltSiStripClusters" ),
      MaxNumberOfPixelClusters = cms.uint32( 10000 )
    ),
    OrderedHitsFactoryPSet = cms.PSet( 
      maxElement = cms.uint32( 0 ),
      ComponentName = cms.string( "StandardHitTripletGenerator" ),
      GeneratorPSet = cms.PSet( 
        useBending = cms.bool( True ),
        useFixedPreFiltering = cms.bool( False ),
        maxElement = cms.uint32( 100000 ),
        phiPreFiltering = cms.double( 0.3 ),
        extraHitRPhitolerance = cms.double( 0.032 ),
        useMultScattering = cms.bool( True ),
        ComponentName = cms.string( "PixelTripletHLTGenerator" ),
        extraHitRZtolerance = cms.double( 0.037 ),
        SeedComparitorPSet = cms.PSet(  ComponentName = cms.string( "none" ) )
      ),
      SeedingLayers = cms.InputTag( "hltIter1ElectronsPixelLayerTriplets" )
    ),
    SeedCreatorPSet = cms.PSet( 
      ComponentName = cms.string( "SeedFromConsecutiveHitsTripletOnlyCreator" ),
      propagator = cms.string( "PropagatorWithMaterialParabolicMf" )
    ),
    TTRHBuilder = cms.string( "hltESPTTRHBWithTrackAngle" )
)
hltIter1ElectronsCkfTrackCandidates = cms.EDProducer( "CkfTrackCandidateMaker",
    src = cms.InputTag( "hltIter1ElectronsPixelSeeds" ),
    maxSeedsBeforeCleaning = cms.uint32( 1000 ),
    SimpleMagneticField = cms.string( "ParabolicMf" ),
    TransientInitialStateEstimatorParameters = cms.PSet( 
      propagatorAlongTISE = cms.string( "PropagatorWithMaterialParabolicMf" ),
      numberMeasurementsForFit = cms.int32( 4 ),
      propagatorOppositeTISE = cms.string( "PropagatorWithMaterialParabolicMfOpposite" )
    ),
    TrajectoryCleaner = cms.string( "hltESPTrajectoryCleanerBySharedHits" ),
    MeasurementTrackerEvent = cms.InputTag( "hltIter1ElectronsMaskedMeasurementTrackerEvent" ),
    cleanTrajectoryAfterInOut = cms.bool( False ),
    useHitsSplitting = cms.bool( False ),
    RedundantSeedCleaner = cms.string( "CachingSeedCleanerBySharedInput" ),
    doSeedingRegionRebuilding = cms.bool( False ),
    maxNSeeds = cms.uint32( 100000 ),
    TrajectoryBuilderPSet = cms.PSet(  refToPSet_ = cms.string( "HLTIter1PSetTrajectoryBuilderIT" ) ),
    NavigationSchool = cms.string( "SimpleNavigationSchool" ),
    TrajectoryBuilder = cms.string( "" )
)
hltIter1ElectronsCtfWithMaterialTracks = cms.EDProducer( "TrackProducer",
    src = cms.InputTag( "hltIter1ElectronsCkfTrackCandidates" ),
    SimpleMagneticField = cms.string( "ParabolicMf" ),
    clusterRemovalInfo = cms.InputTag( "" ),
    beamSpot = cms.InputTag( "hltOnlineBeamSpot" ),
    MeasurementTrackerEvent = cms.InputTag( "hltIter1ElectronsMaskedMeasurementTrackerEvent" ),
    Fitter = cms.string( "hltESPFittingSmootherIT" ),
    useHitsSplitting = cms.bool( False ),
    MeasurementTracker = cms.string( "" ),
    AlgorithmName = cms.string( "hltIterX" ),
    alias = cms.untracked.string( "ctfWithMaterialTracks" ),
    NavigationSchool = cms.string( "" ),
    TrajectoryInEvent = cms.bool( True ),
    TTRHBuilder = cms.string( "hltESPTTRHBWithTrackAngle" ),
    GeometricInnerState = cms.bool( True ),
    useSimpleMF = cms.bool( True ),
    Propagator = cms.string( "hltESPRungeKuttaTrackerPropagator" )
)
hltIter1ElectronsTrackSelectionHighPurityLoose = cms.EDProducer( "AnalyticalTrackSelector",
    max_d0 = cms.double( 100.0 ),
    minNumber3DLayers = cms.uint32( 0 ),
    max_lostHitFraction = cms.double( 1.0 ),
    applyAbsCutsIfNoPV = cms.bool( False ),
    qualityBit = cms.string( "highPurity" ),
    minNumberLayers = cms.uint32( 3 ),
    chi2n_par = cms.double( 0.7 ),
    useVtxError = cms.bool( False ),
    nSigmaZ = cms.double( 3.0 ),
    dz_par2 = cms.vdouble( 0.9, 3.0 ),
    applyAdaptedPVCuts = cms.bool( True ),
    min_eta = cms.double( -9999.0 ),
    dz_par1 = cms.vdouble( 0.8, 3.0 ),
    copyTrajectories = cms.untracked.bool( True ),
    vtxNumber = cms.int32( -1 ),
    max_d0NoPV = cms.double( 100.0 ),
    keepAllTracks = cms.bool( False ),
    maxNumberLostLayers = cms.uint32( 1 ),
    beamspot = cms.InputTag( "hltOnlineBeamSpot" ),
    max_relpterr = cms.double( 9999.0 ),
    copyExtras = cms.untracked.bool( True ),
    max_z0NoPV = cms.double( 100.0 ),
    vertexCut = cms.string( "tracksSize>=3" ),
    max_z0 = cms.double( 100.0 ),
    useVertices = cms.bool( True ),
    min_nhits = cms.uint32( 0 ),
    src = cms.InputTag( "hltIter1ElectronsCtfWithMaterialTracks" ),
    max_minMissHitOutOrIn = cms.int32( 99 ),
    chi2n_no1Dmod_par = cms.double( 9999.0 ),
    vertices = cms.InputTag( "hltPixelVerticesElectrons" ),
    max_eta = cms.double( 9999.0 ),
    d0_par2 = cms.vdouble( 0.9, 3.0 ),
    d0_par1 = cms.vdouble( 0.85, 3.0 ),
    res_par = cms.vdouble( 0.003, 0.001 ),
    minHitsToBypassChecks = cms.uint32( 20 )
)
hltIter1ElectronsTrackSelectionHighPurityTight = cms.EDProducer( "AnalyticalTrackSelector",
    max_d0 = cms.double( 100.0 ),
    minNumber3DLayers = cms.uint32( 0 ),
    max_lostHitFraction = cms.double( 1.0 ),
    applyAbsCutsIfNoPV = cms.bool( False ),
    qualityBit = cms.string( "highPurity" ),
    minNumberLayers = cms.uint32( 5 ),
    chi2n_par = cms.double( 0.4 ),
    useVtxError = cms.bool( False ),
    nSigmaZ = cms.double( 3.0 ),
    dz_par2 = cms.vdouble( 1.0, 4.0 ),
    applyAdaptedPVCuts = cms.bool( True ),
    min_eta = cms.double( -9999.0 ),
    dz_par1 = cms.vdouble( 1.0, 4.0 ),
    copyTrajectories = cms.untracked.bool( True ),
    vtxNumber = cms.int32( -1 ),
    max_d0NoPV = cms.double( 100.0 ),
    keepAllTracks = cms.bool( False ),
    maxNumberLostLayers = cms.uint32( 1 ),
    beamspot = cms.InputTag( "hltOnlineBeamSpot" ),
    max_relpterr = cms.double( 9999.0 ),
    copyExtras = cms.untracked.bool( True ),
    max_z0NoPV = cms.double( 100.0 ),
    vertexCut = cms.string( "tracksSize>=3" ),
    max_z0 = cms.double( 100.0 ),
    useVertices = cms.bool( True ),
    min_nhits = cms.uint32( 0 ),
    src = cms.InputTag( "hltIter1ElectronsCtfWithMaterialTracks" ),
    max_minMissHitOutOrIn = cms.int32( 99 ),
    chi2n_no1Dmod_par = cms.double( 9999.0 ),
    vertices = cms.InputTag( "hltPixelVerticesElectrons" ),
    max_eta = cms.double( 9999.0 ),
    d0_par2 = cms.vdouble( 1.0, 4.0 ),
    d0_par1 = cms.vdouble( 1.0, 4.0 ),
    res_par = cms.vdouble( 0.003, 0.001 ),
    minHitsToBypassChecks = cms.uint32( 20 )
)
hltIter1ElectronsTrackSelectionHighPurity = cms.EDProducer( "TrackListMerger",
    ShareFrac = cms.double( 0.19 ),
    writeOnlyTrkQuals = cms.bool( False ),
    MinPT = cms.double( 0.05 ),
    allowFirstHitShare = cms.bool( True ),
    copyExtras = cms.untracked.bool( True ),
    Epsilon = cms.double( -0.001 ),
    selectedTrackQuals = cms.VInputTag( 'hltIter1ElectronsTrackSelectionHighPurityLoose','hltIter1ElectronsTrackSelectionHighPurityTight' ),
    indivShareFrac = cms.vdouble( 1.0, 1.0 ),
    MaxNormalizedChisq = cms.double( 1000.0 ),
    copyMVA = cms.bool( False ),
    FoundHitBonus = cms.double( 5.0 ),
    setsToMerge = cms.VPSet( 
      cms.PSet(  pQual = cms.bool( False ),
        tLists = cms.vint32( 0, 1 )
      )
    ),
    MinFound = cms.int32( 3 ),
    hasSelector = cms.vint32( 0, 0 ),
    TrackProducers = cms.VInputTag( 'hltIter1ElectronsTrackSelectionHighPurityLoose','hltIter1ElectronsTrackSelectionHighPurityTight' ),
    LostHitPenalty = cms.double( 20.0 ),
    newQuality = cms.string( "confirmed" )
)
hltIter1MergedForElectrons = cms.EDProducer( "TrackListMerger",
    ShareFrac = cms.double( 0.19 ),
    writeOnlyTrkQuals = cms.bool( False ),
    MinPT = cms.double( 0.05 ),
    allowFirstHitShare = cms.bool( True ),
    copyExtras = cms.untracked.bool( True ),
    Epsilon = cms.double( -0.001 ),
    selectedTrackQuals = cms.VInputTag( 'hltIter0ElectronsTrackSelectionHighPurity','hltIter1ElectronsTrackSelectionHighPurity' ),
    indivShareFrac = cms.vdouble( 1.0, 1.0 ),
    MaxNormalizedChisq = cms.double( 1000.0 ),
    copyMVA = cms.bool( False ),
    FoundHitBonus = cms.double( 5.0 ),
    setsToMerge = cms.VPSet( 
      cms.PSet(  pQual = cms.bool( False ),
        tLists = cms.vint32( 0, 1 )
      )
    ),
    MinFound = cms.int32( 3 ),
    hasSelector = cms.vint32( 0, 0 ),
    TrackProducers = cms.VInputTag( 'hltIter0ElectronsTrackSelectionHighPurity','hltIter1ElectronsTrackSelectionHighPurity' ),
    LostHitPenalty = cms.double( 20.0 ),
    newQuality = cms.string( "confirmed" )
)
hltIter2ElectronsClustersRefRemoval = cms.EDProducer( "TrackClusterRemover",
    minNumberOfLayersWithMeasBeforeFiltering = cms.int32( 0 ),
    maxChi2 = cms.double( 16.0 ),
    trajectories = cms.InputTag( "hltIter1ElectronsTrackSelectionHighPurity" ),
    oldClusterRemovalInfo = cms.InputTag( "hltIter1ElectronsClustersRefRemoval" ),
    stripClusters = cms.InputTag( "hltSiStripRawToClustersFacility" ),
    overrideTrkQuals = cms.InputTag( "" ),
    pixelClusters = cms.InputTag( "hltSiPixelClusters" ),
    TrackQuality = cms.string( "highPurity" )
)
hltIter2ElectronsMaskedMeasurementTrackerEvent = cms.EDProducer( "MaskedMeasurementTrackerEventProducer",
    clustersToSkip = cms.InputTag( "hltIter2ElectronsClustersRefRemoval" ),
    OnDemand = cms.bool( False ),
    src = cms.InputTag( "hltSiStripClusters" )
)
hltIter2ElectronsPixelLayerPairs = cms.EDProducer( "SeedingLayersEDProducer",
    layerList = cms.vstring( 'BPix1+BPix2',
      'BPix1+BPix3',
      'BPix2+BPix3',
      'BPix1+FPix1_pos',
      'BPix1+FPix1_neg',
      'BPix1+FPix2_pos',
      'BPix1+FPix2_neg',
      'BPix2+FPix1_pos',
      'BPix2+FPix1_neg',
      'BPix2+FPix2_pos',
      'BPix2+FPix2_neg',
      'FPix1_pos+FPix2_pos',
      'FPix1_neg+FPix2_neg' ),
    MTOB = cms.PSet(  ),
    TEC = cms.PSet(  ),
    MTID = cms.PSet(  ),
    FPix = cms.PSet( 
      HitProducer = cms.string( "hltSiPixelRecHits" ),
      hitErrorRZ = cms.double( 0.0036 ),
      useErrorsFromParam = cms.bool( True ),
      TTRHBuilder = cms.string( "hltESPTTRHBuilderPixelOnly" ),
      skipClusters = cms.InputTag( "hltIter2ElectronsClustersRefRemoval" ),
      hitErrorRPhi = cms.double( 0.0051 )
    ),
    MTEC = cms.PSet(  ),
    MTIB = cms.PSet(  ),
    TID = cms.PSet(  ),
    TOB = cms.PSet(  ),
    BPix = cms.PSet( 
      HitProducer = cms.string( "hltSiPixelRecHits" ),
      hitErrorRZ = cms.double( 0.006 ),
      useErrorsFromParam = cms.bool( True ),
      TTRHBuilder = cms.string( "hltESPTTRHBuilderPixelOnly" ),
      skipClusters = cms.InputTag( "hltIter2ElectronsClustersRefRemoval" ),
      hitErrorRPhi = cms.double( 0.0027 )
    ),
    TIB = cms.PSet(  )
)
hltIter2ElectronsPixelSeeds = cms.EDProducer( "SeedGeneratorFromRegionHitsEDProducer",
    RegionFactoryPSet = cms.PSet( 
      ComponentName = cms.string( "CandidateSeededTrackingRegionsProducer" ),
      RegionPSet = cms.PSet( 
        precise = cms.bool( True ),
        originRadius = cms.double( 0.05 ),
        ptMin = cms.double( 1.2 ),
        deltaEta = cms.double( 0.5 ),
        deltaPhi = cms.double( 0.5 ),
        vertexCollection = cms.InputTag( "hltPixelVerticesElectrons" ),
        input = cms.InputTag( "hltEgammaCandidates" ),
        mode = cms.string( "VerticesFixed" ),
        maxNRegions = cms.int32( 10 ),
        beamSpot = cms.InputTag( "hltOnlineBeamSpot" ),
        maxNVertices = cms.int32( 3 ),
        zErrorBeamSpot = cms.double( 24.2 ),
        nSigmaZVertex = cms.double( 3.0 ),
        nSigmaZBeamSpot = cms.double( 4.0 ),
        zErrorVetex = cms.double( 0.2 )
      )
    ),
    SeedComparitorPSet = cms.PSet(  ComponentName = cms.string( "none" ) ),
    ClusterCheckPSet = cms.PSet( 
      PixelClusterCollectionLabel = cms.InputTag( "hltSiPixelClusters" ),
      MaxNumberOfCosmicClusters = cms.uint32( 50000 ),
      doClusterCheck = cms.bool( False ),
      ClusterCollectionLabel = cms.InputTag( "hltSiStripClusters" ),
      MaxNumberOfPixelClusters = cms.uint32( 10000 )
    ),
    OrderedHitsFactoryPSet = cms.PSet( 
      maxElement = cms.uint32( 0 ),
      ComponentName = cms.string( "StandardHitPairGenerator" ),
      GeneratorPSet = cms.PSet( 
        maxElement = cms.uint32( 100000 ),
        SeedComparitorPSet = cms.PSet(  ComponentName = cms.string( "none" ) )
      ),
      SeedingLayers = cms.InputTag( "hltIter2ElectronsPixelLayerPairs" )
    ),
    SeedCreatorPSet = cms.PSet( 
      ComponentName = cms.string( "SeedFromConsecutiveHitsCreator" ),
      propagator = cms.string( "PropagatorWithMaterialParabolicMf" )
    ),
    TTRHBuilder = cms.string( "hltESPTTRHBWithTrackAngle" )
)
hltIter2ElectronsCkfTrackCandidates = cms.EDProducer( "CkfTrackCandidateMaker",
    src = cms.InputTag( "hltIter2ElectronsPixelSeeds" ),
    maxSeedsBeforeCleaning = cms.uint32( 1000 ),
    SimpleMagneticField = cms.string( "ParabolicMf" ),
    TransientInitialStateEstimatorParameters = cms.PSet( 
      propagatorAlongTISE = cms.string( "PropagatorWithMaterialParabolicMf" ),
      numberMeasurementsForFit = cms.int32( 4 ),
      propagatorOppositeTISE = cms.string( "PropagatorWithMaterialParabolicMfOpposite" )
    ),
    TrajectoryCleaner = cms.string( "hltESPTrajectoryCleanerBySharedHits" ),
    MeasurementTrackerEvent = cms.InputTag( "hltIter2ElectronsMaskedMeasurementTrackerEvent" ),
    cleanTrajectoryAfterInOut = cms.bool( False ),
    useHitsSplitting = cms.bool( False ),
    RedundantSeedCleaner = cms.string( "CachingSeedCleanerBySharedInput" ),
    doSeedingRegionRebuilding = cms.bool( False ),
    maxNSeeds = cms.uint32( 100000 ),
    TrajectoryBuilderPSet = cms.PSet(  refToPSet_ = cms.string( "HLTIter2PSetTrajectoryBuilderIT" ) ),
    NavigationSchool = cms.string( "SimpleNavigationSchool" ),
    TrajectoryBuilder = cms.string( "" )
)
hltIter2ElectronsCtfWithMaterialTracks = cms.EDProducer( "TrackProducer",
    src = cms.InputTag( "hltIter2ElectronsCkfTrackCandidates" ),
    SimpleMagneticField = cms.string( "ParabolicMf" ),
    clusterRemovalInfo = cms.InputTag( "" ),
    beamSpot = cms.InputTag( "hltOnlineBeamSpot" ),
    MeasurementTrackerEvent = cms.InputTag( "hltIter2ElectronsMaskedMeasurementTrackerEvent" ),
    Fitter = cms.string( "hltESPFittingSmootherIT" ),
    useHitsSplitting = cms.bool( False ),
    MeasurementTracker = cms.string( "" ),
    AlgorithmName = cms.string( "hltIterX" ),
    alias = cms.untracked.string( "ctfWithMaterialTracks" ),
    NavigationSchool = cms.string( "" ),
    TrajectoryInEvent = cms.bool( True ),
    TTRHBuilder = cms.string( "hltESPTTRHBWithTrackAngle" ),
    GeometricInnerState = cms.bool( True ),
    useSimpleMF = cms.bool( True ),
    Propagator = cms.string( "hltESPRungeKuttaTrackerPropagator" )
)
hltIter2ElectronsTrackSelectionHighPurity = cms.EDProducer( "AnalyticalTrackSelector",
    max_d0 = cms.double( 100.0 ),
    minNumber3DLayers = cms.uint32( 0 ),
    max_lostHitFraction = cms.double( 1.0 ),
    applyAbsCutsIfNoPV = cms.bool( False ),
    qualityBit = cms.string( "highPurity" ),
    minNumberLayers = cms.uint32( 3 ),
    chi2n_par = cms.double( 0.7 ),
    useVtxError = cms.bool( False ),
    nSigmaZ = cms.double( 3.0 ),
    dz_par2 = cms.vdouble( 0.4, 4.0 ),
    applyAdaptedPVCuts = cms.bool( True ),
    min_eta = cms.double( -9999.0 ),
    dz_par1 = cms.vdouble( 0.35, 4.0 ),
    copyTrajectories = cms.untracked.bool( True ),
    vtxNumber = cms.int32( -1 ),
    max_d0NoPV = cms.double( 100.0 ),
    keepAllTracks = cms.bool( False ),
    maxNumberLostLayers = cms.uint32( 1 ),
    beamspot = cms.InputTag( "hltOnlineBeamSpot" ),
    max_relpterr = cms.double( 9999.0 ),
    copyExtras = cms.untracked.bool( True ),
    max_z0NoPV = cms.double( 100.0 ),
    vertexCut = cms.string( "tracksSize>=3" ),
    max_z0 = cms.double( 100.0 ),
    useVertices = cms.bool( True ),
    min_nhits = cms.uint32( 0 ),
    src = cms.InputTag( "hltIter2ElectronsCtfWithMaterialTracks" ),
    max_minMissHitOutOrIn = cms.int32( 99 ),
    chi2n_no1Dmod_par = cms.double( 9999.0 ),
    vertices = cms.InputTag( "hltPixelVerticesElectrons" ),
    max_eta = cms.double( 9999.0 ),
    d0_par2 = cms.vdouble( 0.4, 4.0 ),
    d0_par1 = cms.vdouble( 0.3, 4.0 ),
    res_par = cms.vdouble( 0.003, 0.001 ),
    minHitsToBypassChecks = cms.uint32( 20 )
)
hltIter2MergedForElectrons = cms.EDProducer( "TrackListMerger",
    ShareFrac = cms.double( 0.19 ),
    writeOnlyTrkQuals = cms.bool( False ),
    MinPT = cms.double( 0.05 ),
    allowFirstHitShare = cms.bool( True ),
    copyExtras = cms.untracked.bool( True ),
    Epsilon = cms.double( -0.001 ),
    selectedTrackQuals = cms.VInputTag( 'hltIter1MergedForElectrons','hltIter2ElectronsTrackSelectionHighPurity' ),
    indivShareFrac = cms.vdouble( 1.0, 1.0 ),
    MaxNormalizedChisq = cms.double( 1000.0 ),
    copyMVA = cms.bool( False ),
    FoundHitBonus = cms.double( 5.0 ),
    setsToMerge = cms.VPSet( 
      cms.PSet(  pQual = cms.bool( False ),
        tLists = cms.vint32( 0, 1 )
      )
    ),
    MinFound = cms.int32( 3 ),
    hasSelector = cms.vint32( 0, 0 ),
    TrackProducers = cms.VInputTag( 'hltIter1MergedForElectrons','hltIter2ElectronsTrackSelectionHighPurity' ),
    LostHitPenalty = cms.double( 20.0 ),
    newQuality = cms.string( "confirmed" )
)
hltEgammaEleGsfTrackIso = cms.EDProducer( "EgammaHLTElectronTrackIsolationProducers",
    egTrkIsoStripEndcap = cms.double( 0.03 ),
    egTrkIsoVetoConeSizeBarrel = cms.double( 0.03 ),
    useGsfTrack = cms.bool( True ),
    useSCRefs = cms.bool( True ),
    trackProducer = cms.InputTag( "hltIter2MergedForElectrons" ),
    egTrkIsoStripBarrel = cms.double( 0.03 ),
    electronProducer = cms.InputTag( "hltEgammaGsfElectrons" ),
    egTrkIsoConeSize = cms.double( 0.3 ),
    egTrkIsoRSpan = cms.double( 999999.0 ),
    egTrkIsoVetoConeSizeEndcap = cms.double( 0.03 ),
    recoEcalCandidateProducer = cms.InputTag( "hltEgammaCandidates" ),
    beamSpotProducer = cms.InputTag( "hltOnlineBeamSpot" ),
    egTrkIsoPtMin = cms.double( 1.0 ),
    egTrkIsoZSpan = cms.double( 0.15 )
)
hltEle27WP75GsfTrackIsoFilter = cms.EDFilter( "HLTEgammaGenericFilter",
    doIsolated = cms.bool( True ),
    thrOverE2EE = cms.double( -1.0 ),
    L1NonIsoCand = cms.InputTag( "" ),
    saveTags = cms.bool( True ),
    thrOverE2EB = cms.double( -1.0 ),
    thrRegularEE = cms.double( -1.0 ),
    thrOverEEE = cms.double( 0.05 ),
    L1IsoCand = cms.InputTag( "hltEgammaCandidates" ),
    thrOverEEB = cms.double( 0.05 ),
    thrRegularEB = cms.double( -1.0 ),
    lessThan = cms.bool( True ),
    useEt = cms.bool( True ),
    ncandcut = cms.int32( 1 ),
    isoTag = cms.InputTag( "hltEgammaEleGsfTrackIso" ),
    candTag = cms.InputTag( "hltEle27WP75GsfDphiFilter" ),
    nonIsoTag = cms.InputTag( "" )
)
hltL1sL1SingleMu16ORSingleMu25 = cms.EDFilter( "HLTLevel1GTSeed",
    L1SeedsLogicalExpression = cms.string( "L1_SingleMu16 OR L1_SingleMu25" ),
    saveTags = cms.bool( True ),
    L1MuonCollectionTag = cms.InputTag( "hltL1extraParticles" ),
    L1UseL1TriggerObjectMaps = cms.bool( True ),
    L1UseAliasesForSeeding = cms.bool( True ),
    L1GtReadoutRecordTag = cms.InputTag( "hltGtDigis" ),
    L1CollectionsTag = cms.InputTag( "hltL1extraParticles" ),
    L1NrBxInEvent = cms.int32( 3 ),
    L1GtObjectMapTag = cms.InputTag( "hltL1GtObjectMap" ),
    L1TechTriggerSeeding = cms.bool( False )
)
hltPreMu50 = cms.EDFilter( "HLTPrescaler",
    L1GtReadoutRecordTag = cms.InputTag( "hltGtDigis" ),
    offset = cms.uint32( 0 )
)
hltL1fL1sMu16orMu25L1Filtered0 = cms.EDFilter( "HLTMuonL1Filter",
    saveTags = cms.bool( False ),
    CSCTFtag = cms.InputTag( "unused" ),
    PreviousCandTag = cms.InputTag( "hltL1sL1SingleMu16ORSingleMu25" ),
    MinPt = cms.double( 0.0 ),
    MinN = cms.int32( 1 ),
    MaxEta = cms.double( 2.5 ),
    SelectQualities = cms.vint32(  ),
    CandTag = cms.InputTag( "hltL1extraParticles" ),
    ExcludeSingleSegmentCSC = cms.bool( False )
)
hltMuonDTDigis = cms.EDProducer( "DTUnpackingModule",
    useStandardFEDid = cms.bool( True ),
    inputLabel = cms.InputTag( "rawDataCollector" ),
    dataType = cms.string( "DDU" ),
    fedbyType = cms.bool( False ),
    readOutParameters = cms.PSet( 
      debug = cms.untracked.bool( False ),
      rosParameters = cms.PSet( 
        writeSC = cms.untracked.bool( True ),
        readingDDU = cms.untracked.bool( True ),
        performDataIntegrityMonitor = cms.untracked.bool( False ),
        readDDUIDfromDDU = cms.untracked.bool( True ),
        debug = cms.untracked.bool( False ),
        localDAQ = cms.untracked.bool( False )
      ),
      localDAQ = cms.untracked.bool( False ),
      performDataIntegrityMonitor = cms.untracked.bool( False )
    ),
    dqmOnly = cms.bool( False )
)
hltDt1DRecHits = cms.EDProducer( "DTRecHitProducer",
    debug = cms.untracked.bool( False ),
    recAlgoConfig = cms.PSet( 
      tTrigMode = cms.string( "DTTTrigSyncFromDB" ),
      minTime = cms.double( -3.0 ),
      stepTwoFromDigi = cms.bool( False ),
      doVdriftCorr = cms.bool( True ),
      debug = cms.untracked.bool( False ),
      maxTime = cms.double( 420.0 ),
      tTrigModeConfig = cms.PSet( 
        vPropWire = cms.double( 24.4 ),
        doTOFCorrection = cms.bool( True ),
        tofCorrType = cms.int32( 0 ),
        wirePropCorrType = cms.int32( 0 ),
        tTrigLabel = cms.string( "" ),
        doWirePropCorrection = cms.bool( True ),
        doT0Correction = cms.bool( True ),
        debug = cms.untracked.bool( False )
      ),
      useUncertDB = cms.bool( True )
    ),
    dtDigiLabel = cms.InputTag( "hltMuonDTDigis" ),
    recAlgo = cms.string( "DTLinearDriftFromDBAlgo" )
)
hltDt4DSegments = cms.EDProducer( "DTRecSegment4DProducer",
    debug = cms.untracked.bool( False ),
    Reco4DAlgoName = cms.string( "DTCombinatorialPatternReco4D" ),
    recHits2DLabel = cms.InputTag( "dt2DSegments" ),
    recHits1DLabel = cms.InputTag( "hltDt1DRecHits" ),
    Reco4DAlgoConfig = cms.PSet( 
      segmCleanerMode = cms.int32( 2 ),
      Reco2DAlgoName = cms.string( "DTCombinatorialPatternReco" ),
      recAlgoConfig = cms.PSet( 
        tTrigMode = cms.string( "DTTTrigSyncFromDB" ),
        minTime = cms.double( -3.0 ),
        stepTwoFromDigi = cms.bool( False ),
        doVdriftCorr = cms.bool( True ),
        debug = cms.untracked.bool( False ),
        maxTime = cms.double( 420.0 ),
        tTrigModeConfig = cms.PSet( 
          vPropWire = cms.double( 24.4 ),
          doTOFCorrection = cms.bool( True ),
          tofCorrType = cms.int32( 0 ),
          wirePropCorrType = cms.int32( 0 ),
          tTrigLabel = cms.string( "" ),
          doWirePropCorrection = cms.bool( True ),
          doT0Correction = cms.bool( True ),
          debug = cms.untracked.bool( False )
        ),
        useUncertDB = cms.bool( True )
      ),
      nSharedHitsMax = cms.int32( 2 ),
      hit_afterT0_resolution = cms.double( 0.03 ),
      Reco2DAlgoConfig = cms.PSet( 
        segmCleanerMode = cms.int32( 2 ),
        recAlgoConfig = cms.PSet( 
          tTrigMode = cms.string( "DTTTrigSyncFromDB" ),
          minTime = cms.double( -3.0 ),
          stepTwoFromDigi = cms.bool( False ),
          doVdriftCorr = cms.bool( True ),
          debug = cms.untracked.bool( False ),
          maxTime = cms.double( 420.0 ),
          tTrigModeConfig = cms.PSet( 
            vPropWire = cms.double( 24.4 ),
            doTOFCorrection = cms.bool( True ),
            tofCorrType = cms.int32( 0 ),
            wirePropCorrType = cms.int32( 0 ),
            tTrigLabel = cms.string( "" ),
            doWirePropCorrection = cms.bool( True ),
            doT0Correction = cms.bool( True ),
            debug = cms.untracked.bool( False )
          ),
          useUncertDB = cms.bool( True )
        ),
        nSharedHitsMax = cms.int32( 2 ),
        AlphaMaxPhi = cms.double( 1.0 ),
        hit_afterT0_resolution = cms.double( 0.03 ),
        MaxAllowedHits = cms.uint32( 50 ),
        performT0_vdriftSegCorrection = cms.bool( False ),
        AlphaMaxTheta = cms.double( 0.9 ),
        debug = cms.untracked.bool( False ),
        recAlgo = cms.string( "DTLinearDriftFromDBAlgo" ),
        nUnSharedHitsMin = cms.int32( 2 ),
        performT0SegCorrection = cms.bool( False ),
        perform_delta_rejecting = cms.bool( False )
      ),
      performT0_vdriftSegCorrection = cms.bool( False ),
      debug = cms.untracked.bool( False ),
      recAlgo = cms.string( "DTLinearDriftFromDBAlgo" ),
      nUnSharedHitsMin = cms.int32( 2 ),
      AllDTRecHits = cms.bool( True ),
      performT0SegCorrection = cms.bool( False ),
      perform_delta_rejecting = cms.bool( False )
    )
)
hltMuonCSCDigis = cms.EDProducer( "CSCDCCUnpacker",
    PrintEventNumber = cms.untracked.bool( False ),
    UseSelectiveUnpacking = cms.bool( True ),
    UseExaminer = cms.bool( True ),
    ErrorMask = cms.uint32( 0x0 ),
    InputObjects = cms.InputTag( "rawDataCollector" ),
    UseFormatStatus = cms.bool( True ),
    ExaminerMask = cms.uint32( 0x1febf3f6 ),
    UnpackStatusDigis = cms.bool( False ),
    VisualFEDInspect = cms.untracked.bool( False ),
    FormatedEventDump = cms.untracked.bool( False ),
    Debug = cms.untracked.bool( False ),
    VisualFEDShort = cms.untracked.bool( False )
)
hltCsc2DRecHits = cms.EDProducer( "CSCRecHitDProducer",
    XTasymmetry_ME1b = cms.double( 0.0 ),
    XTasymmetry_ME1a = cms.double( 0.0 ),
    ConstSyst_ME1a = cms.double( 0.022 ),
    ConstSyst_ME1b = cms.double( 0.007 ),
    XTasymmetry_ME41 = cms.double( 0.0 ),
    CSCStripxtalksOffset = cms.double( 0.03 ),
    CSCUseCalibrations = cms.bool( True ),
    CSCUseTimingCorrections = cms.bool( True ),
    CSCNoOfTimeBinsForDynamicPedestal = cms.int32( 2 ),
    XTasymmetry_ME22 = cms.double( 0.0 ),
    UseFivePoleFit = cms.bool( True ),
    XTasymmetry_ME21 = cms.double( 0.0 ),
    ConstSyst_ME21 = cms.double( 0.0 ),
    CSCDebug = cms.untracked.bool( False ),
    ConstSyst_ME22 = cms.double( 0.0 ),
    CSCUseGasGainCorrections = cms.bool( False ),
    XTasymmetry_ME31 = cms.double( 0.0 ),
    readBadChambers = cms.bool( True ),
    NoiseLevel_ME13 = cms.double( 8.0 ),
    NoiseLevel_ME12 = cms.double( 9.0 ),
    NoiseLevel_ME32 = cms.double( 9.0 ),
    NoiseLevel_ME31 = cms.double( 9.0 ),
    XTasymmetry_ME32 = cms.double( 0.0 ),
    ConstSyst_ME41 = cms.double( 0.0 ),
    CSCStripClusterSize = cms.untracked.int32( 3 ),
    CSCStripClusterChargeCut = cms.double( 25.0 ),
    CSCStripPeakThreshold = cms.double( 10.0 ),
    readBadChannels = cms.bool( False ),
    UseParabolaFit = cms.bool( False ),
    XTasymmetry_ME13 = cms.double( 0.0 ),
    XTasymmetry_ME12 = cms.double( 0.0 ),
    wireDigiTag = cms.InputTag( 'hltMuonCSCDigis','MuonCSCWireDigi' ),
    ConstSyst_ME12 = cms.double( 0.0 ),
    ConstSyst_ME13 = cms.double( 0.0 ),
    ConstSyst_ME32 = cms.double( 0.0 ),
    ConstSyst_ME31 = cms.double( 0.0 ),
    UseAverageTime = cms.bool( False ),
    NoiseLevel_ME1a = cms.double( 7.0 ),
    NoiseLevel_ME1b = cms.double( 8.0 ),
    CSCWireClusterDeltaT = cms.int32( 1 ),
    CSCUseStaticPedestals = cms.bool( False ),
    stripDigiTag = cms.InputTag( 'hltMuonCSCDigis','MuonCSCStripDigi' ),
    CSCstripWireDeltaTime = cms.int32( 8 ),
    NoiseLevel_ME21 = cms.double( 9.0 ),
    NoiseLevel_ME22 = cms.double( 9.0 ),
    NoiseLevel_ME41 = cms.double( 9.0 )
)
hltCscSegments = cms.EDProducer( "CSCSegmentProducer",
    inputObjects = cms.InputTag( "hltCsc2DRecHits" ),
    algo_psets = cms.VPSet( 
      cms.PSet(  chamber_types = cms.vstring( 'ME1/a',
  'ME1/b',
  'ME1/2',
  'ME1/3',
  'ME2/1',
  'ME2/2',
  'ME3/1',
  'ME3/2',
  'ME4/1',
  'ME4/2' ),
        algo_name = cms.string( "CSCSegAlgoST" ),
        parameters_per_chamber_type = cms.vint32( 2, 1, 1, 1, 1, 1, 1, 1, 1, 1 ),
        algo_psets = cms.VPSet( 
          cms.PSet(  maxRatioResidualPrune = cms.double( 3.0 ),
            yweightPenalty = cms.double( 1.5 ),
            maxRecHitsInCluster = cms.int32( 20 ),
            dPhiFineMax = cms.double( 0.025 ),
            preClusteringUseChaining = cms.bool( True ),
            ForceCovariance = cms.bool( False ),
            hitDropLimit6Hits = cms.double( 0.3333 ),
            NormChi2Cut2D = cms.double( 20.0 ),
            BPMinImprovement = cms.double( 10000.0 ),
            Covariance = cms.double( 0.0 ),
            tanPhiMax = cms.double( 0.5 ),
            SeedBig = cms.double( 0.0015 ),
            onlyBestSegment = cms.bool( False ),
            dRPhiFineMax = cms.double( 8.0 ),
            SeedSmall = cms.double( 2.0E-4 ),
            curvePenalty = cms.double( 2.0 ),
            dXclusBoxMax = cms.double( 4.0 ),
            BrutePruning = cms.bool( True ),
            curvePenaltyThreshold = cms.double( 0.85 ),
            CorrectTheErrors = cms.bool( True ),
            hitDropLimit4Hits = cms.double( 0.6 ),
            useShowering = cms.bool( False ),
            CSCDebug = cms.untracked.bool( False ),
            tanThetaMax = cms.double( 1.2 ),
            NormChi2Cut3D = cms.double( 10.0 ),
            minHitsPerSegment = cms.int32( 3 ),
            ForceCovarianceAll = cms.bool( False ),
            yweightPenaltyThreshold = cms.double( 1.0 ),
            prePrunLimit = cms.double( 3.17 ),
            hitDropLimit5Hits = cms.double( 0.8 ),
            preClustering = cms.bool( True ),
            prePrun = cms.bool( True ),
            maxDPhi = cms.double( 999.0 ),
            maxDTheta = cms.double( 999.0 ),
            Pruning = cms.bool( True ),
            dYclusBoxMax = cms.double( 8.0 )
          ),
          cms.PSet(  maxRatioResidualPrune = cms.double( 3.0 ),
            yweightPenalty = cms.double( 1.5 ),
            maxRecHitsInCluster = cms.int32( 24 ),
            dPhiFineMax = cms.double( 0.025 ),
            preClusteringUseChaining = cms.bool( True ),
            ForceCovariance = cms.bool( False ),
            hitDropLimit6Hits = cms.double( 0.3333 ),
            NormChi2Cut2D = cms.double( 20.0 ),
            BPMinImprovement = cms.double( 10000.0 ),
            Covariance = cms.double( 0.0 ),
            tanPhiMax = cms.double( 0.5 ),
            SeedBig = cms.double( 0.0015 ),
            onlyBestSegment = cms.bool( False ),
            dRPhiFineMax = cms.double( 8.0 ),
            SeedSmall = cms.double( 2.0E-4 ),
            curvePenalty = cms.double( 2.0 ),
            dXclusBoxMax = cms.double( 4.0 ),
            BrutePruning = cms.bool( True ),
            curvePenaltyThreshold = cms.double( 0.85 ),
            CorrectTheErrors = cms.bool( True ),
            hitDropLimit4Hits = cms.double( 0.6 ),
            useShowering = cms.bool( False ),
            CSCDebug = cms.untracked.bool( False ),
            tanThetaMax = cms.double( 1.2 ),
            NormChi2Cut3D = cms.double( 10.0 ),
            minHitsPerSegment = cms.int32( 3 ),
            ForceCovarianceAll = cms.bool( False ),
            yweightPenaltyThreshold = cms.double( 1.0 ),
            prePrunLimit = cms.double( 3.17 ),
            hitDropLimit5Hits = cms.double( 0.8 ),
            preClustering = cms.bool( True ),
            prePrun = cms.bool( True ),
            maxDPhi = cms.double( 999.0 ),
            maxDTheta = cms.double( 999.0 ),
            Pruning = cms.bool( True ),
            dYclusBoxMax = cms.double( 8.0 )
          )
        )
      )
    ),
    algo_type = cms.int32( 1 )
)
hltMuonRPCDigis = cms.EDProducer( "RPCUnpackingModule",
    InputLabel = cms.InputTag( "rawDataCollector" ),
    doSynchro = cms.bool( False )
)
hltRpcRecHits = cms.EDProducer( "RPCRecHitProducer",
    recAlgoConfig = cms.PSet(  ),
    deadvecfile = cms.FileInPath( "RecoLocalMuon/RPCRecHit/data/RPCDeadVec.dat" ),
    rpcDigiLabel = cms.InputTag( "hltMuonRPCDigis" ),
    maskvecfile = cms.FileInPath( "RecoLocalMuon/RPCRecHit/data/RPCMaskVec.dat" ),
    recAlgo = cms.string( "RPCRecHitStandardAlgo" ),
    deadSource = cms.string( "File" ),
    maskSource = cms.string( "File" )
)
hltL2OfflineMuonSeeds = cms.EDProducer( "MuonSeedGenerator",
    SMB_21 = cms.vdouble( 1.043, -0.124, 0.0, 0.183, 0.0, 0.0 ),
    SMB_20 = cms.vdouble( 1.011, -0.052, 0.0, 0.188, 0.0, 0.0 ),
    SMB_22 = cms.vdouble( 1.474, -0.758, 0.0, 0.185, 0.0, 0.0 ),
    OL_2213 = cms.vdouble( 0.117, 0.0, 0.0, 0.044, 0.0, 0.0 ),
    SME_11 = cms.vdouble( 3.295, -1.527, 0.112, 0.378, 0.02, 0.0 ),
    SME_13 = cms.vdouble( -1.286, 1.711, 0.0, 0.356, 0.0, 0.0 ),
    SME_12 = cms.vdouble( 0.102, 0.599, 0.0, 0.38, 0.0, 0.0 ),
    DT_34_2_scale = cms.vdouble( -11.901897, 0.0 ),
    OL_1213_0_scale = cms.vdouble( -4.488158, 0.0 ),
    OL_1222_0_scale = cms.vdouble( -5.810449, 0.0 ),
    DT_13 = cms.vdouble( 0.315, 0.068, -0.127, 0.051, -0.002, 0.0 ),
    DT_12 = cms.vdouble( 0.183, 0.054, -0.087, 0.028, 0.002, 0.0 ),
    DT_14 = cms.vdouble( 0.359, 0.052, -0.107, 0.072, -0.004, 0.0 ),
    CSC_13_3_scale = cms.vdouble( -1.701268, 0.0 ),
    DT_24_2_scale = cms.vdouble( -6.63094, 0.0 ),
    CSC_23 = cms.vdouble( -0.081, 0.113, -0.029, 0.015, 0.008, 0.0 ),
    CSC_24 = cms.vdouble( 0.004, 0.021, -0.002, 0.053, 0.0, 0.0 ),
    OL_2222 = cms.vdouble( 0.107, 0.0, 0.0, 0.04, 0.0, 0.0 ),
    DT_14_2_scale = cms.vdouble( -4.808546, 0.0 ),
    SMB_10 = cms.vdouble( 1.387, -0.038, 0.0, 0.19, 0.0, 0.0 ),
    SMB_11 = cms.vdouble( 1.247, 0.72, -0.802, 0.229, -0.075, 0.0 ),
    SMB_12 = cms.vdouble( 2.128, -0.956, 0.0, 0.199, 0.0, 0.0 ),
    SME_21 = cms.vdouble( -0.529, 1.194, -0.358, 0.472, 0.086, 0.0 ),
    SME_22 = cms.vdouble( -1.207, 1.491, -0.251, 0.189, 0.243, 0.0 ),
    DT_13_2_scale = cms.vdouble( -4.257687, 0.0 ),
    CSC_34 = cms.vdouble( 0.062, -0.067, 0.019, 0.021, 0.003, 0.0 ),
    SME_22_0_scale = cms.vdouble( -3.457901, 0.0 ),
    DT_24_1_scale = cms.vdouble( -7.490909, 0.0 ),
    OL_1232_0_scale = cms.vdouble( -5.964634, 0.0 ),
    DT_23_1_scale = cms.vdouble( -5.320346, 0.0 ),
    SME_13_0_scale = cms.vdouble( 0.104905, 0.0 ),
    SMB_22_0_scale = cms.vdouble( 1.346681, 0.0 ),
    CSC_12_1_scale = cms.vdouble( -6.434242, 0.0 ),
    DT_34 = cms.vdouble( 0.044, 0.004, -0.013, 0.029, 0.003, 0.0 ),
    SME_32 = cms.vdouble( -0.901, 1.333, -0.47, 0.41, 0.073, 0.0 ),
    SME_31 = cms.vdouble( -1.594, 1.482, -0.317, 0.487, 0.097, 0.0 ),
    CSC_13_2_scale = cms.vdouble( -6.077936, 0.0 ),
    crackEtas = cms.vdouble( 0.2, 1.6, 1.7 ),
    SME_11_0_scale = cms.vdouble( 1.325085, 0.0 ),
    SMB_20_0_scale = cms.vdouble( 1.486168, 0.0 ),
    DT_13_1_scale = cms.vdouble( -4.520923, 0.0 ),
    CSC_24_1_scale = cms.vdouble( -6.055701, 0.0 ),
    CSC_01_1_scale = cms.vdouble( -1.915329, 0.0 ),
    DT_23 = cms.vdouble( 0.13, 0.023, -0.057, 0.028, 0.004, 0.0 ),
    DT_24 = cms.vdouble( 0.176, 0.014, -0.051, 0.051, 0.003, 0.0 ),
    SMB_12_0_scale = cms.vdouble( 2.283221, 0.0 ),
    deltaPhiSearchWindow = cms.double( 0.25 ),
    SMB_30_0_scale = cms.vdouble( -3.629838, 0.0 ),
    SME_42 = cms.vdouble( -0.003, 0.005, 0.005, 0.608, 0.076, 0.0 ),
    SME_41 = cms.vdouble( -0.003, 0.005, 0.005, 0.608, 0.076, 0.0 ),
    deltaEtaSearchWindow = cms.double( 0.2 ),
    CSC_12_2_scale = cms.vdouble( -1.63622, 0.0 ),
    DT_34_1_scale = cms.vdouble( -13.783765, 0.0 ),
    CSC_34_1_scale = cms.vdouble( -11.520507, 0.0 ),
    OL_2213_0_scale = cms.vdouble( -7.239789, 0.0 ),
    SMB_32_0_scale = cms.vdouble( -3.054156, 0.0 ),
    CSC_12_3_scale = cms.vdouble( -1.63622, 0.0 ),
    deltaEtaCrackSearchWindow = cms.double( 0.25 ),
    SME_21_0_scale = cms.vdouble( -0.040862, 0.0 ),
    OL_1232 = cms.vdouble( 0.184, 0.0, 0.0, 0.066, 0.0, 0.0 ),
    DTRecSegmentLabel = cms.InputTag( "hltDt4DSegments" ),
    SMB_10_0_scale = cms.vdouble( 2.448566, 0.0 ),
    EnableDTMeasurement = cms.bool( True ),
    CSCRecSegmentLabel = cms.InputTag( "hltCscSegments" ),
    CSC_23_2_scale = cms.vdouble( -6.079917, 0.0 ),
    scaleDT = cms.bool( True ),
    DT_12_2_scale = cms.vdouble( -3.518165, 0.0 ),
    OL_1222 = cms.vdouble( 0.848, -0.591, 0.0, 0.062, 0.0, 0.0 ),
    CSC_23_1_scale = cms.vdouble( -19.084285, 0.0 ),
    OL_1213 = cms.vdouble( 0.96, -0.737, 0.0, 0.052, 0.0, 0.0 ),
    CSC_02 = cms.vdouble( 0.612, -0.207, 0.0, 0.067, -0.001, 0.0 ),
    CSC_03 = cms.vdouble( 0.787, -0.338, 0.029, 0.101, -0.008, 0.0 ),
    CSC_01 = cms.vdouble( 0.166, 0.0, 0.0, 0.031, 0.0, 0.0 ),
    SMB_32 = cms.vdouble( 0.67, -0.327, 0.0, 0.22, 0.0, 0.0 ),
    SMB_30 = cms.vdouble( 0.505, -0.022, 0.0, 0.215, 0.0, 0.0 ),
    SMB_31 = cms.vdouble( 0.549, -0.145, 0.0, 0.207, 0.0, 0.0 ),
    crackWindow = cms.double( 0.04 ),
    CSC_14_3_scale = cms.vdouble( -1.969563, 0.0 ),
    SMB_31_0_scale = cms.vdouble( -3.323768, 0.0 ),
    DT_12_1_scale = cms.vdouble( -3.692398, 0.0 ),
    SMB_21_0_scale = cms.vdouble( 1.58384, 0.0 ),
    DT_23_2_scale = cms.vdouble( -5.117625, 0.0 ),
    SME_12_0_scale = cms.vdouble( 2.279181, 0.0 ),
    DT_14_1_scale = cms.vdouble( -5.644816, 0.0 ),
    beamSpotTag = cms.InputTag( "hltOnlineBeamSpot" ),
    SMB_11_0_scale = cms.vdouble( 2.56363, 0.0 ),
    EnableCSCMeasurement = cms.bool( True ),
    CSC_14 = cms.vdouble( 0.606, -0.181, -0.002, 0.111, -0.003, 0.0 ),
    OL_2222_0_scale = cms.vdouble( -7.667231, 0.0 ),
    CSC_13 = cms.vdouble( 0.901, -1.302, 0.533, 0.045, 0.005, 0.0 ),
    CSC_12 = cms.vdouble( -0.161, 0.254, -0.047, 0.042, -0.007, 0.0 )
)
hltL2MuonSeeds = cms.EDProducer( "L2MuonSeedGenerator",
    ServiceParameters = cms.PSet( 
      Propagators = cms.untracked.vstring( 'SteppingHelixPropagatorAny' ),
      RPCLayers = cms.bool( True ),
      UseMuonNavigation = cms.untracked.bool( True )
    ),
    InputObjects = cms.InputTag( "hltL1extraParticles" ),
    L1MaxEta = cms.double( 2.5 ),
    OfflineSeedLabel = cms.untracked.InputTag( "hltL2OfflineMuonSeeds" ),
    L1MinPt = cms.double( 0.0 ),
    L1MinQuality = cms.uint32( 1 ),
    GMTReadoutCollection = cms.InputTag( "hltGtDigis" ),
    UseUnassociatedL1 = cms.bool( False ),
    UseOfflineSeed = cms.untracked.bool( True ),
    Propagator = cms.string( "SteppingHelixPropagatorAny" )
)
hltL2Muons = cms.EDProducer( "L2MuonProducer",
    ServiceParameters = cms.PSet( 
      Propagators = cms.untracked.vstring( 'hltESPFastSteppingHelixPropagatorAny',
        'hltESPFastSteppingHelixPropagatorOpposite' ),
      RPCLayers = cms.bool( True ),
      UseMuonNavigation = cms.untracked.bool( True )
    ),
    InputObjects = cms.InputTag( "hltL2MuonSeeds" ),
    SeedTransformerParameters = cms.PSet( 
      Fitter = cms.string( "hltESPKFFittingSmootherForL2Muon" ),
      MuonRecHitBuilder = cms.string( "hltESPMuonTransientTrackingRecHitBuilder" ),
      NMinRecHits = cms.uint32( 2 ),
      UseSubRecHits = cms.bool( False ),
      Propagator = cms.string( "hltESPFastSteppingHelixPropagatorAny" ),
      RescaleError = cms.double( 100.0 )
    ),
    L2TrajBuilderParameters = cms.PSet( 
      DoRefit = cms.bool( False ),
      SeedPropagator = cms.string( "hltESPFastSteppingHelixPropagatorAny" ),
      FilterParameters = cms.PSet( 
        NumberOfSigma = cms.double( 3.0 ),
        FitDirection = cms.string( "insideOut" ),
        DTRecSegmentLabel = cms.InputTag( "hltDt4DSegments" ),
        MaxChi2 = cms.double( 1000.0 ),
        MuonTrajectoryUpdatorParameters = cms.PSet( 
          MaxChi2 = cms.double( 25.0 ),
          RescaleErrorFactor = cms.double( 100.0 ),
          Granularity = cms.int32( 0 ),
          ExcludeRPCFromFit = cms.bool( False ),
          UseInvalidHits = cms.bool( True ),
          RescaleError = cms.bool( False )
        ),
        EnableRPCMeasurement = cms.bool( True ),
        CSCRecSegmentLabel = cms.InputTag( "hltCscSegments" ),
        EnableDTMeasurement = cms.bool( True ),
        RPCRecSegmentLabel = cms.InputTag( "hltRpcRecHits" ),
        Propagator = cms.string( "hltESPFastSteppingHelixPropagatorAny" ),
        EnableCSCMeasurement = cms.bool( True )
      ),
      NavigationType = cms.string( "Standard" ),
      SeedTransformerParameters = cms.PSet( 
        Fitter = cms.string( "hltESPKFFittingSmootherForL2Muon" ),
        MuonRecHitBuilder = cms.string( "hltESPMuonTransientTrackingRecHitBuilder" ),
        NMinRecHits = cms.uint32( 2 ),
        UseSubRecHits = cms.bool( False ),
        Propagator = cms.string( "hltESPFastSteppingHelixPropagatorAny" ),
        RescaleError = cms.double( 100.0 )
      ),
      DoBackwardFilter = cms.bool( True ),
      SeedPosition = cms.string( "in" ),
      BWFilterParameters = cms.PSet( 
        NumberOfSigma = cms.double( 3.0 ),
        CSCRecSegmentLabel = cms.InputTag( "hltCscSegments" ),
        FitDirection = cms.string( "outsideIn" ),
        DTRecSegmentLabel = cms.InputTag( "hltDt4DSegments" ),
        MaxChi2 = cms.double( 100.0 ),
        MuonTrajectoryUpdatorParameters = cms.PSet( 
          MaxChi2 = cms.double( 25.0 ),
          RescaleErrorFactor = cms.double( 100.0 ),
          Granularity = cms.int32( 0 ),
          ExcludeRPCFromFit = cms.bool( False ),
          UseInvalidHits = cms.bool( True ),
          RescaleError = cms.bool( False )
        ),
        EnableRPCMeasurement = cms.bool( True ),
        BWSeedType = cms.string( "fromGenerator" ),
        EnableDTMeasurement = cms.bool( True ),
        RPCRecSegmentLabel = cms.InputTag( "hltRpcRecHits" ),
        Propagator = cms.string( "hltESPFastSteppingHelixPropagatorAny" ),
        EnableCSCMeasurement = cms.bool( True )
      ),
      DoSeedRefit = cms.bool( False )
    ),
    DoSeedRefit = cms.bool( False ),
    TrackLoaderParameters = cms.PSet( 
      Smoother = cms.string( "hltESPKFTrajectorySmootherForMuonTrackLoader" ),
      DoSmoothing = cms.bool( False ),
      beamSpot = cms.InputTag( "hltOnlineBeamSpot" ),
      MuonUpdatorAtVertexParameters = cms.PSet( 
        MaxChi2 = cms.double( 1000000.0 ),
        BeamSpotPosition = cms.vdouble( 0.0, 0.0, 0.0 ),
        Propagator = cms.string( "hltESPFastSteppingHelixPropagatorOpposite" ),
        BeamSpotPositionErrors = cms.vdouble( 0.1, 0.1, 5.3 )
      ),
      VertexConstraint = cms.bool( True )
    ),
    MuonTrajectoryBuilder = cms.string( "Exhaustive" )
)
hltL2MuonCandidates = cms.EDProducer( "L2MuonCandidateProducer",
    InputObjects = cms.InputTag( 'hltL2Muons','UpdatedAtVtx' )
)
hltL2fL1sMu16orMu25L1f0L2Filtered16Q = cms.EDFilter( "HLTMuonL2PreFilter",
    saveTags = cms.bool( True ),
    MaxDr = cms.double( 9999.0 ),
    CutOnChambers = cms.bool( False ),
    PreviousCandTag = cms.InputTag( "hltL1fL1sMu16orMu25L1Filtered0" ),
    MinPt = cms.double( 16.0 ),
    MinN = cms.int32( 1 ),
    SeedMapTag = cms.InputTag( "hltL2Muons" ),
    MaxEta = cms.double( 2.5 ),
    MinNhits = cms.vint32( 0, 1, 0, 1 ),
    MinDxySig = cms.double( -1.0 ),
    MinNchambers = cms.vint32( 0 ),
    AbsEtaBins = cms.vdouble( 0.9, 1.5, 2.1, 5.0 ),
    MaxDz = cms.double( 9999.0 ),
    CandTag = cms.InputTag( "hltL2MuonCandidates" ),
    BeamSpotTag = cms.InputTag( "hltOnlineBeamSpot" ),
    MinDr = cms.double( -1.0 ),
    NSigmaPt = cms.double( 0.0 ),
    MinNstations = cms.vint32( 0, 2, 0, 2 )
)
hltL3TrajSeedOIState = cms.EDProducer( "TSGFromL2Muon",
    TkSeedGenerator = cms.PSet( 
      propagatorCompatibleName = cms.string( "hltESPSteppingHelixPropagatorOpposite" ),
      option = cms.uint32( 3 ),
      maxChi2 = cms.double( 40.0 ),
      errorMatrixPset = cms.PSet( 
        atIP = cms.bool( True ),
        action = cms.string( "use" ),
        errorMatrixValuesPSet = cms.PSet( 
          pf3_V12 = cms.PSet( 
            action = cms.string( "scale" ),
            values = cms.vdouble( 1.0, 1.0, 1.0, 1.0, 1.0, 1.0, 1.0, 1.0, 1.0, 1.0, 1.0, 1.0 )
          ),
          pf3_V13 = cms.PSet( 
            action = cms.string( "scale" ),
            values = cms.vdouble( 1.0, 1.0, 1.0, 1.0, 1.0, 1.0, 1.0, 1.0, 1.0, 1.0, 1.0, 1.0 )
          ),
          pf3_V11 = cms.PSet( 
            action = cms.string( "scale" ),
            values = cms.vdouble( 3.0, 3.0, 3.0, 5.0, 4.0, 5.0, 10.0, 7.0, 10.0, 10.0, 10.0, 10.0 )
          ),
          pf3_V14 = cms.PSet( 
            action = cms.string( "scale" ),
            values = cms.vdouble( 1.0, 1.0, 1.0, 1.0, 1.0, 1.0, 1.0, 1.0, 1.0, 1.0, 1.0, 1.0 )
          ),
          pf3_V15 = cms.PSet( 
            action = cms.string( "scale" ),
            values = cms.vdouble( 1.0, 1.0, 1.0, 1.0, 1.0, 1.0, 1.0, 1.0, 1.0, 1.0, 1.0, 1.0 )
          ),
          yAxis = cms.vdouble( 0.0, 1.0, 1.4, 10.0 ),
          pf3_V33 = cms.PSet( 
            action = cms.string( "scale" ),
            values = cms.vdouble( 3.0, 3.0, 3.0, 5.0, 4.0, 5.0, 10.0, 7.0, 10.0, 10.0, 10.0, 10.0 )
          ),
          zAxis = cms.vdouble( -3.14159, 3.14159 ),
          pf3_V44 = cms.PSet( 
            action = cms.string( "scale" ),
            values = cms.vdouble( 3.0, 3.0, 3.0, 5.0, 4.0, 5.0, 10.0, 7.0, 10.0, 10.0, 10.0, 10.0 )
          ),
          xAxis = cms.vdouble( 0.0, 13.0, 30.0, 70.0, 1000.0 ),
          pf3_V22 = cms.PSet( 
            action = cms.string( "scale" ),
            values = cms.vdouble( 3.0, 3.0, 3.0, 5.0, 4.0, 5.0, 10.0, 7.0, 10.0, 10.0, 10.0, 10.0 )
          ),
          pf3_V23 = cms.PSet( 
            action = cms.string( "scale" ),
            values = cms.vdouble( 1.0, 1.0, 1.0, 1.0, 1.0, 1.0, 1.0, 1.0, 1.0, 1.0, 1.0, 1.0 )
          ),
          pf3_V45 = cms.PSet( 
            action = cms.string( "scale" ),
            values = cms.vdouble( 1.0, 1.0, 1.0, 1.0, 1.0, 1.0, 1.0, 1.0, 1.0, 1.0, 1.0, 1.0 )
          ),
          pf3_V55 = cms.PSet( 
            action = cms.string( "scale" ),
            values = cms.vdouble( 3.0, 3.0, 3.0, 5.0, 4.0, 5.0, 10.0, 7.0, 10.0, 10.0, 10.0, 10.0 )
          ),
          pf3_V34 = cms.PSet( 
            action = cms.string( "scale" ),
            values = cms.vdouble( 1.0, 1.0, 1.0, 1.0, 1.0, 1.0, 1.0, 1.0, 1.0, 1.0, 1.0, 1.0 )
          ),
          pf3_V35 = cms.PSet( 
            action = cms.string( "scale" ),
            values = cms.vdouble( 1.0, 1.0, 1.0, 1.0, 1.0, 1.0, 1.0, 1.0, 1.0, 1.0, 1.0, 1.0 )
          ),
          pf3_V25 = cms.PSet( 
            action = cms.string( "scale" ),
            values = cms.vdouble( 1.0, 1.0, 1.0, 1.0, 1.0, 1.0, 1.0, 1.0, 1.0, 1.0, 1.0, 1.0 )
          ),
          pf3_V24 = cms.PSet( 
            action = cms.string( "scale" ),
            values = cms.vdouble( 1.0, 1.0, 1.0, 1.0, 1.0, 1.0, 1.0, 1.0, 1.0, 1.0, 1.0, 1.0 )
          )
        )
      ),
      propagatorName = cms.string( "hltESPSteppingHelixPropagatorAlong" ),
      manySeeds = cms.bool( False ),
      copyMuonRecHit = cms.bool( False ),
      ComponentName = cms.string( "TSGForRoadSearch" ),
      MeasurementTrackerEvent = cms.InputTag( "hltSiStripClusters" )
    ),
    ServiceParameters = cms.PSet( 
      Propagators = cms.untracked.vstring( 'hltESPSteppingHelixPropagatorOpposite',
        'hltESPSteppingHelixPropagatorAlong' ),
      RPCLayers = cms.bool( True ),
      UseMuonNavigation = cms.untracked.bool( True )
    ),
    MuonCollectionLabel = cms.InputTag( 'hltL2Muons','UpdatedAtVtx' ),
    MuonTrackingRegionBuilder = cms.PSet(  ),
    PCut = cms.double( 2.5 ),
    TrackerSeedCleaner = cms.PSet(  ),
    PtCut = cms.double( 1.0 )
)
hltL3TrackCandidateFromL2OIState = cms.EDProducer( "CkfTrajectoryMaker",
    src = cms.InputTag( "hltL3TrajSeedOIState" ),
    reverseTrajectories = cms.bool( True ),
    TransientInitialStateEstimatorParameters = cms.PSet( 
      propagatorAlongTISE = cms.string( "PropagatorWithMaterial" ),
      numberMeasurementsForFit = cms.int32( 4 ),
      propagatorOppositeTISE = cms.string( "PropagatorWithMaterialOpposite" )
    ),
    TrajectoryCleaner = cms.string( "hltESPTrajectoryCleanerBySharedHits" ),
    MeasurementTrackerEvent = cms.InputTag( "hltSiStripClusters" ),
    cleanTrajectoryAfterInOut = cms.bool( False ),
    useHitsSplitting = cms.bool( False ),
    RedundantSeedCleaner = cms.string( "CachingSeedCleanerBySharedInput" ),
    doSeedingRegionRebuilding = cms.bool( False ),
    trackCandidateAlso = cms.bool( True ),
    TrajectoryBuilderPSet = cms.PSet(  refToPSet_ = cms.string( "HLTPSetMuonCkfTrajectoryBuilderSeedHit" ) ),
    NavigationSchool = cms.string( "SimpleNavigationSchool" ),
    TrajectoryBuilder = cms.string( "hltESPMuonCkfTrajectoryBuilderSeedHit" ),
    maxNSeeds = cms.uint32( 100000 )
)
hltL3TkTracksFromL2OIState = cms.EDProducer( "TrackProducer",
    src = cms.InputTag( "hltL3TrackCandidateFromL2OIState" ),
    SimpleMagneticField = cms.string( "" ),
    clusterRemovalInfo = cms.InputTag( "" ),
    beamSpot = cms.InputTag( "hltOnlineBeamSpot" ),
    MeasurementTrackerEvent = cms.InputTag( "hltSiStripClusters" ),
    Fitter = cms.string( "hltESPKFFittingSmoother" ),
    useHitsSplitting = cms.bool( False ),
    MeasurementTracker = cms.string( "" ),
    AlgorithmName = cms.string( "hltIterX" ),
    alias = cms.untracked.string( "" ),
    NavigationSchool = cms.string( "" ),
    TrajectoryInEvent = cms.bool( True ),
    TTRHBuilder = cms.string( "hltESPTTRHBWithTrackAngle" ),
    GeometricInnerState = cms.bool( True ),
    useSimpleMF = cms.bool( False ),
    Propagator = cms.string( "PropagatorWithMaterial" )
)
hltL3MuonsOIState = cms.EDProducer( "L3MuonProducer",
    ServiceParameters = cms.PSet( 
      Propagators = cms.untracked.vstring( 'hltESPSmartPropagatorAny',
        'SteppingHelixPropagatorAny',
        'hltESPSmartPropagator',
        'hltESPSteppingHelixPropagatorOpposite' ),
      RPCLayers = cms.bool( True ),
      UseMuonNavigation = cms.untracked.bool( True )
    ),
    L3TrajBuilderParameters = cms.PSet( 
      ScaleTECyFactor = cms.double( -1.0 ),
      GlbRefitterParameters = cms.PSet( 
        TrackerSkipSection = cms.int32( -1 ),
        DoPredictionsOnly = cms.bool( False ),
        PropDirForCosmics = cms.bool( False ),
        HitThreshold = cms.int32( 1 ),
        MuonHitsOption = cms.int32( 1 ),
        Chi2CutRPC = cms.double( 1.0 ),
        Fitter = cms.string( "hltESPL3MuKFTrajectoryFitter" ),
        DTRecSegmentLabel = cms.InputTag( "hltDt4DSegments" ),
        TrackerRecHitBuilder = cms.string( "hltESPTTRHBWithTrackAngle" ),
        MuonRecHitBuilder = cms.string( "hltESPMuonTransientTrackingRecHitBuilder" ),
        RefitDirection = cms.string( "insideOut" ),
        CSCRecSegmentLabel = cms.InputTag( "hltCscSegments" ),
        Chi2CutCSC = cms.double( 150.0 ),
        Chi2CutDT = cms.double( 10.0 ),
        RefitRPCHits = cms.bool( True ),
        SkipStation = cms.int32( -1 ),
        Propagator = cms.string( "hltESPSmartPropagatorAny" ),
        TrackerSkipSystem = cms.int32( -1 ),
        DYTthrs = cms.vint32( 30, 15 )
      ),
      ScaleTECxFactor = cms.double( -1.0 ),
      TrackerRecHitBuilder = cms.string( "hltESPTTRHBWithTrackAngle" ),
      MuonRecHitBuilder = cms.string( "hltESPMuonTransientTrackingRecHitBuilder" ),
      MuonTrackingRegionBuilder = cms.PSet( 
        EtaR_UpperLimit_Par1 = cms.double( 0.25 ),
        EtaR_UpperLimit_Par2 = cms.double( 0.15 ),
        OnDemand = cms.double( -1.0 ),
        Rescale_Dz = cms.double( 3.0 ),
        vertexCollection = cms.InputTag( "pixelVertices" ),
        Rescale_phi = cms.double( 3.0 ),
        Eta_fixed = cms.double( 0.2 ),
        DeltaZ_Region = cms.double( 15.9 ),
        MeasurementTrackerName = cms.string( "hltESPMeasurementTracker" ),
        PhiR_UpperLimit_Par2 = cms.double( 0.2 ),
        Eta_min = cms.double( 0.05 ),
        Phi_fixed = cms.double( 0.2 ),
        DeltaR = cms.double( 0.2 ),
        EscapePt = cms.double( 1.5 ),
        UseFixedRegion = cms.bool( False ),
        PhiR_UpperLimit_Par1 = cms.double( 0.6 ),
        Rescale_eta = cms.double( 3.0 ),
        Phi_min = cms.double( 0.05 ),
        UseVertex = cms.bool( False ),
        beamSpot = cms.InputTag( "hltOnlineBeamSpot" )
      ),
      RefitRPCHits = cms.bool( True ),
      PCut = cms.double( 2.5 ),
      TrackTransformer = cms.PSet( 
        DoPredictionsOnly = cms.bool( False ),
        Fitter = cms.string( "hltESPL3MuKFTrajectoryFitter" ),
        TrackerRecHitBuilder = cms.string( "hltESPTTRHBWithTrackAngle" ),
        Smoother = cms.string( "hltESPKFTrajectorySmootherForMuonTrackLoader" ),
        MuonRecHitBuilder = cms.string( "hltESPMuonTransientTrackingRecHitBuilder" ),
        RefitDirection = cms.string( "insideOut" ),
        RefitRPCHits = cms.bool( True ),
        Propagator = cms.string( "hltESPSmartPropagatorAny" )
      ),
      GlobalMuonTrackMatcher = cms.PSet( 
        Pt_threshold1 = cms.double( 0.0 ),
        DeltaDCut_3 = cms.double( 15.0 ),
        MinP = cms.double( 2.5 ),
        MinPt = cms.double( 1.0 ),
        Chi2Cut_1 = cms.double( 50.0 ),
        Pt_threshold2 = cms.double( 9.99999999E8 ),
        LocChi2Cut = cms.double( 0.001 ),
        Eta_threshold = cms.double( 1.2 ),
        Quality_3 = cms.double( 7.0 ),
        Quality_2 = cms.double( 15.0 ),
        Chi2Cut_2 = cms.double( 50.0 ),
        Chi2Cut_3 = cms.double( 200.0 ),
        DeltaDCut_1 = cms.double( 40.0 ),
        DeltaRCut_2 = cms.double( 0.2 ),
        DeltaRCut_3 = cms.double( 1.0 ),
        DeltaDCut_2 = cms.double( 10.0 ),
        DeltaRCut_1 = cms.double( 0.1 ),
        Propagator = cms.string( "hltESPSmartPropagator" ),
        Quality_1 = cms.double( 20.0 )
      ),
      PtCut = cms.double( 1.0 ),
      TrackerPropagator = cms.string( "SteppingHelixPropagatorAny" ),
      tkTrajLabel = cms.InputTag( "hltL3TkTracksFromL2OIState" ),
      tkTrajBeamSpot = cms.InputTag( "hltOnlineBeamSpot" ),
      tkTrajMaxChi2 = cms.double( 9999.0 ),
      tkTrajMaxDXYBeamSpot = cms.double( 0.2 ),
      tkTrajVertex = cms.InputTag( "pixelVertices" ),
      tkTrajUseVertex = cms.bool( False )
    ),
    TrackLoaderParameters = cms.PSet( 
      PutTkTrackIntoEvent = cms.untracked.bool( False ),
      beamSpot = cms.InputTag( "hltOnlineBeamSpot" ),
      SmoothTkTrack = cms.untracked.bool( False ),
      MuonSeededTracksInstance = cms.untracked.string( "L2Seeded" ),
      Smoother = cms.string( "hltESPKFTrajectorySmootherForMuonTrackLoader" ),
      MuonUpdatorAtVertexParameters = cms.PSet( 
        MaxChi2 = cms.double( 1000000.0 ),
        Propagator = cms.string( "hltESPSteppingHelixPropagatorOpposite" ),
        BeamSpotPositionErrors = cms.vdouble( 0.1, 0.1, 5.3 )
      ),
      VertexConstraint = cms.bool( False ),
      DoSmoothing = cms.bool( True )
    ),
    MuonCollectionLabel = cms.InputTag( 'hltL2Muons','UpdatedAtVtx' )
)
hltL3TrajSeedOIHit = cms.EDProducer( "TSGFromL2Muon",
    TkSeedGenerator = cms.PSet( 
      PSetNames = cms.vstring( 'skipTSG',
        'iterativeTSG' ),
      L3TkCollectionA = cms.InputTag( "hltL3MuonsOIState" ),
      iterativeTSG = cms.PSet( 
        ErrorRescaling = cms.double( 3.0 ),
        beamSpot = cms.InputTag( "unused" ),
        MaxChi2 = cms.double( 40.0 ),
        errorMatrixPset = cms.PSet( 
          atIP = cms.bool( True ),
          action = cms.string( "use" ),
          errorMatrixValuesPSet = cms.PSet( 
            pf3_V12 = cms.PSet( 
              action = cms.string( "scale" ),
              values = cms.vdouble( 1.0, 1.0, 1.0, 1.0, 1.0, 1.0, 1.0, 1.0, 1.0, 1.0, 1.0, 1.0 )
            ),
            pf3_V13 = cms.PSet( 
              action = cms.string( "scale" ),
              values = cms.vdouble( 1.0, 1.0, 1.0, 1.0, 1.0, 1.0, 1.0, 1.0, 1.0, 1.0, 1.0, 1.0 )
            ),
            pf3_V11 = cms.PSet( 
              action = cms.string( "scale" ),
              values = cms.vdouble( 3.0, 3.0, 3.0, 5.0, 4.0, 5.0, 10.0, 7.0, 10.0, 10.0, 10.0, 10.0 )
            ),
            pf3_V14 = cms.PSet( 
              action = cms.string( "scale" ),
              values = cms.vdouble( 1.0, 1.0, 1.0, 1.0, 1.0, 1.0, 1.0, 1.0, 1.0, 1.0, 1.0, 1.0 )
            ),
            pf3_V15 = cms.PSet( 
              action = cms.string( "scale" ),
              values = cms.vdouble( 1.0, 1.0, 1.0, 1.0, 1.0, 1.0, 1.0, 1.0, 1.0, 1.0, 1.0, 1.0 )
            ),
            yAxis = cms.vdouble( 0.0, 1.0, 1.4, 10.0 ),
            pf3_V33 = cms.PSet( 
              action = cms.string( "scale" ),
              values = cms.vdouble( 3.0, 3.0, 3.0, 5.0, 4.0, 5.0, 10.0, 7.0, 10.0, 10.0, 10.0, 10.0 )
            ),
            zAxis = cms.vdouble( -3.14159, 3.14159 ),
            pf3_V44 = cms.PSet( 
              action = cms.string( "scale" ),
              values = cms.vdouble( 3.0, 3.0, 3.0, 5.0, 4.0, 5.0, 10.0, 7.0, 10.0, 10.0, 10.0, 10.0 )
            ),
            xAxis = cms.vdouble( 0.0, 13.0, 30.0, 70.0, 1000.0 ),
            pf3_V22 = cms.PSet( 
              action = cms.string( "scale" ),
              values = cms.vdouble( 3.0, 3.0, 3.0, 5.0, 4.0, 5.0, 10.0, 7.0, 10.0, 10.0, 10.0, 10.0 )
            ),
            pf3_V23 = cms.PSet( 
              action = cms.string( "scale" ),
              values = cms.vdouble( 1.0, 1.0, 1.0, 1.0, 1.0, 1.0, 1.0, 1.0, 1.0, 1.0, 1.0, 1.0 )
            ),
            pf3_V45 = cms.PSet( 
              action = cms.string( "scale" ),
              values = cms.vdouble( 1.0, 1.0, 1.0, 1.0, 1.0, 1.0, 1.0, 1.0, 1.0, 1.0, 1.0, 1.0 )
            ),
            pf3_V55 = cms.PSet( 
              action = cms.string( "scale" ),
              values = cms.vdouble( 3.0, 3.0, 3.0, 5.0, 4.0, 5.0, 10.0, 7.0, 10.0, 10.0, 10.0, 10.0 )
            ),
            pf3_V34 = cms.PSet( 
              action = cms.string( "scale" ),
              values = cms.vdouble( 1.0, 1.0, 1.0, 1.0, 1.0, 1.0, 1.0, 1.0, 1.0, 1.0, 1.0, 1.0 )
            ),
            pf3_V35 = cms.PSet( 
              action = cms.string( "scale" ),
              values = cms.vdouble( 1.0, 1.0, 1.0, 1.0, 1.0, 1.0, 1.0, 1.0, 1.0, 1.0, 1.0, 1.0 )
            ),
            pf3_V25 = cms.PSet( 
              action = cms.string( "scale" ),
              values = cms.vdouble( 1.0, 1.0, 1.0, 1.0, 1.0, 1.0, 1.0, 1.0, 1.0, 1.0, 1.0, 1.0 )
            ),
            pf3_V24 = cms.PSet( 
              action = cms.string( "scale" ),
              values = cms.vdouble( 1.0, 1.0, 1.0, 1.0, 1.0, 1.0, 1.0, 1.0, 1.0, 1.0, 1.0, 1.0 )
            )
          )
        ),
        UpdateState = cms.bool( True ),
        MeasurementTrackerName = cms.string( "hltESPMeasurementTracker" ),
        SelectState = cms.bool( False ),
        SigmaZ = cms.double( 25.0 ),
        ResetMethod = cms.string( "matrix" ),
        ComponentName = cms.string( "TSGFromPropagation" ),
        UseVertexState = cms.bool( True ),
        Propagator = cms.string( "hltESPSmartPropagatorAnyOpposite" ),
        MeasurementTrackerEvent = cms.InputTag( "hltSiStripClusters" )
      ),
      skipTSG = cms.PSet(  ),
      ComponentName = cms.string( "DualByL2TSG" )
    ),
    ServiceParameters = cms.PSet( 
      Propagators = cms.untracked.vstring( 'PropagatorWithMaterial',
        'hltESPSmartPropagatorAnyOpposite' ),
      RPCLayers = cms.bool( True ),
      UseMuonNavigation = cms.untracked.bool( True )
    ),
    MuonCollectionLabel = cms.InputTag( 'hltL2Muons','UpdatedAtVtx' ),
    MuonTrackingRegionBuilder = cms.PSet(  ),
    PCut = cms.double( 2.5 ),
    TrackerSeedCleaner = cms.PSet( 
      cleanerFromSharedHits = cms.bool( True ),
      ptCleaner = cms.bool( True ),
      TTRHBuilder = cms.string( "hltESPTTRHBWithTrackAngle" ),
      beamSpot = cms.InputTag( "hltOnlineBeamSpot" ),
      directionCleaner = cms.bool( True )
    ),
    PtCut = cms.double( 1.0 )
)
hltL3TrackCandidateFromL2OIHit = cms.EDProducer( "CkfTrajectoryMaker",
    src = cms.InputTag( "hltL3TrajSeedOIHit" ),
    reverseTrajectories = cms.bool( True ),
    TransientInitialStateEstimatorParameters = cms.PSet( 
      propagatorAlongTISE = cms.string( "PropagatorWithMaterial" ),
      numberMeasurementsForFit = cms.int32( 4 ),
      propagatorOppositeTISE = cms.string( "PropagatorWithMaterialOpposite" )
    ),
    TrajectoryCleaner = cms.string( "hltESPTrajectoryCleanerBySharedHits" ),
    MeasurementTrackerEvent = cms.InputTag( "hltSiStripClusters" ),
    cleanTrajectoryAfterInOut = cms.bool( False ),
    useHitsSplitting = cms.bool( False ),
    RedundantSeedCleaner = cms.string( "CachingSeedCleanerBySharedInput" ),
    doSeedingRegionRebuilding = cms.bool( False ),
    trackCandidateAlso = cms.bool( True ),
    TrajectoryBuilderPSet = cms.PSet(  refToPSet_ = cms.string( "HLTPSetMuonCkfTrajectoryBuilder" ) ),
    NavigationSchool = cms.string( "SimpleNavigationSchool" ),
    TrajectoryBuilder = cms.string( "hltESPMuonCkfTrajectoryBuilder" ),
    maxNSeeds = cms.uint32( 100000 )
)
hltL3TkTracksFromL2OIHit = cms.EDProducer( "TrackProducer",
    src = cms.InputTag( "hltL3TrackCandidateFromL2OIHit" ),
    SimpleMagneticField = cms.string( "" ),
    clusterRemovalInfo = cms.InputTag( "" ),
    beamSpot = cms.InputTag( "hltOnlineBeamSpot" ),
    MeasurementTrackerEvent = cms.InputTag( "hltSiStripClusters" ),
    Fitter = cms.string( "hltESPKFFittingSmoother" ),
    useHitsSplitting = cms.bool( False ),
    MeasurementTracker = cms.string( "" ),
    AlgorithmName = cms.string( "hltIterX" ),
    alias = cms.untracked.string( "" ),
    NavigationSchool = cms.string( "" ),
    TrajectoryInEvent = cms.bool( True ),
    TTRHBuilder = cms.string( "hltESPTTRHBWithTrackAngle" ),
    GeometricInnerState = cms.bool( True ),
    useSimpleMF = cms.bool( False ),
    Propagator = cms.string( "PropagatorWithMaterial" )
)
hltL3MuonsOIHit = cms.EDProducer( "L3MuonProducer",
    ServiceParameters = cms.PSet( 
      Propagators = cms.untracked.vstring( 'hltESPSmartPropagatorAny',
        'SteppingHelixPropagatorAny',
        'hltESPSmartPropagator',
        'hltESPSteppingHelixPropagatorOpposite' ),
      RPCLayers = cms.bool( True ),
      UseMuonNavigation = cms.untracked.bool( True )
    ),
    L3TrajBuilderParameters = cms.PSet( 
      ScaleTECyFactor = cms.double( -1.0 ),
      GlbRefitterParameters = cms.PSet( 
        TrackerSkipSection = cms.int32( -1 ),
        DoPredictionsOnly = cms.bool( False ),
        PropDirForCosmics = cms.bool( False ),
        HitThreshold = cms.int32( 1 ),
        MuonHitsOption = cms.int32( 1 ),
        Chi2CutRPC = cms.double( 1.0 ),
        Fitter = cms.string( "hltESPL3MuKFTrajectoryFitter" ),
        DTRecSegmentLabel = cms.InputTag( "hltDt4DSegments" ),
        TrackerRecHitBuilder = cms.string( "hltESPTTRHBWithTrackAngle" ),
        MuonRecHitBuilder = cms.string( "hltESPMuonTransientTrackingRecHitBuilder" ),
        RefitDirection = cms.string( "insideOut" ),
        CSCRecSegmentLabel = cms.InputTag( "hltCscSegments" ),
        Chi2CutCSC = cms.double( 150.0 ),
        Chi2CutDT = cms.double( 10.0 ),
        RefitRPCHits = cms.bool( True ),
        SkipStation = cms.int32( -1 ),
        Propagator = cms.string( "hltESPSmartPropagatorAny" ),
        TrackerSkipSystem = cms.int32( -1 ),
        DYTthrs = cms.vint32( 30, 15 )
      ),
      ScaleTECxFactor = cms.double( -1.0 ),
      TrackerRecHitBuilder = cms.string( "hltESPTTRHBWithTrackAngle" ),
      MuonRecHitBuilder = cms.string( "hltESPMuonTransientTrackingRecHitBuilder" ),
      MuonTrackingRegionBuilder = cms.PSet( 
        EtaR_UpperLimit_Par1 = cms.double( 0.25 ),
        EtaR_UpperLimit_Par2 = cms.double( 0.15 ),
        OnDemand = cms.double( -1.0 ),
        Rescale_Dz = cms.double( 3.0 ),
        vertexCollection = cms.InputTag( "pixelVertices" ),
        Rescale_phi = cms.double( 3.0 ),
        Eta_fixed = cms.double( 0.2 ),
        DeltaZ_Region = cms.double( 15.9 ),
        MeasurementTrackerName = cms.string( "hltESPMeasurementTracker" ),
        PhiR_UpperLimit_Par2 = cms.double( 0.2 ),
        Eta_min = cms.double( 0.05 ),
        Phi_fixed = cms.double( 0.2 ),
        DeltaR = cms.double( 0.2 ),
        EscapePt = cms.double( 1.5 ),
        UseFixedRegion = cms.bool( False ),
        PhiR_UpperLimit_Par1 = cms.double( 0.6 ),
        Rescale_eta = cms.double( 3.0 ),
        Phi_min = cms.double( 0.05 ),
        UseVertex = cms.bool( False ),
        beamSpot = cms.InputTag( "hltOnlineBeamSpot" )
      ),
      RefitRPCHits = cms.bool( True ),
      PCut = cms.double( 2.5 ),
      TrackTransformer = cms.PSet( 
        DoPredictionsOnly = cms.bool( False ),
        Fitter = cms.string( "hltESPL3MuKFTrajectoryFitter" ),
        TrackerRecHitBuilder = cms.string( "hltESPTTRHBWithTrackAngle" ),
        Smoother = cms.string( "hltESPKFTrajectorySmootherForMuonTrackLoader" ),
        MuonRecHitBuilder = cms.string( "hltESPMuonTransientTrackingRecHitBuilder" ),
        RefitDirection = cms.string( "insideOut" ),
        RefitRPCHits = cms.bool( True ),
        Propagator = cms.string( "hltESPSmartPropagatorAny" )
      ),
      GlobalMuonTrackMatcher = cms.PSet( 
        Pt_threshold1 = cms.double( 0.0 ),
        DeltaDCut_3 = cms.double( 15.0 ),
        MinP = cms.double( 2.5 ),
        MinPt = cms.double( 1.0 ),
        Chi2Cut_1 = cms.double( 50.0 ),
        Pt_threshold2 = cms.double( 9.99999999E8 ),
        LocChi2Cut = cms.double( 0.001 ),
        Eta_threshold = cms.double( 1.2 ),
        Quality_3 = cms.double( 7.0 ),
        Quality_2 = cms.double( 15.0 ),
        Chi2Cut_2 = cms.double( 50.0 ),
        Chi2Cut_3 = cms.double( 200.0 ),
        DeltaDCut_1 = cms.double( 40.0 ),
        DeltaRCut_2 = cms.double( 0.2 ),
        DeltaRCut_3 = cms.double( 1.0 ),
        DeltaDCut_2 = cms.double( 10.0 ),
        DeltaRCut_1 = cms.double( 0.1 ),
        Propagator = cms.string( "hltESPSmartPropagator" ),
        Quality_1 = cms.double( 20.0 )
      ),
      PtCut = cms.double( 1.0 ),
      TrackerPropagator = cms.string( "SteppingHelixPropagatorAny" ),
      tkTrajLabel = cms.InputTag( "hltL3TkTracksFromL2OIHit" ),
      tkTrajBeamSpot = cms.InputTag( "hltOnlineBeamSpot" ),
      tkTrajMaxChi2 = cms.double( 9999.0 ),
      tkTrajMaxDXYBeamSpot = cms.double( 0.2 ),
      tkTrajVertex = cms.InputTag( "pixelVertices" ),
      tkTrajUseVertex = cms.bool( False )
    ),
    TrackLoaderParameters = cms.PSet( 
      PutTkTrackIntoEvent = cms.untracked.bool( False ),
      beamSpot = cms.InputTag( "hltOnlineBeamSpot" ),
      SmoothTkTrack = cms.untracked.bool( False ),
      MuonSeededTracksInstance = cms.untracked.string( "L2Seeded" ),
      Smoother = cms.string( "hltESPKFTrajectorySmootherForMuonTrackLoader" ),
      MuonUpdatorAtVertexParameters = cms.PSet( 
        MaxChi2 = cms.double( 1000000.0 ),
        Propagator = cms.string( "hltESPSteppingHelixPropagatorOpposite" ),
        BeamSpotPositionErrors = cms.vdouble( 0.1, 0.1, 5.3 )
      ),
      VertexConstraint = cms.bool( False ),
      DoSmoothing = cms.bool( True )
    ),
    MuonCollectionLabel = cms.InputTag( 'hltL2Muons','UpdatedAtVtx' )
)
hltL3TkFromL2OICombination = cms.EDProducer( "L3TrackCombiner",
    labels = cms.VInputTag( 'hltL3MuonsOIState','hltL3MuonsOIHit' )
)
hltPixelLayerPairs = cms.EDProducer( "SeedingLayersEDProducer",
    layerList = cms.vstring( 'BPix1+BPix2',
      'BPix1+BPix3',
      'BPix2+BPix3',
      'BPix1+FPix1_pos',
      'BPix1+FPix1_neg',
      'BPix1+FPix2_pos',
      'BPix1+FPix2_neg',
      'BPix2+FPix1_pos',
      'BPix2+FPix1_neg',
      'BPix2+FPix2_pos',
      'BPix2+FPix2_neg',
      'FPix1_pos+FPix2_pos',
      'FPix1_neg+FPix2_neg' ),
    MTOB = cms.PSet(  ),
    TEC = cms.PSet(  ),
    MTID = cms.PSet(  ),
    FPix = cms.PSet( 
      useErrorsFromParam = cms.bool( True ),
      hitErrorRPhi = cms.double( 0.0051 ),
      TTRHBuilder = cms.string( "hltESPTTRHBuilderPixelOnly" ),
      HitProducer = cms.string( "hltSiPixelRecHits" ),
      hitErrorRZ = cms.double( 0.0036 )
    ),
    MTEC = cms.PSet(  ),
    MTIB = cms.PSet(  ),
    TID = cms.PSet(  ),
    TOB = cms.PSet(  ),
    BPix = cms.PSet( 
      useErrorsFromParam = cms.bool( True ),
      hitErrorRPhi = cms.double( 0.0027 ),
      TTRHBuilder = cms.string( "hltESPTTRHBuilderPixelOnly" ),
      HitProducer = cms.string( "hltSiPixelRecHits" ),
      hitErrorRZ = cms.double( 0.006 )
    ),
    TIB = cms.PSet(  )
)
hltL3TrajSeedIOHit = cms.EDProducer( "TSGFromL2Muon",
    TkSeedGenerator = cms.PSet( 
      PSetNames = cms.vstring( 'skipTSG',
        'iterativeTSG' ),
      L3TkCollectionA = cms.InputTag( "hltL3TkFromL2OICombination" ),
      iterativeTSG = cms.PSet( 
        firstTSG = cms.PSet( 
          ComponentName = cms.string( "TSGFromOrderedHits" ),
          OrderedHitsFactoryPSet = cms.PSet( 
            ComponentName = cms.string( "StandardHitTripletGenerator" ),
            GeneratorPSet = cms.PSet( 
              useBending = cms.bool( True ),
              useFixedPreFiltering = cms.bool( False ),
              maxElement = cms.uint32( 0 ),
              phiPreFiltering = cms.double( 0.3 ),
              extraHitRPhitolerance = cms.double( 0.06 ),
              useMultScattering = cms.bool( True ),
              ComponentName = cms.string( "PixelTripletHLTGenerator" ),
              extraHitRZtolerance = cms.double( 0.06 ),
              SeedComparitorPSet = cms.PSet(  ComponentName = cms.string( "none" ) )
            ),
            SeedingLayers = cms.InputTag( "hltPixelLayerTriplets" )
          ),
          TTRHBuilder = cms.string( "hltESPTTRHBWithTrackAngle" )
        ),
        PSetNames = cms.vstring( 'firstTSG',
          'secondTSG' ),
        ComponentName = cms.string( "CombinedTSG" ),
        thirdTSG = cms.PSet( 
          PSetNames = cms.vstring( 'endcapTSG',
            'barrelTSG' ),
          barrelTSG = cms.PSet(  ),
          endcapTSG = cms.PSet( 
            ComponentName = cms.string( "TSGFromOrderedHits" ),
            OrderedHitsFactoryPSet = cms.PSet( 
              maxElement = cms.uint32( 0 ),
              ComponentName = cms.string( "StandardHitPairGenerator" ),
              useOnDemandTracker = cms.untracked.int32( 0 ),
              SeedingLayers = cms.InputTag( "hltMixedLayerPairs" )
            ),
            TTRHBuilder = cms.string( "hltESPTTRHBWithTrackAngle" )
          ),
          etaSeparation = cms.double( 2.0 ),
          ComponentName = cms.string( "DualByEtaTSG" )
        ),
        secondTSG = cms.PSet( 
          ComponentName = cms.string( "TSGFromOrderedHits" ),
          OrderedHitsFactoryPSet = cms.PSet( 
            maxElement = cms.uint32( 0 ),
            ComponentName = cms.string( "StandardHitPairGenerator" ),
            useOnDemandTracker = cms.untracked.int32( 0 ),
            SeedingLayers = cms.InputTag( "hltPixelLayerPairs" )
          ),
          TTRHBuilder = cms.string( "hltESPTTRHBWithTrackAngle" )
        )
      ),
      skipTSG = cms.PSet(  ),
      ComponentName = cms.string( "DualByL2TSG" )
    ),
    ServiceParameters = cms.PSet( 
      Propagators = cms.untracked.vstring( 'PropagatorWithMaterial' ),
      RPCLayers = cms.bool( True ),
      UseMuonNavigation = cms.untracked.bool( True )
    ),
    MuonCollectionLabel = cms.InputTag( 'hltL2Muons','UpdatedAtVtx' ),
    MuonTrackingRegionBuilder = cms.PSet( 
      EtaR_UpperLimit_Par1 = cms.double( 0.25 ),
      EtaR_UpperLimit_Par2 = cms.double( 0.15 ),
      OnDemand = cms.double( -1.0 ),
      Rescale_Dz = cms.double( 3.0 ),
      vertexCollection = cms.InputTag( "pixelVertices" ),
      Rescale_phi = cms.double( 3.0 ),
      Eta_fixed = cms.double( 0.2 ),
      DeltaZ_Region = cms.double( 15.9 ),
      MeasurementTrackerName = cms.string( "hltESPMeasurementTracker" ),
      PhiR_UpperLimit_Par2 = cms.double( 0.2 ),
      Eta_min = cms.double( 0.1 ),
      Phi_fixed = cms.double( 0.2 ),
      DeltaR = cms.double( 0.2 ),
      EscapePt = cms.double( 1.5 ),
      UseFixedRegion = cms.bool( False ),
      PhiR_UpperLimit_Par1 = cms.double( 0.6 ),
      Rescale_eta = cms.double( 3.0 ),
      Phi_min = cms.double( 0.1 ),
      UseVertex = cms.bool( False ),
      beamSpot = cms.InputTag( "hltOnlineBeamSpot" )
    ),
    PCut = cms.double( 2.5 ),
    TrackerSeedCleaner = cms.PSet( 
      cleanerFromSharedHits = cms.bool( True ),
      ptCleaner = cms.bool( True ),
      TTRHBuilder = cms.string( "hltESPTTRHBWithTrackAngle" ),
      beamSpot = cms.InputTag( "hltOnlineBeamSpot" ),
      directionCleaner = cms.bool( True )
    ),
    PtCut = cms.double( 1.0 )
)
hltL3TrackCandidateFromL2IOHit = cms.EDProducer( "CkfTrajectoryMaker",
    src = cms.InputTag( "hltL3TrajSeedIOHit" ),
    reverseTrajectories = cms.bool( False ),
    TransientInitialStateEstimatorParameters = cms.PSet( 
      propagatorAlongTISE = cms.string( "PropagatorWithMaterial" ),
      numberMeasurementsForFit = cms.int32( 4 ),
      propagatorOppositeTISE = cms.string( "PropagatorWithMaterialOpposite" )
    ),
    TrajectoryCleaner = cms.string( "hltESPTrajectoryCleanerBySharedHits" ),
    MeasurementTrackerEvent = cms.InputTag( "hltSiStripClusters" ),
    cleanTrajectoryAfterInOut = cms.bool( False ),
    useHitsSplitting = cms.bool( False ),
    RedundantSeedCleaner = cms.string( "CachingSeedCleanerBySharedInput" ),
    doSeedingRegionRebuilding = cms.bool( False ),
    trackCandidateAlso = cms.bool( True ),
    TrajectoryBuilderPSet = cms.PSet(  refToPSet_ = cms.string( "HLTPSetMuonCkfTrajectoryBuilder" ) ),
    NavigationSchool = cms.string( "SimpleNavigationSchool" ),
    TrajectoryBuilder = cms.string( "hltESPMuonCkfTrajectoryBuilder" ),
    maxNSeeds = cms.uint32( 100000 )
)
hltL3TkTracksFromL2IOHit = cms.EDProducer( "TrackProducer",
    src = cms.InputTag( "hltL3TrackCandidateFromL2IOHit" ),
    SimpleMagneticField = cms.string( "" ),
    clusterRemovalInfo = cms.InputTag( "" ),
    beamSpot = cms.InputTag( "hltOnlineBeamSpot" ),
    MeasurementTrackerEvent = cms.InputTag( "hltSiStripClusters" ),
    Fitter = cms.string( "hltESPKFFittingSmoother" ),
    useHitsSplitting = cms.bool( False ),
    MeasurementTracker = cms.string( "" ),
    AlgorithmName = cms.string( "hltIterX" ),
    alias = cms.untracked.string( "" ),
    NavigationSchool = cms.string( "" ),
    TrajectoryInEvent = cms.bool( True ),
    TTRHBuilder = cms.string( "hltESPTTRHBWithTrackAngle" ),
    GeometricInnerState = cms.bool( True ),
    useSimpleMF = cms.bool( False ),
    Propagator = cms.string( "PropagatorWithMaterial" )
)
hltL3MuonsIOHit = cms.EDProducer( "L3MuonProducer",
    ServiceParameters = cms.PSet( 
      Propagators = cms.untracked.vstring( 'hltESPSmartPropagatorAny',
        'SteppingHelixPropagatorAny',
        'hltESPSmartPropagator',
        'hltESPSteppingHelixPropagatorOpposite' ),
      RPCLayers = cms.bool( True ),
      UseMuonNavigation = cms.untracked.bool( True )
    ),
    L3TrajBuilderParameters = cms.PSet( 
      ScaleTECyFactor = cms.double( -1.0 ),
      GlbRefitterParameters = cms.PSet( 
        TrackerSkipSection = cms.int32( -1 ),
        DoPredictionsOnly = cms.bool( False ),
        PropDirForCosmics = cms.bool( False ),
        HitThreshold = cms.int32( 1 ),
        MuonHitsOption = cms.int32( 1 ),
        Chi2CutRPC = cms.double( 1.0 ),
        Fitter = cms.string( "hltESPL3MuKFTrajectoryFitter" ),
        DTRecSegmentLabel = cms.InputTag( "hltDt4DSegments" ),
        TrackerRecHitBuilder = cms.string( "hltESPTTRHBWithTrackAngle" ),
        MuonRecHitBuilder = cms.string( "hltESPMuonTransientTrackingRecHitBuilder" ),
        RefitDirection = cms.string( "insideOut" ),
        CSCRecSegmentLabel = cms.InputTag( "hltCscSegments" ),
        Chi2CutCSC = cms.double( 150.0 ),
        Chi2CutDT = cms.double( 10.0 ),
        RefitRPCHits = cms.bool( True ),
        SkipStation = cms.int32( -1 ),
        Propagator = cms.string( "hltESPSmartPropagatorAny" ),
        TrackerSkipSystem = cms.int32( -1 ),
        DYTthrs = cms.vint32( 30, 15 )
      ),
      ScaleTECxFactor = cms.double( -1.0 ),
      TrackerRecHitBuilder = cms.string( "hltESPTTRHBWithTrackAngle" ),
      MuonRecHitBuilder = cms.string( "hltESPMuonTransientTrackingRecHitBuilder" ),
      MuonTrackingRegionBuilder = cms.PSet( 
        EtaR_UpperLimit_Par1 = cms.double( 0.25 ),
        EtaR_UpperLimit_Par2 = cms.double( 0.15 ),
        OnDemand = cms.double( -1.0 ),
        Rescale_Dz = cms.double( 3.0 ),
        vertexCollection = cms.InputTag( "pixelVertices" ),
        Rescale_phi = cms.double( 3.0 ),
        Eta_fixed = cms.double( 0.2 ),
        DeltaZ_Region = cms.double( 15.9 ),
        MeasurementTrackerName = cms.string( "hltESPMeasurementTracker" ),
        PhiR_UpperLimit_Par2 = cms.double( 0.2 ),
        Eta_min = cms.double( 0.05 ),
        Phi_fixed = cms.double( 0.2 ),
        DeltaR = cms.double( 0.2 ),
        EscapePt = cms.double( 1.5 ),
        UseFixedRegion = cms.bool( False ),
        PhiR_UpperLimit_Par1 = cms.double( 0.6 ),
        Rescale_eta = cms.double( 3.0 ),
        Phi_min = cms.double( 0.05 ),
        UseVertex = cms.bool( False ),
        beamSpot = cms.InputTag( "hltOnlineBeamSpot" )
      ),
      RefitRPCHits = cms.bool( True ),
      PCut = cms.double( 2.5 ),
      TrackTransformer = cms.PSet( 
        DoPredictionsOnly = cms.bool( False ),
        Fitter = cms.string( "hltESPL3MuKFTrajectoryFitter" ),
        TrackerRecHitBuilder = cms.string( "hltESPTTRHBWithTrackAngle" ),
        Smoother = cms.string( "hltESPKFTrajectorySmootherForMuonTrackLoader" ),
        MuonRecHitBuilder = cms.string( "hltESPMuonTransientTrackingRecHitBuilder" ),
        RefitDirection = cms.string( "insideOut" ),
        RefitRPCHits = cms.bool( True ),
        Propagator = cms.string( "hltESPSmartPropagatorAny" )
      ),
      GlobalMuonTrackMatcher = cms.PSet( 
        Pt_threshold1 = cms.double( 0.0 ),
        DeltaDCut_3 = cms.double( 15.0 ),
        MinP = cms.double( 2.5 ),
        MinPt = cms.double( 1.0 ),
        Chi2Cut_1 = cms.double( 50.0 ),
        Pt_threshold2 = cms.double( 9.99999999E8 ),
        LocChi2Cut = cms.double( 0.001 ),
        Eta_threshold = cms.double( 1.2 ),
        Quality_3 = cms.double( 7.0 ),
        Quality_2 = cms.double( 15.0 ),
        Chi2Cut_2 = cms.double( 50.0 ),
        Chi2Cut_3 = cms.double( 200.0 ),
        DeltaDCut_1 = cms.double( 40.0 ),
        DeltaRCut_2 = cms.double( 0.2 ),
        DeltaRCut_3 = cms.double( 1.0 ),
        DeltaDCut_2 = cms.double( 10.0 ),
        DeltaRCut_1 = cms.double( 0.1 ),
        Propagator = cms.string( "hltESPSmartPropagator" ),
        Quality_1 = cms.double( 20.0 )
      ),
      PtCut = cms.double( 1.0 ),
      TrackerPropagator = cms.string( "SteppingHelixPropagatorAny" ),
      tkTrajLabel = cms.InputTag( "hltL3TkTracksFromL2IOHit" ),
      tkTrajBeamSpot = cms.InputTag( "hltOnlineBeamSpot" ),
      tkTrajMaxChi2 = cms.double( 9999.0 ),
      tkTrajMaxDXYBeamSpot = cms.double( 0.2 ),
      tkTrajVertex = cms.InputTag( "pixelVertices" ),
      tkTrajUseVertex = cms.bool( False )
    ),
    TrackLoaderParameters = cms.PSet( 
      PutTkTrackIntoEvent = cms.untracked.bool( False ),
      beamSpot = cms.InputTag( "hltOnlineBeamSpot" ),
      SmoothTkTrack = cms.untracked.bool( False ),
      MuonSeededTracksInstance = cms.untracked.string( "L2Seeded" ),
      Smoother = cms.string( "hltESPKFTrajectorySmootherForMuonTrackLoader" ),
      MuonUpdatorAtVertexParameters = cms.PSet( 
        MaxChi2 = cms.double( 1000000.0 ),
        Propagator = cms.string( "hltESPSteppingHelixPropagatorOpposite" ),
        BeamSpotPositionErrors = cms.vdouble( 0.1, 0.1, 5.3 )
      ),
      VertexConstraint = cms.bool( False ),
      DoSmoothing = cms.bool( True )
    ),
    MuonCollectionLabel = cms.InputTag( 'hltL2Muons','UpdatedAtVtx' )
)
hltL3TrajectorySeed = cms.EDProducer( "L3MuonTrajectorySeedCombiner",
    labels = cms.VInputTag( 'hltL3TrajSeedIOHit','hltL3TrajSeedOIState','hltL3TrajSeedOIHit' )
)
hltL3TrackCandidateFromL2 = cms.EDProducer( "L3TrackCandCombiner",
    labels = cms.VInputTag( 'hltL3TrackCandidateFromL2IOHit','hltL3TrackCandidateFromL2OIHit','hltL3TrackCandidateFromL2OIState' )
)
hltL3TkTracksMergeStep1 = cms.EDProducer( "TrackListMerger",
    ShareFrac = cms.double( 0.19 ),
    writeOnlyTrkQuals = cms.bool( False ),
    MinPT = cms.double( 0.05 ),
    allowFirstHitShare = cms.bool( True ),
    copyExtras = cms.untracked.bool( True ),
    Epsilon = cms.double( -0.001 ),
    selectedTrackQuals = cms.VInputTag( 'hltL3TkTracksFromL2OIState','hltL3TkTracksFromL2OIHit' ),
    indivShareFrac = cms.vdouble( 1.0, 1.0 ),
    MaxNormalizedChisq = cms.double( 1000.0 ),
    copyMVA = cms.bool( False ),
    FoundHitBonus = cms.double( 100.0 ),
    setsToMerge = cms.VPSet( 
      cms.PSet(  pQual = cms.bool( False ),
        tLists = cms.vint32( 0, 1 )
      )
    ),
    MinFound = cms.int32( 3 ),
    hasSelector = cms.vint32( 0, 0 ),
    TrackProducers = cms.VInputTag( 'hltL3TkTracksFromL2OIState','hltL3TkTracksFromL2OIHit' ),
    LostHitPenalty = cms.double( 0.0 ),
    newQuality = cms.string( "confirmed" )
)
hltL3TkTracksFromL2 = cms.EDProducer( "TrackListMerger",
    ShareFrac = cms.double( 0.19 ),
    writeOnlyTrkQuals = cms.bool( False ),
    MinPT = cms.double( 0.05 ),
    allowFirstHitShare = cms.bool( True ),
    copyExtras = cms.untracked.bool( True ),
    Epsilon = cms.double( -0.001 ),
    selectedTrackQuals = cms.VInputTag( 'hltL3TkTracksMergeStep1','hltL3TkTracksFromL2IOHit' ),
    indivShareFrac = cms.vdouble( 1.0, 1.0 ),
    MaxNormalizedChisq = cms.double( 1000.0 ),
    copyMVA = cms.bool( False ),
    FoundHitBonus = cms.double( 100.0 ),
    setsToMerge = cms.VPSet( 
      cms.PSet(  pQual = cms.bool( False ),
        tLists = cms.vint32( 0, 1 )
      )
    ),
    MinFound = cms.int32( 3 ),
    hasSelector = cms.vint32( 0, 0 ),
    TrackProducers = cms.VInputTag( 'hltL3TkTracksMergeStep1','hltL3TkTracksFromL2IOHit' ),
    LostHitPenalty = cms.double( 0.0 ),
    newQuality = cms.string( "confirmed" )
)
hltL3MuonsLinksCombination = cms.EDProducer( "L3TrackLinksCombiner",
    labels = cms.VInputTag( 'hltL3MuonsOIState','hltL3MuonsOIHit','hltL3MuonsIOHit' )
)
hltL3Muons = cms.EDProducer( "L3TrackCombiner",
    labels = cms.VInputTag( 'hltL3MuonsOIState','hltL3MuonsOIHit','hltL3MuonsIOHit' )
)
hltL3MuonCandidates = cms.EDProducer( "L3MuonCandidateProducer",
    InputLinksObjects = cms.InputTag( "hltL3MuonsLinksCombination" ),
    InputObjects = cms.InputTag( "hltL3Muons" ),
    MuonPtOption = cms.string( "Tracker" )
)
hltL3fL1sMu16orMu25L1f0L2f16QL3Filtered50Q = cms.EDFilter( "HLTMuonL3PreFilter",
    MaxNormalizedChi2 = cms.double( 20.0 ),
    saveTags = cms.bool( True ),
    PreviousCandTag = cms.InputTag( "hltL2fL1sMu16orMu25L1f0L2Filtered16Q" ),
    MinNmuonHits = cms.int32( 0 ),
    MinN = cms.int32( 1 ),
    MinTrackPt = cms.double( 0.0 ),
    MaxEta = cms.double( 2.5 ),
    MaxDXYBeamSpot = cms.double( 0.1 ),
    MinNhits = cms.int32( 0 ),
    MinDxySig = cms.double( -1.0 ),
    NSigmaPt = cms.double( 0.0 ),
    MaxDz = cms.double( 9999.0 ),
    MaxPtDifference = cms.double( 9999.0 ),
    MaxDr = cms.double( 2.0 ),
    CandTag = cms.InputTag( "hltL3MuonCandidates" ),
    MinDXYBeamSpot = cms.double( -1.0 ),
    MinDr = cms.double( -1.0 ),
    BeamSpotTag = cms.InputTag( "hltOnlineBeamSpot" ),
    MinPt = cms.double( 50.0 )
)
hltPrePFJet260 = cms.EDFilter( "HLTPrescaler",
    L1GtReadoutRecordTag = cms.InputTag( "hltGtDigis" ),
    offset = cms.uint32( 0 )
)
hltSingleCaloJet210 = cms.EDFilter( "HLT1CaloJet",
    saveTags = cms.bool( True ),
    MinPt = cms.double( 210.0 ),
    MinN = cms.int32( 1 ),
    MaxEta = cms.double( 5.0 ),
    MinMass = cms.double( -1.0 ),
    inputTag = cms.InputTag( "hltAK4CaloJetsCorrectedIDPassed" ),
    MinE = cms.double( -1.0 ),
    triggerType = cms.int32( 85 )
)
hltTowerMakerForPF = cms.EDProducer( "CaloTowersCreator",
    EBSumThreshold = cms.double( 0.2 ),
    MomHBDepth = cms.double( 0.2 ),
    UseEtEBTreshold = cms.bool( False ),
    hfInput = cms.InputTag( "hltHfreco" ),
    AllowMissingInputs = cms.bool( False ),
    MomEEDepth = cms.double( 0.0 ),
    EESumThreshold = cms.double( 0.45 ),
    HBGrid = cms.vdouble(  ),
    HcalAcceptSeverityLevelForRejectedHit = cms.uint32( 9999 ),
    HBThreshold = cms.double( 0.4 ),
    EcalSeveritiesToBeUsedInBadTowers = cms.vstring(  ),
    UseEcalRecoveredHits = cms.bool( False ),
    MomConstrMethod = cms.int32( 1 ),
    MomHEDepth = cms.double( 0.4 ),
    HcalThreshold = cms.double( -1000.0 ),
    HF2Weights = cms.vdouble(  ),
    HOWeights = cms.vdouble(  ),
    EEGrid = cms.vdouble(  ),
    UseSymEBTreshold = cms.bool( False ),
    EEWeights = cms.vdouble(  ),
    EEWeight = cms.double( 1.0 ),
    UseHO = cms.bool( False ),
    HBWeights = cms.vdouble(  ),
    HF1Weight = cms.double( 1.0 ),
    HF2Grid = cms.vdouble(  ),
    HEDWeights = cms.vdouble(  ),
    HEDGrid = cms.vdouble(  ),
    EBWeight = cms.double( 1.0 ),
    HF1Grid = cms.vdouble(  ),
    EBWeights = cms.vdouble(  ),
    HOWeight = cms.double( 1.0 ),
    HESWeight = cms.double( 1.0 ),
    HESThreshold = cms.double( 0.4 ),
    hbheInput = cms.InputTag( "hltHbhereco" ),
    HF2Weight = cms.double( 1.0 ),
    HF2Threshold = cms.double( 1.8 ),
    HcalAcceptSeverityLevel = cms.uint32( 11 ),
    EEThreshold = cms.double( 0.3 ),
    HOThresholdPlus1 = cms.double( 1.1 ),
    HOThresholdPlus2 = cms.double( 1.1 ),
    HF1Weights = cms.vdouble(  ),
    hoInput = cms.InputTag( "hltHoreco" ),
    HF1Threshold = cms.double( 1.2 ),
    HOThresholdMinus1 = cms.double( 1.1 ),
    HESGrid = cms.vdouble(  ),
    EcutTower = cms.double( -1000.0 ),
    UseRejectedRecoveredEcalHits = cms.bool( False ),
    UseEtEETreshold = cms.bool( False ),
    HESWeights = cms.vdouble(  ),
    EcalRecHitSeveritiesToBeExcluded = cms.vstring( 'kTime',
      'kWeird',
      'kBad' ),
    HEDWeight = cms.double( 1.0 ),
    UseSymEETreshold = cms.bool( False ),
    HEDThreshold = cms.double( 0.4 ),
    EBThreshold = cms.double( 0.07 ),
    UseRejectedHitsOnly = cms.bool( False ),
    UseHcalRecoveredHits = cms.bool( True ),
    HOThresholdMinus2 = cms.double( 1.1 ),
    HOThreshold0 = cms.double( 1.1 ),
    ecalInputs = cms.VInputTag( 'hltEcalRecHit:EcalRecHitsEB','hltEcalRecHit:EcalRecHitsEE' ),
    UseRejectedRecoveredHcalHits = cms.bool( False ),
    MomEBDepth = cms.double( 0.3 ),
    HBWeight = cms.double( 1.0 ),
    HOGrid = cms.vdouble(  ),
    EBGrid = cms.vdouble(  )
)
hltAK4CaloJetsPF = cms.EDProducer( "FastjetJetProducer",
    Active_Area_Repeats = cms.int32( 5 ),
    doAreaFastjet = cms.bool( False ),
    voronoiRfact = cms.double( -9.0 ),
    maxBadHcalCells = cms.uint32( 9999999 ),
    doAreaDiskApprox = cms.bool( False ),
    maxRecoveredEcalCells = cms.uint32( 9999999 ),
    jetType = cms.string( "CaloJet" ),
    minSeed = cms.uint32( 0 ),
    Ghost_EtaMax = cms.double( 6.0 ),
    doRhoFastjet = cms.bool( False ),
    jetAlgorithm = cms.string( "AntiKt" ),
    nSigmaPU = cms.double( 1.0 ),
    GhostArea = cms.double( 0.01 ),
    Rho_EtaMax = cms.double( 4.4 ),
    maxBadEcalCells = cms.uint32( 9999999 ),
    useDeterministicSeed = cms.bool( True ),
    doPVCorrection = cms.bool( False ),
    maxRecoveredHcalCells = cms.uint32( 9999999 ),
    rParam = cms.double( 0.4 ),
    maxProblematicHcalCells = cms.uint32( 9999999 ),
    doOutputJets = cms.bool( True ),
    src = cms.InputTag( "hltTowerMakerForPF" ),
    inputEtMin = cms.double( 0.3 ),
    puPtMin = cms.double( 10.0 ),
    srcPVs = cms.InputTag( "NotUsed" ),
    jetPtMin = cms.double( 1.0 ),
    radiusPU = cms.double( 0.4 ),
    maxProblematicEcalCells = cms.uint32( 9999999 ),
    doPUOffsetCorr = cms.bool( False ),
    inputEMin = cms.double( 0.0 ),
    useMassDropTagger = cms.bool( False ),
    muMin = cms.double( -1.0 ),
    subtractorName = cms.string( "" ),
    muCut = cms.double( -1.0 ),
    subjetPtMin = cms.double( -1.0 ),
    useTrimming = cms.bool( False ),
    muMax = cms.double( -1.0 ),
    yMin = cms.double( -1.0 ),
    useFiltering = cms.bool( False ),
    rFilt = cms.double( -1.0 ),
    yMax = cms.double( -1.0 ),
    zcut = cms.double( -1.0 ),
    MinVtxNdof = cms.int32( 5 ),
    MaxVtxZ = cms.double( 15.0 ),
    UseOnlyVertexTracks = cms.bool( False ),
    dRMin = cms.double( -1.0 ),
    nFilt = cms.int32( -1 ),
    usePruning = cms.bool( False ),
    maxDepth = cms.int32( -1 ),
    yCut = cms.double( -1.0 ),
    DzTrVtxMax = cms.double( 0.0 ),
    UseOnlyOnePV = cms.bool( False ),
    rcut_factor = cms.double( -1.0 ),
    sumRecHits = cms.bool( False ),
    trimPtFracMin = cms.double( -1.0 ),
    dRMax = cms.double( -1.0 ),
    DxyTrVtxMax = cms.double( 0.0 ),
    useCMSBoostedTauSeedingAlgorithm = cms.bool( False )
)
hltAK4CaloJetsPFEt5 = cms.EDFilter( "EtMinCaloJetSelector",
    filter = cms.bool( False ),
    src = cms.InputTag( "hltAK4CaloJetsPF" ),
    etMin = cms.double( 5.0 )
)
hltPixelTracks = cms.EDProducer( "PixelTrackProducer",
    FilterPSet = cms.PSet( 
      chi2 = cms.double( 1000.0 ),
      nSigmaTipMaxTolerance = cms.double( 0.0 ),
      ComponentName = cms.string( "PixelTrackFilterByKinematics" ),
      nSigmaInvPtTolerance = cms.double( 0.0 ),
      ptMin = cms.double( 0.1 ),
      tipMax = cms.double( 1.0 )
    ),
    useFilterWithES = cms.bool( False ),
    passLabel = cms.string( "Pixel triplet primary tracks with vertex constraint" ),
    FitterPSet = cms.PSet( 
      ComponentName = cms.string( "PixelFitterByHelixProjections" ),
      TTRHBuilder = cms.string( "hltESPTTRHBuilderPixelOnly" ),
      fixImpactParameter = cms.double( 0.0 )
    ),
    RegionFactoryPSet = cms.PSet( 
      ComponentName = cms.string( "GlobalRegionProducerFromBeamSpot" ),
      RegionPSet = cms.PSet( 
        precise = cms.bool( True ),
        originRadius = cms.double( 0.2 ),
        ptMin = cms.double( 0.9 ),
        originHalfLength = cms.double( 24.0 ),
        beamSpot = cms.InputTag( "hltOnlineBeamSpot" )
      )
    ),
    CleanerPSet = cms.PSet(  ComponentName = cms.string( "PixelTrackCleanerBySharedHits" ) ),
    OrderedHitsFactoryPSet = cms.PSet( 
      ComponentName = cms.string( "StandardHitTripletGenerator" ),
      GeneratorPSet = cms.PSet( 
        useBending = cms.bool( True ),
        useFixedPreFiltering = cms.bool( False ),
        maxElement = cms.uint32( 100000 ),
        phiPreFiltering = cms.double( 0.3 ),
        extraHitRPhitolerance = cms.double( 0.06 ),
        useMultScattering = cms.bool( True ),
        SeedComparitorPSet = cms.PSet( 
          ComponentName = cms.string( "LowPtClusterShapeSeedComparitor" ),
          clusterShapeCacheSrc = cms.InputTag( "hltSiPixelClustersCache" )
        ),
        extraHitRZtolerance = cms.double( 0.06 ),
        ComponentName = cms.string( "PixelTripletHLTGenerator" )
      ),
      SeedingLayers = cms.InputTag( "hltPixelLayerTriplets" )
    )
)
hltPixelVertices = cms.EDProducer( "PixelVertexProducer",
    WtAverage = cms.bool( True ),
    Method2 = cms.bool( True ),
    beamSpot = cms.InputTag( "hltOnlineBeamSpot" ),
    PVcomparer = cms.PSet(  refToPSet_ = cms.string( "HLTPSetPvClusterComparerForIT" ) ),
    Verbosity = cms.int32( 0 ),
    UseError = cms.bool( True ),
    TrackCollection = cms.InputTag( "hltPixelTracks" ),
    PtMin = cms.double( 1.0 ),
    NTrkMin = cms.int32( 2 ),
    ZOffset = cms.double( 5.0 ),
    Finder = cms.string( "DivisiveVertexFinder" ),
    ZSeparation = cms.double( 0.05 )
)
hltTrimmedPixelVertices = cms.EDProducer( "PixelVertexCollectionTrimmer",
    minSumPt2 = cms.double( 0.0 ),
    PVcomparer = cms.PSet(  refToPSet_ = cms.string( "HLTPSetPvClusterComparerForIT" ) ),
    maxVtx = cms.uint32( 100 ),
    fractionSumPt2 = cms.double( 0.3 ),
    src = cms.InputTag( "hltPixelVertices" )
)
hltIter0PFLowPixelSeedsFromPixelTracks = cms.EDProducer( "SeedGeneratorFromProtoTracksEDProducer",
    useEventsWithNoVertex = cms.bool( True ),
    originHalfLength = cms.double( 0.3 ),
    useProtoTrackKinematics = cms.bool( False ),
    usePV = cms.bool( False ),
    InputVertexCollection = cms.InputTag( "hltTrimmedPixelVertices" ),
    TTRHBuilder = cms.string( "hltESPTTRHBuilderPixelOnly" ),
    InputCollection = cms.InputTag( "hltPixelTracks" ),
    originRadius = cms.double( 0.1 )
)
hltIter0PFlowCkfTrackCandidates = cms.EDProducer( "CkfTrackCandidateMaker",
    src = cms.InputTag( "hltIter0PFLowPixelSeedsFromPixelTracks" ),
    maxSeedsBeforeCleaning = cms.uint32( 1000 ),
    SimpleMagneticField = cms.string( "ParabolicMf" ),
    TransientInitialStateEstimatorParameters = cms.PSet( 
      propagatorAlongTISE = cms.string( "PropagatorWithMaterialParabolicMf" ),
      numberMeasurementsForFit = cms.int32( 4 ),
      propagatorOppositeTISE = cms.string( "PropagatorWithMaterialParabolicMfOpposite" )
    ),
    TrajectoryCleaner = cms.string( "hltESPTrajectoryCleanerBySharedHits" ),
    MeasurementTrackerEvent = cms.InputTag( "hltSiStripClusters" ),
    cleanTrajectoryAfterInOut = cms.bool( False ),
    useHitsSplitting = cms.bool( False ),
    RedundantSeedCleaner = cms.string( "CachingSeedCleanerBySharedInput" ),
    doSeedingRegionRebuilding = cms.bool( False ),
    maxNSeeds = cms.uint32( 100000 ),
    TrajectoryBuilderPSet = cms.PSet(  refToPSet_ = cms.string( "HLTIter0PSetTrajectoryBuilderIT" ) ),
    NavigationSchool = cms.string( "SimpleNavigationSchool" ),
    TrajectoryBuilder = cms.string( "" )
)
hltIter0PFlowCtfWithMaterialTracks = cms.EDProducer( "TrackProducer",
    src = cms.InputTag( "hltIter0PFlowCkfTrackCandidates" ),
    SimpleMagneticField = cms.string( "ParabolicMf" ),
    clusterRemovalInfo = cms.InputTag( "" ),
    beamSpot = cms.InputTag( "hltOnlineBeamSpot" ),
    MeasurementTrackerEvent = cms.InputTag( "hltSiStripClusters" ),
    Fitter = cms.string( "hltESPFittingSmootherIT" ),
    useHitsSplitting = cms.bool( False ),
    MeasurementTracker = cms.string( "" ),
    AlgorithmName = cms.string( "hltIter0" ),
    alias = cms.untracked.string( "ctfWithMaterialTracks" ),
    NavigationSchool = cms.string( "" ),
    TrajectoryInEvent = cms.bool( True ),
    TTRHBuilder = cms.string( "hltESPTTRHBWithTrackAngle" ),
    GeometricInnerState = cms.bool( True ),
    useSimpleMF = cms.bool( True ),
    Propagator = cms.string( "hltESPRungeKuttaTrackerPropagator" )
)
hltIter0PFlowTrackSelectionHighPurity = cms.EDProducer( "AnalyticalTrackSelector",
    max_d0 = cms.double( 100.0 ),
    minNumber3DLayers = cms.uint32( 0 ),
    max_lostHitFraction = cms.double( 1.0 ),
    applyAbsCutsIfNoPV = cms.bool( False ),
    qualityBit = cms.string( "highPurity" ),
    minNumberLayers = cms.uint32( 3 ),
    chi2n_par = cms.double( 0.7 ),
    useVtxError = cms.bool( False ),
    nSigmaZ = cms.double( 3.0 ),
    dz_par2 = cms.vdouble( 0.4, 4.0 ),
    applyAdaptedPVCuts = cms.bool( True ),
    min_eta = cms.double( -9999.0 ),
    dz_par1 = cms.vdouble( 0.35, 4.0 ),
    copyTrajectories = cms.untracked.bool( True ),
    vtxNumber = cms.int32( -1 ),
    max_d0NoPV = cms.double( 100.0 ),
    keepAllTracks = cms.bool( False ),
    maxNumberLostLayers = cms.uint32( 1 ),
    beamspot = cms.InputTag( "hltOnlineBeamSpot" ),
    max_relpterr = cms.double( 9999.0 ),
    copyExtras = cms.untracked.bool( True ),
    max_z0NoPV = cms.double( 100.0 ),
    vertexCut = cms.string( "tracksSize>=3" ),
    max_z0 = cms.double( 100.0 ),
    useVertices = cms.bool( True ),
    min_nhits = cms.uint32( 0 ),
    src = cms.InputTag( "hltIter0PFlowCtfWithMaterialTracks" ),
    max_minMissHitOutOrIn = cms.int32( 99 ),
    chi2n_no1Dmod_par = cms.double( 9999.0 ),
    vertices = cms.InputTag( "hltTrimmedPixelVertices" ),
    max_eta = cms.double( 9999.0 ),
    d0_par2 = cms.vdouble( 0.4, 4.0 ),
    d0_par1 = cms.vdouble( 0.3, 4.0 ),
    res_par = cms.vdouble( 0.003, 0.001 ),
    minHitsToBypassChecks = cms.uint32( 20 )
)
hltTrackIter0RefsForJets4Iter1 = cms.EDProducer( "ChargedRefCandidateProducer",
    src = cms.InputTag( "hltIter0PFlowTrackSelectionHighPurity" ),
    particleType = cms.string( "pi+" )
)
hltAK4Iter0TrackJets4Iter1 = cms.EDProducer( "FastjetJetProducer",
    Active_Area_Repeats = cms.int32( 5 ),
    doAreaFastjet = cms.bool( False ),
    voronoiRfact = cms.double( 0.9 ),
    maxBadHcalCells = cms.uint32( 9999999 ),
    doAreaDiskApprox = cms.bool( False ),
    maxRecoveredEcalCells = cms.uint32( 9999999 ),
    jetType = cms.string( "TrackJet" ),
    minSeed = cms.uint32( 14327 ),
    Ghost_EtaMax = cms.double( 6.0 ),
    doRhoFastjet = cms.bool( False ),
    jetAlgorithm = cms.string( "AntiKt" ),
    nSigmaPU = cms.double( 1.0 ),
    GhostArea = cms.double( 0.01 ),
    Rho_EtaMax = cms.double( 4.4 ),
    maxBadEcalCells = cms.uint32( 9999999 ),
    useDeterministicSeed = cms.bool( True ),
    doPVCorrection = cms.bool( False ),
    maxRecoveredHcalCells = cms.uint32( 9999999 ),
    rParam = cms.double( 0.4 ),
    maxProblematicHcalCells = cms.uint32( 9999999 ),
    doOutputJets = cms.bool( True ),
    src = cms.InputTag( "hltTrackIter0RefsForJets4Iter1" ),
    inputEtMin = cms.double( 0.1 ),
    puPtMin = cms.double( 0.0 ),
    srcPVs = cms.InputTag( "hltTrimmedPixelVertices" ),
    jetPtMin = cms.double( 1.0 ),
    radiusPU = cms.double( 0.4 ),
    maxProblematicEcalCells = cms.uint32( 9999999 ),
    doPUOffsetCorr = cms.bool( False ),
    inputEMin = cms.double( 0.0 ),
    useMassDropTagger = cms.bool( False ),
    muMin = cms.double( -1.0 ),
    subtractorName = cms.string( "" ),
    muCut = cms.double( -1.0 ),
    subjetPtMin = cms.double( -1.0 ),
    useTrimming = cms.bool( False ),
    muMax = cms.double( -1.0 ),
    yMin = cms.double( -1.0 ),
    useFiltering = cms.bool( False ),
    rFilt = cms.double( -1.0 ),
    yMax = cms.double( -1.0 ),
    zcut = cms.double( -1.0 ),
    MinVtxNdof = cms.int32( 0 ),
    MaxVtxZ = cms.double( 30.0 ),
    UseOnlyVertexTracks = cms.bool( False ),
    dRMin = cms.double( -1.0 ),
    nFilt = cms.int32( -1 ),
    usePruning = cms.bool( False ),
    maxDepth = cms.int32( -1 ),
    yCut = cms.double( -1.0 ),
    DzTrVtxMax = cms.double( 0.5 ),
    UseOnlyOnePV = cms.bool( True ),
    rcut_factor = cms.double( -1.0 ),
    sumRecHits = cms.bool( False ),
    trimPtFracMin = cms.double( -1.0 ),
    dRMax = cms.double( -1.0 ),
    DxyTrVtxMax = cms.double( 0.2 ),
    useCMSBoostedTauSeedingAlgorithm = cms.bool( False )
)
hltIter0TrackAndTauJets4Iter1 = cms.EDProducer( "TauJetSelectorForHLTTrackSeeding",
    fractionMinCaloInTauCone = cms.double( 0.7 ),
    fractionMaxChargedPUInCaloCone = cms.double( 0.3 ),
    tauConeSize = cms.double( 0.2 ),
    ptTrkMaxInCaloCone = cms.double( 1.0 ),
    isolationConeSize = cms.double( 0.5 ),
    inputTrackJetTag = cms.InputTag( "hltAK4Iter0TrackJets4Iter1" ),
    nTrkMaxInCaloCone = cms.int32( 0 ),
    inputCaloJetTag = cms.InputTag( "hltAK4CaloJetsPFEt5" ),
    etaMinCaloJet = cms.double( -2.7 ),
    etaMaxCaloJet = cms.double( 2.7 ),
    ptMinCaloJet = cms.double( 5.0 ),
    inputTrackTag = cms.InputTag( "hltIter0PFlowTrackSelectionHighPurity" )
)
hltIter1ClustersRefRemoval = cms.EDProducer( "TrackClusterRemover",
    minNumberOfLayersWithMeasBeforeFiltering = cms.int32( 0 ),
    maxChi2 = cms.double( 9.0 ),
    trajectories = cms.InputTag( "hltIter0PFlowTrackSelectionHighPurity" ),
    oldClusterRemovalInfo = cms.InputTag( "" ),
    stripClusters = cms.InputTag( "hltSiStripRawToClustersFacility" ),
    overrideTrkQuals = cms.InputTag( "" ),
    pixelClusters = cms.InputTag( "hltSiPixelClusters" ),
    TrackQuality = cms.string( "highPurity" )
)
hltIter1MaskedMeasurementTrackerEvent = cms.EDProducer( "MaskedMeasurementTrackerEventProducer",
    clustersToSkip = cms.InputTag( "hltIter1ClustersRefRemoval" ),
    OnDemand = cms.bool( False ),
    src = cms.InputTag( "hltSiStripClusters" )
)
hltIter1PixelLayerTriplets = cms.EDProducer( "SeedingLayersEDProducer",
    layerList = cms.vstring( 'BPix1+BPix2+BPix3',
      'BPix1+BPix2+FPix1_pos',
      'BPix1+BPix2+FPix1_neg',
      'BPix1+FPix1_pos+FPix2_pos',
      'BPix1+FPix1_neg+FPix2_neg' ),
    MTOB = cms.PSet(  ),
    TEC = cms.PSet(  ),
    MTID = cms.PSet(  ),
    FPix = cms.PSet( 
      HitProducer = cms.string( "hltSiPixelRecHits" ),
      hitErrorRZ = cms.double( 0.0036 ),
      useErrorsFromParam = cms.bool( True ),
      TTRHBuilder = cms.string( "hltESPTTRHBuilderPixelOnly" ),
      skipClusters = cms.InputTag( "hltIter1ClustersRefRemoval" ),
      hitErrorRPhi = cms.double( 0.0051 )
    ),
    MTEC = cms.PSet(  ),
    MTIB = cms.PSet(  ),
    TID = cms.PSet(  ),
    TOB = cms.PSet(  ),
    BPix = cms.PSet( 
      HitProducer = cms.string( "hltSiPixelRecHits" ),
      hitErrorRZ = cms.double( 0.006 ),
      useErrorsFromParam = cms.bool( True ),
      TTRHBuilder = cms.string( "hltESPTTRHBuilderPixelOnly" ),
      skipClusters = cms.InputTag( "hltIter1ClustersRefRemoval" ),
      hitErrorRPhi = cms.double( 0.0027 )
    ),
    TIB = cms.PSet(  )
)
hltIter1PFlowPixelSeeds = cms.EDProducer( "SeedGeneratorFromRegionHitsEDProducer",
    RegionFactoryPSet = cms.PSet( 
      ComponentName = cms.string( "CandidateSeededTrackingRegionsProducer" ),
      RegionPSet = cms.PSet( 
        precise = cms.bool( True ),
        originRadius = cms.double( 0.05 ),
        searchOpt = cms.bool( True ),
        ptMin = cms.double( 0.5 ),
        measurementTrackerName = cms.string( "hltIter1MaskedMeasurementTrackerEvent" ),
        mode = cms.string( "VerticesFixed" ),
        maxNRegions = cms.int32( 100 ),
        maxNVertices = cms.int32( 10 ),
        deltaPhi = cms.double( 1.0 ),
        deltaEta = cms.double( 1.0 ),
        zErrorBeamSpot = cms.double( 15.0 ),
        nSigmaZBeamSpot = cms.double( 3.0 ),
        zErrorVetex = cms.double( 0.1 ),
        vertexCollection = cms.InputTag( "hltTrimmedPixelVertices" ),
        beamSpot = cms.InputTag( "hltOnlineBeamSpot" ),
        input = cms.InputTag( "hltIter0TrackAndTauJets4Iter1" )
      )
    ),
    SeedComparitorPSet = cms.PSet(  ComponentName = cms.string( "none" ) ),
    ClusterCheckPSet = cms.PSet( 
      PixelClusterCollectionLabel = cms.InputTag( "hltSiPixelClusters" ),
      MaxNumberOfCosmicClusters = cms.uint32( 50000 ),
      doClusterCheck = cms.bool( False ),
      ClusterCollectionLabel = cms.InputTag( "hltSiStripClusters" ),
      MaxNumberOfPixelClusters = cms.uint32( 10000 )
    ),
    OrderedHitsFactoryPSet = cms.PSet( 
      maxElement = cms.uint32( 0 ),
      ComponentName = cms.string( "StandardHitTripletGenerator" ),
      GeneratorPSet = cms.PSet( 
        useBending = cms.bool( True ),
        useFixedPreFiltering = cms.bool( False ),
        maxElement = cms.uint32( 100000 ),
        phiPreFiltering = cms.double( 0.3 ),
        extraHitRPhitolerance = cms.double( 0.032 ),
        useMultScattering = cms.bool( True ),
        ComponentName = cms.string( "PixelTripletHLTGenerator" ),
        extraHitRZtolerance = cms.double( 0.037 ),
        SeedComparitorPSet = cms.PSet(  ComponentName = cms.string( "none" ) )
      ),
      SeedingLayers = cms.InputTag( "hltIter1PixelLayerTriplets" )
    ),
    SeedCreatorPSet = cms.PSet( 
      ComponentName = cms.string( "SeedFromConsecutiveHitsTripletOnlyCreator" ),
      propagator = cms.string( "PropagatorWithMaterialParabolicMf" )
    ),
    TTRHBuilder = cms.string( "hltESPTTRHBWithTrackAngle" )
)
hltIter1PFlowCkfTrackCandidates = cms.EDProducer( "CkfTrackCandidateMaker",
    src = cms.InputTag( "hltIter1PFlowPixelSeeds" ),
    maxSeedsBeforeCleaning = cms.uint32( 1000 ),
    SimpleMagneticField = cms.string( "ParabolicMf" ),
    TransientInitialStateEstimatorParameters = cms.PSet( 
      propagatorAlongTISE = cms.string( "PropagatorWithMaterialParabolicMf" ),
      numberMeasurementsForFit = cms.int32( 4 ),
      propagatorOppositeTISE = cms.string( "PropagatorWithMaterialParabolicMfOpposite" )
    ),
    TrajectoryCleaner = cms.string( "hltESPTrajectoryCleanerBySharedHits" ),
    MeasurementTrackerEvent = cms.InputTag( "hltIter1MaskedMeasurementTrackerEvent" ),
    cleanTrajectoryAfterInOut = cms.bool( False ),
    useHitsSplitting = cms.bool( False ),
    RedundantSeedCleaner = cms.string( "CachingSeedCleanerBySharedInput" ),
    doSeedingRegionRebuilding = cms.bool( False ),
    maxNSeeds = cms.uint32( 100000 ),
    TrajectoryBuilderPSet = cms.PSet(  refToPSet_ = cms.string( "HLTIter1PSetTrajectoryBuilderIT" ) ),
    NavigationSchool = cms.string( "SimpleNavigationSchool" ),
    TrajectoryBuilder = cms.string( "" )
)
hltIter1PFlowCtfWithMaterialTracks = cms.EDProducer( "TrackProducer",
    src = cms.InputTag( "hltIter1PFlowCkfTrackCandidates" ),
    SimpleMagneticField = cms.string( "ParabolicMf" ),
    clusterRemovalInfo = cms.InputTag( "" ),
    beamSpot = cms.InputTag( "hltOnlineBeamSpot" ),
    MeasurementTrackerEvent = cms.InputTag( "hltIter1MaskedMeasurementTrackerEvent" ),
    Fitter = cms.string( "hltESPFittingSmootherIT" ),
    useHitsSplitting = cms.bool( False ),
    MeasurementTracker = cms.string( "" ),
    AlgorithmName = cms.string( "hltIter1" ),
    alias = cms.untracked.string( "ctfWithMaterialTracks" ),
    NavigationSchool = cms.string( "" ),
    TrajectoryInEvent = cms.bool( True ),
    TTRHBuilder = cms.string( "hltESPTTRHBWithTrackAngle" ),
    GeometricInnerState = cms.bool( True ),
    useSimpleMF = cms.bool( True ),
    Propagator = cms.string( "hltESPRungeKuttaTrackerPropagator" )
)
hltIter1PFlowTrackSelectionHighPurityLoose = cms.EDProducer( "AnalyticalTrackSelector",
    max_d0 = cms.double( 100.0 ),
    minNumber3DLayers = cms.uint32( 0 ),
    max_lostHitFraction = cms.double( 1.0 ),
    applyAbsCutsIfNoPV = cms.bool( False ),
    qualityBit = cms.string( "highPurity" ),
    minNumberLayers = cms.uint32( 3 ),
    chi2n_par = cms.double( 0.7 ),
    useVtxError = cms.bool( False ),
    nSigmaZ = cms.double( 3.0 ),
    dz_par2 = cms.vdouble( 0.9, 3.0 ),
    applyAdaptedPVCuts = cms.bool( True ),
    min_eta = cms.double( -9999.0 ),
    dz_par1 = cms.vdouble( 0.8, 3.0 ),
    copyTrajectories = cms.untracked.bool( True ),
    vtxNumber = cms.int32( -1 ),
    max_d0NoPV = cms.double( 100.0 ),
    keepAllTracks = cms.bool( False ),
    maxNumberLostLayers = cms.uint32( 1 ),
    beamspot = cms.InputTag( "hltOnlineBeamSpot" ),
    max_relpterr = cms.double( 9999.0 ),
    copyExtras = cms.untracked.bool( True ),
    max_z0NoPV = cms.double( 100.0 ),
    vertexCut = cms.string( "tracksSize>=3" ),
    max_z0 = cms.double( 100.0 ),
    useVertices = cms.bool( True ),
    min_nhits = cms.uint32( 0 ),
    src = cms.InputTag( "hltIter1PFlowCtfWithMaterialTracks" ),
    max_minMissHitOutOrIn = cms.int32( 99 ),
    chi2n_no1Dmod_par = cms.double( 9999.0 ),
    vertices = cms.InputTag( "hltTrimmedPixelVertices" ),
    max_eta = cms.double( 9999.0 ),
    d0_par2 = cms.vdouble( 0.9, 3.0 ),
    d0_par1 = cms.vdouble( 0.85, 3.0 ),
    res_par = cms.vdouble( 0.003, 0.001 ),
    minHitsToBypassChecks = cms.uint32( 20 )
)
hltIter1PFlowTrackSelectionHighPurityTight = cms.EDProducer( "AnalyticalTrackSelector",
    max_d0 = cms.double( 100.0 ),
    minNumber3DLayers = cms.uint32( 0 ),
    max_lostHitFraction = cms.double( 1.0 ),
    applyAbsCutsIfNoPV = cms.bool( False ),
    qualityBit = cms.string( "highPurity" ),
    minNumberLayers = cms.uint32( 5 ),
    chi2n_par = cms.double( 0.4 ),
    useVtxError = cms.bool( False ),
    nSigmaZ = cms.double( 3.0 ),
    dz_par2 = cms.vdouble( 1.0, 4.0 ),
    applyAdaptedPVCuts = cms.bool( True ),
    min_eta = cms.double( -9999.0 ),
    dz_par1 = cms.vdouble( 1.0, 4.0 ),
    copyTrajectories = cms.untracked.bool( True ),
    vtxNumber = cms.int32( -1 ),
    max_d0NoPV = cms.double( 100.0 ),
    keepAllTracks = cms.bool( False ),
    maxNumberLostLayers = cms.uint32( 1 ),
    beamspot = cms.InputTag( "hltOnlineBeamSpot" ),
    max_relpterr = cms.double( 9999.0 ),
    copyExtras = cms.untracked.bool( True ),
    max_z0NoPV = cms.double( 100.0 ),
    vertexCut = cms.string( "tracksSize>=3" ),
    max_z0 = cms.double( 100.0 ),
    useVertices = cms.bool( True ),
    min_nhits = cms.uint32( 0 ),
    src = cms.InputTag( "hltIter1PFlowCtfWithMaterialTracks" ),
    max_minMissHitOutOrIn = cms.int32( 99 ),
    chi2n_no1Dmod_par = cms.double( 9999.0 ),
    vertices = cms.InputTag( "hltTrimmedPixelVertices" ),
    max_eta = cms.double( 9999.0 ),
    d0_par2 = cms.vdouble( 1.0, 4.0 ),
    d0_par1 = cms.vdouble( 1.0, 4.0 ),
    res_par = cms.vdouble( 0.003, 0.001 ),
    minHitsToBypassChecks = cms.uint32( 20 )
)
hltIter1PFlowTrackSelectionHighPurity = cms.EDProducer( "TrackListMerger",
    ShareFrac = cms.double( 0.19 ),
    writeOnlyTrkQuals = cms.bool( False ),
    MinPT = cms.double( 0.05 ),
    allowFirstHitShare = cms.bool( True ),
    copyExtras = cms.untracked.bool( True ),
    Epsilon = cms.double( -0.001 ),
    selectedTrackQuals = cms.VInputTag( 'hltIter1PFlowTrackSelectionHighPurityLoose','hltIter1PFlowTrackSelectionHighPurityTight' ),
    indivShareFrac = cms.vdouble( 1.0, 1.0 ),
    MaxNormalizedChisq = cms.double( 1000.0 ),
    copyMVA = cms.bool( False ),
    FoundHitBonus = cms.double( 5.0 ),
    setsToMerge = cms.VPSet( 
      cms.PSet(  pQual = cms.bool( False ),
        tLists = cms.vint32( 0, 1 )
      )
    ),
    MinFound = cms.int32( 3 ),
    hasSelector = cms.vint32( 0, 0 ),
    TrackProducers = cms.VInputTag( 'hltIter1PFlowTrackSelectionHighPurityLoose','hltIter1PFlowTrackSelectionHighPurityTight' ),
    LostHitPenalty = cms.double( 20.0 ),
    newQuality = cms.string( "confirmed" )
)
hltIter1Merged = cms.EDProducer( "TrackListMerger",
    ShareFrac = cms.double( 0.19 ),
    writeOnlyTrkQuals = cms.bool( False ),
    MinPT = cms.double( 0.05 ),
    allowFirstHitShare = cms.bool( True ),
    copyExtras = cms.untracked.bool( True ),
    Epsilon = cms.double( -0.001 ),
    selectedTrackQuals = cms.VInputTag( 'hltIter0PFlowTrackSelectionHighPurity','hltIter1PFlowTrackSelectionHighPurity' ),
    indivShareFrac = cms.vdouble( 1.0, 1.0 ),
    MaxNormalizedChisq = cms.double( 1000.0 ),
    copyMVA = cms.bool( False ),
    FoundHitBonus = cms.double( 5.0 ),
    setsToMerge = cms.VPSet( 
      cms.PSet(  pQual = cms.bool( False ),
        tLists = cms.vint32( 0, 1 )
      )
    ),
    MinFound = cms.int32( 3 ),
    hasSelector = cms.vint32( 0, 0 ),
    TrackProducers = cms.VInputTag( 'hltIter0PFlowTrackSelectionHighPurity','hltIter1PFlowTrackSelectionHighPurity' ),
    LostHitPenalty = cms.double( 20.0 ),
    newQuality = cms.string( "confirmed" )
)
hltIter1TrackRefsForJets4Iter2 = cms.EDProducer( "ChargedRefCandidateProducer",
    src = cms.InputTag( "hltIter1Merged" ),
    particleType = cms.string( "pi+" )
)
hltAK4Iter1TrackJets4Iter2 = cms.EDProducer( "FastjetJetProducer",
    Active_Area_Repeats = cms.int32( 5 ),
    doAreaFastjet = cms.bool( False ),
    voronoiRfact = cms.double( 0.9 ),
    maxBadHcalCells = cms.uint32( 9999999 ),
    doAreaDiskApprox = cms.bool( False ),
    maxRecoveredEcalCells = cms.uint32( 9999999 ),
    jetType = cms.string( "TrackJet" ),
    minSeed = cms.uint32( 14327 ),
    Ghost_EtaMax = cms.double( 6.0 ),
    doRhoFastjet = cms.bool( False ),
    jetAlgorithm = cms.string( "AntiKt" ),
    nSigmaPU = cms.double( 1.0 ),
    GhostArea = cms.double( 0.01 ),
    Rho_EtaMax = cms.double( 4.4 ),
    maxBadEcalCells = cms.uint32( 9999999 ),
    useDeterministicSeed = cms.bool( True ),
    doPVCorrection = cms.bool( False ),
    maxRecoveredHcalCells = cms.uint32( 9999999 ),
    rParam = cms.double( 0.4 ),
    maxProblematicHcalCells = cms.uint32( 9999999 ),
    doOutputJets = cms.bool( True ),
    src = cms.InputTag( "hltIter1TrackRefsForJets4Iter2" ),
    inputEtMin = cms.double( 0.1 ),
    puPtMin = cms.double( 0.0 ),
    srcPVs = cms.InputTag( "hltTrimmedPixelVertices" ),
    jetPtMin = cms.double( 7.5 ),
    radiusPU = cms.double( 0.4 ),
    maxProblematicEcalCells = cms.uint32( 9999999 ),
    doPUOffsetCorr = cms.bool( False ),
    inputEMin = cms.double( 0.0 ),
    useMassDropTagger = cms.bool( False ),
    muMin = cms.double( -1.0 ),
    subtractorName = cms.string( "" ),
    muCut = cms.double( -1.0 ),
    subjetPtMin = cms.double( -1.0 ),
    useTrimming = cms.bool( False ),
    muMax = cms.double( -1.0 ),
    yMin = cms.double( -1.0 ),
    useFiltering = cms.bool( False ),
    rFilt = cms.double( -1.0 ),
    yMax = cms.double( -1.0 ),
    zcut = cms.double( -1.0 ),
    MinVtxNdof = cms.int32( 0 ),
    MaxVtxZ = cms.double( 30.0 ),
    UseOnlyVertexTracks = cms.bool( False ),
    dRMin = cms.double( -1.0 ),
    nFilt = cms.int32( -1 ),
    usePruning = cms.bool( False ),
    maxDepth = cms.int32( -1 ),
    yCut = cms.double( -1.0 ),
    DzTrVtxMax = cms.double( 0.5 ),
    UseOnlyOnePV = cms.bool( True ),
    rcut_factor = cms.double( -1.0 ),
    sumRecHits = cms.bool( False ),
    trimPtFracMin = cms.double( -1.0 ),
    dRMax = cms.double( -1.0 ),
    DxyTrVtxMax = cms.double( 0.2 ),
    useCMSBoostedTauSeedingAlgorithm = cms.bool( False )
)
hltIter1TrackAndTauJets4Iter2 = cms.EDProducer( "TauJetSelectorForHLTTrackSeeding",
    fractionMinCaloInTauCone = cms.double( 0.7 ),
    fractionMaxChargedPUInCaloCone = cms.double( 0.3 ),
    tauConeSize = cms.double( 0.2 ),
    ptTrkMaxInCaloCone = cms.double( 1.4 ),
    isolationConeSize = cms.double( 0.5 ),
    inputTrackJetTag = cms.InputTag( "hltAK4Iter1TrackJets4Iter2" ),
    nTrkMaxInCaloCone = cms.int32( 0 ),
    inputCaloJetTag = cms.InputTag( "hltAK4CaloJetsPFEt5" ),
    etaMinCaloJet = cms.double( -2.7 ),
    etaMaxCaloJet = cms.double( 2.7 ),
    ptMinCaloJet = cms.double( 5.0 ),
    inputTrackTag = cms.InputTag( "hltIter1Merged" )
)
hltIter2ClustersRefRemoval = cms.EDProducer( "TrackClusterRemover",
    minNumberOfLayersWithMeasBeforeFiltering = cms.int32( 0 ),
    maxChi2 = cms.double( 16.0 ),
    trajectories = cms.InputTag( "hltIter1PFlowTrackSelectionHighPurity" ),
    oldClusterRemovalInfo = cms.InputTag( "hltIter1ClustersRefRemoval" ),
    stripClusters = cms.InputTag( "hltSiStripRawToClustersFacility" ),
    overrideTrkQuals = cms.InputTag( "" ),
    pixelClusters = cms.InputTag( "hltSiPixelClusters" ),
    TrackQuality = cms.string( "highPurity" )
)
hltIter2MaskedMeasurementTrackerEvent = cms.EDProducer( "MaskedMeasurementTrackerEventProducer",
    clustersToSkip = cms.InputTag( "hltIter2ClustersRefRemoval" ),
    OnDemand = cms.bool( False ),
    src = cms.InputTag( "hltSiStripClusters" )
)
hltIter2PixelLayerPairs = cms.EDProducer( "SeedingLayersEDProducer",
    layerList = cms.vstring( 'BPix1+BPix2',
      'BPix1+BPix3',
      'BPix2+BPix3',
      'BPix1+FPix1_pos',
      'BPix1+FPix1_neg',
      'BPix1+FPix2_pos',
      'BPix1+FPix2_neg',
      'BPix2+FPix1_pos',
      'BPix2+FPix1_neg',
      'BPix2+FPix2_pos',
      'BPix2+FPix2_neg',
      'FPix1_pos+FPix2_pos',
      'FPix1_neg+FPix2_neg' ),
    MTOB = cms.PSet(  ),
    TEC = cms.PSet(  ),
    MTID = cms.PSet(  ),
    FPix = cms.PSet( 
      HitProducer = cms.string( "hltSiPixelRecHits" ),
      hitErrorRZ = cms.double( 0.0036 ),
      useErrorsFromParam = cms.bool( True ),
      TTRHBuilder = cms.string( "hltESPTTRHBuilderPixelOnly" ),
      skipClusters = cms.InputTag( "hltIter2ClustersRefRemoval" ),
      hitErrorRPhi = cms.double( 0.0051 )
    ),
    MTEC = cms.PSet(  ),
    MTIB = cms.PSet(  ),
    TID = cms.PSet(  ),
    TOB = cms.PSet(  ),
    BPix = cms.PSet( 
      HitProducer = cms.string( "hltSiPixelRecHits" ),
      hitErrorRZ = cms.double( 0.006 ),
      useErrorsFromParam = cms.bool( True ),
      TTRHBuilder = cms.string( "hltESPTTRHBuilderPixelOnly" ),
      skipClusters = cms.InputTag( "hltIter2ClustersRefRemoval" ),
      hitErrorRPhi = cms.double( 0.0027 )
    ),
    TIB = cms.PSet(  )
)
hltIter2PFlowPixelSeeds = cms.EDProducer( "SeedGeneratorFromRegionHitsEDProducer",
    RegionFactoryPSet = cms.PSet( 
      ComponentName = cms.string( "CandidateSeededTrackingRegionsProducer" ),
      RegionPSet = cms.PSet( 
        precise = cms.bool( True ),
        originRadius = cms.double( 0.025 ),
        searchOpt = cms.bool( True ),
        originZPos = cms.double( 0.0 ),
        ptMin = cms.double( 1.2 ),
        measurementTrackerName = cms.string( "hltIter2MaskedMeasurementTrackerEvent" ),
        mode = cms.string( "VerticesFixed" ),
        maxNRegions = cms.int32( 100 ),
        maxNVertices = cms.int32( 10 ),
        deltaPhi = cms.double( 0.8 ),
        deltaEta = cms.double( 0.8 ),
        zErrorBeamSpot = cms.double( 15.0 ),
        nSigmaZBeamSpot = cms.double( 3.0 ),
        zErrorVetex = cms.double( 0.05 ),
        vertexCollection = cms.InputTag( "hltTrimmedPixelVertices" ),
        beamSpot = cms.InputTag( "hltOnlineBeamSpot" ),
        input = cms.InputTag( "hltIter1TrackAndTauJets4Iter2" )
      )
    ),
    SeedComparitorPSet = cms.PSet(  ComponentName = cms.string( "none" ) ),
    ClusterCheckPSet = cms.PSet( 
      PixelClusterCollectionLabel = cms.InputTag( "hltSiPixelClusters" ),
      MaxNumberOfCosmicClusters = cms.uint32( 50000 ),
      doClusterCheck = cms.bool( False ),
      ClusterCollectionLabel = cms.InputTag( "hltSiStripClusters" ),
      MaxNumberOfPixelClusters = cms.uint32( 10000 )
    ),
    OrderedHitsFactoryPSet = cms.PSet( 
      maxElement = cms.uint32( 0 ),
      ComponentName = cms.string( "StandardHitPairGenerator" ),
      GeneratorPSet = cms.PSet( 
        maxElement = cms.uint32( 100000 ),
        SeedComparitorPSet = cms.PSet(  ComponentName = cms.string( "none" ) )
      ),
      SeedingLayers = cms.InputTag( "hltIter2PixelLayerPairs" )
    ),
    SeedCreatorPSet = cms.PSet( 
      ComponentName = cms.string( "SeedFromConsecutiveHitsCreator" ),
      propagator = cms.string( "PropagatorWithMaterialParabolicMf" )
    ),
    TTRHBuilder = cms.string( "hltESPTTRHBWithTrackAngle" )
)
hltIter2PFlowCkfTrackCandidates = cms.EDProducer( "CkfTrackCandidateMaker",
    src = cms.InputTag( "hltIter2PFlowPixelSeeds" ),
    maxSeedsBeforeCleaning = cms.uint32( 1000 ),
    SimpleMagneticField = cms.string( "ParabolicMf" ),
    TransientInitialStateEstimatorParameters = cms.PSet( 
      propagatorAlongTISE = cms.string( "PropagatorWithMaterialParabolicMf" ),
      numberMeasurementsForFit = cms.int32( 4 ),
      propagatorOppositeTISE = cms.string( "PropagatorWithMaterialParabolicMfOpposite" )
    ),
    TrajectoryCleaner = cms.string( "hltESPTrajectoryCleanerBySharedHits" ),
    MeasurementTrackerEvent = cms.InputTag( "hltIter2MaskedMeasurementTrackerEvent" ),
    cleanTrajectoryAfterInOut = cms.bool( False ),
    useHitsSplitting = cms.bool( False ),
    RedundantSeedCleaner = cms.string( "CachingSeedCleanerBySharedInput" ),
    doSeedingRegionRebuilding = cms.bool( False ),
    maxNSeeds = cms.uint32( 100000 ),
    TrajectoryBuilderPSet = cms.PSet(  refToPSet_ = cms.string( "HLTIter2PSetTrajectoryBuilderIT" ) ),
    NavigationSchool = cms.string( "SimpleNavigationSchool" ),
    TrajectoryBuilder = cms.string( "" )
)
hltIter2PFlowCtfWithMaterialTracks = cms.EDProducer( "TrackProducer",
    src = cms.InputTag( "hltIter2PFlowCkfTrackCandidates" ),
    SimpleMagneticField = cms.string( "ParabolicMf" ),
    clusterRemovalInfo = cms.InputTag( "" ),
    beamSpot = cms.InputTag( "hltOnlineBeamSpot" ),
    MeasurementTrackerEvent = cms.InputTag( "hltIter2MaskedMeasurementTrackerEvent" ),
    Fitter = cms.string( "hltESPFittingSmootherIT" ),
    useHitsSplitting = cms.bool( False ),
    MeasurementTracker = cms.string( "" ),
    AlgorithmName = cms.string( "hltIter2" ),
    alias = cms.untracked.string( "ctfWithMaterialTracks" ),
    NavigationSchool = cms.string( "" ),
    TrajectoryInEvent = cms.bool( True ),
    TTRHBuilder = cms.string( "hltESPTTRHBWithTrackAngle" ),
    GeometricInnerState = cms.bool( True ),
    useSimpleMF = cms.bool( True ),
    Propagator = cms.string( "hltESPRungeKuttaTrackerPropagator" )
)
hltIter2PFlowTrackSelectionHighPurity = cms.EDProducer( "AnalyticalTrackSelector",
    max_d0 = cms.double( 100.0 ),
    minNumber3DLayers = cms.uint32( 0 ),
    max_lostHitFraction = cms.double( 1.0 ),
    applyAbsCutsIfNoPV = cms.bool( False ),
    qualityBit = cms.string( "highPurity" ),
    minNumberLayers = cms.uint32( 3 ),
    chi2n_par = cms.double( 0.7 ),
    useVtxError = cms.bool( False ),
    nSigmaZ = cms.double( 3.0 ),
    dz_par2 = cms.vdouble( 0.4, 4.0 ),
    applyAdaptedPVCuts = cms.bool( True ),
    min_eta = cms.double( -9999.0 ),
    dz_par1 = cms.vdouble( 0.35, 4.0 ),
    copyTrajectories = cms.untracked.bool( True ),
    vtxNumber = cms.int32( -1 ),
    max_d0NoPV = cms.double( 100.0 ),
    keepAllTracks = cms.bool( False ),
    maxNumberLostLayers = cms.uint32( 1 ),
    beamspot = cms.InputTag( "hltOnlineBeamSpot" ),
    max_relpterr = cms.double( 9999.0 ),
    copyExtras = cms.untracked.bool( True ),
    max_z0NoPV = cms.double( 100.0 ),
    vertexCut = cms.string( "tracksSize>=3" ),
    max_z0 = cms.double( 100.0 ),
    useVertices = cms.bool( True ),
    min_nhits = cms.uint32( 0 ),
    src = cms.InputTag( "hltIter2PFlowCtfWithMaterialTracks" ),
    max_minMissHitOutOrIn = cms.int32( 99 ),
    chi2n_no1Dmod_par = cms.double( 9999.0 ),
    vertices = cms.InputTag( "hltTrimmedPixelVertices" ),
    max_eta = cms.double( 9999.0 ),
    d0_par2 = cms.vdouble( 0.4, 4.0 ),
    d0_par1 = cms.vdouble( 0.3, 4.0 ),
    res_par = cms.vdouble( 0.003, 0.001 ),
    minHitsToBypassChecks = cms.uint32( 20 )
)
hltIter2Merged = cms.EDProducer( "TrackListMerger",
    ShareFrac = cms.double( 0.19 ),
    writeOnlyTrkQuals = cms.bool( False ),
    MinPT = cms.double( 0.05 ),
    allowFirstHitShare = cms.bool( True ),
    copyExtras = cms.untracked.bool( True ),
    Epsilon = cms.double( -0.001 ),
    selectedTrackQuals = cms.VInputTag( 'hltIter1Merged','hltIter2PFlowTrackSelectionHighPurity' ),
    indivShareFrac = cms.vdouble( 1.0, 1.0 ),
    MaxNormalizedChisq = cms.double( 1000.0 ),
    copyMVA = cms.bool( False ),
    FoundHitBonus = cms.double( 5.0 ),
    setsToMerge = cms.VPSet( 
      cms.PSet(  pQual = cms.bool( False ),
        tLists = cms.vint32( 0, 1 )
      )
    ),
    MinFound = cms.int32( 3 ),
    hasSelector = cms.vint32( 0, 0 ),
    TrackProducers = cms.VInputTag( 'hltIter1Merged','hltIter2PFlowTrackSelectionHighPurity' ),
    LostHitPenalty = cms.double( 20.0 ),
    newQuality = cms.string( "confirmed" )
)
hltPFMuonMerging = cms.EDProducer( "TrackListMerger",
    ShareFrac = cms.double( 0.19 ),
    writeOnlyTrkQuals = cms.bool( False ),
    MinPT = cms.double( 0.05 ),
    allowFirstHitShare = cms.bool( True ),
    copyExtras = cms.untracked.bool( True ),
    Epsilon = cms.double( -0.001 ),
    selectedTrackQuals = cms.VInputTag( 'hltL3TkTracksFromL2','hltIter2Merged' ),
    indivShareFrac = cms.vdouble( 1.0, 1.0 ),
    MaxNormalizedChisq = cms.double( 1000.0 ),
    copyMVA = cms.bool( False ),
    FoundHitBonus = cms.double( 5.0 ),
    setsToMerge = cms.VPSet( 
      cms.PSet(  pQual = cms.bool( False ),
        tLists = cms.vint32( 0, 1 )
      )
    ),
    MinFound = cms.int32( 3 ),
    hasSelector = cms.vint32( 0, 0 ),
    TrackProducers = cms.VInputTag( 'hltL3TkTracksFromL2','hltIter2Merged' ),
    LostHitPenalty = cms.double( 20.0 ),
    newQuality = cms.string( "confirmed" )
)
hltMuonLinks = cms.EDProducer( "MuonLinksProducerForHLT",
    pMin = cms.double( 2.5 ),
    InclusiveTrackerTrackCollection = cms.InputTag( "hltPFMuonMerging" ),
    shareHitFraction = cms.double( 0.8 ),
    LinkCollection = cms.InputTag( "hltL3MuonsLinksCombination" ),
    ptMin = cms.double( 2.5 )
)
hltMuons = cms.EDProducer( "MuonIdProducer",
    TrackExtractorPSet = cms.PSet( 
      Diff_z = cms.double( 0.2 ),
      inputTrackCollection = cms.InputTag( "hltPFMuonMerging" ),
      BeamSpotLabel = cms.InputTag( "hltOnlineBeamSpot" ),
      ComponentName = cms.string( "TrackExtractor" ),
      DR_Max = cms.double( 1.0 ),
      Diff_r = cms.double( 0.1 ),
      Chi2Prob_Min = cms.double( -1.0 ),
      DR_Veto = cms.double( 0.01 ),
      NHits_Min = cms.uint32( 0 ),
      Chi2Ndof_Max = cms.double( 1.0E64 ),
      Pt_Min = cms.double( -1.0 ),
      DepositLabel = cms.untracked.string( "" ),
      BeamlineOption = cms.string( "BeamSpotFromEvent" )
    ),
    maxAbsEta = cms.double( 3.0 ),
    fillGlobalTrackRefits = cms.bool( False ),
    arbitrationCleanerOptions = cms.PSet( 
      Clustering = cms.bool( True ),
      ME1a = cms.bool( True ),
      ClusterDPhi = cms.double( 0.6 ),
      OverlapDTheta = cms.double( 0.02 ),
      Overlap = cms.bool( True ),
      OverlapDPhi = cms.double( 0.0786 ),
      ClusterDTheta = cms.double( 0.02 )
    ),
    globalTrackQualityInputTag = cms.InputTag( "glbTrackQual" ),
    addExtraSoftMuons = cms.bool( False ),
    debugWithTruthMatching = cms.bool( False ),
    CaloExtractorPSet = cms.PSet( 
      PrintTimeReport = cms.untracked.bool( False ),
      DR_Max = cms.double( 1.0 ),
      DepositInstanceLabels = cms.vstring( 'ecal',
        'hcal',
        'ho' ),
      Noise_HE = cms.double( 0.2 ),
      NoiseTow_EB = cms.double( 0.04 ),
      NoiseTow_EE = cms.double( 0.15 ),
      Threshold_H = cms.double( 0.5 ),
      ServiceParameters = cms.PSet( 
        Propagators = cms.untracked.vstring( 'hltESPFastSteppingHelixPropagatorAny' ),
        RPCLayers = cms.bool( False ),
        UseMuonNavigation = cms.untracked.bool( False )
      ),
      Threshold_E = cms.double( 0.2 ),
      PropagatorName = cms.string( "hltESPFastSteppingHelixPropagatorAny" ),
      DepositLabel = cms.untracked.string( "Cal" ),
      UseRecHitsFlag = cms.bool( False ),
      TrackAssociatorParameters = cms.PSet( 
        muonMaxDistanceSigmaX = cms.double( 0.0 ),
        muonMaxDistanceSigmaY = cms.double( 0.0 ),
        CSCSegmentCollectionLabel = cms.InputTag( "hltCscSegments" ),
        dRHcal = cms.double( 1.0 ),
        dRPreshowerPreselection = cms.double( 0.2 ),
        CaloTowerCollectionLabel = cms.InputTag( "hltTowerMakerForPF" ),
        useEcal = cms.bool( False ),
        dREcal = cms.double( 1.0 ),
        dREcalPreselection = cms.double( 1.0 ),
        HORecHitCollectionLabel = cms.InputTag( "hltHoreco" ),
        dRMuon = cms.double( 9999.0 ),
        propagateAllDirections = cms.bool( True ),
        muonMaxDistanceX = cms.double( 5.0 ),
        muonMaxDistanceY = cms.double( 5.0 ),
        useHO = cms.bool( False ),
        trajectoryUncertaintyTolerance = cms.double( -1.0 ),
        usePreshower = cms.bool( False ),
        DTRecSegment4DCollectionLabel = cms.InputTag( "hltDt4DSegments" ),
        EERecHitCollectionLabel = cms.InputTag( 'hltEcalRecHit','EcalRecHitsEE' ),
        dRHcalPreselection = cms.double( 1.0 ),
        useMuon = cms.bool( False ),
        useCalo = cms.bool( True ),
        accountForTrajectoryChangeCalo = cms.bool( False ),
        EBRecHitCollectionLabel = cms.InputTag( 'hltEcalRecHit','EcalRecHitsEB' ),
        dRMuonPreselection = cms.double( 0.2 ),
        truthMatch = cms.bool( False ),
        HBHERecHitCollectionLabel = cms.InputTag( "hltHbhereco" ),
        useHcal = cms.bool( False )
      ),
      Threshold_HO = cms.double( 0.5 ),
      Noise_EE = cms.double( 0.1 ),
      Noise_EB = cms.double( 0.025 ),
      DR_Veto_H = cms.double( 0.1 ),
      CenterConeOnCalIntersection = cms.bool( False ),
      ComponentName = cms.string( "CaloExtractorByAssociator" ),
      Noise_HB = cms.double( 0.2 ),
      DR_Veto_E = cms.double( 0.07 ),
      DR_Veto_HO = cms.double( 0.1 ),
      Noise_HO = cms.double( 0.2 )
    ),
    runArbitrationCleaner = cms.bool( False ),
    fillEnergy = cms.bool( True ),
    TrackerKinkFinderParameters = cms.PSet( 
      usePosition = cms.bool( False ),
      diagonalOnly = cms.bool( False )
    ),
    TimingFillerParameters = cms.PSet( 
      UseDT = cms.bool( True ),
      ErrorDT = cms.double( 6.0 ),
      EcalEnergyCut = cms.double( 0.4 ),
      ErrorEB = cms.double( 2.085 ),
      ErrorCSC = cms.double( 7.4 ),
      CSCTimingParameters = cms.PSet( 
        CSCsegments = cms.InputTag( "hltCscSegments" ),
        CSCTimeOffset = cms.double( 0.0 ),
        CSCStripTimeOffset = cms.double( 0.0 ),
        MatchParameters = cms.PSet( 
          CSCsegments = cms.InputTag( "hltCscSegments" ),
          DTsegments = cms.InputTag( "hltDt4DSegments" ),
          DTradius = cms.double( 0.01 ),
          TightMatchDT = cms.bool( False ),
          TightMatchCSC = cms.bool( True )
        ),
        debug = cms.bool( False ),
        UseStripTime = cms.bool( True ),
        CSCStripError = cms.double( 7.0 ),
        CSCWireError = cms.double( 8.6 ),
        CSCWireTimeOffset = cms.double( 0.0 ),
        ServiceParameters = cms.PSet( 
          Propagators = cms.untracked.vstring( 'hltESPFastSteppingHelixPropagatorAny' ),
          RPCLayers = cms.bool( True )
        ),
        PruneCut = cms.double( 100.0 ),
        UseWireTime = cms.bool( True )
      ),
      DTTimingParameters = cms.PSet( 
        HitError = cms.double( 6.0 ),
        DoWireCorr = cms.bool( False ),
        MatchParameters = cms.PSet( 
          CSCsegments = cms.InputTag( "hltCscSegments" ),
          DTsegments = cms.InputTag( "hltDt4DSegments" ),
          DTradius = cms.double( 0.01 ),
          TightMatchDT = cms.bool( False ),
          TightMatchCSC = cms.bool( True )
        ),
        debug = cms.bool( False ),
        DTsegments = cms.InputTag( "hltDt4DSegments" ),
        PruneCut = cms.double( 10000.0 ),
        RequireBothProjections = cms.bool( False ),
        HitsMin = cms.int32( 5 ),
        DTTimeOffset = cms.double( 2.7 ),
        DropTheta = cms.bool( True ),
        UseSegmentT0 = cms.bool( False ),
        ServiceParameters = cms.PSet( 
          Propagators = cms.untracked.vstring( 'hltESPFastSteppingHelixPropagatorAny' ),
          RPCLayers = cms.bool( True )
        )
      ),
      ErrorEE = cms.double( 6.95 ),
      UseCSC = cms.bool( True ),
      UseECAL = cms.bool( True )
    ),
    inputCollectionTypes = cms.vstring( 'inner tracks',
      'links',
      'outer tracks' ),
    minCaloCompatibility = cms.double( 0.6 ),
    ecalDepositName = cms.string( "ecal" ),
    minP = cms.double( 10.0 ),
    fillIsolation = cms.bool( True ),
    jetDepositName = cms.string( "jets" ),
    hoDepositName = cms.string( "ho" ),
    writeIsoDeposits = cms.bool( False ),
    maxAbsPullX = cms.double( 4.0 ),
    maxAbsPullY = cms.double( 9999.0 ),
    minPt = cms.double( 10.0 ),
    TrackAssociatorParameters = cms.PSet( 
      muonMaxDistanceSigmaX = cms.double( 0.0 ),
      muonMaxDistanceSigmaY = cms.double( 0.0 ),
      CSCSegmentCollectionLabel = cms.InputTag( "hltCscSegments" ),
      dRHcal = cms.double( 9999.0 ),
      dRPreshowerPreselection = cms.double( 0.2 ),
      CaloTowerCollectionLabel = cms.InputTag( "hltTowerMakerForPF" ),
      useEcal = cms.bool( True ),
      dREcal = cms.double( 9999.0 ),
      dREcalPreselection = cms.double( 0.05 ),
      HORecHitCollectionLabel = cms.InputTag( "hltHoreco" ),
      dRMuon = cms.double( 9999.0 ),
      propagateAllDirections = cms.bool( True ),
      muonMaxDistanceX = cms.double( 5.0 ),
      muonMaxDistanceY = cms.double( 5.0 ),
      useHO = cms.bool( True ),
      trajectoryUncertaintyTolerance = cms.double( -1.0 ),
      usePreshower = cms.bool( False ),
      DTRecSegment4DCollectionLabel = cms.InputTag( "hltDt4DSegments" ),
      EERecHitCollectionLabel = cms.InputTag( 'hltEcalRecHit','EcalRecHitsEE' ),
      dRHcalPreselection = cms.double( 0.2 ),
      useMuon = cms.bool( True ),
      useCalo = cms.bool( False ),
      accountForTrajectoryChangeCalo = cms.bool( False ),
      EBRecHitCollectionLabel = cms.InputTag( 'hltEcalRecHit','EcalRecHitsEB' ),
      dRMuonPreselection = cms.double( 0.2 ),
      truthMatch = cms.bool( False ),
      HBHERecHitCollectionLabel = cms.InputTag( "hltHbhereco" ),
      useHcal = cms.bool( True )
    ),
    JetExtractorPSet = cms.PSet( 
      PrintTimeReport = cms.untracked.bool( False ),
      ExcludeMuonVeto = cms.bool( True ),
      TrackAssociatorParameters = cms.PSet( 
        muonMaxDistanceSigmaX = cms.double( 0.0 ),
        muonMaxDistanceSigmaY = cms.double( 0.0 ),
        CSCSegmentCollectionLabel = cms.InputTag( "hltCscSegments" ),
        dRHcal = cms.double( 0.5 ),
        dRPreshowerPreselection = cms.double( 0.2 ),
        CaloTowerCollectionLabel = cms.InputTag( "hltTowerMakerForPF" ),
        useEcal = cms.bool( False ),
        dREcal = cms.double( 0.5 ),
        dREcalPreselection = cms.double( 0.5 ),
        HORecHitCollectionLabel = cms.InputTag( "hltHoreco" ),
        dRMuon = cms.double( 9999.0 ),
        propagateAllDirections = cms.bool( True ),
        muonMaxDistanceX = cms.double( 5.0 ),
        muonMaxDistanceY = cms.double( 5.0 ),
        useHO = cms.bool( False ),
        trajectoryUncertaintyTolerance = cms.double( -1.0 ),
        usePreshower = cms.bool( False ),
        DTRecSegment4DCollectionLabel = cms.InputTag( "hltDt4DSegments" ),
        EERecHitCollectionLabel = cms.InputTag( 'hltEcalRecHit','EcalRecHitsEE' ),
        dRHcalPreselection = cms.double( 0.5 ),
        useMuon = cms.bool( False ),
        useCalo = cms.bool( True ),
        accountForTrajectoryChangeCalo = cms.bool( False ),
        EBRecHitCollectionLabel = cms.InputTag( 'hltEcalRecHit','EcalRecHitsEB' ),
        dRMuonPreselection = cms.double( 0.2 ),
        truthMatch = cms.bool( False ),
        HBHERecHitCollectionLabel = cms.InputTag( "hltHbhereco" ),
        useHcal = cms.bool( False )
      ),
      ServiceParameters = cms.PSet( 
        Propagators = cms.untracked.vstring( 'hltESPFastSteppingHelixPropagatorAny' ),
        RPCLayers = cms.bool( False ),
        UseMuonNavigation = cms.untracked.bool( False )
      ),
      ComponentName = cms.string( "JetExtractor" ),
      DR_Max = cms.double( 1.0 ),
      PropagatorName = cms.string( "hltESPFastSteppingHelixPropagatorAny" ),
      JetCollectionLabel = cms.InputTag( "hltAK4CaloJetsPFEt5" ),
      DR_Veto = cms.double( 0.1 ),
      Threshold = cms.double( 5.0 )
    ),
    fillGlobalTrackQuality = cms.bool( False ),
    minPCaloMuon = cms.double( 1.0E9 ),
    maxAbsDy = cms.double( 9999.0 ),
    fillCaloCompatibility = cms.bool( True ),
    fillMatching = cms.bool( True ),
    MuonCaloCompatibility = cms.PSet( 
      allSiPMHO = cms.bool( False ),
      PionTemplateFileName = cms.FileInPath( "RecoMuon/MuonIdentification/data/MuID_templates_pions_lowPt_3_1_norm.root" ),
      MuonTemplateFileName = cms.FileInPath( "RecoMuon/MuonIdentification/data/MuID_templates_muons_lowPt_3_1_norm.root" ),
      delta_eta = cms.double( 0.02 ),
      delta_phi = cms.double( 0.02 )
    ),
    fillTrackerKink = cms.bool( False ),
    hcalDepositName = cms.string( "hcal" ),
    sigmaThresholdToFillCandidateP4WithGlobalFit = cms.double( 2.0 ),
    inputCollectionLabels = cms.VInputTag( 'hltPFMuonMerging','hltMuonLinks','hltL2Muons' ),
    trackDepositName = cms.string( "tracker" ),
    maxAbsDx = cms.double( 3.0 ),
    ptThresholdToFillCandidateP4WithGlobalFit = cms.double( 200.0 ),
    minNumberOfMatches = cms.int32( 1 )
)
hltParticleFlowRecHitECALUnseeded = cms.EDProducer( "PFRecHitProducer",
    producers = cms.VPSet( 
      cms.PSet(  src = cms.InputTag( 'hltEcalRecHit','EcalRecHitsEB' ),
        qualityTests = cms.VPSet( 
          cms.PSet(  threshold = cms.double( 0.08 ),
            name = cms.string( "PFRecHitQTestThreshold" )
          ),
          cms.PSet(  timingCleaning = cms.bool( True ),
            topologicalCleaning = cms.bool( True ),
            cleaningThreshold = cms.double( 2.0 ),
            skipTTRecoveredHits = cms.bool( True ),
            name = cms.string( "PFRecHitQTestECAL" )
          )
        ),
        name = cms.string( "PFEBRecHitCreator" )
      ),
      cms.PSet(  src = cms.InputTag( 'hltEcalRecHit','EcalRecHitsEE' ),
        qualityTests = cms.VPSet( 
          cms.PSet(  threshold = cms.double( 0.3 ),
            name = cms.string( "PFRecHitQTestThreshold" )
          ),
          cms.PSet(  timingCleaning = cms.bool( True ),
            topologicalCleaning = cms.bool( True ),
            cleaningThreshold = cms.double( 2.0 ),
            skipTTRecoveredHits = cms.bool( True ),
            name = cms.string( "PFRecHitQTestECAL" )
          )
        ),
        name = cms.string( "PFEERecHitCreator" )
      )
    ),
    navigator = cms.PSet( 
      barrel = cms.PSet(  ),
      endcap = cms.PSet(  ),
      name = cms.string( "PFRecHitECALNavigator" )
    )
)
hltParticleFlowRecHitHCAL = cms.EDProducer( "PFCTRecHitProducer",
    ECAL_Compensate = cms.bool( False ),
    ECAL_Dead_Code = cms.uint32( 10 ),
    MinLongTiming_Cut = cms.double( -5.0 ),
    ECAL_Compensation = cms.double( 0.5 ),
    MaxLongTiming_Cut = cms.double( 5.0 ),
    weight_HFhad = cms.double( 1.0 ),
    ApplyPulseDPG = cms.bool( False ),
    navigator = cms.PSet(  name = cms.string( "PFRecHitCaloTowerNavigator" ) ),
    ECAL_Threshold = cms.double( 10.0 ),
    ApplyTimeDPG = cms.bool( False ),
    caloTowers = cms.InputTag( "hltTowerMakerForPF" ),
    hcalRecHitsHBHE = cms.InputTag( "hltHbhereco" ),
    LongFibre_Fraction = cms.double( 0.1 ),
    MaxShortTiming_Cut = cms.double( 5.0 ),
    HcalMaxAllowedHFLongShortSev = cms.int32( 9 ),
    thresh_Barrel = cms.double( 0.4 ),
    navigation_HF = cms.bool( True ),
    HcalMaxAllowedHFInTimeWindowSev = cms.int32( 9 ),
    HF_Calib_29 = cms.double( 1.07 ),
    LongFibre_Cut = cms.double( 120.0 ),
    EM_Depth = cms.double( 22.0 ),
    weight_HFem = cms.double( 1.0 ),
    LongShortFibre_Cut = cms.double( 1.0E9 ),
    MinShortTiming_Cut = cms.double( -5.0 ),
    HCAL_Calib = cms.bool( True ),
    thresh_HF = cms.double( 0.4 ),
    HcalMaxAllowedHFDigiTimeSev = cms.int32( 9 ),
    thresh_Endcap = cms.double( 0.4 ),
    HcalMaxAllowedChannelStatusSev = cms.int32( 9 ),
    hcalRecHitsHF = cms.InputTag( "hltHfreco" ),
    ShortFibre_Cut = cms.double( 60.0 ),
    ApplyLongShortDPG = cms.bool( True ),
    HF_Calib = cms.bool( True ),
    HAD_Depth = cms.double( 47.0 ),
    ShortFibre_Fraction = cms.double( 0.01 ),
    HCAL_Calib_29 = cms.double( 1.35 )
)
hltParticleFlowRecHitPSUnseeded = cms.EDProducer( "PFRecHitProducer",
    producers = cms.VPSet( 
      cms.PSet(  src = cms.InputTag( 'hltEcalPreshowerRecHit','EcalRecHitsES' ),
        qualityTests = cms.VPSet( 
          cms.PSet(  threshold = cms.double( 7.0E-6 ),
            name = cms.string( "PFRecHitQTestThreshold" )
          )
        ),
        name = cms.string( "PFPSRecHitCreator" )
      )
    ),
    navigator = cms.PSet(  name = cms.string( "PFRecHitPreshowerNavigator" ) )
)
hltParticleFlowClusterECALUncorrectedUnseeded = cms.EDProducer( "PFClusterProducer",
    pfClusterBuilder = cms.PSet( 
      positionCalc = cms.PSet( 
        minFractionInCalc = cms.double( 1.0E-9 ),
        logWeightDenominator = cms.double( 0.08 ),
        minAllowedNormalization = cms.double( 1.0E-9 ),
        posCalcNCrystals = cms.int32( 9 ),
        algoName = cms.string( "Basic2DGenericPFlowPositionCalc" )
      ),
      minFracTot = cms.double( 1.0E-20 ),
      positionCalcForConvergence = cms.PSet( 
        minFractionInCalc = cms.double( 0.0 ),
        W0 = cms.double( 4.2 ),
        minAllowedNormalization = cms.double( 0.0 ),
        T0_EB = cms.double( 7.4 ),
        X0 = cms.double( 0.89 ),
        T0_ES = cms.double( 1.2 ),
        T0_EE = cms.double( 3.1 ),
        algoName = cms.string( "ECAL2DPositionCalcWithDepthCorr" )
      ),
      maxIterations = cms.uint32( 50 ),
      stoppingTolerance = cms.double( 1.0E-8 ),
      minFractionToKeep = cms.double( 1.0E-7 ),
      excludeOtherSeeds = cms.bool( True ),
      showerSigma = cms.double( 1.5 ),
      recHitEnergyNorms = cms.VPSet( 
        cms.PSet(  detector = cms.string( "ECAL_BARREL" ),
          recHitEnergyNorm = cms.double( 0.08 )
        ),
        cms.PSet(  detector = cms.string( "ECAL_ENDCAP" ),
          recHitEnergyNorm = cms.double( 0.3 )
        )
      ),
      algoName = cms.string( "Basic2DGenericPFlowClusterizer" ),
      allCellsPositionCalc = cms.PSet( 
        minFractionInCalc = cms.double( 1.0E-9 ),
        logWeightDenominator = cms.double( 0.08 ),
        minAllowedNormalization = cms.double( 1.0E-9 ),
        posCalcNCrystals = cms.int32( -1 ),
        algoName = cms.string( "Basic2DGenericPFlowPositionCalc" )
      )
    ),
    positionReCalc = cms.PSet( 
      minFractionInCalc = cms.double( 0.0 ),
      W0 = cms.double( 4.2 ),
      minAllowedNormalization = cms.double( 0.0 ),
      T0_EB = cms.double( 7.4 ),
      X0 = cms.double( 0.89 ),
      T0_ES = cms.double( 1.2 ),
      T0_EE = cms.double( 3.1 ),
      algoName = cms.string( "ECAL2DPositionCalcWithDepthCorr" )
    ),
    initialClusteringStep = cms.PSet( 
      thresholdsByDetector = cms.VPSet( 
        cms.PSet(  gatheringThreshold = cms.double( 0.08 ),
          detector = cms.string( "ECAL_BARREL" ),
          gatheringThresholdPt = cms.double( 0.0 )
        ),
        cms.PSet(  gatheringThreshold = cms.double( 0.3 ),
          detector = cms.string( "ECAL_ENDCAP" ),
          gatheringThresholdPt = cms.double( 0.0 )
        )
      ),
      useCornerCells = cms.bool( True ),
      algoName = cms.string( "Basic2DGenericTopoClusterizer" )
    ),
    energyCorrector = cms.PSet(  ),
    recHitCleaners = cms.VPSet( 
      cms.PSet(  cleaningByDetector = cms.VPSet( 
  cms.PSet(  doubleSpikeS6S2 = cms.double( 0.04 ),
    fractionThresholdModifier = cms.double( 3.0 ),
    doubleSpikeThresh = cms.double( 10.0 ),
    minS4S1_b = cms.double( -0.024 ),
    singleSpikeThresh = cms.double( 4.0 ),
    detector = cms.string( "ECAL_BARREL" ),
    minS4S1_a = cms.double( 0.04 ),
    energyThresholdModifier = cms.double( 2.0 )
  ),
  cms.PSet(  doubleSpikeS6S2 = cms.double( -1.0 ),
    fractionThresholdModifier = cms.double( 3.0 ),
    doubleSpikeThresh = cms.double( 1.0E9 ),
    minS4S1_b = cms.double( -0.0125 ),
    singleSpikeThresh = cms.double( 15.0 ),
    detector = cms.string( "ECAL_ENDCAP" ),
    minS4S1_a = cms.double( 0.02 ),
    energyThresholdModifier = cms.double( 2.0 )
  )
),
        algoName = cms.string( "SpikeAndDoubleSpikeCleaner" )
      )
    ),
    seedFinder = cms.PSet( 
      nNeighbours = cms.int32( 8 ),
      thresholdsByDetector = cms.VPSet( 
        cms.PSet(  seedingThreshold = cms.double( 0.6 ),
          seedingThresholdPt = cms.double( 0.15 ),
          detector = cms.string( "ECAL_ENDCAP" )
        ),
        cms.PSet(  seedingThreshold = cms.double( 0.23 ),
          seedingThresholdPt = cms.double( 0.0 ),
          detector = cms.string( "ECAL_BARREL" )
        )
      ),
      algoName = cms.string( "LocalMaximumSeedFinder" )
    ),
    recHitsSource = cms.InputTag( "hltParticleFlowRecHitECALUnseeded" )
)
hltParticleFlowClusterPSUnseeded = cms.EDProducer( "PFClusterProducer",
    pfClusterBuilder = cms.PSet( 
      minFracTot = cms.double( 1.0E-20 ),
      positionCalc = cms.PSet( 
        minFractionInCalc = cms.double( 1.0E-9 ),
        logWeightDenominator = cms.double( 6.0E-5 ),
        minAllowedNormalization = cms.double( 1.0E-9 ),
        posCalcNCrystals = cms.int32( -1 ),
        algoName = cms.string( "Basic2DGenericPFlowPositionCalc" )
      ),
      maxIterations = cms.uint32( 50 ),
      stoppingTolerance = cms.double( 1.0E-8 ),
      minFractionToKeep = cms.double( 1.0E-7 ),
      excludeOtherSeeds = cms.bool( True ),
      showerSigma = cms.double( 0.3 ),
      recHitEnergyNorms = cms.VPSet( 
        cms.PSet(  detector = cms.string( "PS1" ),
          recHitEnergyNorm = cms.double( 6.0E-5 )
        ),
        cms.PSet(  detector = cms.string( "PS2" ),
          recHitEnergyNorm = cms.double( 6.0E-5 )
        )
      ),
      algoName = cms.string( "Basic2DGenericPFlowClusterizer" )
    ),
    positionReCalc = cms.PSet(  ),
    initialClusteringStep = cms.PSet( 
      thresholdsByDetector = cms.VPSet( 
        cms.PSet(  gatheringThreshold = cms.double( 6.0E-5 ),
          detector = cms.string( "PS1" ),
          gatheringThresholdPt = cms.double( 0.0 )
        ),
        cms.PSet(  gatheringThreshold = cms.double( 6.0E-5 ),
          detector = cms.string( "PS2" ),
          gatheringThresholdPt = cms.double( 0.0 )
        )
      ),
      useCornerCells = cms.bool( False ),
      algoName = cms.string( "Basic2DGenericTopoClusterizer" )
    ),
    energyCorrector = cms.PSet(  ),
    recHitCleaners = cms.VPSet( 
    ),
    seedFinder = cms.PSet( 
      nNeighbours = cms.int32( 4 ),
      thresholdsByDetector = cms.VPSet( 
        cms.PSet(  seedingThreshold = cms.double( 1.2E-4 ),
          seedingThresholdPt = cms.double( 0.0 ),
          detector = cms.string( "PS1" )
        ),
        cms.PSet(  seedingThreshold = cms.double( 1.2E-4 ),
          seedingThresholdPt = cms.double( 0.0 ),
          detector = cms.string( "PS2" )
        )
      ),
      algoName = cms.string( "LocalMaximumSeedFinder" )
    ),
    recHitsSource = cms.InputTag( "hltParticleFlowRecHitPSUnseeded" )
)
hltParticleFlowClusterECALUnseeded = cms.EDProducer( "CorrectedECALPFClusterProducer",
    minimumPSEnergy = cms.double( 0.0 ),
    inputPS = cms.InputTag( "hltParticleFlowClusterPSUnseeded" ),
    energyCorrector = cms.PSet( 
      applyCrackCorrections = cms.bool( False ),
      algoName = cms.string( "PFClusterEMEnergyCorrector" )
    ),
    inputECAL = cms.InputTag( "hltParticleFlowClusterECALUncorrectedUnseeded" )
)
hltParticleFlowClusterHCAL = cms.EDProducer( "PFClusterProducer",
    pfClusterBuilder = cms.PSet( 
      positionCalc = cms.PSet( 
        minFractionInCalc = cms.double( 1.0E-9 ),
        logWeightDenominator = cms.double( 0.8 ),
        minAllowedNormalization = cms.double( 1.0E-9 ),
        posCalcNCrystals = cms.int32( 5 ),
        algoName = cms.string( "Basic2DGenericPFlowPositionCalc" )
      ),
      minFracTot = cms.double( 1.0E-20 ),
      maxIterations = cms.uint32( 50 ),
      stoppingTolerance = cms.double( 1.0E-8 ),
      minFractionToKeep = cms.double( 1.0E-7 ),
      excludeOtherSeeds = cms.bool( True ),
      showerSigma = cms.double( 10.0 ),
      recHitEnergyNorms = cms.VPSet( 
        cms.PSet(  detector = cms.string( "HCAL_BARREL1" ),
          recHitEnergyNorm = cms.double( 0.8 )
        ),
        cms.PSet(  detector = cms.string( "HCAL_ENDCAP" ),
          recHitEnergyNorm = cms.double( 0.8 )
        )
      ),
      algoName = cms.string( "Basic2DGenericPFlowClusterizer" ),
      allCellsPositionCalc = cms.PSet( 
        minFractionInCalc = cms.double( 1.0E-9 ),
        logWeightDenominator = cms.double( 0.8 ),
        minAllowedNormalization = cms.double( 1.0E-9 ),
        posCalcNCrystals = cms.int32( -1 ),
        algoName = cms.string( "Basic2DGenericPFlowPositionCalc" )
      )
    ),
    positionReCalc = cms.PSet(  ),
    initialClusteringStep = cms.PSet( 
      thresholdsByDetector = cms.VPSet( 
        cms.PSet(  gatheringThreshold = cms.double( 0.8 ),
          detector = cms.string( "HCAL_BARREL1" ),
          gatheringThresholdPt = cms.double( 0.0 )
        ),
        cms.PSet(  gatheringThreshold = cms.double( 0.8 ),
          detector = cms.string( "HCAL_ENDCAP" ),
          gatheringThresholdPt = cms.double( 0.0 )
        )
      ),
      useCornerCells = cms.bool( True ),
      algoName = cms.string( "Basic2DGenericTopoClusterizer" )
    ),
    energyCorrector = cms.PSet(  ),
    recHitCleaners = cms.VPSet( 
      cms.PSet(  algoName = cms.string( "RBXAndHPDCleaner" )      )
    ),
    seedFinder = cms.PSet( 
      nNeighbours = cms.int32( 4 ),
      thresholdsByDetector = cms.VPSet( 
        cms.PSet(  seedingThreshold = cms.double( 0.8 ),
          seedingThresholdPt = cms.double( 0.0 ),
          detector = cms.string( "HCAL_BARREL1" )
        ),
        cms.PSet(  seedingThreshold = cms.double( 1.1 ),
          seedingThresholdPt = cms.double( 0.0 ),
          detector = cms.string( "HCAL_ENDCAP" )
        )
      ),
      algoName = cms.string( "LocalMaximumSeedFinder" )
    ),
    recHitsSource = cms.InputTag( "hltParticleFlowRecHitHCAL" )
)
hltParticleFlowClusterHFEM = cms.EDProducer( "PFClusterProducer",
    pfClusterBuilder = cms.PSet( 
      positionCalc = cms.PSet( 
        minFractionInCalc = cms.double( 1.0E-9 ),
        logWeightDenominator = cms.double( 0.8 ),
        minAllowedNormalization = cms.double( 1.0E-9 ),
        posCalcNCrystals = cms.int32( 5 ),
        algoName = cms.string( "Basic2DGenericPFlowPositionCalc" )
      ),
      minFracTot = cms.double( 1.0E-20 ),
      maxIterations = cms.uint32( 50 ),
      stoppingTolerance = cms.double( 1.0E-8 ),
      minFractionToKeep = cms.double( 1.0E-7 ),
      excludeOtherSeeds = cms.bool( True ),
      showerSigma = cms.double( 10.0 ),
      recHitEnergyNorms = cms.VPSet( 
        cms.PSet(  detector = cms.string( "HF_EM" ),
          recHitEnergyNorm = cms.double( 0.8 )
        )
      ),
      algoName = cms.string( "Basic2DGenericPFlowClusterizer" ),
      allCellsPositionCalc = cms.PSet( 
        minFractionInCalc = cms.double( 1.0E-9 ),
        logWeightDenominator = cms.double( 0.8 ),
        minAllowedNormalization = cms.double( 1.0E-9 ),
        posCalcNCrystals = cms.int32( -1 ),
        algoName = cms.string( "Basic2DGenericPFlowPositionCalc" )
      )
    ),
    positionReCalc = cms.PSet(  ),
    initialClusteringStep = cms.PSet( 
      thresholdsByDetector = cms.VPSet( 
        cms.PSet(  gatheringThreshold = cms.double( 0.8 ),
          detector = cms.string( "HF_EM" ),
          gatheringThresholdPt = cms.double( 0.0 )
        )
      ),
      useCornerCells = cms.bool( False ),
      algoName = cms.string( "Basic2DGenericTopoClusterizer" )
    ),
    energyCorrector = cms.PSet(  ),
    recHitCleaners = cms.VPSet( 
      cms.PSet(  cleaningByDetector = cms.VPSet( 
  cms.PSet(  doubleSpikeS6S2 = cms.double( -1.0 ),
    fractionThresholdModifier = cms.double( 1.0 ),
    doubleSpikeThresh = cms.double( 1.0E9 ),
    minS4S1_b = cms.double( -0.19 ),
    singleSpikeThresh = cms.double( 80.0 ),
    detector = cms.string( "HF_EM" ),
    minS4S1_a = cms.double( 0.11 ),
    energyThresholdModifier = cms.double( 1.0 )
  )
),
        algoName = cms.string( "SpikeAndDoubleSpikeCleaner" )
      )
    ),
    seedFinder = cms.PSet( 
      nNeighbours = cms.int32( 0 ),
      thresholdsByDetector = cms.VPSet( 
        cms.PSet(  seedingThreshold = cms.double( 1.4 ),
          seedingThresholdPt = cms.double( 0.0 ),
          detector = cms.string( "HF_EM" )
        )
      ),
      algoName = cms.string( "LocalMaximumSeedFinder" )
    ),
    recHitsSource = cms.InputTag( 'hltParticleFlowRecHitHCAL','HFEM' )
)
hltParticleFlowClusterHFHAD = cms.EDProducer( "PFClusterProducer",
    pfClusterBuilder = cms.PSet( 
      positionCalc = cms.PSet( 
        minFractionInCalc = cms.double( 1.0E-9 ),
        logWeightDenominator = cms.double( 0.8 ),
        minAllowedNormalization = cms.double( 1.0E-9 ),
        posCalcNCrystals = cms.int32( 5 ),
        algoName = cms.string( "Basic2DGenericPFlowPositionCalc" )
      ),
      minFracTot = cms.double( 1.0E-20 ),
      maxIterations = cms.uint32( 50 ),
      stoppingTolerance = cms.double( 1.0E-8 ),
      minFractionToKeep = cms.double( 1.0E-7 ),
      excludeOtherSeeds = cms.bool( True ),
      showerSigma = cms.double( 10.0 ),
      recHitEnergyNorms = cms.VPSet( 
        cms.PSet(  detector = cms.string( "HF_HAD" ),
          recHitEnergyNorm = cms.double( 0.8 )
        )
      ),
      algoName = cms.string( "Basic2DGenericPFlowClusterizer" ),
      allCellsPositionCalc = cms.PSet( 
        minFractionInCalc = cms.double( 1.0E-9 ),
        logWeightDenominator = cms.double( 0.8 ),
        minAllowedNormalization = cms.double( 1.0E-9 ),
        posCalcNCrystals = cms.int32( -1 ),
        algoName = cms.string( "Basic2DGenericPFlowPositionCalc" )
      )
    ),
    positionReCalc = cms.PSet(  ),
    initialClusteringStep = cms.PSet( 
      thresholdsByDetector = cms.VPSet( 
        cms.PSet(  gatheringThreshold = cms.double( 0.8 ),
          detector = cms.string( "HF_HAD" ),
          gatheringThresholdPt = cms.double( 0.0 )
        )
      ),
      useCornerCells = cms.bool( False ),
      algoName = cms.string( "Basic2DGenericTopoClusterizer" )
    ),
    energyCorrector = cms.PSet(  ),
    recHitCleaners = cms.VPSet( 
      cms.PSet(  cleaningByDetector = cms.VPSet( 
  cms.PSet(  doubleSpikeS6S2 = cms.double( -1.0 ),
    fractionThresholdModifier = cms.double( 1.0 ),
    doubleSpikeThresh = cms.double( 1.0E9 ),
    minS4S1_b = cms.double( -0.08 ),
    singleSpikeThresh = cms.double( 120.0 ),
    detector = cms.string( "HF_HAD" ),
    minS4S1_a = cms.double( 0.045 ),
    energyThresholdModifier = cms.double( 1.0 )
  )
),
        algoName = cms.string( "SpikeAndDoubleSpikeCleaner" )
      )
    ),
    seedFinder = cms.PSet( 
      nNeighbours = cms.int32( 0 ),
      thresholdsByDetector = cms.VPSet( 
        cms.PSet(  seedingThreshold = cms.double( 1.4 ),
          seedingThresholdPt = cms.double( 0.0 ),
          detector = cms.string( "HF_HAD" )
        )
      ),
      algoName = cms.string( "LocalMaximumSeedFinder" )
    ),
    recHitsSource = cms.InputTag( 'hltParticleFlowRecHitHCAL','HFHAD' )
)
hltLightPFTracks = cms.EDProducer( "LightPFTrackProducer",
    TrackQuality = cms.string( "none" ),
    UseQuality = cms.bool( False ),
    TkColList = cms.VInputTag( 'hltPFMuonMerging' )
)
hltParticleFlowBlock = cms.EDProducer( "PFBlockProducer",
    debug = cms.untracked.bool( False ),
    linkDefinitions = cms.VPSet( 
      cms.PSet(  useKDTree = cms.bool( True ),
        linkType = cms.string( "PS1:ECAL" ),
        linkerName = cms.string( "PreshowerAndECALLinker" )
      ),
      cms.PSet(  useKDTree = cms.bool( True ),
        linkType = cms.string( "PS2:ECAL" ),
        linkerName = cms.string( "PreshowerAndECALLinker" )
      ),
      cms.PSet(  useKDTree = cms.bool( True ),
        linkType = cms.string( "TRACK:ECAL" ),
        linkerName = cms.string( "TrackAndECALLinker" )
      ),
      cms.PSet(  useKDTree = cms.bool( True ),
        linkType = cms.string( "TRACK:HCAL" ),
        linkerName = cms.string( "TrackAndHCALLinker" )
      ),
      cms.PSet(  useKDTree = cms.bool( False ),
        linkType = cms.string( "ECAL:HCAL" ),
        linkerName = cms.string( "ECALAndHCALLinker" )
      ),
      cms.PSet(  useKDTree = cms.bool( False ),
        linkType = cms.string( "HFEM:HFHAD" ),
        linkerName = cms.string( "HFEMAndHFHADLinker" )
      )
    ),
    elementImporters = cms.VPSet( 
      cms.PSet(  importerName = cms.string( "GeneralTracksImporter" ),
        useIterativeTracking = cms.bool( False ),
        source = cms.InputTag( "hltLightPFTracks" ),
        NHitCuts_byTrackAlgo = cms.vuint32( 3, 3, 3, 3, 3 ),
        muonSrc = cms.InputTag( "hltMuons" ),
        DPtOverPtCuts_byTrackAlgo = cms.vdouble( 0.5, 0.5, 0.5, 0.5, 0.5 )
      ),
      cms.PSet(  importerName = cms.string( "ECALClusterImporter" ),
        source = cms.InputTag( "hltParticleFlowClusterECALUnseeded" ),
        BCtoPFCMap = cms.InputTag( "" )
      ),
      cms.PSet(  importerName = cms.string( "GenericClusterImporter" ),
        source = cms.InputTag( "hltParticleFlowClusterHCAL" )
      ),
      cms.PSet(  importerName = cms.string( "GenericClusterImporter" ),
        source = cms.InputTag( "hltParticleFlowClusterHFEM" )
      ),
      cms.PSet(  importerName = cms.string( "GenericClusterImporter" ),
        source = cms.InputTag( "hltParticleFlowClusterHFHAD" )
      ),
      cms.PSet(  importerName = cms.string( "GenericClusterImporter" ),
        source = cms.InputTag( "hltParticleFlowClusterPSUnseeded" )
      )
    ),
    verbose = cms.untracked.bool( False )
)
hltParticleFlow = cms.EDProducer( "PFProducer",
    photon_SigmaiEtaiEta_endcap = cms.double( 0.034 ),
    minPtForPostCleaning = cms.double( 20.0 ),
    pf_nsigma_ECAL = cms.double( 0.0 ),
    GedPhotonValueMap = cms.InputTag( 'tmpGedPhotons','valMapPFEgammaCandToPhoton' ),
    sumPtTrackIsoForPhoton = cms.double( -1.0 ),
    metFactorForFakes = cms.double( 4.0 ),
    muon_HO = cms.vdouble( 0.9, 0.9 ),
    electron_missinghits = cms.uint32( 1 ),
    metSignificanceForCleaning = cms.double( 3.0 ),
    usePFPhotons = cms.bool( False ),
    dptRel_DispVtx = cms.double( 10.0 ),
    nTrackIsoForEgammaSC = cms.uint32( 2 ),
    pf_nsigma_HCAL = cms.double( 1.0 ),
    cosmicRejectionDistance = cms.double( 1.0 ),
    useEGammaFilters = cms.bool( False ),
    useEGammaElectrons = cms.bool( False ),
    nsigma_TRACK = cms.double( 1.0 ),
    useEGammaSupercluster = cms.bool( False ),
    sumPtTrackIsoForEgammaSC_barrel = cms.double( 4.0 ),
    eventFractionForCleaning = cms.double( 0.8 ),
    usePFDecays = cms.bool( False ),
    rejectTracks_Step45 = cms.bool( False ),
    eventFractionForRejection = cms.double( 0.8 ),
    photon_MinEt = cms.double( 10.0 ),
    usePFNuclearInteractions = cms.bool( False ),
    maxSignificance = cms.double( 2.5 ),
    electron_iso_mva_endcap = cms.double( -0.1075 ),
    debug = cms.untracked.bool( False ),
    pf_convID_mvaWeightFile = cms.string( "RecoParticleFlow/PFProducer/data/MVAnalysis_BDT.weights_pfConversionAug0411.txt" ),
    calibHF_eta_step = cms.vdouble( 0.0, 2.9, 3.0, 3.2, 4.2, 4.4, 4.6, 4.8, 5.2, 5.4 ),
    ptErrorScale = cms.double( 8.0 ),
    minSignificance = cms.double( 2.5 ),
    minMomentumForPunchThrough = cms.double( 100.0 ),
    pf_conv_mvaCut = cms.double( 0.0 ),
    useCalibrationsFromDB = cms.bool( True ),
    usePFElectrons = cms.bool( False ),
    electron_iso_combIso_endcap = cms.double( 10.0 ),
    photon_combIso = cms.double( 10.0 ),
    electron_iso_mva_barrel = cms.double( -0.1875 ),
    postHFCleaning = cms.bool( False ),
    factors_45 = cms.vdouble( 10.0, 100.0 ),
    cleanedHF = cms.VInputTag( 'hltParticleFlowRecHitHCAL:Cleaned','hltParticleFlowClusterHFHAD:Cleaned','hltParticleFlowClusterHFEM:Cleaned' ),
    coneEcalIsoForEgammaSC = cms.double( 0.3 ),
    minSignificanceReduction = cms.double( 1.4 ),
    photon_SigmaiEtaiEta_barrel = cms.double( 0.0125 ),
    calibHF_b_HADonly = cms.vdouble( 1.27541, 0.85361, 0.86333, 0.89091, 0.94348, 0.94348, 0.9437, 1.0034, 1.0444, 1.0444 ),
    minPixelHits = cms.int32( 1 ),
    maxDPtOPt = cms.double( 1.0 ),
    useHO = cms.bool( False ),
    pf_electron_output_col = cms.string( "electrons" ),
    electron_noniso_mvaCut = cms.double( -0.1 ),
    GedElectronValueMap = cms.InputTag( "gedGsfElectronsTmp" ),
    useVerticesForNeutral = cms.bool( True ),
    pf_Res_mvaWeightFile = cms.string( "RecoParticleFlow/PFProducer/data/TMVARegression_BDTG_PFRes.root" ),
    PFEGammaCandidates = cms.InputTag( "particleFlowEGamma" ),
    sumPtTrackIsoSlopeForPhoton = cms.double( -1.0 ),
    coneTrackIsoForEgammaSC = cms.double( 0.3 ),
    minDeltaMet = cms.double( 0.4 ),
    pt_Error = cms.double( 1.0 ),
    useProtectionsForJetMET = cms.bool( True ),
    metFactorForRejection = cms.double( 4.0 ),
    sumPtTrackIsoForEgammaSC_endcap = cms.double( 4.0 ),
    calibHF_use = cms.bool( False ),
    verbose = cms.untracked.bool( False ),
    usePFConversions = cms.bool( False ),
    trackQuality = cms.string( "highPurity" ),
    calibPFSCEle_endcap = cms.vdouble( 1.153, -16.5975, 5.668, -0.1772, 16.22, 7.326, 0.0483, -4.068, 9.406 ),
    metFactorForCleaning = cms.double( 4.0 ),
    eventFactorForCosmics = cms.double( 10.0 ),
    egammaElectrons = cms.InputTag( "" ),
    minEnergyForPunchThrough = cms.double( 100.0 ),
    minTrackerHits = cms.int32( 8 ),
    iCfgCandConnector = cms.PSet( 
      bCalibSecondary = cms.bool( False ),
      bCalibPrimary = cms.bool( False ),
      bCorrect = cms.bool( False ),
      nuclCalibFactors = cms.vdouble( 0.8, 0.15, 0.5, 0.5, 0.05 )
    ),
    rejectTracks_Bad = cms.bool( False ),
    pf_electronID_crackCorrection = cms.bool( False ),
    pf_locC_mvaWeightFile = cms.string( "RecoParticleFlow/PFProducer/data/TMVARegression_BDTG_PFClusterCorr.root" ),
    calibHF_a_EMonly = cms.vdouble( 0.96945, 0.96701, 0.76309, 0.82268, 0.87583, 0.89718, 0.98674, 1.4681, 1.458, 1.458 ),
    muons = cms.InputTag( "hltMuons" ),
    metFactorForHighEta = cms.double( 25.0 ),
    minHFCleaningPt = cms.double( 5.0 ),
    muon_HCAL = cms.vdouble( 3.0, 3.0 ),
    pf_electron_mvaCut = cms.double( -0.1 ),
    ptFactorForHighEta = cms.double( 2.0 ),
    maxDeltaPhiPt = cms.double( 7.0 ),
    pf_electronID_mvaWeightFile = cms.string( "RecoParticleFlow/PFProducer/data/MVAnalysis_BDT.weights_PfElectrons23Jan_IntToFloat.txt" ),
    sumEtEcalIsoForEgammaSC_endcap = cms.double( 2.0 ),
    calibHF_b_EMHAD = cms.vdouble( 1.27541, 0.85361, 0.86333, 0.89091, 0.94348, 0.94348, 0.9437, 1.0034, 1.0444, 1.0444 ),
    pf_GlobC_mvaWeightFile = cms.string( "RecoParticleFlow/PFProducer/data/TMVARegression_BDTG_PFGlobalCorr.root" ),
    photon_HoE = cms.double( 0.1 ),
    sumEtEcalIsoForEgammaSC_barrel = cms.double( 1.0 ),
    calibPFSCEle_Fbrem_endcap = cms.vdouble( 0.9, 6.5, -0.0692932, 0.101776, 0.995338, -0.00236548, 0.874998, 1.653, -0.0750184, 0.147, 0.923165, 4.74665E-4, 1.10782 ),
    punchThroughFactor = cms.double( 3.0 ),
    algoType = cms.uint32( 0 ),
    electron_iso_combIso_barrel = cms.double( 10.0 ),
    postMuonCleaning = cms.bool( True ),
    calibPFSCEle_barrel = cms.vdouble( 1.004, -1.536, 22.88, -1.467, 0.3555, 0.6227, 14.65, 2051.0, 25.0, 0.9932, -0.5444, 0.0, 0.5438, 0.7109, 7.645, 0.2904, 0.0 ),
    electron_protectionsForJetMET = cms.PSet( 
      maxE = cms.double( 50.0 ),
      maxTrackPOverEele = cms.double( 1.0 ),
      maxEcalEOverP_2 = cms.double( 0.2 ),
      maxHcalEOverEcalE = cms.double( 0.1 ),
      maxEcalEOverP_1 = cms.double( 0.5 ),
      maxHcalEOverP = cms.double( 1.0 ),
      maxEcalEOverPRes = cms.double( 0.2 ),
      maxHcalE = cms.double( 10.0 ),
      maxEeleOverPout = cms.double( 0.2 ),
      maxNtracks = cms.double( 3.0 ),
      maxEleHcalEOverEcalE = cms.double( 0.1 ),
      maxDPhiIN = cms.double( 0.1 ),
      maxEeleOverPoutRes = cms.double( 0.5 )
    ),
    electron_iso_pt = cms.double( 10.0 ),
    isolatedElectronID_mvaWeightFile = cms.string( "RecoEgamma/ElectronIdentification/data/TMVA_BDTSimpleCat_17Feb2011.weights.xml" ),
    vertexCollection = cms.InputTag( "hltPixelVertices" ),
    X0_Map = cms.string( "RecoParticleFlow/PFProducer/data/allX0histos.root" ),
    calibPFSCEle_Fbrem_barrel = cms.vdouble( 0.6, 6.0, -0.0255975, 0.0576727, 0.975442, -5.46394E-4, 1.26147, 25.0, -0.02025, 0.04537, 0.9728, -8.962E-4, 1.172 ),
    blocks = cms.InputTag( "hltParticleFlowBlock" ),
    punchThroughMETFactor = cms.double( 4.0 ),
    metSignificanceForRejection = cms.double( 4.0 ),
    photon_protectionsForJetMET = cms.PSet( 
      sumPtTrackIsoSlope = cms.double( 0.001 ),
      sumPtTrackIso = cms.double( 2.0 )
    ),
    usePhotonReg = cms.bool( False ),
    dzPV = cms.double( 0.2 ),
    calibHF_a_EMHAD = cms.vdouble( 1.42215, 1.00496, 0.68961, 0.81656, 0.98504, 0.98504, 1.00802, 1.0593, 1.4576, 1.4576 ),
    useRegressionFromDB = cms.bool( False ),
    muon_ECAL = cms.vdouble( 0.5, 0.5 ),
    usePFSCEleCalib = cms.bool( True )
)
hltAK4PFJets = cms.EDProducer( "FastjetJetProducer",
    Active_Area_Repeats = cms.int32( 5 ),
    doAreaFastjet = cms.bool( False ),
    voronoiRfact = cms.double( -9.0 ),
    maxBadHcalCells = cms.uint32( 9999999 ),
    doAreaDiskApprox = cms.bool( True ),
    maxRecoveredEcalCells = cms.uint32( 9999999 ),
    jetType = cms.string( "PFJet" ),
    minSeed = cms.uint32( 0 ),
    Ghost_EtaMax = cms.double( 6.0 ),
    doRhoFastjet = cms.bool( False ),
    jetAlgorithm = cms.string( "AntiKt" ),
    nSigmaPU = cms.double( 1.0 ),
    GhostArea = cms.double( 0.01 ),
    Rho_EtaMax = cms.double( 4.4 ),
    maxBadEcalCells = cms.uint32( 9999999 ),
    useDeterministicSeed = cms.bool( True ),
    doPVCorrection = cms.bool( False ),
    maxRecoveredHcalCells = cms.uint32( 9999999 ),
    rParam = cms.double( 0.4 ),
    maxProblematicHcalCells = cms.uint32( 9999999 ),
    doOutputJets = cms.bool( True ),
    src = cms.InputTag( "hltParticleFlow" ),
    inputEtMin = cms.double( 0.0 ),
    puPtMin = cms.double( 10.0 ),
    srcPVs = cms.InputTag( "hltPixelVertices" ),
    jetPtMin = cms.double( 0.0 ),
    radiusPU = cms.double( 0.4 ),
    maxProblematicEcalCells = cms.uint32( 9999999 ),
    doPUOffsetCorr = cms.bool( False ),
    inputEMin = cms.double( 0.0 ),
    useMassDropTagger = cms.bool( False ),
    muMin = cms.double( -1.0 ),
    subtractorName = cms.string( "" ),
    muCut = cms.double( -1.0 ),
    subjetPtMin = cms.double( -1.0 ),
    useTrimming = cms.bool( False ),
    muMax = cms.double( -1.0 ),
    yMin = cms.double( -1.0 ),
    useFiltering = cms.bool( False ),
    rFilt = cms.double( -1.0 ),
    yMax = cms.double( -1.0 ),
    zcut = cms.double( -1.0 ),
    MinVtxNdof = cms.int32( 0 ),
    MaxVtxZ = cms.double( 15.0 ),
    UseOnlyVertexTracks = cms.bool( False ),
    dRMin = cms.double( -1.0 ),
    nFilt = cms.int32( -1 ),
    usePruning = cms.bool( False ),
    maxDepth = cms.int32( -1 ),
    yCut = cms.double( -1.0 ),
    DzTrVtxMax = cms.double( 0.0 ),
    UseOnlyOnePV = cms.bool( False ),
    rcut_factor = cms.double( -1.0 ),
    sumRecHits = cms.bool( False ),
    trimPtFracMin = cms.double( -1.0 ),
    dRMax = cms.double( -1.0 ),
    DxyTrVtxMax = cms.double( 0.0 ),
    useCMSBoostedTauSeedingAlgorithm = cms.bool( False )
)
hltFixedGridRhoFastjetAll = cms.EDProducer( "FixedGridRhoProducerFastjet",
    gridSpacing = cms.double( 0.55 ),
    maxRapidity = cms.double( 5.0 ),
    pfCandidatesTag = cms.InputTag( "hltParticleFlow" )
)
hltAK4PFJetsCorrected = cms.EDProducer( "PFJetCorrectionProducer",
    src = cms.InputTag( "hltAK4PFJets" ),
    correctors = cms.vstring( 'hltESPAK4PFCorrection' )
)
hltPFJetsCorrectedMatchedToCaloJets210 = cms.EDProducer( "PFJetsMatchedToFilteredCaloJetsProducer",
    DeltaR = cms.double( 0.5 ),
    CaloJetFilter = cms.InputTag( "hltSingleCaloJet210" ),
    TriggerType = cms.int32( 85 ),
    PFJetSrc = cms.InputTag( "hltAK4PFJetsCorrected" )
)
hltSinglePFJet260 = cms.EDFilter( "HLT1PFJet",
    saveTags = cms.bool( True ),
    MinPt = cms.double( 260.0 ),
    MinN = cms.int32( 1 ),
    MaxEta = cms.double( 5.0 ),
    MinMass = cms.double( -1.0 ),
    inputTag = cms.InputTag( "hltPFJetsCorrectedMatchedToCaloJets210" ),
    MinE = cms.double( -1.0 ),
    triggerType = cms.int32( 85 )
)
hltL1sL1SingleEG10 = cms.EDFilter( "HLTLevel1GTSeed",
    L1SeedsLogicalExpression = cms.string( "L1_SingleEG10" ),
    saveTags = cms.bool( True ),
    L1MuonCollectionTag = cms.InputTag( "hltL1extraParticles" ),
    L1UseL1TriggerObjectMaps = cms.bool( True ),
    L1UseAliasesForSeeding = cms.bool( True ),
    L1GtReadoutRecordTag = cms.InputTag( "hltGtDigis" ),
    L1CollectionsTag = cms.InputTag( "hltL1extraParticles" ),
    L1NrBxInEvent = cms.int32( 3 ),
    L1GtObjectMapTag = cms.InputTag( "hltL1GtObjectMap" ),
    L1TechTriggerSeeding = cms.bool( False )
)
hltPrePhoton20CaloIdVLIsoL = cms.EDFilter( "HLTPrescaler",
    L1GtReadoutRecordTag = cms.InputTag( "hltGtDigis" ),
    offset = cms.uint32( 0 )
)
hltEGL1SingleEG12Filter = cms.EDFilter( "HLTEgammaL1MatchFilterRegional",
    doIsolated = cms.bool( False ),
    endcap_end = cms.double( 2.65 ),
    saveTags = cms.bool( False ),
    region_eta_size_ecap = cms.double( 1.0 ),
    barrel_end = cms.double( 1.4791 ),
    l1IsolatedTag = cms.InputTag( 'hltL1extraParticles','Isolated' ),
    candIsolatedTag = cms.InputTag( "hltEgammaCandidates" ),
    region_phi_size = cms.double( 1.044 ),
    region_eta_size = cms.double( 0.522 ),
    L1SeedFilterTag = cms.InputTag( "hltL1sL1SingleEG10" ),
    candNonIsolatedTag = cms.InputTag( "" ),
    l1NonIsolatedTag = cms.InputTag( 'hltL1extraParticles','NonIsolated' ),
    ncandcut = cms.int32( 1 )
)
hltEG20EtFilter = cms.EDFilter( "HLTEgammaEtFilter",
    saveTags = cms.bool( False ),
    L1NonIsoCand = cms.InputTag( "" ),
    relaxed = cms.untracked.bool( False ),
    L1IsoCand = cms.InputTag( "hltEgammaCandidates" ),
    inputTag = cms.InputTag( "hltEGL1SingleEG12Filter" ),
    etcutEB = cms.double( 20.0 ),
    etcutEE = cms.double( 20.0 ),
    ncandcut = cms.int32( 1 )
)
hltEG20CaloIdVLClusterShapeFilter = cms.EDFilter( "HLTEgammaGenericFilter",
    doIsolated = cms.bool( True ),
    thrOverE2EE = cms.double( -1.0 ),
    L1NonIsoCand = cms.InputTag( "" ),
    saveTags = cms.bool( False ),
    thrOverE2EB = cms.double( -1.0 ),
    thrRegularEE = cms.double( 0.04 ),
    thrOverEEE = cms.double( -1.0 ),
    L1IsoCand = cms.InputTag( "hltEgammaCandidates" ),
    thrOverEEB = cms.double( -1.0 ),
    thrRegularEB = cms.double( 0.024 ),
    lessThan = cms.bool( True ),
    useEt = cms.bool( False ),
    ncandcut = cms.int32( 1 ),
    isoTag = cms.InputTag( 'hltEgammaClusterShape','sigmaIEtaIEta5x5' ),
    candTag = cms.InputTag( "hltEG20EtFilter" ),
    nonIsoTag = cms.InputTag( "" )
)
hltEG20CaloIdVLHEFilter = cms.EDFilter( "HLTEgammaGenericFilter",
    doIsolated = cms.bool( True ),
    thrOverE2EE = cms.double( -1.0 ),
    L1NonIsoCand = cms.InputTag( "" ),
    saveTags = cms.bool( False ),
    thrOverE2EB = cms.double( -1.0 ),
    thrRegularEE = cms.double( -1.0 ),
    thrOverEEE = cms.double( 0.1 ),
    L1IsoCand = cms.InputTag( "hltEgammaCandidates" ),
    thrOverEEB = cms.double( 0.15 ),
    thrRegularEB = cms.double( -1.0 ),
    lessThan = cms.bool( True ),
    useEt = cms.bool( False ),
    ncandcut = cms.int32( 1 ),
    isoTag = cms.InputTag( "hltEgammaHoverE" ),
    candTag = cms.InputTag( "hltEG20CaloIdVLClusterShapeFilter" ),
    nonIsoTag = cms.InputTag( "" )
)
hltEG20CaloIdVLIsoLEcalIsoFilter = cms.EDFilter( "HLTEgammaGenericQuadraticFilter",
    doIsolated = cms.bool( True ),
    thrOverE2EE = cms.double( 0.0 ),
    L1NonIsoCand = cms.InputTag( "" ),
    saveTags = cms.bool( False ),
    thrOverE2EB = cms.double( 0.0 ),
    thrRegularEE = cms.double( 5.5 ),
    thrOverEEE = cms.double( 0.012 ),
    L1IsoCand = cms.InputTag( "hltEgammaCandidates" ),
    thrOverEEB = cms.double( 0.012 ),
    thrRegularEB = cms.double( 5.5 ),
    lessThan = cms.bool( True ),
    useEt = cms.bool( True ),
    ncandcut = cms.int32( 1 ),
    isoTag = cms.InputTag( "hltEgammaEcalPFClusterIso" ),
    candTag = cms.InputTag( "hltEG20CaloIdVLHEFilter" ),
    nonIsoTag = cms.InputTag( "" )
)
hltEG20CaloIdVLIsoLHcalIsoFilter = cms.EDFilter( "HLTEgammaGenericQuadraticFilter",
    doIsolated = cms.bool( True ),
    thrOverE2EE = cms.double( 0.0 ),
    L1NonIsoCand = cms.InputTag( "" ),
    saveTags = cms.bool( False ),
    thrOverE2EB = cms.double( 0.0 ),
    thrRegularEE = cms.double( 3.5 ),
    thrOverEEE = cms.double( 0.005 ),
    L1IsoCand = cms.InputTag( "hltEgammaCandidates" ),
    thrOverEEB = cms.double( 0.005 ),
    thrRegularEB = cms.double( 3.5 ),
    lessThan = cms.bool( True ),
    useEt = cms.bool( True ),
    ncandcut = cms.int32( 1 ),
    isoTag = cms.InputTag( "hltEgammaHcalPFClusterIso" ),
    candTag = cms.InputTag( "hltEG20CaloIdVLHEFilter" ),
    nonIsoTag = cms.InputTag( "" )
)
hltPixelVerticesForPhotons = cms.EDProducer( "PixelVertexProducer",
    WtAverage = cms.bool( True ),
    Method2 = cms.bool( True ),
    beamSpot = cms.InputTag( "hltOnlineBeamSpot" ),
    PVcomparer = cms.PSet(  refToPSet_ = cms.string( "HLTPSetPvClusterComparer" ) ),
    Verbosity = cms.int32( 0 ),
    UseError = cms.bool( True ),
    TrackCollection = cms.InputTag( "hltPixelTracks" ),
    PtMin = cms.double( 1.0 ),
    NTrkMin = cms.int32( 2 ),
    ZOffset = cms.double( 5.0 ),
    Finder = cms.string( "DivisiveVertexFinder" ),
    ZSeparation = cms.double( 0.05 )
)
hltIter0PFlowPixelSeedsFromPixelTracksForPhotons = cms.EDProducer( "SeedGeneratorFromProtoTracksEDProducer",
    useEventsWithNoVertex = cms.bool( True ),
    originHalfLength = cms.double( 0.3 ),
    useProtoTrackKinematics = cms.bool( False ),
    usePV = cms.bool( True ),
    InputVertexCollection = cms.InputTag( "hltPixelVerticesForPhotons" ),
    TTRHBuilder = cms.string( "hltESPTTRHBuilderPixelOnly" ),
    InputCollection = cms.InputTag( "hltPixelTracks" ),
    originRadius = cms.double( 0.1 )
)
hltIter0PFlowCkfTrackCandidatesForPhotons = cms.EDProducer( "CkfTrackCandidateMaker",
    src = cms.InputTag( "hltIter0PFlowPixelSeedsFromPixelTracksForPhotons" ),
    maxSeedsBeforeCleaning = cms.uint32( 1000 ),
    SimpleMagneticField = cms.string( "ParabolicMf" ),
    TransientInitialStateEstimatorParameters = cms.PSet( 
      propagatorAlongTISE = cms.string( "PropagatorWithMaterialParabolicMf" ),
      numberMeasurementsForFit = cms.int32( 4 ),
      propagatorOppositeTISE = cms.string( "PropagatorWithMaterialParabolicMfOpposite" )
    ),
    TrajectoryCleaner = cms.string( "hltESPTrajectoryCleanerBySharedHits" ),
    MeasurementTrackerEvent = cms.InputTag( "hltSiStripClusters" ),
    cleanTrajectoryAfterInOut = cms.bool( False ),
    useHitsSplitting = cms.bool( False ),
    RedundantSeedCleaner = cms.string( "CachingSeedCleanerBySharedInput" ),
    doSeedingRegionRebuilding = cms.bool( False ),
    maxNSeeds = cms.uint32( 100000 ),
    TrajectoryBuilderPSet = cms.PSet(  refToPSet_ = cms.string( "HLTIter0PSetTrajectoryBuilderIT" ) ),
    NavigationSchool = cms.string( "SimpleNavigationSchool" ),
    TrajectoryBuilder = cms.string( "" )
)
hltIter0PFlowCtfWithMaterialTracksForPhotons = cms.EDProducer( "TrackProducer",
    src = cms.InputTag( "hltIter0PFlowCkfTrackCandidatesForPhotons" ),
    SimpleMagneticField = cms.string( "ParabolicMf" ),
    clusterRemovalInfo = cms.InputTag( "" ),
    beamSpot = cms.InputTag( "hltOnlineBeamSpot" ),
    MeasurementTrackerEvent = cms.InputTag( "hltSiStripClusters" ),
    Fitter = cms.string( "hltESPFittingSmootherIT" ),
    useHitsSplitting = cms.bool( False ),
    MeasurementTracker = cms.string( "" ),
    AlgorithmName = cms.string( "hltIterX" ),
    alias = cms.untracked.string( "ctfWithMaterialTracks" ),
    NavigationSchool = cms.string( "" ),
    TrajectoryInEvent = cms.bool( True ),
    TTRHBuilder = cms.string( "hltESPTTRHBWithTrackAngle" ),
    GeometricInnerState = cms.bool( True ),
    useSimpleMF = cms.bool( True ),
    Propagator = cms.string( "hltESPRungeKuttaTrackerPropagator" )
)
hltIter0PFlowTrackSelectionHighPurityForPhotons = cms.EDProducer( "AnalyticalTrackSelector",
    max_d0 = cms.double( 100.0 ),
    minNumber3DLayers = cms.uint32( 0 ),
    max_lostHitFraction = cms.double( 1.0 ),
    applyAbsCutsIfNoPV = cms.bool( False ),
    qualityBit = cms.string( "highPurity" ),
    minNumberLayers = cms.uint32( 3 ),
    chi2n_par = cms.double( 0.7 ),
    useVtxError = cms.bool( False ),
    nSigmaZ = cms.double( 3.0 ),
    dz_par2 = cms.vdouble( 0.4, 4.0 ),
    applyAdaptedPVCuts = cms.bool( True ),
    min_eta = cms.double( -9999.0 ),
    dz_par1 = cms.vdouble( 0.35, 4.0 ),
    copyTrajectories = cms.untracked.bool( True ),
    vtxNumber = cms.int32( -1 ),
    max_d0NoPV = cms.double( 100.0 ),
    keepAllTracks = cms.bool( False ),
    maxNumberLostLayers = cms.uint32( 1 ),
    beamspot = cms.InputTag( "hltOnlineBeamSpot" ),
    max_relpterr = cms.double( 9999.0 ),
    copyExtras = cms.untracked.bool( True ),
    max_z0NoPV = cms.double( 100.0 ),
    vertexCut = cms.string( "tracksSize>=3" ),
    max_z0 = cms.double( 100.0 ),
    useVertices = cms.bool( True ),
    min_nhits = cms.uint32( 0 ),
    src = cms.InputTag( "hltIter0PFlowCtfWithMaterialTracksForPhotons" ),
    max_minMissHitOutOrIn = cms.int32( 99 ),
    chi2n_no1Dmod_par = cms.double( 9999.0 ),
    vertices = cms.InputTag( "hltPixelVerticesForPhotons" ),
    max_eta = cms.double( 9999.0 ),
    d0_par2 = cms.vdouble( 0.4, 4.0 ),
    d0_par1 = cms.vdouble( 0.3, 4.0 ),
    res_par = cms.vdouble( 0.003, 0.001 ),
    minHitsToBypassChecks = cms.uint32( 20 )
)
hltIter1ClustersRefRemovalForPhotons = cms.EDProducer( "TrackClusterRemover",
    minNumberOfLayersWithMeasBeforeFiltering = cms.int32( 0 ),
    maxChi2 = cms.double( 9.0 ),
    trajectories = cms.InputTag( "hltIter0PFlowTrackSelectionHighPurityForPhotons" ),
    oldClusterRemovalInfo = cms.InputTag( "" ),
    stripClusters = cms.InputTag( "hltSiStripRawToClustersFacility" ),
    overrideTrkQuals = cms.InputTag( "" ),
    pixelClusters = cms.InputTag( "hltSiPixelClusters" ),
    TrackQuality = cms.string( "highPurity" )
)
hltIter1MaskedMeasurementTrackerEventForPhotons = cms.EDProducer( "MaskedMeasurementTrackerEventProducer",
    clustersToSkip = cms.InputTag( "hltIter1ClustersRefRemovalForPhotons" ),
    OnDemand = cms.bool( False ),
    src = cms.InputTag( "hltSiStripClusters" )
)
hltIter1PixelLayerTripletsForPhotons = cms.EDProducer( "SeedingLayersEDProducer",
    layerList = cms.vstring( 'BPix1+BPix2+BPix3',
      'BPix1+BPix2+FPix1_pos',
      'BPix1+BPix2+FPix1_neg',
      'BPix1+FPix1_pos+FPix2_pos',
      'BPix1+FPix1_neg+FPix2_neg' ),
    MTOB = cms.PSet(  ),
    TEC = cms.PSet(  ),
    MTID = cms.PSet(  ),
    FPix = cms.PSet( 
      HitProducer = cms.string( "hltSiPixelRecHits" ),
      hitErrorRZ = cms.double( 0.0036 ),
      useErrorsFromParam = cms.bool( True ),
      TTRHBuilder = cms.string( "hltESPTTRHBuilderPixelOnly" ),
      skipClusters = cms.InputTag( "hltIter1ClustersRefRemovalForPhotons" ),
      hitErrorRPhi = cms.double( 0.0051 )
    ),
    MTEC = cms.PSet(  ),
    MTIB = cms.PSet(  ),
    TID = cms.PSet(  ),
    TOB = cms.PSet(  ),
    BPix = cms.PSet( 
      HitProducer = cms.string( "hltSiPixelRecHits" ),
      hitErrorRZ = cms.double( 0.006 ),
      useErrorsFromParam = cms.bool( True ),
      TTRHBuilder = cms.string( "hltESPTTRHBuilderPixelOnly" ),
      skipClusters = cms.InputTag( "hltIter1ClustersRefRemovalForPhotons" ),
      hitErrorRPhi = cms.double( 0.0027 )
    ),
    TIB = cms.PSet(  )
)
hltIter1PFlowPixelSeedsForPhotons = cms.EDProducer( "SeedGeneratorFromRegionHitsEDProducer",
    RegionFactoryPSet = cms.PSet( 
      ComponentName = cms.string( "CandidateSeededTrackingRegionsProducer" ),
      RegionPSet = cms.PSet( 
        precise = cms.bool( True ),
        originRadius = cms.double( 0.05 ),
        ptMin = cms.double( 0.5 ),
        input = cms.InputTag( "hltEgammaCandidates" ),
        maxNRegions = cms.int32( 10 ),
        beamSpot = cms.InputTag( "hltOnlineBeamSpot" ),
        vertexCollection = cms.InputTag( "hltPixelVerticesForPhotons" ),
        zErrorBeamSpot = cms.double( 24.2 ),
        deltaEta = cms.double( 0.5 ),
        deltaPhi = cms.double( 0.5 ),
        nSigmaZVertex = cms.double( 3.0 ),
        nSigmaZBeamSpot = cms.double( 4.0 ),
        mode = cms.string( "VerticesFixed" ),
        maxNVertices = cms.int32( 3 ),
        zErrorVetex = cms.double( 0.2 )
      )
    ),
    SeedComparitorPSet = cms.PSet(  ComponentName = cms.string( "none" ) ),
    ClusterCheckPSet = cms.PSet( 
      PixelClusterCollectionLabel = cms.InputTag( "hltSiPixelClusters" ),
      MaxNumberOfCosmicClusters = cms.uint32( 50000 ),
      doClusterCheck = cms.bool( False ),
      ClusterCollectionLabel = cms.InputTag( "hltSiStripClusters" ),
      MaxNumberOfPixelClusters = cms.uint32( 10000 )
    ),
    OrderedHitsFactoryPSet = cms.PSet( 
      maxElement = cms.uint32( 0 ),
      ComponentName = cms.string( "StandardHitTripletGenerator" ),
      GeneratorPSet = cms.PSet( 
        useBending = cms.bool( True ),
        useFixedPreFiltering = cms.bool( False ),
        maxElement = cms.uint32( 100000 ),
        phiPreFiltering = cms.double( 0.3 ),
        extraHitRPhitolerance = cms.double( 0.032 ),
        useMultScattering = cms.bool( True ),
        ComponentName = cms.string( "PixelTripletHLTGenerator" ),
        extraHitRZtolerance = cms.double( 0.037 ),
        SeedComparitorPSet = cms.PSet(  ComponentName = cms.string( "none" ) )
      ),
      SeedingLayers = cms.InputTag( "hltIter1PixelLayerTripletsForPhotons" )
    ),
    SeedCreatorPSet = cms.PSet( 
      ComponentName = cms.string( "SeedFromConsecutiveHitsTripletOnlyCreator" ),
      propagator = cms.string( "PropagatorWithMaterialParabolicMf" )
    ),
    TTRHBuilder = cms.string( "hltESPTTRHBWithTrackAngle" )
)
hltIter1PFlowCkfTrackCandidatesForPhotons = cms.EDProducer( "CkfTrackCandidateMaker",
    src = cms.InputTag( "hltIter1PFlowPixelSeedsForPhotons" ),
    maxSeedsBeforeCleaning = cms.uint32( 1000 ),
    SimpleMagneticField = cms.string( "ParabolicMf" ),
    TransientInitialStateEstimatorParameters = cms.PSet( 
      propagatorAlongTISE = cms.string( "PropagatorWithMaterialParabolicMf" ),
      numberMeasurementsForFit = cms.int32( 4 ),
      propagatorOppositeTISE = cms.string( "PropagatorWithMaterialParabolicMfOpposite" )
    ),
    TrajectoryCleaner = cms.string( "hltESPTrajectoryCleanerBySharedHits" ),
    MeasurementTrackerEvent = cms.InputTag( "hltIter1MaskedMeasurementTrackerEventForPhotons" ),
    cleanTrajectoryAfterInOut = cms.bool( False ),
    useHitsSplitting = cms.bool( False ),
    RedundantSeedCleaner = cms.string( "CachingSeedCleanerBySharedInput" ),
    doSeedingRegionRebuilding = cms.bool( False ),
    maxNSeeds = cms.uint32( 100000 ),
    TrajectoryBuilderPSet = cms.PSet(  refToPSet_ = cms.string( "HLTIter1PSetTrajectoryBuilderIT" ) ),
    NavigationSchool = cms.string( "SimpleNavigationSchool" ),
    TrajectoryBuilder = cms.string( "" )
)
hltIter1PFlowCtfWithMaterialTracksForPhotons = cms.EDProducer( "TrackProducer",
    src = cms.InputTag( "hltIter1PFlowCkfTrackCandidatesForPhotons" ),
    SimpleMagneticField = cms.string( "ParabolicMf" ),
    clusterRemovalInfo = cms.InputTag( "" ),
    beamSpot = cms.InputTag( "hltOnlineBeamSpot" ),
    MeasurementTrackerEvent = cms.InputTag( "hltIter1MaskedMeasurementTrackerEventForPhotons" ),
    Fitter = cms.string( "hltESPFittingSmootherIT" ),
    useHitsSplitting = cms.bool( False ),
    MeasurementTracker = cms.string( "" ),
    AlgorithmName = cms.string( "hltIterX" ),
    alias = cms.untracked.string( "ctfWithMaterialTracks" ),
    NavigationSchool = cms.string( "" ),
    TrajectoryInEvent = cms.bool( True ),
    TTRHBuilder = cms.string( "hltESPTTRHBWithTrackAngle" ),
    GeometricInnerState = cms.bool( True ),
    useSimpleMF = cms.bool( True ),
    Propagator = cms.string( "hltESPRungeKuttaTrackerPropagator" )
)
hltIter1PFlowTrackSelectionHighPurityLooseForPhotons = cms.EDProducer( "AnalyticalTrackSelector",
    max_d0 = cms.double( 100.0 ),
    minNumber3DLayers = cms.uint32( 0 ),
    max_lostHitFraction = cms.double( 1.0 ),
    applyAbsCutsIfNoPV = cms.bool( False ),
    qualityBit = cms.string( "highPurity" ),
    minNumberLayers = cms.uint32( 3 ),
    chi2n_par = cms.double( 0.7 ),
    useVtxError = cms.bool( False ),
    nSigmaZ = cms.double( 3.0 ),
    dz_par2 = cms.vdouble( 0.9, 3.0 ),
    applyAdaptedPVCuts = cms.bool( True ),
    min_eta = cms.double( -9999.0 ),
    dz_par1 = cms.vdouble( 0.8, 3.0 ),
    copyTrajectories = cms.untracked.bool( True ),
    vtxNumber = cms.int32( -1 ),
    max_d0NoPV = cms.double( 100.0 ),
    keepAllTracks = cms.bool( False ),
    maxNumberLostLayers = cms.uint32( 1 ),
    beamspot = cms.InputTag( "hltOnlineBeamSpot" ),
    max_relpterr = cms.double( 9999.0 ),
    copyExtras = cms.untracked.bool( True ),
    max_z0NoPV = cms.double( 100.0 ),
    vertexCut = cms.string( "tracksSize>=3" ),
    max_z0 = cms.double( 100.0 ),
    useVertices = cms.bool( True ),
    min_nhits = cms.uint32( 0 ),
    src = cms.InputTag( "hltIter1PFlowCtfWithMaterialTracksForPhotons" ),
    max_minMissHitOutOrIn = cms.int32( 99 ),
    chi2n_no1Dmod_par = cms.double( 9999.0 ),
    vertices = cms.InputTag( "hltPixelVerticesForPhotons" ),
    max_eta = cms.double( 9999.0 ),
    d0_par2 = cms.vdouble( 0.9, 3.0 ),
    d0_par1 = cms.vdouble( 0.85, 3.0 ),
    res_par = cms.vdouble( 0.003, 0.001 ),
    minHitsToBypassChecks = cms.uint32( 20 )
)
hltIter1PFlowTrackSelectionHighPurityTightForPhotons = cms.EDProducer( "AnalyticalTrackSelector",
    max_d0 = cms.double( 100.0 ),
    minNumber3DLayers = cms.uint32( 0 ),
    max_lostHitFraction = cms.double( 1.0 ),
    applyAbsCutsIfNoPV = cms.bool( False ),
    qualityBit = cms.string( "highPurity" ),
    minNumberLayers = cms.uint32( 5 ),
    chi2n_par = cms.double( 0.4 ),
    useVtxError = cms.bool( False ),
    nSigmaZ = cms.double( 3.0 ),
    dz_par2 = cms.vdouble( 1.0, 4.0 ),
    applyAdaptedPVCuts = cms.bool( True ),
    min_eta = cms.double( -9999.0 ),
    dz_par1 = cms.vdouble( 1.0, 4.0 ),
    copyTrajectories = cms.untracked.bool( True ),
    vtxNumber = cms.int32( -1 ),
    max_d0NoPV = cms.double( 100.0 ),
    keepAllTracks = cms.bool( False ),
    maxNumberLostLayers = cms.uint32( 1 ),
    beamspot = cms.InputTag( "hltOnlineBeamSpot" ),
    max_relpterr = cms.double( 9999.0 ),
    copyExtras = cms.untracked.bool( True ),
    max_z0NoPV = cms.double( 100.0 ),
    vertexCut = cms.string( "tracksSize>=3" ),
    max_z0 = cms.double( 100.0 ),
    useVertices = cms.bool( True ),
    min_nhits = cms.uint32( 0 ),
    src = cms.InputTag( "hltIter1PFlowCtfWithMaterialTracksForPhotons" ),
    max_minMissHitOutOrIn = cms.int32( 99 ),
    chi2n_no1Dmod_par = cms.double( 9999.0 ),
    vertices = cms.InputTag( "hltPixelVerticesForPhotons" ),
    max_eta = cms.double( 9999.0 ),
    d0_par2 = cms.vdouble( 1.0, 4.0 ),
    d0_par1 = cms.vdouble( 1.0, 4.0 ),
    res_par = cms.vdouble( 0.003, 0.001 ),
    minHitsToBypassChecks = cms.uint32( 20 )
)
hltIter1PFlowTrackSelectionHighPurityForPhotons = cms.EDProducer( "TrackListMerger",
    ShareFrac = cms.double( 0.19 ),
    writeOnlyTrkQuals = cms.bool( False ),
    MinPT = cms.double( 0.05 ),
    allowFirstHitShare = cms.bool( True ),
    copyExtras = cms.untracked.bool( True ),
    Epsilon = cms.double( -0.001 ),
    selectedTrackQuals = cms.VInputTag( 'hltIter1PFlowTrackSelectionHighPurityLooseForPhotons','hltIter1PFlowTrackSelectionHighPurityTightForPhotons' ),
    indivShareFrac = cms.vdouble( 1.0, 1.0 ),
    MaxNormalizedChisq = cms.double( 1000.0 ),
    copyMVA = cms.bool( False ),
    FoundHitBonus = cms.double( 5.0 ),
    setsToMerge = cms.VPSet( 
      cms.PSet(  pQual = cms.bool( False ),
        tLists = cms.vint32( 0, 1 )
      )
    ),
    MinFound = cms.int32( 3 ),
    hasSelector = cms.vint32( 0, 0 ),
    TrackProducers = cms.VInputTag( 'hltIter1PFlowTrackSelectionHighPurityLooseForPhotons','hltIter1PFlowTrackSelectionHighPurityTightForPhotons' ),
    LostHitPenalty = cms.double( 20.0 ),
    newQuality = cms.string( "confirmed" )
)
hltIter1MergedForPhotons = cms.EDProducer( "TrackListMerger",
    ShareFrac = cms.double( 0.19 ),
    writeOnlyTrkQuals = cms.bool( False ),
    MinPT = cms.double( 0.05 ),
    allowFirstHitShare = cms.bool( True ),
    copyExtras = cms.untracked.bool( True ),
    Epsilon = cms.double( -0.001 ),
    selectedTrackQuals = cms.VInputTag( 'hltIter0PFlowTrackSelectionHighPurityForPhotons','hltIter1PFlowTrackSelectionHighPurityForPhotons' ),
    indivShareFrac = cms.vdouble( 1.0, 1.0 ),
    MaxNormalizedChisq = cms.double( 1000.0 ),
    copyMVA = cms.bool( False ),
    FoundHitBonus = cms.double( 5.0 ),
    setsToMerge = cms.VPSet( 
      cms.PSet(  pQual = cms.bool( False ),
        tLists = cms.vint32( 0, 1 )
      )
    ),
    MinFound = cms.int32( 3 ),
    hasSelector = cms.vint32( 0, 0 ),
    TrackProducers = cms.VInputTag( 'hltIter0PFlowTrackSelectionHighPurityForPhotons','hltIter1PFlowTrackSelectionHighPurityForPhotons' ),
    LostHitPenalty = cms.double( 20.0 ),
    newQuality = cms.string( "confirmed" )
)
hltIter2ClustersRefRemovalForPhotons = cms.EDProducer( "TrackClusterRemover",
    minNumberOfLayersWithMeasBeforeFiltering = cms.int32( 0 ),
    maxChi2 = cms.double( 16.0 ),
    trajectories = cms.InputTag( "hltIter1PFlowTrackSelectionHighPurityForPhotons" ),
    oldClusterRemovalInfo = cms.InputTag( "hltIter1ClustersRefRemovalForPhotons" ),
    stripClusters = cms.InputTag( "hltSiStripRawToClustersFacility" ),
    overrideTrkQuals = cms.InputTag( "" ),
    pixelClusters = cms.InputTag( "hltSiPixelClusters" ),
    TrackQuality = cms.string( "highPurity" )
)
hltIter2MaskedMeasurementTrackerEventForPhotons = cms.EDProducer( "MaskedMeasurementTrackerEventProducer",
    clustersToSkip = cms.InputTag( "hltIter2ClustersRefRemovalForPhotons" ),
    OnDemand = cms.bool( False ),
    src = cms.InputTag( "hltSiStripClusters" )
)
hltIter2PixelLayerPairsForPhotons = cms.EDProducer( "SeedingLayersEDProducer",
    layerList = cms.vstring( 'BPix1+BPix2',
      'BPix1+BPix3',
      'BPix2+BPix3',
      'BPix1+FPix1_pos',
      'BPix1+FPix1_neg',
      'BPix1+FPix2_pos',
      'BPix1+FPix2_neg',
      'BPix2+FPix1_pos',
      'BPix2+FPix1_neg',
      'BPix2+FPix2_pos',
      'BPix2+FPix2_neg',
      'FPix1_pos+FPix2_pos',
      'FPix1_neg+FPix2_neg' ),
    MTOB = cms.PSet(  ),
    TEC = cms.PSet(  ),
    MTID = cms.PSet(  ),
    FPix = cms.PSet( 
      HitProducer = cms.string( "hltSiPixelRecHits" ),
      hitErrorRZ = cms.double( 0.0036 ),
      useErrorsFromParam = cms.bool( True ),
      TTRHBuilder = cms.string( "hltESPTTRHBuilderPixelOnly" ),
      skipClusters = cms.InputTag( "hltIter2ClustersRefRemovalForPhotons" ),
      hitErrorRPhi = cms.double( 0.0051 )
    ),
    MTEC = cms.PSet(  ),
    MTIB = cms.PSet(  ),
    TID = cms.PSet(  ),
    TOB = cms.PSet(  ),
    BPix = cms.PSet( 
      HitProducer = cms.string( "hltSiPixelRecHits" ),
      hitErrorRZ = cms.double( 0.006 ),
      useErrorsFromParam = cms.bool( True ),
      TTRHBuilder = cms.string( "hltESPTTRHBuilderPixelOnly" ),
      skipClusters = cms.InputTag( "hltIter2ClustersRefRemovalForPhotons" ),
      hitErrorRPhi = cms.double( 0.0027 )
    ),
    TIB = cms.PSet(  )
)
hltIter2PFlowPixelSeedsForPhotons = cms.EDProducer( "SeedGeneratorFromRegionHitsEDProducer",
    RegionFactoryPSet = cms.PSet( 
      ComponentName = cms.string( "CandidateSeededTrackingRegionsProducer" ),
      RegionPSet = cms.PSet( 
        precise = cms.bool( True ),
        originRadius = cms.double( 0.05 ),
        ptMin = cms.double( 1.2 ),
        deltaEta = cms.double( 0.5 ),
        deltaPhi = cms.double( 0.5 ),
        vertexCollection = cms.InputTag( "hltPixelVerticesForPhotons" ),
        input = cms.InputTag( "hltEgammaCandidates" ),
        mode = cms.string( "VerticesFixed" ),
        maxNRegions = cms.int32( 10 ),
        beamSpot = cms.InputTag( "hltOnlineBeamSpot" ),
        maxNVertices = cms.int32( 3 ),
        zErrorBeamSpot = cms.double( 24.2 ),
        nSigmaZVertex = cms.double( 3.0 ),
        nSigmaZBeamSpot = cms.double( 4.0 ),
        zErrorVetex = cms.double( 0.2 )
      )
    ),
    SeedComparitorPSet = cms.PSet(  ComponentName = cms.string( "none" ) ),
    ClusterCheckPSet = cms.PSet( 
      PixelClusterCollectionLabel = cms.InputTag( "hltSiPixelClusters" ),
      MaxNumberOfCosmicClusters = cms.uint32( 50000 ),
      doClusterCheck = cms.bool( False ),
      ClusterCollectionLabel = cms.InputTag( "hltSiStripClusters" ),
      MaxNumberOfPixelClusters = cms.uint32( 10000 )
    ),
    OrderedHitsFactoryPSet = cms.PSet( 
      maxElement = cms.uint32( 0 ),
      ComponentName = cms.string( "StandardHitPairGenerator" ),
      GeneratorPSet = cms.PSet( 
        maxElement = cms.uint32( 100000 ),
        SeedComparitorPSet = cms.PSet(  ComponentName = cms.string( "none" ) )
      ),
      SeedingLayers = cms.InputTag( "hltIter2PixelLayerPairsForPhotons" )
    ),
    SeedCreatorPSet = cms.PSet( 
      ComponentName = cms.string( "SeedFromConsecutiveHitsCreator" ),
      propagator = cms.string( "PropagatorWithMaterialParabolicMf" )
    ),
    TTRHBuilder = cms.string( "hltESPTTRHBWithTrackAngle" )
)
hltIter2PFlowCkfTrackCandidatesForPhotons = cms.EDProducer( "CkfTrackCandidateMaker",
    src = cms.InputTag( "hltIter2PFlowPixelSeedsForPhotons" ),
    maxSeedsBeforeCleaning = cms.uint32( 1000 ),
    SimpleMagneticField = cms.string( "ParabolicMf" ),
    TransientInitialStateEstimatorParameters = cms.PSet( 
      propagatorAlongTISE = cms.string( "PropagatorWithMaterialParabolicMf" ),
      numberMeasurementsForFit = cms.int32( 4 ),
      propagatorOppositeTISE = cms.string( "PropagatorWithMaterialParabolicMfOpposite" )
    ),
    TrajectoryCleaner = cms.string( "hltESPTrajectoryCleanerBySharedHits" ),
    MeasurementTrackerEvent = cms.InputTag( "hltIter2MaskedMeasurementTrackerEventForPhotons" ),
    cleanTrajectoryAfterInOut = cms.bool( False ),
    useHitsSplitting = cms.bool( False ),
    RedundantSeedCleaner = cms.string( "CachingSeedCleanerBySharedInput" ),
    doSeedingRegionRebuilding = cms.bool( False ),
    maxNSeeds = cms.uint32( 100000 ),
    TrajectoryBuilderPSet = cms.PSet(  refToPSet_ = cms.string( "HLTIter2PSetTrajectoryBuilderIT" ) ),
    NavigationSchool = cms.string( "SimpleNavigationSchool" ),
    TrajectoryBuilder = cms.string( "" )
)
hltIter2PFlowCtfWithMaterialTracksForPhotons = cms.EDProducer( "TrackProducer",
    src = cms.InputTag( "hltIter2PFlowCkfTrackCandidatesForPhotons" ),
    SimpleMagneticField = cms.string( "ParabolicMf" ),
    clusterRemovalInfo = cms.InputTag( "" ),
    beamSpot = cms.InputTag( "hltOnlineBeamSpot" ),
    MeasurementTrackerEvent = cms.InputTag( "hltIter2MaskedMeasurementTrackerEventForPhotons" ),
    Fitter = cms.string( "hltESPFittingSmootherIT" ),
    useHitsSplitting = cms.bool( False ),
    MeasurementTracker = cms.string( "" ),
    AlgorithmName = cms.string( "hltIterX" ),
    alias = cms.untracked.string( "ctfWithMaterialTracks" ),
    NavigationSchool = cms.string( "" ),
    TrajectoryInEvent = cms.bool( True ),
    TTRHBuilder = cms.string( "hltESPTTRHBWithTrackAngle" ),
    GeometricInnerState = cms.bool( True ),
    useSimpleMF = cms.bool( True ),
    Propagator = cms.string( "hltESPRungeKuttaTrackerPropagator" )
)
hltIter2PFlowTrackSelectionHighPurityForPhotons = cms.EDProducer( "AnalyticalTrackSelector",
    max_d0 = cms.double( 100.0 ),
    minNumber3DLayers = cms.uint32( 0 ),
    max_lostHitFraction = cms.double( 1.0 ),
    applyAbsCutsIfNoPV = cms.bool( False ),
    qualityBit = cms.string( "highPurity" ),
    minNumberLayers = cms.uint32( 3 ),
    chi2n_par = cms.double( 0.7 ),
    useVtxError = cms.bool( False ),
    nSigmaZ = cms.double( 3.0 ),
    dz_par2 = cms.vdouble( 0.4, 4.0 ),
    applyAdaptedPVCuts = cms.bool( True ),
    min_eta = cms.double( -9999.0 ),
    dz_par1 = cms.vdouble( 0.35, 4.0 ),
    copyTrajectories = cms.untracked.bool( True ),
    vtxNumber = cms.int32( -1 ),
    max_d0NoPV = cms.double( 100.0 ),
    keepAllTracks = cms.bool( False ),
    maxNumberLostLayers = cms.uint32( 1 ),
    beamspot = cms.InputTag( "hltOnlineBeamSpot" ),
    max_relpterr = cms.double( 9999.0 ),
    copyExtras = cms.untracked.bool( True ),
    max_z0NoPV = cms.double( 100.0 ),
    vertexCut = cms.string( "tracksSize>=3" ),
    max_z0 = cms.double( 100.0 ),
    useVertices = cms.bool( True ),
    min_nhits = cms.uint32( 0 ),
    src = cms.InputTag( "hltIter2PFlowCtfWithMaterialTracksForPhotons" ),
    max_minMissHitOutOrIn = cms.int32( 99 ),
    chi2n_no1Dmod_par = cms.double( 9999.0 ),
    vertices = cms.InputTag( "hltPixelVerticesForPhotons" ),
    max_eta = cms.double( 9999.0 ),
    d0_par2 = cms.vdouble( 0.4, 4.0 ),
    d0_par1 = cms.vdouble( 0.3, 4.0 ),
    res_par = cms.vdouble( 0.003, 0.001 ),
    minHitsToBypassChecks = cms.uint32( 20 )
)
hltIter2MergedForPhotons = cms.EDProducer( "TrackListMerger",
    ShareFrac = cms.double( 0.19 ),
    writeOnlyTrkQuals = cms.bool( False ),
    MinPT = cms.double( 0.05 ),
    allowFirstHitShare = cms.bool( True ),
    copyExtras = cms.untracked.bool( True ),
    Epsilon = cms.double( -0.001 ),
    selectedTrackQuals = cms.VInputTag( 'hltIter1MergedForPhotons','hltIter2PFlowTrackSelectionHighPurityForPhotons' ),
    indivShareFrac = cms.vdouble( 1.0, 1.0 ),
    MaxNormalizedChisq = cms.double( 1000.0 ),
    copyMVA = cms.bool( False ),
    FoundHitBonus = cms.double( 5.0 ),
    setsToMerge = cms.VPSet( 
      cms.PSet(  pQual = cms.bool( False ),
        tLists = cms.vint32( 0, 1 )
      )
    ),
    MinFound = cms.int32( 3 ),
    hasSelector = cms.vint32( 0, 0 ),
    TrackProducers = cms.VInputTag( 'hltIter1MergedForPhotons','hltIter2PFlowTrackSelectionHighPurityForPhotons' ),
    LostHitPenalty = cms.double( 20.0 ),
    newQuality = cms.string( "confirmed" )
)
hltEgammaHollowTrackIso = cms.EDProducer( "EgammaHLTPhotonTrackIsolationProducersRegional",
    egTrkIsoStripEndcap = cms.double( 0.03 ),
    egTrkIsoConeSize = cms.double( 0.29 ),
    trackProducer = cms.InputTag( "hltIter2MergedForPhotons" ),
    egTrkIsoStripBarrel = cms.double( 0.03 ),
    countTracks = cms.bool( False ),
    egTrkIsoRSpan = cms.double( 999999.0 ),
    egTrkIsoVetoConeSize = cms.double( 0.06 ),
    recoEcalCandidateProducer = cms.InputTag( "hltEgammaCandidates" ),
    egTrkIsoPtMin = cms.double( 1.0 ),
    egTrkIsoZSpan = cms.double( 999999.0 )
)
hltEG20CaloIdVLIsoLTrackIsoFilter = cms.EDFilter( "HLTEgammaGenericQuadraticFilter",
    doIsolated = cms.bool( True ),
    thrOverE2EE = cms.double( 0.0 ),
    L1NonIsoCand = cms.InputTag( "" ),
    saveTags = cms.bool( True ),
    thrOverE2EB = cms.double( 0.0 ),
    thrRegularEE = cms.double( 3.5 ),
    thrOverEEE = cms.double( 0.002 ),
    L1IsoCand = cms.InputTag( "hltEgammaCandidates" ),
    thrOverEEB = cms.double( 0.002 ),
    thrRegularEB = cms.double( 3.5 ),
    lessThan = cms.bool( True ),
    useEt = cms.bool( True ),
    ncandcut = cms.int32( 1 ),
    isoTag = cms.InputTag( "hltEgammaHollowTrackIso" ),
    candTag = cms.InputTag( "hltEG20CaloIdVLIsoLHcalIsoFilter" ),
    nonIsoTag = cms.InputTag( "" )
)
hltPrePhysics = cms.EDFilter( "HLTPrescaler",
    L1GtReadoutRecordTag = cms.InputTag( "hltGtDigis" ),
    offset = cms.uint32( 0 )
)
hltFEDSelector = cms.EDProducer( "EvFFEDSelector",
    inputTag = cms.InputTag( "rawDataCollector" ),
    fedList = cms.vuint32( 1023 )
)
hltTriggerSummaryAOD = cms.EDProducer( "TriggerSummaryProducerAOD",
    processName = cms.string( "@" )
)
hltTriggerSummaryRAW = cms.EDProducer( "TriggerSummaryProducerRAW",
    processName = cms.string( "@" )
)
hltL1GtTrigReport = cms.EDAnalyzer( "L1GtTrigReport",
    PrintVerbosity = cms.untracked.int32( 10 ),
    UseL1GlobalTriggerRecord = cms.bool( False ),
    PrintOutput = cms.untracked.int32( 3 ),
    L1GtRecordInputTag = cms.InputTag( "hltGtDigis" )
)
hltTrigReport = cms.EDAnalyzer( "HLTrigReport",
    ReferencePath = cms.untracked.string( "HLTriggerFinalPath" ),
    ReferenceRate = cms.untracked.double( 100.0 ),
    serviceBy = cms.untracked.string( "never" ),
    resetBy = cms.untracked.string( "never" ),
    reportBy = cms.untracked.string( "job" ),
    HLTriggerResults = cms.InputTag( 'TriggerResults','','HLT' )
)

HLTL1UnpackerSequence = cms.Sequence( hltGtDigis + hltGctDigis + hltL1GtObjectMap + hltL1extraParticles )
HLTBeamSpot = cms.Sequence( hltScalersRawToDigi + hltOnlineBeamSpot )
HLTBeginSequence = cms.Sequence( hltTriggerType + HLTL1UnpackerSequence + HLTBeamSpot )
HLTDoFullUnpackingEgammaEcalWithoutPreshowerSequence = cms.Sequence( hltEcalDigis + hltEcalUncalibRecHit + hltEcalDetIdToBeRecovered + hltEcalRecHit )
HLTDoLocalHcalSequence = cms.Sequence( hltHcalDigis + hltHbhereco + hltHfreco + hltHoreco )
HLTDoCaloSequence = cms.Sequence( HLTDoFullUnpackingEgammaEcalWithoutPreshowerSequence + HLTDoLocalHcalSequence + hltTowerMakerForAll )
HLTAK4CaloJetsReconstructionSequence = cms.Sequence( HLTDoCaloSequence + hltAK4CaloJets + hltAK4CaloJetsIDPassed )
HLTAK4CaloJetsCorrectionSequence = cms.Sequence( hltFixedGridRhoFastjetAllCalo + hltAK4CaloJetsCorrected + hltAK4CaloJetsCorrectedIDPassed )
HLTAK4CaloJetsSequence = cms.Sequence( HLTAK4CaloJetsReconstructionSequence + HLTAK4CaloJetsCorrectionSequence )
HLTEndSequence = cms.Sequence( hltBoolEnd )
HLTDoFullUnpackingEgammaEcalSequence = cms.Sequence( hltEcalDigis + hltEcalPreshowerDigis + hltEcalUncalibRecHit + hltEcalDetIdToBeRecovered + hltEcalRecHit + hltEcalPreshowerRecHit )
HLTPFClusteringForEgamma = cms.Sequence( hltRechitInRegionsECAL + hltRechitInRegionsES + hltParticleFlowRecHitECALL1Seeded + hltParticleFlowRecHitPSL1Seeded + hltParticleFlowClusterPSL1Seeded + hltParticleFlowClusterECALUncorrectedL1Seeded + hltParticleFlowClusterECALL1Seeded + hltParticleFlowSuperClusterECALL1Seeded )
HLTDoLocalHcalWithTowerSequence = cms.Sequence( hltHcalDigis + hltHbhereco + hltHfreco + hltHoreco + hltTowerMakerForAll )
HLTFastJetForEgamma = cms.Sequence( hltFixedGridRhoFastjetAllCaloForMuons )
HLTPFHcalClusteringForEgamma = cms.Sequence( hltRegionalTowerForEgamma + hltParticleFlowRecHitHCALForEgamma + hltParticleFlowClusterHCALForEgamma )
HLTDoLocalPixelSequence = cms.Sequence( hltSiPixelDigis + hltSiPixelClusters + hltSiPixelClustersCache + hltSiPixelRecHits )
HLTDoLocalStripSequence = cms.Sequence( hltSiStripExcludedFEDListProducer + hltSiStripRawToClustersFacility + hltSiStripClusters )
HLTGsfElectronSequence = cms.Sequence( hltEgammaCkfTrackCandidatesForGSF + hltEgammaGsfTracks + hltEgammaGsfElectrons + hltEgammaGsfTrackVars )
HLTRecoPixelVertexingForElectronSequence = cms.Sequence( hltPixelLayerTriplets + hltPixelTracksElectrons + hltPixelVerticesElectrons )
HLTPixelTrackingForElectron = cms.Sequence( hltElectronsVertex + HLTDoLocalPixelSequence + HLTRecoPixelVertexingForElectronSequence )
HLTIterativeTrackingForElectronsIteration0 = cms.Sequence( hltIter0ElectronsPixelSeedsFromPixelTracks + hltIter0ElectronsCkfTrackCandidates + hltIter0ElectronsCtfWithMaterialTracks + hltIter0ElectronsTrackSelectionHighPurity )
HLTIterativeTrackingForElectronsIteration1 = cms.Sequence( hltIter1ElectronsClustersRefRemoval + hltIter1ElectronsMaskedMeasurementTrackerEvent + hltIter1ElectronsPixelLayerTriplets + hltIter1ElectronsPixelSeeds + hltIter1ElectronsCkfTrackCandidates + hltIter1ElectronsCtfWithMaterialTracks + hltIter1ElectronsTrackSelectionHighPurityLoose + hltIter1ElectronsTrackSelectionHighPurityTight + hltIter1ElectronsTrackSelectionHighPurity )
HLTIterativeTrackingForElectronsIteration2 = cms.Sequence( hltIter2ElectronsClustersRefRemoval + hltIter2ElectronsMaskedMeasurementTrackerEvent + hltIter2ElectronsPixelLayerPairs + hltIter2ElectronsPixelSeeds + hltIter2ElectronsCkfTrackCandidates + hltIter2ElectronsCtfWithMaterialTracks + hltIter2ElectronsTrackSelectionHighPurity )
HLTIterativeTrackingForElectronIter02 = cms.Sequence( HLTIterativeTrackingForElectronsIteration0 + HLTIterativeTrackingForElectronsIteration1 + hltIter1MergedForElectrons + HLTIterativeTrackingForElectronsIteration2 + hltIter2MergedForElectrons )
HLTTrackReconstructionForIsoElectronIter02 = cms.Sequence( HLTPixelTrackingForElectron + HLTDoLocalStripSequence + HLTIterativeTrackingForElectronIter02 )
HLTEle27erWP75GsfSequence = cms.Sequence( HLTDoFullUnpackingEgammaEcalSequence + HLTPFClusteringForEgamma + hltEgammaCandidates + hltEGL1SingleIsoEG22erFilter + hltEG27EtL1IsoEG22erFilter + hltEgammaClusterShape + hltEle27WP75ClusterShapeFilter + HLTDoLocalHcalWithTowerSequence + HLTFastJetForEgamma + hltEgammaHoverE + hltEle27WP75HcEFilter + hltEgammaEcalPFClusterIso + hltEle27WP75EcalIsoFilter + HLTPFHcalClusteringForEgamma + hltEgammaHcalPFClusterIso + hltEle27WP75HcalIsoFilter + HLTDoLocalPixelSequence + HLTDoLocalStripSequence + hltMixedLayerPairs + hltEgammaElectronPixelSeeds + hltEle27WP75PixelMatchFilter + HLTGsfElectronSequence + hltEle27WP75GsfOneOEMinusOneOPFilter + hltEle27WP75GsfChi2Filter + hltEle27WP75GsfDetaFilter + hltEle27WP75GsfDphiFilter + HLTTrackReconstructionForIsoElectronIter02 + hltEgammaEleGsfTrackIso + hltEle27WP75GsfTrackIsoFilter )
HLTMuonLocalRecoSequence = cms.Sequence( hltMuonDTDigis + hltDt1DRecHits + hltDt4DSegments + hltMuonCSCDigis + hltCsc2DRecHits + hltCscSegments + hltMuonRPCDigis + hltRpcRecHits )
HLTL2muonrecoNocandSequence = cms.Sequence( HLTMuonLocalRecoSequence + hltL2OfflineMuonSeeds + hltL2MuonSeeds + hltL2Muons )
HLTL2muonrecoSequence = cms.Sequence( HLTL2muonrecoNocandSequence + hltL2MuonCandidates )
HLTL3muonTkCandidateSequence = cms.Sequence( HLTDoLocalPixelSequence + HLTDoLocalStripSequence + hltL3TrajSeedOIState + hltL3TrackCandidateFromL2OIState + hltL3TkTracksFromL2OIState + hltL3MuonsOIState + hltL3TrajSeedOIHit + hltL3TrackCandidateFromL2OIHit + hltL3TkTracksFromL2OIHit + hltL3MuonsOIHit + hltL3TkFromL2OICombination + hltPixelLayerTriplets + hltPixelLayerPairs + hltMixedLayerPairs + hltL3TrajSeedIOHit + hltL3TrackCandidateFromL2IOHit + hltL3TkTracksFromL2IOHit + hltL3MuonsIOHit + hltL3TrajectorySeed + hltL3TrackCandidateFromL2 )
HLTL3muonrecoNocandSequence = cms.Sequence( HLTL3muonTkCandidateSequence + hltL3TkTracksMergeStep1 + hltL3TkTracksFromL2 + hltL3MuonsLinksCombination + hltL3Muons )
HLTL3muonrecoSequence = cms.Sequence( HLTL3muonrecoNocandSequence + hltL3MuonCandidates )
HLTDoCaloSequencePF = cms.Sequence( HLTDoFullUnpackingEgammaEcalWithoutPreshowerSequence + HLTDoLocalHcalSequence + hltTowerMakerForPF )
HLTAK4CaloJetsPrePFRecoSequence = cms.Sequence( HLTDoCaloSequencePF + hltAK4CaloJetsPF )
HLTPreAK4PFJetsRecoSequence = cms.Sequence( HLTAK4CaloJetsPrePFRecoSequence + hltAK4CaloJetsPFEt5 )
HLTRecopixelvertexingSequence = cms.Sequence( hltPixelLayerTriplets + hltPixelTracks + hltPixelVertices + hltTrimmedPixelVertices )
HLTIterativeTrackingIteration0 = cms.Sequence( hltIter0PFLowPixelSeedsFromPixelTracks + hltIter0PFlowCkfTrackCandidates + hltIter0PFlowCtfWithMaterialTracks + hltIter0PFlowTrackSelectionHighPurity )
HLTIter0TrackAndTauJet4Iter1Sequence = cms.Sequence( hltTrackIter0RefsForJets4Iter1 + hltAK4Iter0TrackJets4Iter1 + hltIter0TrackAndTauJets4Iter1 )
HLTIterativeTrackingIteration1 = cms.Sequence( hltIter1ClustersRefRemoval + hltIter1MaskedMeasurementTrackerEvent + hltIter1PixelLayerTriplets + hltIter1PFlowPixelSeeds + hltIter1PFlowCkfTrackCandidates + hltIter1PFlowCtfWithMaterialTracks + hltIter1PFlowTrackSelectionHighPurityLoose + hltIter1PFlowTrackSelectionHighPurityTight + hltIter1PFlowTrackSelectionHighPurity )
HLTIter1TrackAndTauJets4Iter2Sequence = cms.Sequence( hltIter1TrackRefsForJets4Iter2 + hltAK4Iter1TrackJets4Iter2 + hltIter1TrackAndTauJets4Iter2 )
HLTIterativeTrackingIteration2 = cms.Sequence( hltIter2ClustersRefRemoval + hltIter2MaskedMeasurementTrackerEvent + hltIter2PixelLayerPairs + hltIter2PFlowPixelSeeds + hltIter2PFlowCkfTrackCandidates + hltIter2PFlowCtfWithMaterialTracks + hltIter2PFlowTrackSelectionHighPurity )
HLTIterativeTrackingIter02 = cms.Sequence( HLTIterativeTrackingIteration0 + HLTIter0TrackAndTauJet4Iter1Sequence + HLTIterativeTrackingIteration1 + hltIter1Merged + HLTIter1TrackAndTauJets4Iter2Sequence + HLTIterativeTrackingIteration2 + hltIter2Merged )
HLTTrackReconstructionForPF = cms.Sequence( HLTDoLocalPixelSequence + HLTRecopixelvertexingSequence + HLTDoLocalStripSequence + HLTIterativeTrackingIter02 + hltPFMuonMerging + hltMuonLinks + hltMuons )
HLTPreshowerSequence = cms.Sequence( hltEcalPreshowerDigis + hltEcalPreshowerRecHit )
HLTParticleFlowSequence = cms.Sequence( HLTPreshowerSequence + hltParticleFlowRecHitECALUnseeded + hltParticleFlowRecHitHCAL + hltParticleFlowRecHitPSUnseeded + hltParticleFlowClusterECALUncorrectedUnseeded + hltParticleFlowClusterPSUnseeded + hltParticleFlowClusterECALUnseeded + hltParticleFlowClusterHCAL + hltParticleFlowClusterHFEM + hltParticleFlowClusterHFHAD + hltLightPFTracks + hltParticleFlowBlock + hltParticleFlow )
HLTAK4PFJetsReconstructionSequence = cms.Sequence( HLTL2muonrecoSequence + HLTL3muonrecoSequence + HLTTrackReconstructionForPF + HLTParticleFlowSequence + hltAK4PFJets )
HLTAK4PFJetsCorrectionSequence = cms.Sequence( hltFixedGridRhoFastjetAll + hltAK4PFJetsCorrected )
HLTAK4PFJetsSequence = cms.Sequence( HLTPreAK4PFJetsRecoSequence + HLTAK4PFJetsReconstructionSequence + HLTAK4PFJetsCorrectionSequence )
HLTRecoPixelVertexingForPhotonsSequence = cms.Sequence( hltPixelLayerTriplets + hltPixelTracks + hltPixelVerticesForPhotons )
HLTIterativeTrackingForPhotonsIteration0 = cms.Sequence( hltIter0PFlowPixelSeedsFromPixelTracksForPhotons + hltIter0PFlowCkfTrackCandidatesForPhotons + hltIter0PFlowCtfWithMaterialTracksForPhotons + hltIter0PFlowTrackSelectionHighPurityForPhotons )
HLTIterativeTrackingForPhotonsIteration1 = cms.Sequence( hltIter1ClustersRefRemovalForPhotons + hltIter1MaskedMeasurementTrackerEventForPhotons + hltIter1PixelLayerTripletsForPhotons + hltIter1PFlowPixelSeedsForPhotons + hltIter1PFlowCkfTrackCandidatesForPhotons + hltIter1PFlowCtfWithMaterialTracksForPhotons + hltIter1PFlowTrackSelectionHighPurityLooseForPhotons + hltIter1PFlowTrackSelectionHighPurityTightForPhotons + hltIter1PFlowTrackSelectionHighPurityForPhotons )
HLTIterativeTrackingForPhotonsIteration2 = cms.Sequence( hltIter2ClustersRefRemovalForPhotons + hltIter2MaskedMeasurementTrackerEventForPhotons + hltIter2PixelLayerPairsForPhotons + hltIter2PFlowPixelSeedsForPhotons + hltIter2PFlowCkfTrackCandidatesForPhotons + hltIter2PFlowCtfWithMaterialTracksForPhotons + hltIter2PFlowTrackSelectionHighPurityForPhotons )
HLTIterativeTrackingForPhotonsIter02 = cms.Sequence( HLTIterativeTrackingForPhotonsIteration0 + HLTIterativeTrackingForPhotonsIteration1 + hltIter1MergedForPhotons + HLTIterativeTrackingForPhotonsIteration2 + hltIter2MergedForPhotons )
HLTTrackReconstructionForIsoForPhotons = cms.Sequence( HLTDoLocalPixelSequence + HLTRecoPixelVertexingForPhotonsSequence + HLTDoLocalStripSequence + HLTIterativeTrackingForPhotonsIter02 )
HLTPhoton20CaloIdVLIsoLSequence = cms.Sequence( HLTDoFullUnpackingEgammaEcalSequence + HLTPFClusteringForEgamma + hltEgammaCandidates + hltEGL1SingleEG12Filter + hltEG20EtFilter + hltEgammaClusterShape + hltEG20CaloIdVLClusterShapeFilter + HLTDoLocalHcalWithTowerSequence + HLTFastJetForEgamma + hltEgammaHoverE + hltEG20CaloIdVLHEFilter + hltEgammaEcalPFClusterIso + hltEG20CaloIdVLIsoLEcalIsoFilter + HLTPFHcalClusteringForEgamma + hltEgammaHcalPFClusterIso + hltEG20CaloIdVLIsoLHcalIsoFilter + HLTDoLocalPixelSequence + HLTDoLocalStripSequence + HLTTrackReconstructionForIsoForPhotons + hltEgammaHollowTrackIso + hltEG20CaloIdVLIsoLTrackIsoFilter )

HLTriggerFirstPath = cms.Path( hltGetConditions + hltGetRaw + hltBoolFalse )
HLT_CaloJet260_v1 = cms.Path( HLTBeginSequence + hltL1sL1SingleJet200 + hltPreCaloJet260 + HLTAK4CaloJetsSequence + hltSingleCaloJet260 + HLTEndSequence )
HLT_Ele27_eta2p1_WP75_Gsf_v1 = cms.Path( HLTBeginSequence + hltL1sL1SingleIsoEG22er + hltPreEle27eta2p1WP75Gsf + HLTEle27erWP75GsfSequence + HLTEndSequence )
HLT_Mu50_v1 = cms.Path( HLTBeginSequence + hltL1sL1SingleMu16ORSingleMu25 + hltPreMu50 + hltL1fL1sMu16orMu25L1Filtered0 + HLTL2muonrecoSequence + hltL2fL1sMu16orMu25L1f0L2Filtered16Q + HLTL3muonrecoSequence + hltL3fL1sMu16orMu25L1f0L2f16QL3Filtered50Q + HLTEndSequence )
HLT_PFJet260_v1 = cms.Path( HLTBeginSequence + hltL1sL1SingleJet200 + hltPrePFJet260 + HLTAK4CaloJetsSequence + hltSingleCaloJet210 + HLTAK4PFJetsSequence + hltPFJetsCorrectedMatchedToCaloJets210 + hltSinglePFJet260 + HLTEndSequence )
HLT_Photon20_CaloIdVL_IsoL_v1 = cms.Path( HLTBeginSequence + hltL1sL1SingleEG10 + hltPrePhoton20CaloIdVLIsoL + HLTPhoton20CaloIdVLIsoLSequence + HLTEndSequence )
HLT_Physics_v1 = cms.Path( HLTBeginSequence + hltPrePhysics + HLTEndSequence )
HLTriggerFinalPath = cms.Path( hltGtDigis + hltScalersRawToDigi + hltFEDSelector + hltTriggerSummaryAOD + hltTriggerSummaryRAW )
HLTAnalyzerEndpath = cms.EndPath( hltL1GtTrigReport + hltTrigReport )


HLTSchedule = cms.Schedule( *(HLTriggerFirstPath, HLT_CaloJet260_v1, HLT_Ele27_eta2p1_WP75_Gsf_v1, HLT_Mu50_v1, HLT_PFJet260_v1, HLT_Photon20_CaloIdVL_IsoL_v1, HLT_Physics_v1, HLTriggerFinalPath, HLTAnalyzerEndpath ))
<<<<<<< HEAD
=======



>>>>>>> a17f08ca

# CMSSW version specific customizations
import os
cmsswVersion = os.environ['CMSSW_VERSION']

# none for now

# dummyfy hltGetConditions in cff's
if 'hltGetConditions' in locals() and 'HLTriggerFirstPath' in locals() :
    hltDummyConditions = cms.EDFilter( "HLTBool",
        result = cms.bool( True )
    )
    HLTriggerFirstPath.replace(hltGetConditions,hltDummyConditions)
<|MERGE_RESOLUTION|>--- conflicted
+++ resolved
@@ -1,18 +1,10 @@
-<<<<<<< HEAD
-# /dev/CMSSW_7_3_0/HIon/V34 (CMSSW_7_3_1_HLT1)
-=======
 # /dev/CMSSW_7_3_0/HIon/V37 (CMSSW_7_3_1_HLT1)
->>>>>>> a17f08ca
 
 import FWCore.ParameterSet.Config as cms
 
 
 HLTConfigVersion = cms.PSet(
-<<<<<<< HEAD
-  tableName = cms.string('/dev/CMSSW_7_3_0/HIon/V34')
-=======
   tableName = cms.string('/dev/CMSSW_7_3_0/HIon/V37')
->>>>>>> a17f08ca
 )
 
 HLTIter4PSetTrajectoryFilterIT = cms.PSet( 
@@ -7837,12 +7829,9 @@
 
 
 HLTSchedule = cms.Schedule( *(HLTriggerFirstPath, HLT_CaloJet260_v1, HLT_Ele27_eta2p1_WP75_Gsf_v1, HLT_Mu50_v1, HLT_PFJet260_v1, HLT_Photon20_CaloIdVL_IsoL_v1, HLT_Physics_v1, HLTriggerFinalPath, HLTAnalyzerEndpath ))
-<<<<<<< HEAD
-=======
 
 
 
->>>>>>> a17f08ca
 
 # CMSSW version specific customizations
 import os
