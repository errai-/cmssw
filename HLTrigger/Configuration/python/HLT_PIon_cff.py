--- conflicted
+++ resolved
@@ -1,18 +1,10 @@
-<<<<<<< HEAD
-# /dev/CMSSW_7_4_0/PIon/V16 (CMSSW_7_4_0_pre7_HLT3)
-=======
 # /dev/CMSSW_7_4_0/PIon/V17 (CMSSW_7_4_0_pre7_HLT3)
->>>>>>> ff81c722
 
 import FWCore.ParameterSet.Config as cms
 
 
 HLTConfigVersion = cms.PSet(
-<<<<<<< HEAD
-  tableName = cms.string('/dev/CMSSW_7_4_0/PIon/V16')
-=======
   tableName = cms.string('/dev/CMSSW_7_4_0/PIon/V17')
->>>>>>> ff81c722
 )
 
 HLTIter4PSetTrajectoryFilterIT = cms.PSet( 
