<<<<<<< HEAD
# /dev/CMSSW_7_2_0/PIon/V9 (CMSSW_7_2_0_pre6_HLT1)
=======
# /dev/CMSSW_7_2_0/PIon/V11 (CMSSW_7_2_0_pre7)
>>>>>>> ea2def85

import FWCore.ParameterSet.Config as cms


HLTConfigVersion = cms.PSet(
<<<<<<< HEAD
  tableName = cms.string('/dev/CMSSW_7_2_0/PIon/V9')
=======
  tableName = cms.string('/dev/CMSSW_7_2_0/PIon/V11')
>>>>>>> ea2def85
)

HLTIter4PSetTrajectoryFilterIT = cms.PSet( 
  minPt = cms.double( 0.3 ),
  minHitsMinPt = cms.int32( 3 ),
  ComponentType = cms.string( "CkfBaseTrajectoryFilter" ),
  maxLostHits = cms.int32( 0 ),
  maxNumberOfHits = cms.int32( 100 ),
  maxConsecLostHits = cms.int32( 1 ),
  minimumNumberOfHits = cms.int32( 6 ),
  nSigmaMinPt = cms.double( 5.0 ),
  chargeSignificance = cms.double( -1.0 )
)
HLTIter3PSetTrajectoryFilterIT = cms.PSet( 
  minPt = cms.double( 0.3 ),
  minHitsMinPt = cms.int32( 3 ),
  ComponentType = cms.string( "CkfBaseTrajectoryFilter" ),
  maxLostHits = cms.int32( 0 ),
  maxNumberOfHits = cms.int32( 100 ),
  maxConsecLostHits = cms.int32( 1 ),
  minimumNumberOfHits = cms.int32( 3 ),
  nSigmaMinPt = cms.double( 5.0 ),
  chargeSignificance = cms.double( -1.0 )
)
HLTIter2PSetTrajectoryFilterIT = cms.PSet( 
  minPt = cms.double( 0.3 ),
  minHitsMinPt = cms.int32( 3 ),
  ComponentType = cms.string( "CkfBaseTrajectoryFilter" ),
  maxLostHits = cms.int32( 1 ),
  maxNumberOfHits = cms.int32( 100 ),
  maxConsecLostHits = cms.int32( 1 ),
  minimumNumberOfHits = cms.int32( 3 ),
  nSigmaMinPt = cms.double( 5.0 ),
  chargeSignificance = cms.double( -1.0 )
)
HLTIter1PSetTrajectoryFilterIT = cms.PSet( 
  minPt = cms.double( 0.2 ),
  minHitsMinPt = cms.int32( 3 ),
  ComponentType = cms.string( "CkfBaseTrajectoryFilter" ),
  maxLostHits = cms.int32( 1 ),
  maxNumberOfHits = cms.int32( 100 ),
  maxConsecLostHits = cms.int32( 1 ),
  minimumNumberOfHits = cms.int32( 3 ),
  nSigmaMinPt = cms.double( 5.0 ),
  chargeSignificance = cms.double( -1.0 )
)
HLTPSetbJetRegionalTrajectoryFilter = cms.PSet( 
  minPt = cms.double( 1.0 ),
  minHitsMinPt = cms.int32( 3 ),
  ComponentType = cms.string( "CkfBaseTrajectoryFilter" ),
  maxLostHits = cms.int32( 1 ),
  maxNumberOfHits = cms.int32( 8 ),
  maxConsecLostHits = cms.int32( 1 ),
  minimumNumberOfHits = cms.int32( 5 ),
  nSigmaMinPt = cms.double( 5.0 ),
  chargeSignificance = cms.double( -1.0 )
)
HLTPSetTrajectoryFilterL3 = cms.PSet( 
  minPt = cms.double( 0.5 ),
  minHitsMinPt = cms.int32( 3 ),
  ComponentType = cms.string( "CkfBaseTrajectoryFilter" ),
  maxLostHits = cms.int32( 1 ),
  maxNumberOfHits = cms.int32( 1000000000 ),
  maxConsecLostHits = cms.int32( 1 ),
  minimumNumberOfHits = cms.int32( 5 ),
  nSigmaMinPt = cms.double( 5.0 ),
  chargeSignificance = cms.double( -1.0 )
)
HLTPSetTrajectoryFilterIT = cms.PSet( 
  minPt = cms.double( 0.3 ),
  minHitsMinPt = cms.int32( 3 ),
  ComponentType = cms.string( "CkfBaseTrajectoryFilter" ),
  maxLostHits = cms.int32( 1 ),
  maxNumberOfHits = cms.int32( 100 ),
  maxConsecLostHits = cms.int32( 1 ),
  minimumNumberOfHits = cms.int32( 3 ),
  nSigmaMinPt = cms.double( 5.0 ),
  chargeSignificance = cms.double( -1.0 )
)
HLTPSetTrajectoryFilterForElectrons = cms.PSet( 
  ComponentType = cms.string( "CkfBaseTrajectoryFilter" ),
  minPt = cms.double( 2.0 ),
  minHitsMinPt = cms.int32( -1 ),
  maxLostHits = cms.int32( 1 ),
  maxNumberOfHits = cms.int32( -1 ),
  maxConsecLostHits = cms.int32( 1 ),
  nSigmaMinPt = cms.double( 5.0 ),
  minimumNumberOfHits = cms.int32( 5 ),
  chargeSignificance = cms.double( -1.0 )
)
HLTPSetMuonCkfTrajectoryFilter = cms.PSet( 
  minPt = cms.double( 0.9 ),
  minHitsMinPt = cms.int32( 3 ),
  ComponentType = cms.string( "CkfBaseTrajectoryFilter" ),
  maxLostHits = cms.int32( 1 ),
  maxNumberOfHits = cms.int32( -1 ),
  maxConsecLostHits = cms.int32( 1 ),
  chargeSignificance = cms.double( -1.0 ),
  nSigmaMinPt = cms.double( 5.0 ),
  minimumNumberOfHits = cms.int32( 5 )
)
HLTPSetMuTrackJpsiTrajectoryFilter = cms.PSet( 
  minPt = cms.double( 10.0 ),
  minHitsMinPt = cms.int32( 3 ),
  ComponentType = cms.string( "CkfBaseTrajectoryFilter" ),
  maxLostHits = cms.int32( 1 ),
  maxNumberOfHits = cms.int32( 8 ),
  maxConsecLostHits = cms.int32( 1 ),
  minimumNumberOfHits = cms.int32( 5 ),
  nSigmaMinPt = cms.double( 5.0 ),
  chargeSignificance = cms.double( -1.0 )
)
HLTPSetMuTrackJpsiEffTrajectoryFilter = cms.PSet( 
  minPt = cms.double( 1.0 ),
  minHitsMinPt = cms.int32( 3 ),
  ComponentType = cms.string( "CkfBaseTrajectoryFilter" ),
  maxLostHits = cms.int32( 1 ),
  maxNumberOfHits = cms.int32( 9 ),
  maxConsecLostHits = cms.int32( 1 ),
  minimumNumberOfHits = cms.int32( 5 ),
  nSigmaMinPt = cms.double( 5.0 ),
  chargeSignificance = cms.double( -1.0 )
)
HLTPSetCkfTrajectoryFilter = cms.PSet( 
  minPt = cms.double( 0.9 ),
  minHitsMinPt = cms.int32( 3 ),
  ComponentType = cms.string( "CkfBaseTrajectoryFilter" ),
  maxLostHits = cms.int32( 1 ),
  maxNumberOfHits = cms.int32( -1 ),
  maxConsecLostHits = cms.int32( 1 ),
  minimumNumberOfHits = cms.int32( 5 ),
  nSigmaMinPt = cms.double( 5.0 ),
  chargeSignificance = cms.double( -1.0 )
)
HLTPSetCkf3HitTrajectoryFilter = cms.PSet( 
  minPt = cms.double( 0.9 ),
  minHitsMinPt = cms.int32( 3 ),
  ComponentType = cms.string( "CkfBaseTrajectoryFilter" ),
  maxLostHits = cms.int32( 1 ),
  maxNumberOfHits = cms.int32( -1 ),
  maxConsecLostHits = cms.int32( 1 ),
  minimumNumberOfHits = cms.int32( 3 ),
  nSigmaMinPt = cms.double( 5.0 ),
  chargeSignificance = cms.double( -1.0 )
)
HLTIter4PSetTrajectoryBuilderIT = cms.PSet( 
  propagatorAlong = cms.string( "PropagatorWithMaterialParabolicMf" ),
  trajectoryFilter = cms.PSet(  refToPSet_ = cms.string( "HLTIter4PSetTrajectoryFilterIT" ) ),
  maxCand = cms.int32( 1 ),
  ComponentType = cms.string( "CkfTrajectoryBuilder" ),
  propagatorOpposite = cms.string( "PropagatorWithMaterialParabolicMfOpposite" ),
  MeasurementTrackerName = cms.string( "hltIter4ESPMeasurementTracker" ),
  estimator = cms.string( "hltESPChi2ChargeMeasurementEstimator16" ),
  TTRHBuilder = cms.string( "hltESPTTRHBWithTrackAngle" ),
  updator = cms.string( "hltESPKFUpdator" ),
  alwaysUseInvalidHits = cms.bool( False ),
  intermediateCleaning = cms.bool( True ),
  lostHitPenalty = cms.double( 30.0 ),
  minNrOfHitsForRebuild = cms.untracked.int32( 4 )
)
HLTIter3PSetTrajectoryBuilderIT = cms.PSet( 
  propagatorAlong = cms.string( "PropagatorWithMaterialParabolicMf" ),
  trajectoryFilter = cms.PSet(  refToPSet_ = cms.string( "HLTIter3PSetTrajectoryFilterIT" ) ),
  maxCand = cms.int32( 1 ),
  ComponentType = cms.string( "CkfTrajectoryBuilder" ),
  propagatorOpposite = cms.string( "PropagatorWithMaterialParabolicMfOpposite" ),
  MeasurementTrackerName = cms.string( "hltIter3ESPMeasurementTracker" ),
  estimator = cms.string( "hltESPChi2ChargeMeasurementEstimator16" ),
  TTRHBuilder = cms.string( "hltESPTTRHBWithTrackAngle" ),
  updator = cms.string( "hltESPKFUpdator" ),
  alwaysUseInvalidHits = cms.bool( False ),
  intermediateCleaning = cms.bool( True ),
  lostHitPenalty = cms.double( 30.0 )
)
HLTIter2PSetTrajectoryBuilderIT = cms.PSet( 
  propagatorAlong = cms.string( "PropagatorWithMaterialParabolicMf" ),
  trajectoryFilter = cms.PSet(  refToPSet_ = cms.string( "HLTIter2PSetTrajectoryFilterIT" ) ),
  maxCand = cms.int32( 2 ),
  ComponentType = cms.string( "CkfTrajectoryBuilder" ),
  propagatorOpposite = cms.string( "PropagatorWithMaterialParabolicMfOpposite" ),
  MeasurementTrackerName = cms.string( "hltIter2ESPMeasurementTracker" ),
  estimator = cms.string( "hltESPChi2ChargeMeasurementEstimator16" ),
  TTRHBuilder = cms.string( "hltESPTTRHBWithTrackAngle" ),
  updator = cms.string( "hltESPKFUpdator" ),
  alwaysUseInvalidHits = cms.bool( False ),
  intermediateCleaning = cms.bool( True ),
  lostHitPenalty = cms.double( 30.0 )
)
HLTIter1PSetTrajectoryBuilderIT = cms.PSet( 
  propagatorAlong = cms.string( "PropagatorWithMaterialParabolicMf" ),
  trajectoryFilter = cms.PSet(  refToPSet_ = cms.string( "HLTIter1PSetTrajectoryFilterIT" ) ),
  maxCand = cms.int32( 2 ),
  ComponentType = cms.string( "CkfTrajectoryBuilder" ),
  propagatorOpposite = cms.string( "PropagatorWithMaterialParabolicMfOpposite" ),
  MeasurementTrackerName = cms.string( "hltIter1ESPMeasurementTracker" ),
  estimator = cms.string( "hltESPChi2ChargeMeasurementEstimator16" ),
  TTRHBuilder = cms.string( "hltESPTTRHBWithTrackAngle" ),
  updator = cms.string( "hltESPKFUpdator" ),
  alwaysUseInvalidHits = cms.bool( False ),
  intermediateCleaning = cms.bool( True ),
  lostHitPenalty = cms.double( 30.0 )
)
HLTPSetbJetRegionalTrajectoryBuilder = cms.PSet( 
  propagatorAlong = cms.string( "PropagatorWithMaterial" ),
  trajectoryFilter = cms.PSet(  refToPSet_ = cms.string( "HLTPSetbJetRegionalTrajectoryFilter" ) ),
  maxCand = cms.int32( 1 ),
  ComponentType = cms.string( "CkfTrajectoryBuilder" ),
  propagatorOpposite = cms.string( "PropagatorWithMaterialOpposite" ),
  MeasurementTrackerName = cms.string( "hltESPMeasurementTracker" ),
  estimator = cms.string( "hltESPChi2MeasurementEstimator" ),
  TTRHBuilder = cms.string( "hltESPTTRHBWithTrackAngle" ),
  updator = cms.string( "hltESPKFUpdator" ),
  alwaysUseInvalidHits = cms.bool( False ),
  intermediateCleaning = cms.bool( True ),
  lostHitPenalty = cms.double( 30.0 )
)
HLTPSetTrajectoryBuilderL3 = cms.PSet( 
  propagatorAlong = cms.string( "PropagatorWithMaterial" ),
  trajectoryFilter = cms.PSet(  refToPSet_ = cms.string( "HLTPSetTrajectoryFilterL3" ) ),
  maxCand = cms.int32( 5 ),
  ComponentType = cms.string( "CkfTrajectoryBuilder" ),
  propagatorOpposite = cms.string( "PropagatorWithMaterialOpposite" ),
  MeasurementTrackerName = cms.string( "hltESPMeasurementTracker" ),
  estimator = cms.string( "hltESPChi2MeasurementEstimator" ),
  TTRHBuilder = cms.string( "hltESPTTRHBWithTrackAngle" ),
  updator = cms.string( "hltESPKFUpdator" ),
  alwaysUseInvalidHits = cms.bool( False ),
  intermediateCleaning = cms.bool( True ),
  lostHitPenalty = cms.double( 30.0 )
)
HLTPSetTrajectoryBuilderIT = cms.PSet( 
  propagatorAlong = cms.string( "PropagatorWithMaterialParabolicMf" ),
  trajectoryFilter = cms.PSet(  refToPSet_ = cms.string( "HLTPSetTrajectoryFilterIT" ) ),
  maxCand = cms.int32( 2 ),
  ComponentType = cms.string( "CkfTrajectoryBuilder" ),
  propagatorOpposite = cms.string( "PropagatorWithMaterialParabolicMfOpposite" ),
  MeasurementTrackerName = cms.string( "hltESPMeasurementTracker" ),
  estimator = cms.string( "hltESPChi2MeasurementEstimator9" ),
  TTRHBuilder = cms.string( "hltESPTTRHBWithTrackAngle" ),
  updator = cms.string( "hltESPKFUpdator" ),
  alwaysUseInvalidHits = cms.bool( False ),
  intermediateCleaning = cms.bool( True ),
  lostHitPenalty = cms.double( 30.0 )
)
HLTPSetTrajectoryBuilderForElectrons = cms.PSet( 
  propagatorAlong = cms.string( "hltESPFwdElectronPropagator" ),
  trajectoryFilter = cms.PSet(  refToPSet_ = cms.string( "HLTPSetTrajectoryFilterForElectrons" ) ),
  maxCand = cms.int32( 5 ),
  ComponentType = cms.string( "CkfTrajectoryBuilder" ),
  propagatorOpposite = cms.string( "hltESPBwdElectronPropagator" ),
  MeasurementTrackerName = cms.string( "hltESPMeasurementTracker" ),
  estimator = cms.string( "hltESPChi2MeasurementEstimator30" ),
  TTRHBuilder = cms.string( "hltESPTTRHBWithTrackAngle" ),
  updator = cms.string( "hltESPKFUpdator" ),
  alwaysUseInvalidHits = cms.bool( True ),
  intermediateCleaning = cms.bool( False ),
  lostHitPenalty = cms.double( 90.0 )
)
HLTPSetMuTrackJpsiTrajectoryBuilder = cms.PSet( 
  propagatorAlong = cms.string( "PropagatorWithMaterial" ),
  trajectoryFilter = cms.PSet(  refToPSet_ = cms.string( "HLTPSetMuTrackJpsiTrajectoryFilter" ) ),
  maxCand = cms.int32( 1 ),
  ComponentType = cms.string( "CkfTrajectoryBuilder" ),
  propagatorOpposite = cms.string( "PropagatorWithMaterialOpposite" ),
  MeasurementTrackerName = cms.string( "hltESPMeasurementTracker" ),
  estimator = cms.string( "hltESPChi2MeasurementEstimator30" ),
  TTRHBuilder = cms.string( "hltESPTTRHBWithTrackAngle" ),
  updator = cms.string( "hltESPKFUpdator" ),
  alwaysUseInvalidHits = cms.bool( False ),
  intermediateCleaning = cms.bool( True ),
  lostHitPenalty = cms.double( 30.0 )
)
HLTPSetMuTrackJpsiEffTrajectoryBuilder = cms.PSet( 
  propagatorAlong = cms.string( "PropagatorWithMaterial" ),
  trajectoryFilter = cms.PSet(  refToPSet_ = cms.string( "HLTPSetMuTrackJpsiEffTrajectoryFilter" ) ),
  maxCand = cms.int32( 1 ),
  ComponentType = cms.string( "CkfTrajectoryBuilder" ),
  propagatorOpposite = cms.string( "PropagatorWithMaterialOpposite" ),
  MeasurementTrackerName = cms.string( "hltESPMeasurementTracker" ),
  estimator = cms.string( "hltESPChi2MeasurementEstimator" ),
  TTRHBuilder = cms.string( "hltESPTTRHBWithTrackAngle" ),
  updator = cms.string( "hltESPKFUpdator" ),
  alwaysUseInvalidHits = cms.bool( False ),
  intermediateCleaning = cms.bool( True ),
  lostHitPenalty = cms.double( 30.0 )
)
HLTPSetCkfTrajectoryBuilder = cms.PSet( 
  propagatorAlong = cms.string( "PropagatorWithMaterial" ),
  trajectoryFilter = cms.PSet(  refToPSet_ = cms.string( "HLTPSetCkfTrajectoryFilter" ) ),
  maxCand = cms.int32( 5 ),
  ComponentType = cms.string( "CkfTrajectoryBuilder" ),
  propagatorOpposite = cms.string( "PropagatorWithMaterialOpposite" ),
  MeasurementTrackerName = cms.string( "hltESPMeasurementTracker" ),
  estimator = cms.string( "hltESPChi2MeasurementEstimator" ),
  TTRHBuilder = cms.string( "hltESPTTRHBWithTrackAngle" ),
  updator = cms.string( "hltESPKFUpdator" ),
  alwaysUseInvalidHits = cms.bool( True ),
  intermediateCleaning = cms.bool( True ),
  lostHitPenalty = cms.double( 30.0 )
)
HLTPSetCkf3HitTrajectoryBuilder = cms.PSet( 
  propagatorAlong = cms.string( "PropagatorWithMaterial" ),
  trajectoryFilter = cms.PSet(  refToPSet_ = cms.string( "HLTPSetCkf3HitTrajectoryFilter" ) ),
  maxCand = cms.int32( 5 ),
  ComponentType = cms.string( "CkfTrajectoryBuilder" ),
  propagatorOpposite = cms.string( "PropagatorWithMaterialOpposite" ),
  MeasurementTrackerName = cms.string( "hltESPMeasurementTracker" ),
  estimator = cms.string( "hltESPChi2MeasurementEstimator" ),
  TTRHBuilder = cms.string( "hltESPTTRHBWithTrackAngle" ),
  updator = cms.string( "hltESPKFUpdator" ),
  alwaysUseInvalidHits = cms.bool( True ),
  intermediateCleaning = cms.bool( True ),
  lostHitPenalty = cms.double( 30.0 )
)
HLTPSetMuonCkfTrajectoryBuilderSeedHit = cms.PSet( 
  propagatorAlong = cms.string( "PropagatorWithMaterial" ),
  trajectoryFilter = cms.PSet(  refToPSet_ = cms.string( "HLTPSetMuonCkfTrajectoryFilter" ) ),
  maxCand = cms.int32( 5 ),
  ComponentType = cms.string( "MuonCkfTrajectoryBuilder" ),
  propagatorOpposite = cms.string( "PropagatorWithMaterialOpposite" ),
  useSeedLayer = cms.bool( True ),
  deltaEta = cms.double( -1.0 ),
  deltaPhi = cms.double( -1.0 ),
  estimator = cms.string( "hltESPChi2MeasurementEstimator30" ),
  rescaleErrorIfFail = cms.double( 1.0 ),
  propagatorProximity = cms.string( "SteppingHelixPropagatorAny" ),
  updator = cms.string( "hltESPKFUpdator" ),
  alwaysUseInvalidHits = cms.bool( True ),
  TTRHBuilder = cms.string( "hltESPTTRHBWithTrackAngle" ),
  MeasurementTrackerName = cms.string( "hltESPMeasurementTracker" ),
  intermediateCleaning = cms.bool( False ),
  lostHitPenalty = cms.double( 30.0 )
)
HLTPSetMuonCkfTrajectoryBuilder = cms.PSet( 
  propagatorAlong = cms.string( "PropagatorWithMaterial" ),
  trajectoryFilter = cms.PSet(  refToPSet_ = cms.string( "HLTPSetMuonCkfTrajectoryFilter" ) ),
  maxCand = cms.int32( 5 ),
  ComponentType = cms.string( "MuonCkfTrajectoryBuilder" ),
  propagatorOpposite = cms.string( "PropagatorWithMaterialOpposite" ),
  useSeedLayer = cms.bool( False ),
  deltaEta = cms.double( -1.0 ),
  deltaPhi = cms.double( -1.0 ),
  estimator = cms.string( "hltESPChi2MeasurementEstimator30" ),
  rescaleErrorIfFail = cms.double( 1.0 ),
  propagatorProximity = cms.string( "SteppingHelixPropagatorAny" ),
  updator = cms.string( "hltESPKFUpdator" ),
  alwaysUseInvalidHits = cms.bool( True ),
  TTRHBuilder = cms.string( "hltESPTTRHBWithTrackAngle" ),
  MeasurementTrackerName = cms.string( "hltESPMeasurementTracker" ),
  intermediateCleaning = cms.bool( False ),
  lostHitPenalty = cms.double( 30.0 )
)
HLTPSetPvClusterComparer = cms.PSet( 
  track_pt_min = cms.double( 2.5 ),
  track_pt_max = cms.double( 10.0 ),
  track_chi2_max = cms.double( 9999999.0 ),
  track_prob_min = cms.double( -1.0 )
)
HLTIter0PSetTrajectoryBuilderIT = cms.PSet( 
  propagatorAlong = cms.string( "PropagatorWithMaterialParabolicMf" ),
  trajectoryFilter = cms.PSet(  refToPSet_ = cms.string( "HLTIter0PSetTrajectoryFilterIT" ) ),
  maxCand = cms.int32( 2 ),
  ComponentType = cms.string( "CkfTrajectoryBuilder" ),
  propagatorOpposite = cms.string( "PropagatorWithMaterialParabolicMfOpposite" ),
  estimator = cms.string( "hltESPChi2ChargeMeasurementEstimator9" ),
  TTRHBuilder = cms.string( "hltESPTTRHBWithTrackAngle" ),
  updator = cms.string( "hltESPKFUpdator" ),
  alwaysUseInvalidHits = cms.bool( False ),
  intermediateCleaning = cms.bool( True ),
  lostHitPenalty = cms.double( 30.0 )
)
HLTIter0PSetTrajectoryFilterIT = cms.PSet( 
  minPt = cms.double( 0.3 ),
  minHitsMinPt = cms.int32( 3 ),
  ComponentType = cms.string( "CkfBaseTrajectoryFilter" ),
  maxLostHits = cms.int32( 1 ),
  maxNumberOfHits = cms.int32( 100 ),
  maxConsecLostHits = cms.int32( 1 ),
  minimumNumberOfHits = cms.int32( 3 ),
  nSigmaMinPt = cms.double( 5.0 ),
  chargeSignificance = cms.double( -1.0 )
)
HLTPSetPvClusterComparerForBTag = cms.PSet( 
  track_pt_min = cms.double( 0.1 ),
  track_pt_max = cms.double( 20.0 ),
  track_chi2_max = cms.double( 20.0 ),
  track_prob_min = cms.double( -1.0 )
)
HLTSeedFromConsecutiveHitsTripletOnlyCreator = cms.PSet( 
  ComponentName = cms.string( "SeedFromConsecutiveHitsTripletOnlyCreator" ),
  propagator = cms.string( "PropagatorWithMaterialParabolicMf" )
)
HLTSeedFromConsecutiveHitsCreator = cms.PSet( 
  ComponentName = cms.string( "SeedFromConsecutiveHitsCreator" ),
  propagator = cms.string( "PropagatorWithMaterialParabolicMf" ),
  SeedMomentumForBOFF = cms.double( 5.0 ),
  OriginTransverseErrorMultiplier = cms.double( 1.0 ),
  MinOneOverPtError = cms.double( 1.0 ),
  SimpleMagneticField = cms.string( "ParabolicMf" ),
  TTRHBuilder = cms.string( "hltESPTTRHBWithTrackAngle" )
)
HLTIter0HighPtTkMuPSetTrajectoryBuilderIT = cms.PSet( 
  propagatorAlong = cms.string( "PropagatorWithMaterialParabolicMf" ),
  trajectoryFilter = cms.PSet(  refToPSet_ = cms.string( "HLTIter0PSetTrajectoryFilterIT" ) ),
  maxCand = cms.int32( 4 ),
  ComponentType = cms.string( "CkfTrajectoryBuilder" ),
  propagatorOpposite = cms.string( "PropagatorWithMaterialParabolicMfOpposite" ),
  estimator = cms.string( "hltESPChi2MeasurementEstimator" ),
  TTRHBuilder = cms.string( "hltESPTTRHBWithTrackAngle" ),
  updator = cms.string( "hltESPKFUpdator" ),
  alwaysUseInvalidHits = cms.bool( True ),
  intermediateCleaning = cms.bool( True ),
  lostHitPenalty = cms.double( 30.0 )
)
HLTIter2HighPtTkMuPSetTrajectoryBuilderIT = cms.PSet( 
  propagatorAlong = cms.string( "PropagatorWithMaterialParabolicMf" ),
  trajectoryFilter = cms.PSet(  refToPSet_ = cms.string( "HLTIter2HighPtTkMuPSetTrajectoryFilterIT" ) ),
  maxCand = cms.int32( 2 ),
  ComponentType = cms.string( "CkfTrajectoryBuilder" ),
  propagatorOpposite = cms.string( "PropagatorWithMaterialParabolicMfOpposite" ),
  estimator = cms.string( "hltESPChi2MeasurementEstimator" ),
  TTRHBuilder = cms.string( "hltESPTTRHBWithTrackAngle" ),
  updator = cms.string( "hltESPKFUpdator" ),
  alwaysUseInvalidHits = cms.bool( False ),
  intermediateCleaning = cms.bool( True ),
  lostHitPenalty = cms.double( 30.0 ),
  MeasurementTrackerName = cms.string( "hltIter2HighPtTkMuESPMeasurementTracker" )
)
HLTIter2HighPtTkMuPSetTrajectoryFilterIT = cms.PSet( 
  minPt = cms.double( 0.3 ),
  minHitsMinPt = cms.int32( 3 ),
  ComponentType = cms.string( "CkfBaseTrajectoryFilter" ),
  maxLostHits = cms.int32( 1 ),
  maxNumberOfHits = cms.int32( 100 ),
  maxConsecLostHits = cms.int32( 3 ),
  minimumNumberOfHits = cms.int32( 5 ),
  nSigmaMinPt = cms.double( 5.0 ),
  chargeSignificance = cms.double( -1.0 )
)
HLTPSetPvClusterComparerForIT = cms.PSet( 
  track_pt_min = cms.double( 1.0 ),
  track_pt_max = cms.double( 20.0 ),
  track_chi2_max = cms.double( 20.0 ),
  track_prob_min = cms.double( -1.0 )
)
streams = cms.PSet(  A = cms.vstring( 'InitialPD',
  'Templates' ) )
datasets = cms.PSet( 
  InitialPD = cms.vstring( 'HLT_Ele27_eta2p1_WP85_Gsf_v1',
    'HLT_Mu40_v1',
    'HLT_Physics_v1' ),
  Templates = cms.vstring( 'HLT_CaloJet260_v1',
    'HLT_PFJet260_v1',
    'HLT_Photon20_CaloIdVL_IsoL_v1' )
)

hltESSHcalSeverityLevel = cms.ESSource( "EmptyESSource",
  iovIsRunNotTime = cms.bool( True ),
  recordName = cms.string( "HcalSeverityLevelComputerRcd" ),
  firstValid = cms.vuint32( 1 )
)
hltESSEcalSeverityLevel = cms.ESSource( "EmptyESSource",
  iovIsRunNotTime = cms.bool( True ),
  recordName = cms.string( "EcalSeverityLevelAlgoRcd" ),
  firstValid = cms.vuint32( 1 )
)
hltESSBTagRecord = cms.ESSource( "EmptyESSource",
  iovIsRunNotTime = cms.bool( True ),
  recordName = cms.string( "JetTagComputerRecord" ),
  firstValid = cms.vuint32( 1 )
)
CSCINdexerESSource = cms.ESSource( "EmptyESSource",
  iovIsRunNotTime = cms.bool( True ),
  recordName = cms.string( "CSCIndexerRecord" ),
  firstValid = cms.vuint32( 1 )
)
CSCChannelMapperESSource = cms.ESSource( "EmptyESSource",
  iovIsRunNotTime = cms.bool( True ),
  recordName = cms.string( "CSCChannelMapperRecord" ),
  firstValid = cms.vuint32( 1 )
)

hltESPAK4CaloCorrection = cms.ESProducer( "JetCorrectionESChain",
  correctors = cms.vstring( 'hltESPAK4CaloFastJetCorrectionESProducer',
    'hltESPAK4CaloRelativeCorrectionESProducer',
    'hltESPAK4CaloAbsoluteCorrectionESProducer' ),
  appendToDataLabel = cms.string( "" )
)
hltESPAK4PFCorrection = cms.ESProducer( "JetCorrectionESChain",
  correctors = cms.vstring( 'hltESPAK4PFFastJetCorrectionESProducer',
    'hltESPAK4PFRelativeCorrectionESProducer',
    'hltESPAK4PFAbsoluteCorrectionESProducer' ),
  appendToDataLabel = cms.string( "" )
)
hltESPAK4CaloFastJetCorrectionESProducer = cms.ESProducer( "L1FastjetCorrectionESProducer",
  appendToDataLabel = cms.string( "" ),
  srcRho = cms.InputTag( "hltFixedGridRhoFastjetAllCalo" ),
  algorithm = cms.string( "AK4CaloHLT" ),
  level = cms.string( "L1FastJet" )
)
hltESPAK4PFFastJetCorrectionESProducer = cms.ESProducer( "L1FastjetCorrectionESProducer",
  appendToDataLabel = cms.string( "" ),
  srcRho = cms.InputTag( "hltFixedGridRhoFastjetAll" ),
  algorithm = cms.string( "AK4PFHLT" ),
  level = cms.string( "L1FastJet" )
)
hltESPAK4PFRelativeCorrectionESProducer = cms.ESProducer( "LXXXCorrectionESProducer",
  appendToDataLabel = cms.string( "" ),
  algorithm = cms.string( "AK4PFHLT" ),
  level = cms.string( "L2Relative" )
)
hltESPAK4CaloRelativeCorrectionESProducer = cms.ESProducer( "LXXXCorrectionESProducer",
  appendToDataLabel = cms.string( "" ),
  algorithm = cms.string( "AK4CaloHLT" ),
  level = cms.string( "L2Relative" )
)
hltESPAK4CaloAbsoluteCorrectionESProducer = cms.ESProducer( "LXXXCorrectionESProducer",
  appendToDataLabel = cms.string( "" ),
  algorithm = cms.string( "AK4CaloHLT" ),
  level = cms.string( "L3Absolute" )
)
hltESPAK4PFAbsoluteCorrectionESProducer = cms.ESProducer( "LXXXCorrectionESProducer",
  appendToDataLabel = cms.string( "" ),
  algorithm = cms.string( "AK4PFHLT" ),
  level = cms.string( "L3Absolute" )
)
MaterialPropagatorParabolicMF = cms.ESProducer( "PropagatorWithMaterialESProducer",
  SimpleMagneticField = cms.string( "ParabolicMf" ),
  PropagationDirection = cms.string( "alongMomentum" ),
  ComponentName = cms.string( "PropagatorWithMaterialParabolicMf" ),
  Mass = cms.double( 0.105 ),
  ptMin = cms.double( -1.0 ),
  MaxDPhi = cms.double( 1.6 ),
  useRungeKutta = cms.bool( False )
)
OppositeMaterialPropagatorParabolicMF = cms.ESProducer( "PropagatorWithMaterialESProducer",
  SimpleMagneticField = cms.string( "ParabolicMf" ),
  PropagationDirection = cms.string( "oppositeToMomentum" ),
  ComponentName = cms.string( "PropagatorWithMaterialParabolicMfOpposite" ),
  Mass = cms.double( 0.105 ),
  ptMin = cms.double( -1.0 ),
  MaxDPhi = cms.double( 1.6 ),
  useRungeKutta = cms.bool( False )
)
ParabolicParametrizedMagneticFieldProducer = cms.ESProducer( "ParametrizedMagneticFieldProducer",
  version = cms.string( "Parabolic" ),
  parameters = cms.PSet(  BValue = cms.string( "" ) ),
  label = cms.untracked.string( "ParabolicMf" )
)
hltESPChi2MeasurementEstimator30 = cms.ESProducer( "Chi2MeasurementEstimatorESProducer",
  MaxChi2 = cms.double( 30.0 ),
  nSigma = cms.double( 3.0 ),
  ComponentName = cms.string( "hltESPChi2MeasurementEstimator30" )
)
AnyDirectionAnalyticalPropagator = cms.ESProducer( "AnalyticalPropagatorESProducer",
  MaxDPhi = cms.double( 1.6 ),
  ComponentName = cms.string( "AnyDirectionAnalyticalPropagator" ),
  PropagationDirection = cms.string( "anyDirection" )
)
CSCChannelMapperESProducer = cms.ESProducer( "CSCChannelMapperESProducer",
  AlgoName = cms.string( "CSCChannelMapperPostls1" )
)
CSCIndexerESProducer = cms.ESProducer( "CSCIndexerESProducer",
  AlgoName = cms.string( "CSCIndexerPostls1" )
)
CaloTopologyBuilder = cms.ESProducer( "CaloTopologyBuilder" )
CaloTowerConstituentsMapBuilder = cms.ESProducer( "CaloTowerConstituentsMapBuilder",
  appendToDataLabel = cms.string( "" ),
  MapFile = cms.untracked.string( "Geometry/CaloTopology/data/CaloTowerEEGeometric.map.gz" )
)
CastorDbProducer = cms.ESProducer( "CastorDbProducer",
  appendToDataLabel = cms.string( "" )
)
ClusterShapeHitFilterESProducer = cms.ESProducer( "ClusterShapeHitFilterESProducer",
  ComponentName = cms.string( "ClusterShapeHitFilter" ),
  PixelShapeFile = cms.string( "RecoPixelVertexing/PixelLowPtUtilities/data/pixelShape.par" )
)
hltESPChi2ChargeMeasurementEstimator9 = cms.ESProducer( "Chi2ChargeMeasurementEstimatorESProducer",
  minGoodStripCharge = cms.double( 1724.0 ),
  ComponentName = cms.string( "hltESPChi2ChargeMeasurementEstimator9" ),
  pTChargeCutThreshold = cms.double( 15.0 ),
  nSigma = cms.double( 3.0 ),
  MaxChi2 = cms.double( 9.0 )
)
hltESPChi2ChargeMeasurementEstimator16 = cms.ESProducer( "Chi2ChargeMeasurementEstimatorESProducer",
  minGoodStripCharge = cms.double( 1724.0 ),
  ComponentName = cms.string( "hltESPChi2ChargeMeasurementEstimator16" ),
  pTChargeCutThreshold = cms.double( -1.0 ),
  nSigma = cms.double( 3.0 ),
  MaxChi2 = cms.double( 16.0 )
)
MaterialPropagator = cms.ESProducer( "PropagatorWithMaterialESProducer",
  SimpleMagneticField = cms.string( "" ),
  PropagationDirection = cms.string( "alongMomentum" ),
  ComponentName = cms.string( "PropagatorWithMaterial" ),
  Mass = cms.double( 0.105 ),
  ptMin = cms.double( -1.0 ),
  MaxDPhi = cms.double( 1.6 ),
  useRungeKutta = cms.bool( False )
)
OppositeMaterialPropagator = cms.ESProducer( "PropagatorWithMaterialESProducer",
  SimpleMagneticField = cms.string( "" ),
  PropagationDirection = cms.string( "oppositeToMomentum" ),
  ComponentName = cms.string( "PropagatorWithMaterialOpposite" ),
  Mass = cms.double( 0.105 ),
  ptMin = cms.double( -1.0 ),
  MaxDPhi = cms.double( 1.6 ),
  useRungeKutta = cms.bool( False )
)
SteppingHelixPropagatorAny = cms.ESProducer( "SteppingHelixPropagatorESProducer",
  NoErrorPropagation = cms.bool( False ),
  endcapShiftInZPos = cms.double( 0.0 ),
  PropagationDirection = cms.string( "anyDirection" ),
  useTuningForL2Speed = cms.bool( False ),
  useIsYokeFlag = cms.bool( True ),
  endcapShiftInZNeg = cms.double( 0.0 ),
  SetVBFPointer = cms.bool( False ),
  AssumeNoMaterial = cms.bool( False ),
  returnTangentPlane = cms.bool( True ),
  useInTeslaFromMagField = cms.bool( False ),
  VBFName = cms.string( "VolumeBasedMagneticField" ),
  useEndcapShiftsInZ = cms.bool( False ),
  sendLogWarning = cms.bool( False ),
  useMatVolumes = cms.bool( True ),
  debug = cms.bool( False ),
  ApplyRadX0Correction = cms.bool( True ),
  useMagVolumes = cms.bool( True ),
  ComponentName = cms.string( "SteppingHelixPropagatorAny" )
)
TransientTrackBuilderESProducer = cms.ESProducer( "TransientTrackBuilderESProducer",
  ComponentName = cms.string( "TransientTrackBuilder" )
)
caloDetIdAssociator = cms.ESProducer( "DetIdAssociatorESProducer",
  ComponentName = cms.string( "CaloDetIdAssociator" ),
  etaBinSize = cms.double( 0.087 ),
  nEta = cms.int32( 70 ),
  nPhi = cms.int32( 72 ),
  includeBadChambers = cms.bool( False )
)
cosmicsNavigationSchoolESProducer = cms.ESProducer( "NavigationSchoolESProducer",
  ComponentName = cms.string( "CosmicNavigationSchool" ),
  SimpleMagneticField = cms.string( "" )
)
ecalDetIdAssociator = cms.ESProducer( "DetIdAssociatorESProducer",
  ComponentName = cms.string( "EcalDetIdAssociator" ),
  etaBinSize = cms.double( 0.02 ),
  nEta = cms.int32( 300 ),
  nPhi = cms.int32( 360 ),
  includeBadChambers = cms.bool( False )
)
ecalSeverityLevel = cms.ESProducer( "EcalSeverityLevelESProducer",
  dbstatusMask = cms.PSet( 
    kGood = cms.vstring( 'kOk' ),
    kProblematic = cms.vstring( 'kDAC',
      'kNoLaser',
      'kNoisy',
      'kNNoisy',
      'kNNNoisy',
      'kNNNNoisy',
      'kNNNNNoisy',
      'kFixedG6',
      'kFixedG1',
      'kFixedG0' ),
    kRecovered = cms.vstring(  ),
    kTime = cms.vstring(  ),
    kWeird = cms.vstring(  ),
    kBad = cms.vstring( 'kNonRespondingIsolated',
      'kDeadVFE',
      'kDeadFE',
      'kNoDataNoTP' )
  ),
  timeThresh = cms.double( 2.0 ),
  flagMask = cms.PSet( 
    kGood = cms.vstring( 'kGood' ),
    kProblematic = cms.vstring( 'kPoorReco',
      'kPoorCalib',
      'kNoisy',
      'kSaturated' ),
    kRecovered = cms.vstring( 'kLeadingEdgeRecovered',
      'kTowerRecovered' ),
    kTime = cms.vstring( 'kOutOfTime' ),
    kWeird = cms.vstring( 'kWeird',
      'kDiWeird' ),
    kBad = cms.vstring( 'kFaultyHardware',
      'kDead',
      'kKilled' )
  )
)
hcalDetIdAssociator = cms.ESProducer( "DetIdAssociatorESProducer",
  ComponentName = cms.string( "HcalDetIdAssociator" ),
  etaBinSize = cms.double( 0.087 ),
  nEta = cms.int32( 70 ),
  nPhi = cms.int32( 72 ),
  includeBadChambers = cms.bool( False )
)
hcalRecAlgos = cms.ESProducer( "HcalRecAlgoESProducer",
  RecoveredRecHitBits = cms.vstring( 'TimingAddedBit',
    'TimingSubtractedBit' ),
  SeverityLevels = cms.VPSet( 
    cms.PSet(  RecHitFlags = cms.vstring(  ),
      ChannelStatus = cms.vstring(  ),
      Level = cms.int32( 0 )
    ),
    cms.PSet(  RecHitFlags = cms.vstring(  ),
      ChannelStatus = cms.vstring( 'HcalCellCaloTowerProb' ),
      Level = cms.int32( 1 )
    ),
    cms.PSet(  RecHitFlags = cms.vstring( 'HSCP_R1R2',
  'HSCP_FracLeader',
  'HSCP_OuterEnergy',
  'HSCP_ExpFit',
  'ADCSaturationBit',
  'HBHEIsolatedNoise',
  'AddedSimHcalNoise' ),
      ChannelStatus = cms.vstring( 'HcalCellExcludeFromHBHENoiseSummary' ),
      Level = cms.int32( 5 )
    ),
    cms.PSet(  RecHitFlags = cms.vstring( 'HBHEHpdHitMultiplicity',
  'HBHEPulseShape',
  'HOBit',
  'HFInTimeWindow',
  'ZDCBit',
  'CalibrationBit',
  'TimingErrorBit',
  'HBHETriangleNoise',
  'HBHETS4TS5Noise' ),
      ChannelStatus = cms.vstring(  ),
      Level = cms.int32( 8 )
    ),
    cms.PSet(  RecHitFlags = cms.vstring( 'HFLongShort',
  'HFPET',
  'HFS8S1Ratio',
  'HFDigiTime' ),
      ChannelStatus = cms.vstring(  ),
      Level = cms.int32( 11 )
    ),
    cms.PSet(  RecHitFlags = cms.vstring( 'HBHEFlatNoise',
  'HBHESpikeNoise' ),
      ChannelStatus = cms.vstring( 'HcalCellCaloTowerMask' ),
      Level = cms.int32( 12 )
    ),
    cms.PSet(  RecHitFlags = cms.vstring(  ),
      ChannelStatus = cms.vstring( 'HcalCellHot' ),
      Level = cms.int32( 15 )
    ),
    cms.PSet(  RecHitFlags = cms.vstring(  ),
      ChannelStatus = cms.vstring( 'HcalCellOff',
        'HcalCellDead' ),
      Level = cms.int32( 20 )
    )
  ),
  DropChannelStatusBits = cms.vstring( 'HcalCellMask',
    'HcalCellOff',
    'HcalCellDead' )
)
hltCombinedSecondaryVertex = cms.ESProducer( "CombinedSecondaryVertexESProducer",
  trackPairV0Filter = cms.PSet(  k0sMassWindow = cms.double( 0.03 ) ),
  useTrackWeights = cms.bool( True ),
  useCategories = cms.bool( True ),
  pseudoMultiplicityMin = cms.uint32( 2 ),
  categoryVariableName = cms.string( "vertexCategory" ),
  trackSelection = cms.PSet( 
    totalHitsMin = cms.uint32( 0 ),
    jetDeltaRMax = cms.double( 0.3 ),
    qualityClass = cms.string( "any" ),
    pixelHitsMin = cms.uint32( 0 ),
    sip3dSigMin = cms.double( -99999.9 ),
    sip3dSigMax = cms.double( 99999.9 ),
    normChi2Max = cms.double( 99999.9 ),
    maxDistToAxis = cms.double( 0.07 ),
    sip2dValMax = cms.double( 99999.9 ),
    maxDecayLen = cms.double( 5.0 ),
    ptMin = cms.double( 0.0 ),
    sip2dSigMax = cms.double( 99999.9 ),
    sip2dSigMin = cms.double( -99999.9 ),
    sip3dValMax = cms.double( 99999.9 ),
    sip2dValMin = cms.double( -99999.9 ),
    sip3dValMin = cms.double( -99999.9 )
  ),
  calibrationRecords = cms.vstring( 'CombinedSVRecoVertex',
    'CombinedSVPseudoVertex',
    'CombinedSVNoVertex' ),
  correctVertexMass = cms.bool( True ),
  charmCut = cms.double( 1.5 ),
  vertexFlip = cms.bool( False ),
  minimumTrackWeight = cms.double( 0.5 ),
  pseudoVertexV0Filter = cms.PSet(  k0sMassWindow = cms.double( 0.05 ) ),
  trackMultiplicityMin = cms.uint32( 3 ),
  trackPseudoSelection = cms.PSet( 
    totalHitsMin = cms.uint32( 0 ),
    jetDeltaRMax = cms.double( 0.3 ),
    qualityClass = cms.string( "any" ),
    pixelHitsMin = cms.uint32( 0 ),
    sip3dSigMin = cms.double( -99999.9 ),
    sip3dSigMax = cms.double( 99999.9 ),
    normChi2Max = cms.double( 99999.9 ),
    maxDistToAxis = cms.double( 0.07 ),
    sip2dValMax = cms.double( 99999.9 ),
    maxDecayLen = cms.double( 5.0 ),
    ptMin = cms.double( 0.0 ),
    sip2dSigMax = cms.double( 99999.9 ),
    sip2dSigMin = cms.double( 2.0 ),
    sip3dValMax = cms.double( 99999.9 ),
    sip2dValMin = cms.double( -99999.9 ),
    sip3dValMin = cms.double( -99999.9 )
  ),
  trackSort = cms.string( "sip2dSig" ),
  trackFlip = cms.bool( False )
)
hltESPAnalyticalPropagator = cms.ESProducer( "AnalyticalPropagatorESProducer",
  MaxDPhi = cms.double( 1.6 ),
  ComponentName = cms.string( "hltESPAnalyticalPropagator" ),
  PropagationDirection = cms.string( "alongMomentum" )
)
hltESPBwdAnalyticalPropagator = cms.ESProducer( "AnalyticalPropagatorESProducer",
  MaxDPhi = cms.double( 1.6 ),
  ComponentName = cms.string( "hltESPBwdAnalyticalPropagator" ),
  PropagationDirection = cms.string( "oppositeToMomentum" )
)
hltESPBwdElectronPropagator = cms.ESProducer( "PropagatorWithMaterialESProducer",
  SimpleMagneticField = cms.string( "" ),
  PropagationDirection = cms.string( "oppositeToMomentum" ),
  ComponentName = cms.string( "hltESPBwdElectronPropagator" ),
  Mass = cms.double( 5.11E-4 ),
  ptMin = cms.double( -1.0 ),
  MaxDPhi = cms.double( 1.6 ),
  useRungeKutta = cms.bool( False )
)
hltESPChi2EstimatorForRefit = cms.ESProducer( "Chi2MeasurementEstimatorESProducer",
  MaxChi2 = cms.double( 100000.0 ),
  nSigma = cms.double( 3.0 ),
  ComponentName = cms.string( "hltESPChi2EstimatorForRefit" )
)
hltESPChi2MeasurementEstimator = cms.ESProducer( "Chi2MeasurementEstimatorESProducer",
  MaxChi2 = cms.double( 30.0 ),
  nSigma = cms.double( 3.0 ),
  ComponentName = cms.string( "hltESPChi2MeasurementEstimator" )
)
hltESPChi2MeasurementEstimator16 = cms.ESProducer( "Chi2MeasurementEstimatorESProducer",
  MaxChi2 = cms.double( 16.0 ),
  nSigma = cms.double( 3.0 ),
  ComponentName = cms.string( "hltESPChi2MeasurementEstimator16" )
)
hltESPChi2MeasurementEstimator9 = cms.ESProducer( "Chi2MeasurementEstimatorESProducer",
  MaxChi2 = cms.double( 9.0 ),
  nSigma = cms.double( 3.0 ),
  ComponentName = cms.string( "hltESPChi2MeasurementEstimator9" )
)
hltESPCloseComponentsMerger5D = cms.ESProducer( "CloseComponentsMergerESProducer5D",
  ComponentName = cms.string( "hltESPCloseComponentsMerger5D" ),
  MaxComponents = cms.int32( 12 ),
  DistanceMeasure = cms.string( "hltESPKullbackLeiblerDistance5D" )
)
hltESPDummyDetLayerGeometry = cms.ESProducer( "DetLayerGeometryESProducer",
  ComponentName = cms.string( "hltESPDummyDetLayerGeometry" )
)
hltESPEcalRegionCablingESProducer = cms.ESProducer( "EcalRegionCablingESProducer",
  esMapping = cms.PSet(  LookupTable = cms.FileInPath( "EventFilter/ESDigiToRaw/data/ES_lookup_table.dat" ) )
)
hltESPElectronChi2 = cms.ESProducer( "Chi2MeasurementEstimatorESProducer",
  MaxChi2 = cms.double( 2000.0 ),
  nSigma = cms.double( 3.0 ),
  ComponentName = cms.string( "hltESPElectronChi2" )
)
hltESPElectronMaterialEffects = cms.ESProducer( "GsfMaterialEffectsESProducer",
  BetheHeitlerParametrization = cms.string( "BetheHeitler_cdfmom_nC6_O5.par" ),
  EnergyLossUpdator = cms.string( "GsfBetheHeitlerUpdator" ),
  ComponentName = cms.string( "hltESPElectronMaterialEffects" ),
  MultipleScatteringUpdator = cms.string( "MultipleScatteringUpdator" ),
  Mass = cms.double( 5.11E-4 ),
  BetheHeitlerCorrection = cms.int32( 2 )
)
hltESPFastSteppingHelixPropagatorAny = cms.ESProducer( "SteppingHelixPropagatorESProducer",
  NoErrorPropagation = cms.bool( False ),
  endcapShiftInZPos = cms.double( 0.0 ),
  PropagationDirection = cms.string( "anyDirection" ),
  useTuningForL2Speed = cms.bool( True ),
  useIsYokeFlag = cms.bool( True ),
  endcapShiftInZNeg = cms.double( 0.0 ),
  SetVBFPointer = cms.bool( False ),
  AssumeNoMaterial = cms.bool( False ),
  returnTangentPlane = cms.bool( True ),
  useInTeslaFromMagField = cms.bool( False ),
  VBFName = cms.string( "VolumeBasedMagneticField" ),
  useEndcapShiftsInZ = cms.bool( False ),
  sendLogWarning = cms.bool( False ),
  useMatVolumes = cms.bool( True ),
  debug = cms.bool( False ),
  ApplyRadX0Correction = cms.bool( True ),
  useMagVolumes = cms.bool( True ),
  ComponentName = cms.string( "hltESPFastSteppingHelixPropagatorAny" )
)
hltESPFastSteppingHelixPropagatorOpposite = cms.ESProducer( "SteppingHelixPropagatorESProducer",
  NoErrorPropagation = cms.bool( False ),
  endcapShiftInZPos = cms.double( 0.0 ),
  PropagationDirection = cms.string( "oppositeToMomentum" ),
  useTuningForL2Speed = cms.bool( True ),
  useIsYokeFlag = cms.bool( True ),
  endcapShiftInZNeg = cms.double( 0.0 ),
  SetVBFPointer = cms.bool( False ),
  AssumeNoMaterial = cms.bool( False ),
  returnTangentPlane = cms.bool( True ),
  useInTeslaFromMagField = cms.bool( False ),
  VBFName = cms.string( "VolumeBasedMagneticField" ),
  useEndcapShiftsInZ = cms.bool( False ),
  sendLogWarning = cms.bool( False ),
  useMatVolumes = cms.bool( True ),
  debug = cms.bool( False ),
  ApplyRadX0Correction = cms.bool( True ),
  useMagVolumes = cms.bool( True ),
  ComponentName = cms.string( "hltESPFastSteppingHelixPropagatorOpposite" )
)
hltESPFittingSmootherIT = cms.ESProducer( "KFFittingSmootherESProducer",
  EstimateCut = cms.double( -1.0 ),
  LogPixelProbabilityCut = cms.double( -16.0 ),
  Fitter = cms.string( "hltESPTrajectoryFitterRK" ),
  MinNumberOfHits = cms.int32( 3 ),
  Smoother = cms.string( "hltESPTrajectorySmootherRK" ),
  BreakTrajWith2ConsecutiveMissing = cms.bool( True ),
  ComponentName = cms.string( "hltESPFittingSmootherIT" ),
  NoInvalidHitsBeginEnd = cms.bool( True ),
  RejectTracks = cms.bool( True )
)
hltESPFittingSmootherRK = cms.ESProducer( "KFFittingSmootherESProducer",
  EstimateCut = cms.double( -1.0 ),
  LogPixelProbabilityCut = cms.double( -16.0 ),
  Fitter = cms.string( "hltESPTrajectoryFitterRK" ),
  MinNumberOfHits = cms.int32( 5 ),
  Smoother = cms.string( "hltESPTrajectorySmootherRK" ),
  BreakTrajWith2ConsecutiveMissing = cms.bool( False ),
  ComponentName = cms.string( "hltESPFittingSmootherRK" ),
  NoInvalidHitsBeginEnd = cms.bool( False ),
  RejectTracks = cms.bool( True )
)
hltESPFwdElectronPropagator = cms.ESProducer( "PropagatorWithMaterialESProducer",
  SimpleMagneticField = cms.string( "" ),
  PropagationDirection = cms.string( "alongMomentum" ),
  ComponentName = cms.string( "hltESPFwdElectronPropagator" ),
  Mass = cms.double( 5.11E-4 ),
  ptMin = cms.double( -1.0 ),
  MaxDPhi = cms.double( 1.6 ),
  useRungeKutta = cms.bool( False )
)
hltESPGlobalDetLayerGeometry = cms.ESProducer( "GlobalDetLayerGeometryESProducer",
  ComponentName = cms.string( "hltESPGlobalDetLayerGeometry" )
)
hltESPGsfElectronFittingSmoother = cms.ESProducer( "KFFittingSmootherESProducer",
  EstimateCut = cms.double( -1.0 ),
  LogPixelProbabilityCut = cms.double( -16.0 ),
  Fitter = cms.string( "hltESPGsfTrajectoryFitter" ),
  MinNumberOfHits = cms.int32( 5 ),
  Smoother = cms.string( "hltESPGsfTrajectorySmoother" ),
  BreakTrajWith2ConsecutiveMissing = cms.bool( True ),
  ComponentName = cms.string( "hltESPGsfElectronFittingSmoother" ),
  NoInvalidHitsBeginEnd = cms.bool( True ),
  RejectTracks = cms.bool( True )
)
hltESPGsfTrajectoryFitter = cms.ESProducer( "GsfTrajectoryFitterESProducer",
  Merger = cms.string( "hltESPCloseComponentsMerger5D" ),
  ComponentName = cms.string( "hltESPGsfTrajectoryFitter" ),
  MaterialEffectsUpdator = cms.string( "hltESPElectronMaterialEffects" ),
  RecoGeometry = cms.string( "hltESPGlobalDetLayerGeometry" ),
  GeometricalPropagator = cms.string( "hltESPAnalyticalPropagator" )
)
hltESPGsfTrajectorySmoother = cms.ESProducer( "GsfTrajectorySmootherESProducer",
  ErrorRescaling = cms.double( 100.0 ),
  RecoGeometry = cms.string( "hltESPGlobalDetLayerGeometry" ),
  Merger = cms.string( "hltESPCloseComponentsMerger5D" ),
  ComponentName = cms.string( "hltESPGsfTrajectorySmoother" ),
  GeometricalPropagator = cms.string( "hltESPBwdAnalyticalPropagator" ),
  MaterialEffectsUpdator = cms.string( "hltESPElectronMaterialEffects" )
)
hltESPKFFittingSmoother = cms.ESProducer( "KFFittingSmootherESProducer",
  EstimateCut = cms.double( -1.0 ),
  LogPixelProbabilityCut = cms.double( -16.0 ),
  Fitter = cms.string( "hltESPKFTrajectoryFitter" ),
  MinNumberOfHits = cms.int32( 5 ),
  Smoother = cms.string( "hltESPKFTrajectorySmoother" ),
  BreakTrajWith2ConsecutiveMissing = cms.bool( False ),
  ComponentName = cms.string( "hltESPKFFittingSmoother" ),
  NoInvalidHitsBeginEnd = cms.bool( False ),
  RejectTracks = cms.bool( True )
)
hltESPKFFittingSmootherForL2Muon = cms.ESProducer( "KFFittingSmootherESProducer",
  EstimateCut = cms.double( -1.0 ),
  LogPixelProbabilityCut = cms.double( -16.0 ),
  Fitter = cms.string( "hltESPKFTrajectoryFitterForL2Muon" ),
  MinNumberOfHits = cms.int32( 5 ),
  Smoother = cms.string( "hltESPKFTrajectorySmootherForL2Muon" ),
  BreakTrajWith2ConsecutiveMissing = cms.bool( False ),
  ComponentName = cms.string( "hltESPKFFittingSmootherForL2Muon" ),
  NoInvalidHitsBeginEnd = cms.bool( False ),
  RejectTracks = cms.bool( True )
)
hltESPKFFittingSmootherWithOutliersRejectionAndRK = cms.ESProducer( "KFFittingSmootherESProducer",
  EstimateCut = cms.double( 20.0 ),
  LogPixelProbabilityCut = cms.double( -14.0 ),
  Fitter = cms.string( "hltESPRKFitter" ),
  MinNumberOfHits = cms.int32( 3 ),
  Smoother = cms.string( "hltESPRKSmoother" ),
  BreakTrajWith2ConsecutiveMissing = cms.bool( True ),
  ComponentName = cms.string( "hltESPKFFittingSmootherWithOutliersRejectionAndRK" ),
  NoInvalidHitsBeginEnd = cms.bool( True ),
  RejectTracks = cms.bool( True )
)
hltESPKFTrajectoryFitter = cms.ESProducer( "KFTrajectoryFitterESProducer",
  minHits = cms.int32( 3 ),
  ComponentName = cms.string( "hltESPKFTrajectoryFitter" ),
  Estimator = cms.string( "hltESPChi2MeasurementEstimator30" ),
  Updator = cms.string( "hltESPKFUpdator" ),
  Propagator = cms.string( "PropagatorWithMaterialParabolicMf" ),
  RecoGeometry = cms.string( "hltESPDummyDetLayerGeometry" )
)
hltESPKFTrajectoryFitterForL2Muon = cms.ESProducer( "KFTrajectoryFitterESProducer",
  minHits = cms.int32( 3 ),
  ComponentName = cms.string( "hltESPKFTrajectoryFitterForL2Muon" ),
  Estimator = cms.string( "hltESPChi2MeasurementEstimator30" ),
  Updator = cms.string( "hltESPKFUpdator" ),
  Propagator = cms.string( "hltESPFastSteppingHelixPropagatorAny" ),
  RecoGeometry = cms.string( "hltESPDummyDetLayerGeometry" )
)
hltESPKFTrajectorySmoother = cms.ESProducer( "KFTrajectorySmootherESProducer",
  errorRescaling = cms.double( 100.0 ),
  minHits = cms.int32( 3 ),
  ComponentName = cms.string( "hltESPKFTrajectorySmoother" ),
  Estimator = cms.string( "hltESPChi2MeasurementEstimator30" ),
  Updator = cms.string( "hltESPKFUpdator" ),
  Propagator = cms.string( "PropagatorWithMaterialParabolicMf" ),
  RecoGeometry = cms.string( "hltESPDummyDetLayerGeometry" )
)
hltESPKFTrajectorySmootherForL2Muon = cms.ESProducer( "KFTrajectorySmootherESProducer",
  errorRescaling = cms.double( 100.0 ),
  minHits = cms.int32( 3 ),
  ComponentName = cms.string( "hltESPKFTrajectorySmootherForL2Muon" ),
  Estimator = cms.string( "hltESPChi2MeasurementEstimator30" ),
  Updator = cms.string( "hltESPKFUpdator" ),
  Propagator = cms.string( "hltESPFastSteppingHelixPropagatorOpposite" ),
  RecoGeometry = cms.string( "hltESPDummyDetLayerGeometry" )
)
hltESPKFTrajectorySmootherForMuonTrackLoader = cms.ESProducer( "KFTrajectorySmootherESProducer",
  errorRescaling = cms.double( 10.0 ),
  minHits = cms.int32( 3 ),
  ComponentName = cms.string( "hltESPKFTrajectorySmootherForMuonTrackLoader" ),
  Estimator = cms.string( "hltESPChi2MeasurementEstimator30" ),
  Updator = cms.string( "hltESPKFUpdator" ),
  Propagator = cms.string( "hltESPSmartPropagatorAnyOpposite" ),
  RecoGeometry = cms.string( "hltESPDummyDetLayerGeometry" )
)
hltESPKFUpdator = cms.ESProducer( "KFUpdatorESProducer",
  ComponentName = cms.string( "hltESPKFUpdator" )
)
hltESPKullbackLeiblerDistance5D = cms.ESProducer( "DistanceBetweenComponentsESProducer5D",
  ComponentName = cms.string( "hltESPKullbackLeiblerDistance5D" ),
  DistanceMeasure = cms.string( "KullbackLeibler" )
)
hltESPL3MuKFTrajectoryFitter = cms.ESProducer( "KFTrajectoryFitterESProducer",
  minHits = cms.int32( 3 ),
  ComponentName = cms.string( "hltESPL3MuKFTrajectoryFitter" ),
  Estimator = cms.string( "hltESPChi2MeasurementEstimator30" ),
  Updator = cms.string( "hltESPKFUpdator" ),
  Propagator = cms.string( "hltESPSmartPropagatorAny" ),
  RecoGeometry = cms.string( "hltESPDummyDetLayerGeometry" )
)
hltESPMeasurementTracker = cms.ESProducer( "MeasurementTrackerESProducer",
  UseStripStripQualityDB = cms.bool( True ),
  StripCPE = cms.string( "hltESPStripCPEfromTrackAngle" ),
  UsePixelROCQualityDB = cms.bool( True ),
  DebugPixelROCQualityDB = cms.untracked.bool( False ),
  UseStripAPVFiberQualityDB = cms.bool( True ),
  badStripCuts = cms.PSet( 
    TOB = cms.PSet( 
      maxConsecutiveBad = cms.uint32( 9999 ),
      maxBad = cms.uint32( 9999 )
    ),
    TID = cms.PSet( 
      maxConsecutiveBad = cms.uint32( 9999 ),
      maxBad = cms.uint32( 9999 )
    ),
    TEC = cms.PSet( 
      maxConsecutiveBad = cms.uint32( 9999 ),
      maxBad = cms.uint32( 9999 )
    ),
    TIB = cms.PSet( 
      maxConsecutiveBad = cms.uint32( 9999 ),
      maxBad = cms.uint32( 9999 )
    )
  ),
  DebugStripModuleQualityDB = cms.untracked.bool( False ),
  ComponentName = cms.string( "hltESPMeasurementTracker" ),
  DebugPixelModuleQualityDB = cms.untracked.bool( False ),
  UsePixelModuleQualityDB = cms.bool( True ),
  DebugStripAPVFiberQualityDB = cms.untracked.bool( False ),
  HitMatcher = cms.string( "StandardMatcher" ),
  DebugStripStripQualityDB = cms.untracked.bool( False ),
  PixelCPE = cms.string( "hltESPPixelCPEGeneric" ),
  SiStripQualityLabel = cms.string( "" ),
  UseStripModuleQualityDB = cms.bool( True ),
  MaskBadAPVFibers = cms.bool( True )
)
hltESPMeasurementTrackerReg = cms.ESProducer( "MeasurementTrackerESProducer",
  UseStripStripQualityDB = cms.bool( True ),
  StripCPE = cms.string( "hltESPStripCPEfromTrackAngle" ),
  UsePixelROCQualityDB = cms.bool( True ),
  DebugPixelROCQualityDB = cms.untracked.bool( False ),
  UseStripAPVFiberQualityDB = cms.bool( True ),
  badStripCuts = cms.PSet( 
    TOB = cms.PSet( 
      maxConsecutiveBad = cms.uint32( 9999 ),
      maxBad = cms.uint32( 9999 )
    ),
    TID = cms.PSet( 
      maxConsecutiveBad = cms.uint32( 9999 ),
      maxBad = cms.uint32( 9999 )
    ),
    TEC = cms.PSet( 
      maxConsecutiveBad = cms.uint32( 9999 ),
      maxBad = cms.uint32( 9999 )
    ),
    TIB = cms.PSet( 
      maxConsecutiveBad = cms.uint32( 9999 ),
      maxBad = cms.uint32( 9999 )
    )
  ),
  DebugStripModuleQualityDB = cms.untracked.bool( False ),
  ComponentName = cms.string( "hltESPMeasurementTrackerReg" ),
  DebugPixelModuleQualityDB = cms.untracked.bool( False ),
  UsePixelModuleQualityDB = cms.bool( True ),
  DebugStripAPVFiberQualityDB = cms.untracked.bool( False ),
  HitMatcher = cms.string( "StandardMatcher" ),
  DebugStripStripQualityDB = cms.untracked.bool( False ),
  PixelCPE = cms.string( "hltESPPixelCPEGeneric" ),
  SiStripQualityLabel = cms.string( "" ),
  UseStripModuleQualityDB = cms.bool( True ),
  MaskBadAPVFibers = cms.bool( True )
)
hltESPMuonTransientTrackingRecHitBuilder = cms.ESProducer( "MuonTransientTrackingRecHitBuilderESProducer",
  ComponentName = cms.string( "hltESPMuonTransientTrackingRecHitBuilder" )
)
hltESPPixelCPEGeneric = cms.ESProducer( "PixelCPEGenericESProducer",
  useLAAlignmentOffsets = cms.bool( False ),
  DoCosmics = cms.bool( False ),
  eff_charge_cut_highX = cms.double( 1.0 ),
  eff_charge_cut_highY = cms.double( 1.0 ),
  inflate_all_errors_no_trk_angle = cms.bool( False ),
  eff_charge_cut_lowY = cms.double( 0.0 ),
  eff_charge_cut_lowX = cms.double( 0.0 ),
  UseErrorsFromTemplates = cms.bool( True ),
  TruncatePixelCharge = cms.bool( True ),
  size_cutY = cms.double( 3.0 ),
  size_cutX = cms.double( 3.0 ),
  useLAWidthFromDB = cms.bool( False ),
  inflate_errors = cms.bool( False ),
  Alpha2Order = cms.bool( True ),
  ClusterProbComputationFlag = cms.int32( 0 ),
  PixelErrorParametrization = cms.string( "NOTcmsim" ),
  EdgeClusterErrorX = cms.double( 50.0 ),
  EdgeClusterErrorY = cms.double( 85.0 ),
  LoadTemplatesFromDB = cms.bool( True ),
  ComponentName = cms.string( "hltESPPixelCPEGeneric" ),
  IrradiationBiasCorrection = cms.bool( False )
)
hltESPPixelCPETemplateReco = cms.ESProducer( "PixelCPETemplateRecoESProducer",
  DoLorentz = cms.bool( False ),
  DoCosmics = cms.bool( False ),
  LoadTemplatesFromDB = cms.bool( True ),
  ComponentName = cms.string( "hltESPPixelCPETemplateReco" ),
  Alpha2Order = cms.bool( True ),
  ClusterProbComputationFlag = cms.int32( 0 ),
  speed = cms.int32( -2 ),
  UseClusterSplitter = cms.bool( False )
)
hltESPPromptTrackCountingESProducer = cms.ESProducer( "PromptTrackCountingESProducer",
  maxImpactParameterSig = cms.double( 999999.0 ),
  deltaR = cms.double( -1.0 ),
  maximumDecayLength = cms.double( 999999.0 ),
  impactParameterType = cms.int32( 0 ),
  trackQualityClass = cms.string( "any" ),
  deltaRmin = cms.double( 0.0 ),
  maxImpactParameter = cms.double( 0.03 ),
  maximumDistanceToJetAxis = cms.double( 999999.0 ),
  nthTrack = cms.int32( -1 )
)
hltESPRKTrajectoryFitter = cms.ESProducer( "KFTrajectoryFitterESProducer",
  minHits = cms.int32( 3 ),
  ComponentName = cms.string( "hltESPRKFitter" ),
  Estimator = cms.string( "hltESPChi2MeasurementEstimator" ),
  Updator = cms.string( "hltESPKFUpdator" ),
  Propagator = cms.string( "hltESPRungeKuttaTrackerPropagator" ),
  RecoGeometry = cms.string( "hltESPGlobalDetLayerGeometry" )
)
hltESPRKTrajectorySmoother = cms.ESProducer( "KFTrajectorySmootherESProducer",
  errorRescaling = cms.double( 100.0 ),
  minHits = cms.int32( 3 ),
  ComponentName = cms.string( "hltESPRKSmoother" ),
  Estimator = cms.string( "hltESPChi2MeasurementEstimator" ),
  Updator = cms.string( "hltESPKFUpdator" ),
  Propagator = cms.string( "hltESPRungeKuttaTrackerPropagator" ),
  RecoGeometry = cms.string( "hltESPGlobalDetLayerGeometry" )
)
hltESPRungeKuttaTrackerPropagator = cms.ESProducer( "PropagatorWithMaterialESProducer",
  SimpleMagneticField = cms.string( "" ),
  PropagationDirection = cms.string( "alongMomentum" ),
  ComponentName = cms.string( "hltESPRungeKuttaTrackerPropagator" ),
  Mass = cms.double( 0.105 ),
  ptMin = cms.double( -1.0 ),
  MaxDPhi = cms.double( 1.6 ),
  useRungeKutta = cms.bool( True )
)
hltESPSiStripRegionConnectivity = cms.ESProducer( "SiStripRegionConnectivity",
  EtaDivisions = cms.untracked.uint32( 20 ),
  PhiDivisions = cms.untracked.uint32( 20 ),
  EtaMax = cms.untracked.double( 2.5 )
)
hltESPSmartPropagator = cms.ESProducer( "SmartPropagatorESProducer",
  Epsilon = cms.double( 5.0 ),
  TrackerPropagator = cms.string( "PropagatorWithMaterial" ),
  MuonPropagator = cms.string( "hltESPSteppingHelixPropagatorAlong" ),
  PropagationDirection = cms.string( "alongMomentum" ),
  ComponentName = cms.string( "hltESPSmartPropagator" )
)
hltESPSmartPropagatorAny = cms.ESProducer( "SmartPropagatorESProducer",
  Epsilon = cms.double( 5.0 ),
  TrackerPropagator = cms.string( "PropagatorWithMaterial" ),
  MuonPropagator = cms.string( "SteppingHelixPropagatorAny" ),
  PropagationDirection = cms.string( "alongMomentum" ),
  ComponentName = cms.string( "hltESPSmartPropagatorAny" )
)
hltESPSmartPropagatorAnyOpposite = cms.ESProducer( "SmartPropagatorESProducer",
  Epsilon = cms.double( 5.0 ),
  TrackerPropagator = cms.string( "PropagatorWithMaterialOpposite" ),
  MuonPropagator = cms.string( "SteppingHelixPropagatorAny" ),
  PropagationDirection = cms.string( "oppositeToMomentum" ),
  ComponentName = cms.string( "hltESPSmartPropagatorAnyOpposite" )
)
hltESPSmartPropagatorOpposite = cms.ESProducer( "SmartPropagatorESProducer",
  Epsilon = cms.double( 5.0 ),
  TrackerPropagator = cms.string( "PropagatorWithMaterialOpposite" ),
  MuonPropagator = cms.string( "hltESPSteppingHelixPropagatorOpposite" ),
  PropagationDirection = cms.string( "oppositeToMomentum" ),
  ComponentName = cms.string( "hltESPSmartPropagatorOpposite" )
)
hltESPSoftLeptonByDistance = cms.ESProducer( "LeptonTaggerByDistanceESProducer",
  distance = cms.double( 0.5 )
)
hltESPSoftLeptonByPt = cms.ESProducer( "LeptonTaggerByPtESProducer",
  ipSign = cms.string( "any" )
)
hltESPSteppingHelixPropagatorAlong = cms.ESProducer( "SteppingHelixPropagatorESProducer",
  NoErrorPropagation = cms.bool( False ),
  endcapShiftInZPos = cms.double( 0.0 ),
  PropagationDirection = cms.string( "alongMomentum" ),
  useTuningForL2Speed = cms.bool( False ),
  useIsYokeFlag = cms.bool( True ),
  endcapShiftInZNeg = cms.double( 0.0 ),
  SetVBFPointer = cms.bool( False ),
  AssumeNoMaterial = cms.bool( False ),
  returnTangentPlane = cms.bool( True ),
  useInTeslaFromMagField = cms.bool( False ),
  VBFName = cms.string( "VolumeBasedMagneticField" ),
  useEndcapShiftsInZ = cms.bool( False ),
  sendLogWarning = cms.bool( False ),
  useMatVolumes = cms.bool( True ),
  debug = cms.bool( False ),
  ApplyRadX0Correction = cms.bool( True ),
  useMagVolumes = cms.bool( True ),
  ComponentName = cms.string( "hltESPSteppingHelixPropagatorAlong" )
)
hltESPSteppingHelixPropagatorOpposite = cms.ESProducer( "SteppingHelixPropagatorESProducer",
  NoErrorPropagation = cms.bool( False ),
  endcapShiftInZPos = cms.double( 0.0 ),
  PropagationDirection = cms.string( "oppositeToMomentum" ),
  useTuningForL2Speed = cms.bool( False ),
  useIsYokeFlag = cms.bool( True ),
  endcapShiftInZNeg = cms.double( 0.0 ),
  SetVBFPointer = cms.bool( False ),
  AssumeNoMaterial = cms.bool( False ),
  returnTangentPlane = cms.bool( True ),
  useInTeslaFromMagField = cms.bool( False ),
  VBFName = cms.string( "VolumeBasedMagneticField" ),
  useEndcapShiftsInZ = cms.bool( False ),
  sendLogWarning = cms.bool( False ),
  useMatVolumes = cms.bool( True ),
  debug = cms.bool( False ),
  ApplyRadX0Correction = cms.bool( True ),
  useMagVolumes = cms.bool( True ),
  ComponentName = cms.string( "hltESPSteppingHelixPropagatorOpposite" )
)
hltESPStraightLinePropagator = cms.ESProducer( "StraightLinePropagatorESProducer",
  ComponentName = cms.string( "hltESPStraightLinePropagator" ),
  PropagationDirection = cms.string( "alongMomentum" )
)
hltESPStripCPEfromTrackAngle = cms.ESProducer( "StripCPEESProducer",
  ComponentType = cms.string( "StripCPEfromTrackAngle" ),
  ComponentName = cms.string( "hltESPStripCPEfromTrackAngle" ),
  parameters = cms.PSet( 
    mLC_P2 = cms.double( 0.3 ),
    mLC_P1 = cms.double( 0.618 ),
    mLC_P0 = cms.double( -0.326 ),
    useLegacyError = cms.bool( True ),
    mTEC_P1 = cms.double( 0.471 ),
    mTEC_P0 = cms.double( -1.885 ),
    mTOB_P0 = cms.double( -1.026 ),
    mTOB_P1 = cms.double( 0.253 ),
    mTIB_P0 = cms.double( -0.742 ),
    mTIB_P1 = cms.double( 0.202 ),
    mTID_P0 = cms.double( -1.427 ),
    mTID_P1 = cms.double( 0.433 )
  )
)
hltESPTTRHBWithTrackAngle = cms.ESProducer( "TkTransientTrackingRecHitBuilderESProducer",
  StripCPE = cms.string( "hltESPStripCPEfromTrackAngle" ),
  Matcher = cms.string( "StandardMatcher" ),
  ComputeCoarseLocalPositionFromDisk = cms.bool( False ),
  PixelCPE = cms.string( "hltESPPixelCPEGeneric" ),
  ComponentName = cms.string( "hltESPTTRHBWithTrackAngle" )
)
hltESPTTRHBuilderAngleAndTemplate = cms.ESProducer( "TkTransientTrackingRecHitBuilderESProducer",
  StripCPE = cms.string( "hltESPStripCPEfromTrackAngle" ),
  Matcher = cms.string( "StandardMatcher" ),
  ComputeCoarseLocalPositionFromDisk = cms.bool( False ),
  PixelCPE = cms.string( "hltESPPixelCPETemplateReco" ),
  ComponentName = cms.string( "hltESPTTRHBuilderAngleAndTemplate" )
)
hltESPTTRHBuilderPixelOnly = cms.ESProducer( "TkTransientTrackingRecHitBuilderESProducer",
  StripCPE = cms.string( "Fake" ),
  Matcher = cms.string( "StandardMatcher" ),
  ComputeCoarseLocalPositionFromDisk = cms.bool( False ),
  PixelCPE = cms.string( "hltESPPixelCPEGeneric" ),
  ComponentName = cms.string( "hltESPTTRHBuilderPixelOnly" )
)
hltESPTTRHBuilderWithoutAngle4PixelTriplets = cms.ESProducer( "TkTransientTrackingRecHitBuilderESProducer",
  StripCPE = cms.string( "Fake" ),
  Matcher = cms.string( "StandardMatcher" ),
  ComputeCoarseLocalPositionFromDisk = cms.bool( False ),
  PixelCPE = cms.string( "hltESPPixelCPEGeneric" ),
  ComponentName = cms.string( "hltESPTTRHBuilderWithoutAngle4PixelTriplets" )
)
hltESPTrackCounting3D1st = cms.ESProducer( "TrackCountingESProducer",
  b_pT = cms.double( 0.3684 ),
  deltaR = cms.double( -1.0 ),
  a_dR = cms.double( -0.001053 ),
  min_pT = cms.double( 120.0 ),
  maximumDecayLength = cms.double( 5.0 ),
  max_pT = cms.double( 500.0 ),
  impactParameterType = cms.int32( 0 ),
  trackQualityClass = cms.string( "any" ),
  useVariableJTA = cms.bool( False ),
  min_pT_dRcut = cms.double( 0.5 ),
  max_pT_trackPTcut = cms.double( 3.0 ),
  max_pT_dRcut = cms.double( 0.1 ),
  b_dR = cms.double( 0.6263 ),
  a_pT = cms.double( 0.005263 ),
  maximumDistanceToJetAxis = cms.double( 0.07 ),
  nthTrack = cms.int32( 1 )
)
hltESPTrackCounting3D2nd = cms.ESProducer( "TrackCountingESProducer",
  b_pT = cms.double( 0.3684 ),
  deltaR = cms.double( -1.0 ),
  a_dR = cms.double( -0.001053 ),
  min_pT = cms.double( 120.0 ),
  maximumDecayLength = cms.double( 5.0 ),
  max_pT = cms.double( 500.0 ),
  impactParameterType = cms.int32( 0 ),
  trackQualityClass = cms.string( "any" ),
  useVariableJTA = cms.bool( False ),
  min_pT_dRcut = cms.double( 0.5 ),
  max_pT_trackPTcut = cms.double( 3.0 ),
  max_pT_dRcut = cms.double( 0.1 ),
  b_dR = cms.double( 0.6263 ),
  a_pT = cms.double( 0.005263 ),
  maximumDistanceToJetAxis = cms.double( 0.07 ),
  nthTrack = cms.int32( 2 )
)
hltESPTrajectoryCleanerBySharedHits = cms.ESProducer( "TrajectoryCleanerESProducer",
  ComponentName = cms.string( "hltESPTrajectoryCleanerBySharedHits" ),
  fractionShared = cms.double( 0.5 ),
  ValidHitBonus = cms.double( 100.0 ),
  ComponentType = cms.string( "TrajectoryCleanerBySharedHits" ),
  MissingHitPenalty = cms.double( 0.0 ),
  allowSharedFirstHit = cms.bool( False )
)
hltESPTrajectoryCleanerBySharedSeeds = cms.ESProducer( "TrajectoryCleanerESProducer",
  ComponentName = cms.string( "hltESPTrajectoryCleanerBySharedSeeds" ),
  fractionShared = cms.double( 0.5 ),
  ValidHitBonus = cms.double( 100.0 ),
  ComponentType = cms.string( "TrajectoryCleanerBySharedSeeds" ),
  MissingHitPenalty = cms.double( 0.0 ),
  allowSharedFirstHit = cms.bool( True )
)
hltESPTrajectoryFitterRK = cms.ESProducer( "KFTrajectoryFitterESProducer",
  minHits = cms.int32( 3 ),
  ComponentName = cms.string( "hltESPTrajectoryFitterRK" ),
  Estimator = cms.string( "hltESPChi2MeasurementEstimator30" ),
  Updator = cms.string( "hltESPKFUpdator" ),
  Propagator = cms.string( "hltESPRungeKuttaTrackerPropagator" ),
  RecoGeometry = cms.string( "hltESPDummyDetLayerGeometry" )
)
hltESPTrajectorySmootherRK = cms.ESProducer( "KFTrajectorySmootherESProducer",
  errorRescaling = cms.double( 100.0 ),
  minHits = cms.int32( 3 ),
  ComponentName = cms.string( "hltESPTrajectorySmootherRK" ),
  Estimator = cms.string( "hltESPChi2MeasurementEstimator30" ),
  Updator = cms.string( "hltESPKFUpdator" ),
  Propagator = cms.string( "hltESPRungeKuttaTrackerPropagator" ),
  RecoGeometry = cms.string( "hltESPDummyDetLayerGeometry" )
)
hoDetIdAssociator = cms.ESProducer( "DetIdAssociatorESProducer",
  ComponentName = cms.string( "HODetIdAssociator" ),
  etaBinSize = cms.double( 0.087 ),
  nEta = cms.int32( 30 ),
  nPhi = cms.int32( 72 ),
  includeBadChambers = cms.bool( False )
)
muonDetIdAssociator = cms.ESProducer( "DetIdAssociatorESProducer",
  ComponentName = cms.string( "MuonDetIdAssociator" ),
  etaBinSize = cms.double( 0.125 ),
  nEta = cms.int32( 48 ),
  nPhi = cms.int32( 48 ),
  includeBadChambers = cms.bool( False )
)
navigationSchoolESProducer = cms.ESProducer( "NavigationSchoolESProducer",
  ComponentName = cms.string( "SimpleNavigationSchool" ),
  SimpleMagneticField = cms.string( "ParabolicMf" )
)
preshowerDetIdAssociator = cms.ESProducer( "DetIdAssociatorESProducer",
  ComponentName = cms.string( "PreshowerDetIdAssociator" ),
  etaBinSize = cms.double( 0.1 ),
  nEta = cms.int32( 60 ),
  nPhi = cms.int32( 30 ),
  includeBadChambers = cms.bool( False )
)
siPixelQualityESProducer = cms.ESProducer( "SiPixelQualityESProducer",
  ListOfRecordToMerge = cms.VPSet( 
    cms.PSet(  record = cms.string( "SiPixelQualityFromDbRcd" ),
      tag = cms.string( "" )
    ),
    cms.PSet(  record = cms.string( "SiPixelDetVOffRcd" ),
      tag = cms.string( "" )
    )
  )
)
siPixelTemplateDBObjectESProducer = cms.ESProducer( "SiPixelTemplateDBObjectESProducer" )
siStripBackPlaneCorrectionDepESProducer = cms.ESProducer( "SiStripBackPlaneCorrectionDepESProducer",
  LatencyRecord = cms.PSet( 
    record = cms.string( "SiStripLatencyRcd" ),
    label = cms.untracked.string( "" )
  ),
  BackPlaneCorrectionDeconvMode = cms.PSet( 
    record = cms.string( "SiStripBackPlaneCorrectionRcd" ),
    label = cms.untracked.string( "deconvolution" )
  ),
  BackPlaneCorrectionPeakMode = cms.PSet( 
    record = cms.string( "SiStripBackPlaneCorrectionRcd" ),
    label = cms.untracked.string( "peak" )
  )
)
siStripLorentzAngleDepESProducer = cms.ESProducer( "SiStripLorentzAngleDepESProducer",
  LatencyRecord = cms.PSet( 
    record = cms.string( "SiStripLatencyRcd" ),
    label = cms.untracked.string( "" )
  ),
  LorentzAngleDeconvMode = cms.PSet( 
    record = cms.string( "SiStripLorentzAngleRcd" ),
    label = cms.untracked.string( "deconvolution" )
  ),
  LorentzAnglePeakMode = cms.PSet( 
    record = cms.string( "SiStripLorentzAngleRcd" ),
    label = cms.untracked.string( "peak" )
  )
)
trackerTopologyConstants = cms.ESProducer( "TrackerTopologyEP",
  pxb_layerMask = cms.uint32( 15 ),
  tib_str_int_extStartBit = cms.uint32( 10 ),
  tib_layerMask = cms.uint32( 7 ),
  tib_str_fw_bwStartBit = cms.uint32( 12 ),
  pxf_bladeMask = cms.uint32( 63 ),
  pxb_moduleStartBit = cms.uint32( 2 ),
  pxb_ladderStartBit = cms.uint32( 8 ),
  pxb_layerStartBit = cms.uint32( 16 ),
  tec_wheelStartBit = cms.uint32( 14 ),
  tib_str_fw_bwMask = cms.uint32( 3 ),
  tec_ringStartBit = cms.uint32( 5 ),
  tib_moduleStartBit = cms.uint32( 2 ),
  tib_sterMask = cms.uint32( 3 ),
  tid_sideStartBit = cms.uint32( 13 ),
  tid_wheelStartBit = cms.uint32( 11 ),
  tid_ringMask = cms.uint32( 3 ),
  tid_sterMask = cms.uint32( 3 ),
  tec_petal_fw_bwStartBit = cms.uint32( 12 ),
  tec_ringMask = cms.uint32( 7 ),
  tib_strMask = cms.uint32( 63 ),
  tec_sterMask = cms.uint32( 3 ),
  tec_sideStartBit = cms.uint32( 18 ),
  pxb_moduleMask = cms.uint32( 63 ),
  pxf_panelStartBit = cms.uint32( 8 ),
  tid_sideMask = cms.uint32( 3 ),
  tob_moduleMask = cms.uint32( 7 ),
  tid_ringStartBit = cms.uint32( 9 ),
  pxf_sideMask = cms.uint32( 3 ),
  appendToDataLabel = cms.string( "" ),
  pxf_diskStartBit = cms.uint32( 16 ),
  tib_str_int_extMask = cms.uint32( 3 ),
  tec_moduleMask = cms.uint32( 7 ),
  tob_sterMask = cms.uint32( 3 ),
  tob_rod_fw_bwMask = cms.uint32( 3 ),
  tob_layerStartBit = cms.uint32( 14 ),
  tec_petal_fw_bwMask = cms.uint32( 3 ),
  tib_layerStartBit = cms.uint32( 14 ),
  tec_sterStartBit = cms.uint32( 0 ),
  tid_moduleMask = cms.uint32( 31 ),
  tib_sterStartBit = cms.uint32( 0 ),
  tid_sterStartBit = cms.uint32( 0 ),
  pxf_moduleStartBit = cms.uint32( 2 ),
  pxf_diskMask = cms.uint32( 15 ),
  pxf_sideStartBit = cms.uint32( 23 ),
  tid_module_fw_bwStartBit = cms.uint32( 7 ),
  tob_layerMask = cms.uint32( 7 ),
  tid_module_fw_bwMask = cms.uint32( 3 ),
  tob_rod_fw_bwStartBit = cms.uint32( 12 ),
  tec_petalMask = cms.uint32( 15 ),
  pxb_ladderMask = cms.uint32( 255 ),
  tec_moduleStartBit = cms.uint32( 2 ),
  tec_sideMask = cms.uint32( 3 ),
  tob_rodMask = cms.uint32( 127 ),
  tib_strStartBit = cms.uint32( 4 ),
  tec_wheelMask = cms.uint32( 15 ),
  tob_rodStartBit = cms.uint32( 5 ),
  pxf_panelMask = cms.uint32( 3 ),
  tib_moduleMask = cms.uint32( 3 ),
  pxf_bladeStartBit = cms.uint32( 10 ),
  tid_wheelMask = cms.uint32( 3 ),
  tob_sterStartBit = cms.uint32( 0 ),
  tid_moduleStartBit = cms.uint32( 2 ),
  tec_petalStartBit = cms.uint32( 8 ),
  tob_moduleStartBit = cms.uint32( 2 ),
  pxf_moduleMask = cms.uint32( 63 )
)

hltGetConditions = cms.EDAnalyzer( "EventSetupRecordDataGetter",
    toGet = cms.VPSet( 
    ),
    verbose = cms.untracked.bool( False )
)
hltGetRaw = cms.EDAnalyzer( "HLTGetRaw",
    RawDataCollection = cms.InputTag( "rawDataCollector" )
)
hltBoolFalse = cms.EDFilter( "HLTBool",
    result = cms.bool( False )
)
hltTriggerType = cms.EDFilter( "HLTTriggerTypeFilter",
    SelectedTriggerType = cms.int32( 1 )
)
hltGtDigis = cms.EDProducer( "L1GlobalTriggerRawToDigi",
    DaqGtFedId = cms.untracked.int32( 813 ),
    DaqGtInputTag = cms.InputTag( "rawDataCollector" ),
    UnpackBxInEvent = cms.int32( 5 ),
    ActiveBoardsMask = cms.uint32( 0xffff )
)
hltGctDigis = cms.EDProducer( "GctRawToDigi",
    unpackSharedRegions = cms.bool( False ),
    numberOfGctSamplesToUnpack = cms.uint32( 1 ),
    verbose = cms.untracked.bool( False ),
    numberOfRctSamplesToUnpack = cms.uint32( 1 ),
    inputLabel = cms.InputTag( "rawDataCollector" ),
    unpackerVersion = cms.uint32( 0 ),
    gctFedId = cms.untracked.int32( 745 ),
    hltMode = cms.bool( True )
)
hltL1GtObjectMap = cms.EDProducer( "L1GlobalTrigger",
    TechnicalTriggersUnprescaled = cms.bool( True ),
    ProduceL1GtObjectMapRecord = cms.bool( True ),
    AlgorithmTriggersUnmasked = cms.bool( False ),
    EmulateBxInEvent = cms.int32( 1 ),
    AlgorithmTriggersUnprescaled = cms.bool( True ),
    ProduceL1GtDaqRecord = cms.bool( False ),
    ReadTechnicalTriggerRecords = cms.bool( True ),
    RecordLength = cms.vint32( 3, 0 ),
    TechnicalTriggersUnmasked = cms.bool( False ),
    ProduceL1GtEvmRecord = cms.bool( False ),
    GmtInputTag = cms.InputTag( "hltGtDigis" ),
    TechnicalTriggersVetoUnmasked = cms.bool( True ),
    AlternativeNrBxBoardEvm = cms.uint32( 0 ),
    TechnicalTriggersInputTags = cms.VInputTag( 'simBscDigis' ),
    CastorInputTag = cms.InputTag( "castorL1Digis" ),
    GctInputTag = cms.InputTag( "hltGctDigis" ),
    AlternativeNrBxBoardDaq = cms.uint32( 0 ),
    WritePsbL1GtDaqRecord = cms.bool( False ),
    BstLengthBytes = cms.int32( -1 )
)
hltL1extraParticles = cms.EDProducer( "L1ExtraParticlesProd",
    tauJetSource = cms.InputTag( 'hltGctDigis','tauJets' ),
    etHadSource = cms.InputTag( "hltGctDigis" ),
    etTotalSource = cms.InputTag( "hltGctDigis" ),
    centralBxOnly = cms.bool( True ),
    centralJetSource = cms.InputTag( 'hltGctDigis','cenJets' ),
    etMissSource = cms.InputTag( "hltGctDigis" ),
    hfRingEtSumsSource = cms.InputTag( "hltGctDigis" ),
    produceMuonParticles = cms.bool( True ),
    forwardJetSource = cms.InputTag( 'hltGctDigis','forJets' ),
    ignoreHtMiss = cms.bool( False ),
    htMissSource = cms.InputTag( "hltGctDigis" ),
    produceCaloParticles = cms.bool( True ),
    muonSource = cms.InputTag( "hltGtDigis" ),
    isolatedEmSource = cms.InputTag( 'hltGctDigis','isoEm' ),
    nonIsolatedEmSource = cms.InputTag( 'hltGctDigis','nonIsoEm' ),
    hfRingBitCountsSource = cms.InputTag( "hltGctDigis" )
)
hltScalersRawToDigi = cms.EDProducer( "ScalersRawToDigi",
    scalersInputTag = cms.InputTag( "rawDataCollector" )
)
hltOnlineBeamSpot = cms.EDProducer( "BeamSpotOnlineProducer",
    maxZ = cms.double( 40.0 ),
    src = cms.InputTag( "hltScalersRawToDigi" ),
    gtEvmLabel = cms.InputTag( "" ),
    changeToCMSCoordinates = cms.bool( False ),
    setSigmaZ = cms.double( 0.0 ),
    maxRadius = cms.double( 2.0 )
)
hltL1sL1SingleMu16 = cms.EDFilter( "HLTLevel1GTSeed",
    L1SeedsLogicalExpression = cms.string( "L1_SingleMu16" ),
    saveTags = cms.bool( True ),
    L1MuonCollectionTag = cms.InputTag( "hltL1extraParticles" ),
    L1UseL1TriggerObjectMaps = cms.bool( True ),
    L1UseAliasesForSeeding = cms.bool( True ),
    L1GtReadoutRecordTag = cms.InputTag( "hltGtDigis" ),
    L1CollectionsTag = cms.InputTag( "hltL1extraParticles" ),
    L1NrBxInEvent = cms.int32( 3 ),
    L1GtObjectMapTag = cms.InputTag( "hltL1GtObjectMap" ),
    L1TechTriggerSeeding = cms.bool( False )
)
hltPreMu40 = cms.EDFilter( "HLTPrescaler",
    L1GtReadoutRecordTag = cms.InputTag( "hltGtDigis" ),
    offset = cms.uint32( 0 )
)
hltL1fL1sMu16L1Filtered0 = cms.EDFilter( "HLTMuonL1Filter",
    saveTags = cms.bool( False ),
    CSCTFtag = cms.InputTag( "unused" ),
    PreviousCandTag = cms.InputTag( "hltL1sL1SingleMu16" ),
    MinPt = cms.double( 0.0 ),
    MinN = cms.int32( 1 ),
    MaxEta = cms.double( 2.5 ),
    SelectQualities = cms.vint32(  ),
    CandTag = cms.InputTag( "hltL1extraParticles" ),
    ExcludeSingleSegmentCSC = cms.bool( False )
)
hltMuonDTDigis = cms.EDProducer( "DTUnpackingModule",
    useStandardFEDid = cms.bool( True ),
    inputLabel = cms.InputTag( "rawDataCollector" ),
    dataType = cms.string( "DDU" ),
    fedbyType = cms.bool( False ),
    readOutParameters = cms.PSet( 
      debug = cms.untracked.bool( False ),
      rosParameters = cms.PSet( 
        writeSC = cms.untracked.bool( True ),
        readingDDU = cms.untracked.bool( True ),
        performDataIntegrityMonitor = cms.untracked.bool( False ),
        readDDUIDfromDDU = cms.untracked.bool( True ),
        debug = cms.untracked.bool( False ),
        localDAQ = cms.untracked.bool( False )
      ),
      localDAQ = cms.untracked.bool( False ),
      performDataIntegrityMonitor = cms.untracked.bool( False )
    ),
    dqmOnly = cms.bool( False )
)
hltDt1DRecHits = cms.EDProducer( "DTRecHitProducer",
    debug = cms.untracked.bool( False ),
    recAlgoConfig = cms.PSet( 
      tTrigMode = cms.string( "DTTTrigSyncFromDB" ),
      minTime = cms.double( -3.0 ),
      stepTwoFromDigi = cms.bool( False ),
      doVdriftCorr = cms.bool( False ),
      debug = cms.untracked.bool( False ),
      maxTime = cms.double( 420.0 ),
      tTrigModeConfig = cms.PSet( 
        vPropWire = cms.double( 24.4 ),
        doTOFCorrection = cms.bool( True ),
        tofCorrType = cms.int32( 0 ),
        wirePropCorrType = cms.int32( 0 ),
        tTrigLabel = cms.string( "" ),
        doWirePropCorrection = cms.bool( True ),
        doT0Correction = cms.bool( True ),
        debug = cms.untracked.bool( False )
      ),
      useUncertDB = cms.bool( True )
    ),
    dtDigiLabel = cms.InputTag( "hltMuonDTDigis" ),
    recAlgo = cms.string( "DTLinearDriftFromDBAlgo" )
)
hltDt4DSegments = cms.EDProducer( "DTRecSegment4DProducer",
    debug = cms.untracked.bool( False ),
    Reco4DAlgoName = cms.string( "DTCombinatorialPatternReco4D" ),
    recHits2DLabel = cms.InputTag( "dt2DSegments" ),
    recHits1DLabel = cms.InputTag( "hltDt1DRecHits" ),
    Reco4DAlgoConfig = cms.PSet( 
      segmCleanerMode = cms.int32( 2 ),
      Reco2DAlgoName = cms.string( "DTCombinatorialPatternReco" ),
      recAlgoConfig = cms.PSet( 
        tTrigMode = cms.string( "DTTTrigSyncFromDB" ),
        minTime = cms.double( -3.0 ),
        stepTwoFromDigi = cms.bool( False ),
        doVdriftCorr = cms.bool( False ),
        debug = cms.untracked.bool( False ),
        maxTime = cms.double( 420.0 ),
        tTrigModeConfig = cms.PSet( 
          vPropWire = cms.double( 24.4 ),
          doTOFCorrection = cms.bool( True ),
          tofCorrType = cms.int32( 0 ),
          wirePropCorrType = cms.int32( 0 ),
          tTrigLabel = cms.string( "" ),
          doWirePropCorrection = cms.bool( True ),
          doT0Correction = cms.bool( True ),
          debug = cms.untracked.bool( False )
        ),
        useUncertDB = cms.bool( True )
      ),
      nSharedHitsMax = cms.int32( 2 ),
      hit_afterT0_resolution = cms.double( 0.03 ),
      Reco2DAlgoConfig = cms.PSet( 
        segmCleanerMode = cms.int32( 2 ),
        recAlgoConfig = cms.PSet( 
          tTrigMode = cms.string( "DTTTrigSyncFromDB" ),
          minTime = cms.double( -3.0 ),
          stepTwoFromDigi = cms.bool( False ),
          doVdriftCorr = cms.bool( False ),
          debug = cms.untracked.bool( False ),
          maxTime = cms.double( 420.0 ),
          tTrigModeConfig = cms.PSet( 
            vPropWire = cms.double( 24.4 ),
            doTOFCorrection = cms.bool( True ),
            tofCorrType = cms.int32( 0 ),
            wirePropCorrType = cms.int32( 0 ),
            tTrigLabel = cms.string( "" ),
            doWirePropCorrection = cms.bool( True ),
            doT0Correction = cms.bool( True ),
            debug = cms.untracked.bool( False )
          ),
          useUncertDB = cms.bool( True )
        ),
        nSharedHitsMax = cms.int32( 2 ),
        AlphaMaxPhi = cms.double( 1.0 ),
        hit_afterT0_resolution = cms.double( 0.03 ),
        MaxAllowedHits = cms.uint32( 50 ),
        performT0_vdriftSegCorrection = cms.bool( False ),
        AlphaMaxTheta = cms.double( 0.9 ),
        debug = cms.untracked.bool( False ),
        recAlgo = cms.string( "DTLinearDriftFromDBAlgo" ),
        nUnSharedHitsMin = cms.int32( 2 ),
        performT0SegCorrection = cms.bool( False ),
        perform_delta_rejecting = cms.bool( False )
      ),
      performT0_vdriftSegCorrection = cms.bool( False ),
      debug = cms.untracked.bool( False ),
      recAlgo = cms.string( "DTLinearDriftFromDBAlgo" ),
      nUnSharedHitsMin = cms.int32( 2 ),
      AllDTRecHits = cms.bool( True ),
      performT0SegCorrection = cms.bool( False ),
      perform_delta_rejecting = cms.bool( False )
    )
)
hltMuonCSCDigis = cms.EDProducer( "CSCDCCUnpacker",
    PrintEventNumber = cms.untracked.bool( False ),
    UseSelectiveUnpacking = cms.bool( True ),
    UseExaminer = cms.bool( True ),
    ErrorMask = cms.uint32( 0x0 ),
    InputObjects = cms.InputTag( "rawDataCollector" ),
    UseFormatStatus = cms.bool( True ),
    ExaminerMask = cms.uint32( 0x1febf3f6 ),
    UnpackStatusDigis = cms.bool( False ),
    VisualFEDInspect = cms.untracked.bool( False ),
    FormatedEventDump = cms.untracked.bool( False ),
    Debug = cms.untracked.bool( False ),
    VisualFEDShort = cms.untracked.bool( False )
)
hltCsc2DRecHits = cms.EDProducer( "CSCRecHitDProducer",
    XTasymmetry_ME1b = cms.double( 0.0 ),
    XTasymmetry_ME1a = cms.double( 0.0 ),
    ConstSyst_ME1a = cms.double( 0.022 ),
    ConstSyst_ME1b = cms.double( 0.007 ),
    XTasymmetry_ME41 = cms.double( 0.0 ),
    CSCStripxtalksOffset = cms.double( 0.03 ),
    CSCUseCalibrations = cms.bool( True ),
    CSCUseTimingCorrections = cms.bool( True ),
    CSCNoOfTimeBinsForDynamicPedestal = cms.int32( 2 ),
    XTasymmetry_ME22 = cms.double( 0.0 ),
    UseFivePoleFit = cms.bool( True ),
    XTasymmetry_ME21 = cms.double( 0.0 ),
    ConstSyst_ME21 = cms.double( 0.0 ),
    CSCDebug = cms.untracked.bool( False ),
    ConstSyst_ME22 = cms.double( 0.0 ),
    CSCUseGasGainCorrections = cms.bool( False ),
    XTasymmetry_ME31 = cms.double( 0.0 ),
    readBadChambers = cms.bool( True ),
    NoiseLevel_ME13 = cms.double( 8.0 ),
    NoiseLevel_ME12 = cms.double( 9.0 ),
    NoiseLevel_ME32 = cms.double( 9.0 ),
    NoiseLevel_ME31 = cms.double( 9.0 ),
    XTasymmetry_ME32 = cms.double( 0.0 ),
    ConstSyst_ME41 = cms.double( 0.0 ),
    CSCStripClusterSize = cms.untracked.int32( 3 ),
    CSCStripClusterChargeCut = cms.double( 25.0 ),
    CSCStripPeakThreshold = cms.double( 10.0 ),
    readBadChannels = cms.bool( False ),
    UseParabolaFit = cms.bool( False ),
    XTasymmetry_ME13 = cms.double( 0.0 ),
    XTasymmetry_ME12 = cms.double( 0.0 ),
    wireDigiTag = cms.InputTag( 'hltMuonCSCDigis','MuonCSCWireDigi' ),
    ConstSyst_ME12 = cms.double( 0.0 ),
    ConstSyst_ME13 = cms.double( 0.0 ),
    ConstSyst_ME32 = cms.double( 0.0 ),
    ConstSyst_ME31 = cms.double( 0.0 ),
    UseAverageTime = cms.bool( False ),
    NoiseLevel_ME1a = cms.double( 7.0 ),
    NoiseLevel_ME1b = cms.double( 8.0 ),
    CSCWireClusterDeltaT = cms.int32( 1 ),
    CSCUseStaticPedestals = cms.bool( False ),
    stripDigiTag = cms.InputTag( 'hltMuonCSCDigis','MuonCSCStripDigi' ),
    CSCstripWireDeltaTime = cms.int32( 8 ),
    NoiseLevel_ME21 = cms.double( 9.0 ),
    NoiseLevel_ME22 = cms.double( 9.0 ),
    NoiseLevel_ME41 = cms.double( 9.0 )
)
hltCscSegments = cms.EDProducer( "CSCSegmentProducer",
    inputObjects = cms.InputTag( "hltCsc2DRecHits" ),
    algo_psets = cms.VPSet( 
      cms.PSet(  chamber_types = cms.vstring( 'ME1/a',
  'ME1/b',
  'ME1/2',
  'ME1/3',
  'ME2/1',
  'ME2/2',
  'ME3/1',
  'ME3/2',
  'ME4/1',
  'ME4/2' ),
        algo_name = cms.string( "CSCSegAlgoST" ),
        parameters_per_chamber_type = cms.vint32( 2, 1, 1, 1, 1, 1, 1, 1, 1, 1 ),
        algo_psets = cms.VPSet( 
          cms.PSet(  maxRatioResidualPrune = cms.double( 3.0 ),
            yweightPenalty = cms.double( 1.5 ),
            maxRecHitsInCluster = cms.int32( 20 ),
            dPhiFineMax = cms.double( 0.025 ),
            preClusteringUseChaining = cms.bool( True ),
            ForceCovariance = cms.bool( False ),
            hitDropLimit6Hits = cms.double( 0.3333 ),
            NormChi2Cut2D = cms.double( 20.0 ),
            BPMinImprovement = cms.double( 10000.0 ),
            Covariance = cms.double( 0.0 ),
            tanPhiMax = cms.double( 0.5 ),
            SeedBig = cms.double( 0.0015 ),
            onlyBestSegment = cms.bool( False ),
            dRPhiFineMax = cms.double( 8.0 ),
            SeedSmall = cms.double( 2.0E-4 ),
            curvePenalty = cms.double( 2.0 ),
            dXclusBoxMax = cms.double( 4.0 ),
            BrutePruning = cms.bool( True ),
            curvePenaltyThreshold = cms.double( 0.85 ),
            CorrectTheErrors = cms.bool( True ),
            hitDropLimit4Hits = cms.double( 0.6 ),
            useShowering = cms.bool( False ),
            CSCDebug = cms.untracked.bool( False ),
            tanThetaMax = cms.double( 1.2 ),
            NormChi2Cut3D = cms.double( 10.0 ),
            minHitsPerSegment = cms.int32( 3 ),
            ForceCovarianceAll = cms.bool( False ),
            yweightPenaltyThreshold = cms.double( 1.0 ),
            prePrunLimit = cms.double( 3.17 ),
            hitDropLimit5Hits = cms.double( 0.8 ),
            preClustering = cms.bool( True ),
            prePrun = cms.bool( True ),
            maxDPhi = cms.double( 999.0 ),
            maxDTheta = cms.double( 999.0 ),
            Pruning = cms.bool( True ),
            dYclusBoxMax = cms.double( 8.0 )
          ),
          cms.PSet(  maxRatioResidualPrune = cms.double( 3.0 ),
            yweightPenalty = cms.double( 1.5 ),
            maxRecHitsInCluster = cms.int32( 24 ),
            dPhiFineMax = cms.double( 0.025 ),
            preClusteringUseChaining = cms.bool( True ),
            ForceCovariance = cms.bool( False ),
            hitDropLimit6Hits = cms.double( 0.3333 ),
            NormChi2Cut2D = cms.double( 20.0 ),
            BPMinImprovement = cms.double( 10000.0 ),
            Covariance = cms.double( 0.0 ),
            tanPhiMax = cms.double( 0.5 ),
            SeedBig = cms.double( 0.0015 ),
            onlyBestSegment = cms.bool( False ),
            dRPhiFineMax = cms.double( 8.0 ),
            SeedSmall = cms.double( 2.0E-4 ),
            curvePenalty = cms.double( 2.0 ),
            dXclusBoxMax = cms.double( 4.0 ),
            BrutePruning = cms.bool( True ),
            curvePenaltyThreshold = cms.double( 0.85 ),
            CorrectTheErrors = cms.bool( True ),
            hitDropLimit4Hits = cms.double( 0.6 ),
            useShowering = cms.bool( False ),
            CSCDebug = cms.untracked.bool( False ),
            tanThetaMax = cms.double( 1.2 ),
            NormChi2Cut3D = cms.double( 10.0 ),
            minHitsPerSegment = cms.int32( 3 ),
            ForceCovarianceAll = cms.bool( False ),
            yweightPenaltyThreshold = cms.double( 1.0 ),
            prePrunLimit = cms.double( 3.17 ),
            hitDropLimit5Hits = cms.double( 0.8 ),
            preClustering = cms.bool( True ),
            prePrun = cms.bool( True ),
            maxDPhi = cms.double( 999.0 ),
            maxDTheta = cms.double( 999.0 ),
            Pruning = cms.bool( True ),
            dYclusBoxMax = cms.double( 8.0 )
          )
        )
      )
    ),
    algo_type = cms.int32( 1 )
)
hltMuonRPCDigis = cms.EDProducer( "RPCUnpackingModule",
    InputLabel = cms.InputTag( "rawDataCollector" ),
    doSynchro = cms.bool( False )
)
hltRpcRecHits = cms.EDProducer( "RPCRecHitProducer",
    recAlgoConfig = cms.PSet(  ),
    deadvecfile = cms.FileInPath( "RecoLocalMuon/RPCRecHit/data/RPCDeadVec.dat" ),
    rpcDigiLabel = cms.InputTag( "hltMuonRPCDigis" ),
    maskvecfile = cms.FileInPath( "RecoLocalMuon/RPCRecHit/data/RPCMaskVec.dat" ),
    recAlgo = cms.string( "RPCRecHitStandardAlgo" ),
    deadSource = cms.string( "File" ),
    maskSource = cms.string( "File" )
)
hltL2OfflineMuonSeeds = cms.EDProducer( "MuonSeedGenerator",
    SMB_21 = cms.vdouble( 1.043, -0.124, 0.0, 0.183, 0.0, 0.0 ),
    SMB_20 = cms.vdouble( 1.011, -0.052, 0.0, 0.188, 0.0, 0.0 ),
    SMB_22 = cms.vdouble( 1.474, -0.758, 0.0, 0.185, 0.0, 0.0 ),
    OL_2213 = cms.vdouble( 0.117, 0.0, 0.0, 0.044, 0.0, 0.0 ),
    SME_11 = cms.vdouble( 3.295, -1.527, 0.112, 0.378, 0.02, 0.0 ),
    SME_13 = cms.vdouble( -1.286, 1.711, 0.0, 0.356, 0.0, 0.0 ),
    SME_12 = cms.vdouble( 0.102, 0.599, 0.0, 0.38, 0.0, 0.0 ),
    DT_34_2_scale = cms.vdouble( -11.901897, 0.0 ),
    OL_1213_0_scale = cms.vdouble( -4.488158, 0.0 ),
    OL_1222_0_scale = cms.vdouble( -5.810449, 0.0 ),
    DT_13 = cms.vdouble( 0.315, 0.068, -0.127, 0.051, -0.002, 0.0 ),
    DT_12 = cms.vdouble( 0.183, 0.054, -0.087, 0.028, 0.002, 0.0 ),
    DT_14 = cms.vdouble( 0.359, 0.052, -0.107, 0.072, -0.004, 0.0 ),
    CSC_13_3_scale = cms.vdouble( -1.701268, 0.0 ),
    CSC_23 = cms.vdouble( -0.081, 0.113, -0.029, 0.015, 0.008, 0.0 ),
    CSC_24 = cms.vdouble( 0.004, 0.021, -0.002, 0.053, 0.0, 0.0 ),
    OL_2222 = cms.vdouble( 0.107, 0.0, 0.0, 0.04, 0.0, 0.0 ),
    DT_14_2_scale = cms.vdouble( -4.808546, 0.0 ),
    SMB_10 = cms.vdouble( 1.387, -0.038, 0.0, 0.19, 0.0, 0.0 ),
    SMB_11 = cms.vdouble( 1.247, 0.72, -0.802, 0.229, -0.075, 0.0 ),
    SMB_12 = cms.vdouble( 2.128, -0.956, 0.0, 0.199, 0.0, 0.0 ),
    SME_21 = cms.vdouble( -0.529, 1.194, -0.358, 0.472, 0.086, 0.0 ),
    SME_22 = cms.vdouble( -1.207, 1.491, -0.251, 0.189, 0.243, 0.0 ),
    DT_13_2_scale = cms.vdouble( -4.257687, 0.0 ),
    CSC_34 = cms.vdouble( 0.062, -0.067, 0.019, 0.021, 0.003, 0.0 ),
    SME_22_0_scale = cms.vdouble( -3.457901, 0.0 ),
    DT_24_1_scale = cms.vdouble( -7.490909, 0.0 ),
    OL_1232_0_scale = cms.vdouble( -5.964634, 0.0 ),
    SMB_32 = cms.vdouble( 0.67, -0.327, 0.0, 0.22, 0.0, 0.0 ),
    SME_13_0_scale = cms.vdouble( 0.104905, 0.0 ),
    SMB_22_0_scale = cms.vdouble( 1.346681, 0.0 ),
    CSC_12_1_scale = cms.vdouble( -6.434242, 0.0 ),
    DT_34 = cms.vdouble( 0.044, 0.004, -0.013, 0.029, 0.003, 0.0 ),
    SME_32 = cms.vdouble( -0.901, 1.333, -0.47, 0.41, 0.073, 0.0 ),
    SME_31 = cms.vdouble( -1.594, 1.482, -0.317, 0.487, 0.097, 0.0 ),
    SMB_32_0_scale = cms.vdouble( -3.054156, 0.0 ),
    crackEtas = cms.vdouble( 0.2, 1.6, 1.7 ),
    SME_11_0_scale = cms.vdouble( 1.325085, 0.0 ),
    SMB_20_0_scale = cms.vdouble( 1.486168, 0.0 ),
    DT_13_1_scale = cms.vdouble( -4.520923, 0.0 ),
    CSC_24_1_scale = cms.vdouble( -6.055701, 0.0 ),
    CSC_01_1_scale = cms.vdouble( -1.915329, 0.0 ),
    DT_23 = cms.vdouble( 0.13, 0.023, -0.057, 0.028, 0.004, 0.0 ),
    DT_24 = cms.vdouble( 0.176, 0.014, -0.051, 0.051, 0.003, 0.0 ),
    SMB_12_0_scale = cms.vdouble( 2.283221, 0.0 ),
    deltaPhiSearchWindow = cms.double( 0.25 ),
    SMB_30_0_scale = cms.vdouble( -3.629838, 0.0 ),
    SME_42 = cms.vdouble( -0.003, 0.005, 0.005, 0.608, 0.076, 0.0 ),
    SME_41 = cms.vdouble( -0.003, 0.005, 0.005, 0.608, 0.076, 0.0 ),
    deltaEtaSearchWindow = cms.double( 0.2 ),
    CSC_12_2_scale = cms.vdouble( -1.63622, 0.0 ),
    DT_34_1_scale = cms.vdouble( -13.783765, 0.0 ),
    CSC_34_1_scale = cms.vdouble( -11.520507, 0.0 ),
    OL_2213_0_scale = cms.vdouble( -7.239789, 0.0 ),
    CSC_13_2_scale = cms.vdouble( -6.077936, 0.0 ),
    CSC_12_3_scale = cms.vdouble( -1.63622, 0.0 ),
    deltaEtaCrackSearchWindow = cms.double( 0.25 ),
    SME_21_0_scale = cms.vdouble( -0.040862, 0.0 ),
    OL_1232 = cms.vdouble( 0.184, 0.0, 0.0, 0.066, 0.0, 0.0 ),
    DTRecSegmentLabel = cms.InputTag( "hltDt4DSegments" ),
    SMB_10_0_scale = cms.vdouble( 2.448566, 0.0 ),
    EnableDTMeasurement = cms.bool( True ),
    DT_24_2_scale = cms.vdouble( -6.63094, 0.0 ),
    CSC_23_2_scale = cms.vdouble( -6.079917, 0.0 ),
    scaleDT = cms.bool( True ),
    DT_12_2_scale = cms.vdouble( -3.518165, 0.0 ),
    OL_1222 = cms.vdouble( 0.848, -0.591, 0.0, 0.062, 0.0, 0.0 ),
    CSC_23_1_scale = cms.vdouble( -19.084285, 0.0 ),
    OL_1213 = cms.vdouble( 0.96, -0.737, 0.0, 0.052, 0.0, 0.0 ),
    CSC_02 = cms.vdouble( 0.612, -0.207, 0.0, 0.067, -0.001, 0.0 ),
    CSC_03 = cms.vdouble( 0.787, -0.338, 0.029, 0.101, -0.008, 0.0 ),
    CSC_01 = cms.vdouble( 0.166, 0.0, 0.0, 0.031, 0.0, 0.0 ),
    DT_23_1_scale = cms.vdouble( -5.320346, 0.0 ),
    SMB_30 = cms.vdouble( 0.505, -0.022, 0.0, 0.215, 0.0, 0.0 ),
    SMB_31 = cms.vdouble( 0.549, -0.145, 0.0, 0.207, 0.0, 0.0 ),
    crackWindow = cms.double( 0.04 ),
    CSC_14_3_scale = cms.vdouble( -1.969563, 0.0 ),
    SMB_31_0_scale = cms.vdouble( -3.323768, 0.0 ),
    DT_12_1_scale = cms.vdouble( -3.692398, 0.0 ),
    SMB_21_0_scale = cms.vdouble( 1.58384, 0.0 ),
    DT_23_2_scale = cms.vdouble( -5.117625, 0.0 ),
    SME_12_0_scale = cms.vdouble( 2.279181, 0.0 ),
    DT_14_1_scale = cms.vdouble( -5.644816, 0.0 ),
    beamSpotTag = cms.InputTag( "hltOnlineBeamSpot" ),
    SMB_11_0_scale = cms.vdouble( 2.56363, 0.0 ),
    CSCRecSegmentLabel = cms.InputTag( "hltCscSegments" ),
    CSC_13 = cms.vdouble( 0.901, -1.302, 0.533, 0.045, 0.005, 0.0 ),
    CSC_14 = cms.vdouble( 0.606, -0.181, -0.002, 0.111, -0.003, 0.0 ),
    OL_2222_0_scale = cms.vdouble( -7.667231, 0.0 ),
    EnableCSCMeasurement = cms.bool( True ),
    CSC_12 = cms.vdouble( -0.161, 0.254, -0.047, 0.042, -0.007, 0.0 )
)
hltL2MuonSeeds = cms.EDProducer( "L2MuonSeedGenerator",
    ServiceParameters = cms.PSet( 
      Propagators = cms.untracked.vstring( 'SteppingHelixPropagatorAny' ),
      RPCLayers = cms.bool( True ),
      UseMuonNavigation = cms.untracked.bool( True )
    ),
    InputObjects = cms.InputTag( "hltL1extraParticles" ),
    L1MaxEta = cms.double( 2.5 ),
    OfflineSeedLabel = cms.untracked.InputTag( "hltL2OfflineMuonSeeds" ),
    L1MinPt = cms.double( 0.0 ),
    L1MinQuality = cms.uint32( 1 ),
    GMTReadoutCollection = cms.InputTag( "hltGtDigis" ),
    UseUnassociatedL1 = cms.bool( False ),
    UseOfflineSeed = cms.untracked.bool( True ),
    Propagator = cms.string( "SteppingHelixPropagatorAny" )
)
hltL2Muons = cms.EDProducer( "L2MuonProducer",
    ServiceParameters = cms.PSet( 
      Propagators = cms.untracked.vstring( 'hltESPFastSteppingHelixPropagatorAny',
        'hltESPFastSteppingHelixPropagatorOpposite' ),
      RPCLayers = cms.bool( True ),
      UseMuonNavigation = cms.untracked.bool( True )
    ),
    InputObjects = cms.InputTag( "hltL2MuonSeeds" ),
    SeedTransformerParameters = cms.PSet( 
      Fitter = cms.string( "hltESPKFFittingSmootherForL2Muon" ),
      MuonRecHitBuilder = cms.string( "hltESPMuonTransientTrackingRecHitBuilder" ),
      NMinRecHits = cms.uint32( 2 ),
      UseSubRecHits = cms.bool( False ),
      Propagator = cms.string( "hltESPFastSteppingHelixPropagatorAny" ),
      RescaleError = cms.double( 100.0 )
    ),
    L2TrajBuilderParameters = cms.PSet( 
      DoRefit = cms.bool( False ),
      SeedPropagator = cms.string( "hltESPFastSteppingHelixPropagatorAny" ),
      FilterParameters = cms.PSet( 
        NumberOfSigma = cms.double( 3.0 ),
        FitDirection = cms.string( "insideOut" ),
        DTRecSegmentLabel = cms.InputTag( "hltDt4DSegments" ),
        MaxChi2 = cms.double( 1000.0 ),
        MuonTrajectoryUpdatorParameters = cms.PSet( 
          MaxChi2 = cms.double( 25.0 ),
          RescaleErrorFactor = cms.double( 100.0 ),
          Granularity = cms.int32( 0 ),
          ExcludeRPCFromFit = cms.bool( False ),
          UseInvalidHits = cms.bool( True ),
          RescaleError = cms.bool( False )
        ),
        EnableRPCMeasurement = cms.bool( True ),
        CSCRecSegmentLabel = cms.InputTag( "hltCscSegments" ),
        EnableDTMeasurement = cms.bool( True ),
        RPCRecSegmentLabel = cms.InputTag( "hltRpcRecHits" ),
        Propagator = cms.string( "hltESPFastSteppingHelixPropagatorAny" ),
        EnableCSCMeasurement = cms.bool( True )
      ),
      NavigationType = cms.string( "Standard" ),
      SeedTransformerParameters = cms.PSet( 
        Fitter = cms.string( "hltESPKFFittingSmootherForL2Muon" ),
        MuonRecHitBuilder = cms.string( "hltESPMuonTransientTrackingRecHitBuilder" ),
        NMinRecHits = cms.uint32( 2 ),
        UseSubRecHits = cms.bool( False ),
        Propagator = cms.string( "hltESPFastSteppingHelixPropagatorAny" ),
        RescaleError = cms.double( 100.0 )
      ),
      DoBackwardFilter = cms.bool( True ),
      SeedPosition = cms.string( "in" ),
      BWFilterParameters = cms.PSet( 
        NumberOfSigma = cms.double( 3.0 ),
        CSCRecSegmentLabel = cms.InputTag( "hltCscSegments" ),
        FitDirection = cms.string( "outsideIn" ),
        DTRecSegmentLabel = cms.InputTag( "hltDt4DSegments" ),
        MaxChi2 = cms.double( 100.0 ),
        MuonTrajectoryUpdatorParameters = cms.PSet( 
          MaxChi2 = cms.double( 25.0 ),
          RescaleErrorFactor = cms.double( 100.0 ),
          Granularity = cms.int32( 0 ),
          ExcludeRPCFromFit = cms.bool( False ),
          UseInvalidHits = cms.bool( True ),
          RescaleError = cms.bool( False )
        ),
        EnableRPCMeasurement = cms.bool( True ),
        BWSeedType = cms.string( "fromGenerator" ),
        EnableDTMeasurement = cms.bool( True ),
        RPCRecSegmentLabel = cms.InputTag( "hltRpcRecHits" ),
        Propagator = cms.string( "hltESPFastSteppingHelixPropagatorAny" ),
        EnableCSCMeasurement = cms.bool( True )
      ),
      DoSeedRefit = cms.bool( False )
    ),
    DoSeedRefit = cms.bool( False ),
    TrackLoaderParameters = cms.PSet( 
      Smoother = cms.string( "hltESPKFTrajectorySmootherForMuonTrackLoader" ),
      DoSmoothing = cms.bool( False ),
      beamSpot = cms.InputTag( "hltOnlineBeamSpot" ),
      MuonUpdatorAtVertexParameters = cms.PSet( 
        MaxChi2 = cms.double( 1000000.0 ),
        BeamSpotPosition = cms.vdouble( 0.0, 0.0, 0.0 ),
        Propagator = cms.string( "hltESPFastSteppingHelixPropagatorOpposite" ),
        BeamSpotPositionErrors = cms.vdouble( 0.1, 0.1, 5.3 )
      ),
      VertexConstraint = cms.bool( True )
    ),
    MuonTrajectoryBuilder = cms.string( "Exhaustive" )
)
hltL2MuonCandidates = cms.EDProducer( "L2MuonCandidateProducer",
    InputObjects = cms.InputTag( 'hltL2Muons','UpdatedAtVtx' )
)
hltL2fL1sMu16L1f0L2Filtered16Q = cms.EDFilter( "HLTMuonL2PreFilter",
    saveTags = cms.bool( True ),
    MaxDr = cms.double( 9999.0 ),
    CutOnChambers = cms.bool( False ),
    PreviousCandTag = cms.InputTag( "hltL1fL1sMu16L1Filtered0" ),
    MinPt = cms.double( 16.0 ),
    MinN = cms.int32( 1 ),
    SeedMapTag = cms.InputTag( "hltL2Muons" ),
    MaxEta = cms.double( 2.5 ),
    MinNhits = cms.vint32( 0, 1, 0, 1 ),
    MinDxySig = cms.double( -1.0 ),
    MinNchambers = cms.vint32( 0 ),
    AbsEtaBins = cms.vdouble( 0.9, 1.5, 2.1, 5.0 ),
    MaxDz = cms.double( 9999.0 ),
    CandTag = cms.InputTag( "hltL2MuonCandidates" ),
    BeamSpotTag = cms.InputTag( "hltOnlineBeamSpot" ),
    MinDr = cms.double( -1.0 ),
    NSigmaPt = cms.double( 0.0 ),
    MinNstations = cms.vint32( 0, 2, 0, 2 )
)
hltSiPixelDigis = cms.EDProducer( "SiPixelRawToDigi",
    UseQualityInfo = cms.bool( False ),
    CheckPixelOrder = cms.bool( False ),
    IncludeErrors = cms.bool( False ),
    InputLabel = cms.InputTag( "rawDataCollector" ),
    ErrorList = cms.vint32(  ),
    Regions = cms.PSet(  ),
    Timing = cms.untracked.bool( False ),
    UserErrorList = cms.vint32(  )
)
hltSiPixelClusters = cms.EDProducer( "SiPixelClusterProducer",
    src = cms.InputTag( "hltSiPixelDigis" ),
    ChannelThreshold = cms.int32( 1000 ),
    maxNumberOfClusters = cms.int32( 20000 ),
    VCaltoElectronGain = cms.int32( 65 ),
    MissCalibrate = cms.untracked.bool( True ),
    SplitClusters = cms.bool( False ),
    VCaltoElectronOffset = cms.int32( -414 ),
    payloadType = cms.string( "HLT" ),
    SeedThreshold = cms.int32( 1000 ),
    ClusterThreshold = cms.double( 4000.0 )
)
hltSiPixelClustersCache = cms.EDProducer( "SiPixelClusterShapeCacheProducer",
    src = cms.InputTag( "hltSiPixelClusters" ),
    onDemand = cms.bool( False )
)
hltSiPixelRecHits = cms.EDProducer( "SiPixelRecHitConverter",
    VerboseLevel = cms.untracked.int32( 0 ),
    src = cms.InputTag( "hltSiPixelClusters" ),
    CPE = cms.string( "hltESPPixelCPEGeneric" )
)
hltSiStripExcludedFEDListProducer = cms.EDProducer( "SiStripExcludedFEDListProducer",
    ProductLabel = cms.InputTag( "rawDataCollector" )
)
hltSiStripRawToClustersFacility = cms.EDProducer( "SiStripClusterizerFromRaw",
    ProductLabel = cms.InputTag( "rawDataCollector" ),
    DoAPVEmulatorCheck = cms.bool( False ),
    Algorithms = cms.PSet( 
      SiStripFedZeroSuppressionMode = cms.uint32( 4 ),
      CommonModeNoiseSubtractionMode = cms.string( "Median" ),
      PedestalSubtractionFedMode = cms.bool( True ),
      TruncateInSuppressor = cms.bool( True ),
      doAPVRestore = cms.bool( False ),
      useCMMeanMap = cms.bool( False )
    ),
    Clusterizer = cms.PSet( 
      ChannelThreshold = cms.double( 2.0 ),
      MaxSequentialBad = cms.uint32( 1 ),
      MaxSequentialHoles = cms.uint32( 0 ),
      Algorithm = cms.string( "ThreeThresholdAlgorithm" ),
      MaxAdjacentBad = cms.uint32( 0 ),
      QualityLabel = cms.string( "" ),
      SeedThreshold = cms.double( 3.0 ),
      ClusterThreshold = cms.double( 5.0 ),
      setDetId = cms.bool( True ),
      RemoveApvShots = cms.bool( True )
    ),
    onDemand = cms.bool( True )
)
hltSiStripClusters = cms.EDProducer( "MeasurementTrackerEventProducer",
    inactivePixelDetectorLabels = cms.VInputTag(  ),
    stripClusterProducer = cms.string( "hltSiStripRawToClustersFacility" ),
    pixelClusterProducer = cms.string( "hltSiPixelClusters" ),
    switchOffPixelsIfEmpty = cms.bool( True ),
    inactiveStripDetectorLabels = cms.VInputTag( 'hltSiStripExcludedFEDListProducer' ),
    skipClusters = cms.InputTag( "" ),
    measurementTracker = cms.string( "hltESPMeasurementTracker" )
)
hltL3TrajSeedOIState = cms.EDProducer( "TSGFromL2Muon",
    TkSeedGenerator = cms.PSet( 
      propagatorCompatibleName = cms.string( "hltESPSteppingHelixPropagatorOpposite" ),
      option = cms.uint32( 3 ),
      maxChi2 = cms.double( 40.0 ),
      errorMatrixPset = cms.PSet( 
        atIP = cms.bool( True ),
        action = cms.string( "use" ),
        errorMatrixValuesPSet = cms.PSet( 
          pf3_V12 = cms.PSet( 
            action = cms.string( "scale" ),
            values = cms.vdouble( 1.0, 1.0, 1.0, 1.0, 1.0, 1.0, 1.0, 1.0, 1.0, 1.0, 1.0, 1.0 )
          ),
          pf3_V13 = cms.PSet( 
            action = cms.string( "scale" ),
            values = cms.vdouble( 1.0, 1.0, 1.0, 1.0, 1.0, 1.0, 1.0, 1.0, 1.0, 1.0, 1.0, 1.0 )
          ),
          pf3_V11 = cms.PSet( 
            action = cms.string( "scale" ),
            values = cms.vdouble( 3.0, 3.0, 3.0, 5.0, 4.0, 5.0, 10.0, 7.0, 10.0, 10.0, 10.0, 10.0 )
          ),
          pf3_V14 = cms.PSet( 
            action = cms.string( "scale" ),
            values = cms.vdouble( 1.0, 1.0, 1.0, 1.0, 1.0, 1.0, 1.0, 1.0, 1.0, 1.0, 1.0, 1.0 )
          ),
          pf3_V15 = cms.PSet( 
            action = cms.string( "scale" ),
            values = cms.vdouble( 1.0, 1.0, 1.0, 1.0, 1.0, 1.0, 1.0, 1.0, 1.0, 1.0, 1.0, 1.0 )
          ),
          yAxis = cms.vdouble( 0.0, 1.0, 1.4, 10.0 ),
          pf3_V33 = cms.PSet( 
            action = cms.string( "scale" ),
            values = cms.vdouble( 3.0, 3.0, 3.0, 5.0, 4.0, 5.0, 10.0, 7.0, 10.0, 10.0, 10.0, 10.0 )
          ),
          zAxis = cms.vdouble( -3.14159, 3.14159 ),
          pf3_V44 = cms.PSet( 
            action = cms.string( "scale" ),
            values = cms.vdouble( 3.0, 3.0, 3.0, 5.0, 4.0, 5.0, 10.0, 7.0, 10.0, 10.0, 10.0, 10.0 )
          ),
          xAxis = cms.vdouble( 0.0, 13.0, 30.0, 70.0, 1000.0 ),
          pf3_V22 = cms.PSet( 
            action = cms.string( "scale" ),
            values = cms.vdouble( 3.0, 3.0, 3.0, 5.0, 4.0, 5.0, 10.0, 7.0, 10.0, 10.0, 10.0, 10.0 )
          ),
          pf3_V23 = cms.PSet( 
            action = cms.string( "scale" ),
            values = cms.vdouble( 1.0, 1.0, 1.0, 1.0, 1.0, 1.0, 1.0, 1.0, 1.0, 1.0, 1.0, 1.0 )
          ),
          pf3_V45 = cms.PSet( 
            action = cms.string( "scale" ),
            values = cms.vdouble( 1.0, 1.0, 1.0, 1.0, 1.0, 1.0, 1.0, 1.0, 1.0, 1.0, 1.0, 1.0 )
          ),
          pf3_V55 = cms.PSet( 
            action = cms.string( "scale" ),
            values = cms.vdouble( 3.0, 3.0, 3.0, 5.0, 4.0, 5.0, 10.0, 7.0, 10.0, 10.0, 10.0, 10.0 )
          ),
          pf3_V34 = cms.PSet( 
            action = cms.string( "scale" ),
            values = cms.vdouble( 1.0, 1.0, 1.0, 1.0, 1.0, 1.0, 1.0, 1.0, 1.0, 1.0, 1.0, 1.0 )
          ),
          pf3_V35 = cms.PSet( 
            action = cms.string( "scale" ),
            values = cms.vdouble( 1.0, 1.0, 1.0, 1.0, 1.0, 1.0, 1.0, 1.0, 1.0, 1.0, 1.0, 1.0 )
          ),
          pf3_V25 = cms.PSet( 
            action = cms.string( "scale" ),
            values = cms.vdouble( 1.0, 1.0, 1.0, 1.0, 1.0, 1.0, 1.0, 1.0, 1.0, 1.0, 1.0, 1.0 )
          ),
          pf3_V24 = cms.PSet( 
            action = cms.string( "scale" ),
            values = cms.vdouble( 1.0, 1.0, 1.0, 1.0, 1.0, 1.0, 1.0, 1.0, 1.0, 1.0, 1.0, 1.0 )
          )
        )
      ),
      propagatorName = cms.string( "hltESPSteppingHelixPropagatorAlong" ),
      manySeeds = cms.bool( False ),
      copyMuonRecHit = cms.bool( False ),
      ComponentName = cms.string( "TSGForRoadSearch" ),
      MeasurementTrackerEvent = cms.InputTag( "hltSiStripClusters" )
    ),
    ServiceParameters = cms.PSet( 
      Propagators = cms.untracked.vstring( 'hltESPSteppingHelixPropagatorOpposite',
        'hltESPSteppingHelixPropagatorAlong' ),
      RPCLayers = cms.bool( True ),
      UseMuonNavigation = cms.untracked.bool( True )
    ),
    MuonCollectionLabel = cms.InputTag( 'hltL2Muons','UpdatedAtVtx' ),
    MuonTrackingRegionBuilder = cms.PSet(  ),
    PCut = cms.double( 2.5 ),
    TrackerSeedCleaner = cms.PSet(  ),
    PtCut = cms.double( 1.0 )
)
hltL3TrackCandidateFromL2OIState = cms.EDProducer( "CkfTrajectoryMaker",
    src = cms.InputTag( "hltL3TrajSeedOIState" ),
    reverseTrajectories = cms.bool( True ),
    TransientInitialStateEstimatorParameters = cms.PSet( 
      propagatorAlongTISE = cms.string( "PropagatorWithMaterial" ),
      numberMeasurementsForFit = cms.int32( 4 ),
      propagatorOppositeTISE = cms.string( "PropagatorWithMaterialOpposite" )
    ),
    TrajectoryCleaner = cms.string( "hltESPTrajectoryCleanerBySharedHits" ),
    MeasurementTrackerEvent = cms.InputTag( "hltSiStripClusters" ),
    cleanTrajectoryAfterInOut = cms.bool( False ),
    useHitsSplitting = cms.bool( False ),
    RedundantSeedCleaner = cms.string( "CachingSeedCleanerBySharedInput" ),
    doSeedingRegionRebuilding = cms.bool( False ),
    trackCandidateAlso = cms.bool( True ),
    TrajectoryBuilderPSet = cms.PSet(  refToPSet_ = cms.string( "HLTPSetMuonCkfTrajectoryBuilderSeedHit" ) ),
    NavigationSchool = cms.string( "SimpleNavigationSchool" ),
    TrajectoryBuilder = cms.string( "hltESPMuonCkfTrajectoryBuilderSeedHit" ),
    maxNSeeds = cms.uint32( 100000 )
)
hltL3TkTracksFromL2OIState = cms.EDProducer( "TrackProducer",
    src = cms.InputTag( "hltL3TrackCandidateFromL2OIState" ),
    SimpleMagneticField = cms.string( "" ),
    clusterRemovalInfo = cms.InputTag( "" ),
    beamSpot = cms.InputTag( "hltOnlineBeamSpot" ),
    MeasurementTrackerEvent = cms.InputTag( "hltSiStripClusters" ),
    Fitter = cms.string( "hltESPKFFittingSmoother" ),
    useHitsSplitting = cms.bool( False ),
    MeasurementTracker = cms.string( "" ),
    AlgorithmName = cms.string( "undefAlgorithm" ),
    alias = cms.untracked.string( "" ),
    NavigationSchool = cms.string( "" ),
    TrajectoryInEvent = cms.bool( True ),
    TTRHBuilder = cms.string( "hltESPTTRHBWithTrackAngle" ),
    GeometricInnerState = cms.bool( True ),
    useSimpleMF = cms.bool( False ),
    Propagator = cms.string( "PropagatorWithMaterial" )
)
hltL3MuonsOIState = cms.EDProducer( "L3MuonProducer",
    ServiceParameters = cms.PSet( 
      Propagators = cms.untracked.vstring( 'hltESPSmartPropagatorAny',
        'SteppingHelixPropagatorAny',
        'hltESPSmartPropagator',
        'hltESPSteppingHelixPropagatorOpposite' ),
      RPCLayers = cms.bool( True ),
      UseMuonNavigation = cms.untracked.bool( True )
    ),
    L3TrajBuilderParameters = cms.PSet( 
      ScaleTECyFactor = cms.double( -1.0 ),
      GlbRefitterParameters = cms.PSet( 
        TrackerSkipSection = cms.int32( -1 ),
        DoPredictionsOnly = cms.bool( False ),
        PropDirForCosmics = cms.bool( False ),
        HitThreshold = cms.int32( 1 ),
        MuonHitsOption = cms.int32( 1 ),
        Chi2CutRPC = cms.double( 1.0 ),
        Fitter = cms.string( "hltESPL3MuKFTrajectoryFitter" ),
        DTRecSegmentLabel = cms.InputTag( "hltDt4DSegments" ),
        TrackerRecHitBuilder = cms.string( "hltESPTTRHBWithTrackAngle" ),
        MuonRecHitBuilder = cms.string( "hltESPMuonTransientTrackingRecHitBuilder" ),
        RefitDirection = cms.string( "insideOut" ),
        CSCRecSegmentLabel = cms.InputTag( "hltCscSegments" ),
        Chi2CutCSC = cms.double( 150.0 ),
        Chi2CutDT = cms.double( 10.0 ),
        RefitRPCHits = cms.bool( True ),
        SkipStation = cms.int32( -1 ),
        Propagator = cms.string( "hltESPSmartPropagatorAny" ),
        TrackerSkipSystem = cms.int32( -1 ),
        DYTthrs = cms.vint32( 30, 15 )
      ),
      ScaleTECxFactor = cms.double( -1.0 ),
      TrackerRecHitBuilder = cms.string( "hltESPTTRHBWithTrackAngle" ),
      MuonRecHitBuilder = cms.string( "hltESPMuonTransientTrackingRecHitBuilder" ),
      MuonTrackingRegionBuilder = cms.PSet( 
        EtaR_UpperLimit_Par1 = cms.double( 0.25 ),
        EtaR_UpperLimit_Par2 = cms.double( 0.15 ),
        OnDemand = cms.double( -1.0 ),
        Rescale_Dz = cms.double( 3.0 ),
        vertexCollection = cms.InputTag( "pixelVertices" ),
        Rescale_phi = cms.double( 3.0 ),
        Eta_fixed = cms.double( 0.2 ),
        DeltaZ_Region = cms.double( 15.9 ),
        MeasurementTrackerName = cms.string( "hltESPMeasurementTracker" ),
        PhiR_UpperLimit_Par2 = cms.double( 0.2 ),
        Eta_min = cms.double( 0.05 ),
        Phi_fixed = cms.double( 0.2 ),
        DeltaR = cms.double( 0.2 ),
        EscapePt = cms.double( 1.5 ),
        UseFixedRegion = cms.bool( False ),
        PhiR_UpperLimit_Par1 = cms.double( 0.6 ),
        Rescale_eta = cms.double( 3.0 ),
        Phi_min = cms.double( 0.05 ),
        UseVertex = cms.bool( False ),
        beamSpot = cms.InputTag( "hltOnlineBeamSpot" )
      ),
      RefitRPCHits = cms.bool( True ),
      PCut = cms.double( 2.5 ),
      TrackTransformer = cms.PSet( 
        DoPredictionsOnly = cms.bool( False ),
        Fitter = cms.string( "hltESPL3MuKFTrajectoryFitter" ),
        TrackerRecHitBuilder = cms.string( "hltESPTTRHBWithTrackAngle" ),
        Smoother = cms.string( "hltESPKFTrajectorySmootherForMuonTrackLoader" ),
        MuonRecHitBuilder = cms.string( "hltESPMuonTransientTrackingRecHitBuilder" ),
        RefitDirection = cms.string( "insideOut" ),
        RefitRPCHits = cms.bool( True ),
        Propagator = cms.string( "hltESPSmartPropagatorAny" )
      ),
      GlobalMuonTrackMatcher = cms.PSet( 
        Pt_threshold1 = cms.double( 0.0 ),
        DeltaDCut_3 = cms.double( 15.0 ),
        MinP = cms.double( 2.5 ),
        MinPt = cms.double( 1.0 ),
        Chi2Cut_1 = cms.double( 50.0 ),
        Pt_threshold2 = cms.double( 9.99999999E8 ),
        LocChi2Cut = cms.double( 0.001 ),
        Eta_threshold = cms.double( 1.2 ),
        Quality_3 = cms.double( 7.0 ),
        Quality_2 = cms.double( 15.0 ),
        Chi2Cut_2 = cms.double( 50.0 ),
        Chi2Cut_3 = cms.double( 200.0 ),
        DeltaDCut_1 = cms.double( 40.0 ),
        DeltaRCut_2 = cms.double( 0.2 ),
        DeltaRCut_3 = cms.double( 1.0 ),
        DeltaDCut_2 = cms.double( 10.0 ),
        DeltaRCut_1 = cms.double( 0.1 ),
        Propagator = cms.string( "hltESPSmartPropagator" ),
        Quality_1 = cms.double( 20.0 )
      ),
      PtCut = cms.double( 1.0 ),
      TrackerPropagator = cms.string( "SteppingHelixPropagatorAny" ),
      tkTrajLabel = cms.InputTag( "hltL3TkTracksFromL2OIState" ),
      tkTrajBeamSpot = cms.InputTag( "hltOnlineBeamSpot" ),
      tkTrajMaxChi2 = cms.double( 9999.0 ),
      tkTrajMaxDXYBeamSpot = cms.double( 0.2 ),
      tkTrajVertex = cms.InputTag( "pixelVertices" ),
      tkTrajUseVertex = cms.bool( False )
    ),
    TrackLoaderParameters = cms.PSet( 
      PutTkTrackIntoEvent = cms.untracked.bool( False ),
      beamSpot = cms.InputTag( "hltOnlineBeamSpot" ),
      SmoothTkTrack = cms.untracked.bool( False ),
      MuonSeededTracksInstance = cms.untracked.string( "L2Seeded" ),
      Smoother = cms.string( "hltESPKFTrajectorySmootherForMuonTrackLoader" ),
      MuonUpdatorAtVertexParameters = cms.PSet( 
        MaxChi2 = cms.double( 1000000.0 ),
        Propagator = cms.string( "hltESPSteppingHelixPropagatorOpposite" ),
        BeamSpotPositionErrors = cms.vdouble( 0.1, 0.1, 5.3 )
      ),
      VertexConstraint = cms.bool( False ),
      DoSmoothing = cms.bool( True )
    ),
    MuonCollectionLabel = cms.InputTag( 'hltL2Muons','UpdatedAtVtx' )
)
hltL3TrajSeedOIHit = cms.EDProducer( "TSGFromL2Muon",
    TkSeedGenerator = cms.PSet( 
      PSetNames = cms.vstring( 'skipTSG',
        'iterativeTSG' ),
      L3TkCollectionA = cms.InputTag( "hltL3MuonsOIState" ),
      iterativeTSG = cms.PSet( 
        ErrorRescaling = cms.double( 3.0 ),
        beamSpot = cms.InputTag( "unused" ),
        MaxChi2 = cms.double( 40.0 ),
        errorMatrixPset = cms.PSet( 
          atIP = cms.bool( True ),
          action = cms.string( "use" ),
          errorMatrixValuesPSet = cms.PSet( 
            pf3_V12 = cms.PSet( 
              action = cms.string( "scale" ),
              values = cms.vdouble( 1.0, 1.0, 1.0, 1.0, 1.0, 1.0, 1.0, 1.0, 1.0, 1.0, 1.0, 1.0 )
            ),
            pf3_V13 = cms.PSet( 
              action = cms.string( "scale" ),
              values = cms.vdouble( 1.0, 1.0, 1.0, 1.0, 1.0, 1.0, 1.0, 1.0, 1.0, 1.0, 1.0, 1.0 )
            ),
            pf3_V11 = cms.PSet( 
              action = cms.string( "scale" ),
              values = cms.vdouble( 3.0, 3.0, 3.0, 5.0, 4.0, 5.0, 10.0, 7.0, 10.0, 10.0, 10.0, 10.0 )
            ),
            pf3_V14 = cms.PSet( 
              action = cms.string( "scale" ),
              values = cms.vdouble( 1.0, 1.0, 1.0, 1.0, 1.0, 1.0, 1.0, 1.0, 1.0, 1.0, 1.0, 1.0 )
            ),
            pf3_V15 = cms.PSet( 
              action = cms.string( "scale" ),
              values = cms.vdouble( 1.0, 1.0, 1.0, 1.0, 1.0, 1.0, 1.0, 1.0, 1.0, 1.0, 1.0, 1.0 )
            ),
            yAxis = cms.vdouble( 0.0, 1.0, 1.4, 10.0 ),
            pf3_V33 = cms.PSet( 
              action = cms.string( "scale" ),
              values = cms.vdouble( 3.0, 3.0, 3.0, 5.0, 4.0, 5.0, 10.0, 7.0, 10.0, 10.0, 10.0, 10.0 )
            ),
            zAxis = cms.vdouble( -3.14159, 3.14159 ),
            pf3_V44 = cms.PSet( 
              action = cms.string( "scale" ),
              values = cms.vdouble( 3.0, 3.0, 3.0, 5.0, 4.0, 5.0, 10.0, 7.0, 10.0, 10.0, 10.0, 10.0 )
            ),
            xAxis = cms.vdouble( 0.0, 13.0, 30.0, 70.0, 1000.0 ),
            pf3_V22 = cms.PSet( 
              action = cms.string( "scale" ),
              values = cms.vdouble( 3.0, 3.0, 3.0, 5.0, 4.0, 5.0, 10.0, 7.0, 10.0, 10.0, 10.0, 10.0 )
            ),
            pf3_V23 = cms.PSet( 
              action = cms.string( "scale" ),
              values = cms.vdouble( 1.0, 1.0, 1.0, 1.0, 1.0, 1.0, 1.0, 1.0, 1.0, 1.0, 1.0, 1.0 )
            ),
            pf3_V45 = cms.PSet( 
              action = cms.string( "scale" ),
              values = cms.vdouble( 1.0, 1.0, 1.0, 1.0, 1.0, 1.0, 1.0, 1.0, 1.0, 1.0, 1.0, 1.0 )
            ),
            pf3_V55 = cms.PSet( 
              action = cms.string( "scale" ),
              values = cms.vdouble( 3.0, 3.0, 3.0, 5.0, 4.0, 5.0, 10.0, 7.0, 10.0, 10.0, 10.0, 10.0 )
            ),
            pf3_V34 = cms.PSet( 
              action = cms.string( "scale" ),
              values = cms.vdouble( 1.0, 1.0, 1.0, 1.0, 1.0, 1.0, 1.0, 1.0, 1.0, 1.0, 1.0, 1.0 )
            ),
            pf3_V35 = cms.PSet( 
              action = cms.string( "scale" ),
              values = cms.vdouble( 1.0, 1.0, 1.0, 1.0, 1.0, 1.0, 1.0, 1.0, 1.0, 1.0, 1.0, 1.0 )
            ),
            pf3_V25 = cms.PSet( 
              action = cms.string( "scale" ),
              values = cms.vdouble( 1.0, 1.0, 1.0, 1.0, 1.0, 1.0, 1.0, 1.0, 1.0, 1.0, 1.0, 1.0 )
            ),
            pf3_V24 = cms.PSet( 
              action = cms.string( "scale" ),
              values = cms.vdouble( 1.0, 1.0, 1.0, 1.0, 1.0, 1.0, 1.0, 1.0, 1.0, 1.0, 1.0, 1.0 )
            )
          )
        ),
        UpdateState = cms.bool( True ),
        MeasurementTrackerName = cms.string( "hltESPMeasurementTracker" ),
        SelectState = cms.bool( False ),
        SigmaZ = cms.double( 25.0 ),
        ResetMethod = cms.string( "matrix" ),
        ComponentName = cms.string( "TSGFromPropagation" ),
        UseVertexState = cms.bool( True ),
        Propagator = cms.string( "hltESPSmartPropagatorAnyOpposite" ),
        MeasurementTrackerEvent = cms.InputTag( "hltSiStripClusters" )
      ),
      skipTSG = cms.PSet(  ),
      ComponentName = cms.string( "DualByL2TSG" )
    ),
    ServiceParameters = cms.PSet( 
      Propagators = cms.untracked.vstring( 'PropagatorWithMaterial',
        'hltESPSmartPropagatorAnyOpposite' ),
      RPCLayers = cms.bool( True ),
      UseMuonNavigation = cms.untracked.bool( True )
    ),
    MuonCollectionLabel = cms.InputTag( 'hltL2Muons','UpdatedAtVtx' ),
    MuonTrackingRegionBuilder = cms.PSet(  ),
    PCut = cms.double( 2.5 ),
    TrackerSeedCleaner = cms.PSet( 
      cleanerFromSharedHits = cms.bool( True ),
      ptCleaner = cms.bool( True ),
      TTRHBuilder = cms.string( "hltESPTTRHBWithTrackAngle" ),
      beamSpot = cms.InputTag( "hltOnlineBeamSpot" ),
      directionCleaner = cms.bool( True )
    ),
    PtCut = cms.double( 1.0 )
)
hltL3TrackCandidateFromL2OIHit = cms.EDProducer( "CkfTrajectoryMaker",
    src = cms.InputTag( "hltL3TrajSeedOIHit" ),
    reverseTrajectories = cms.bool( True ),
    TransientInitialStateEstimatorParameters = cms.PSet( 
      propagatorAlongTISE = cms.string( "PropagatorWithMaterial" ),
      numberMeasurementsForFit = cms.int32( 4 ),
      propagatorOppositeTISE = cms.string( "PropagatorWithMaterialOpposite" )
    ),
    TrajectoryCleaner = cms.string( "hltESPTrajectoryCleanerBySharedHits" ),
    MeasurementTrackerEvent = cms.InputTag( "hltSiStripClusters" ),
    cleanTrajectoryAfterInOut = cms.bool( False ),
    useHitsSplitting = cms.bool( False ),
    RedundantSeedCleaner = cms.string( "CachingSeedCleanerBySharedInput" ),
    doSeedingRegionRebuilding = cms.bool( False ),
    trackCandidateAlso = cms.bool( True ),
    TrajectoryBuilderPSet = cms.PSet(  refToPSet_ = cms.string( "HLTPSetMuonCkfTrajectoryBuilder" ) ),
    NavigationSchool = cms.string( "SimpleNavigationSchool" ),
    TrajectoryBuilder = cms.string( "hltESPMuonCkfTrajectoryBuilder" ),
    maxNSeeds = cms.uint32( 100000 )
)
hltL3TkTracksFromL2OIHit = cms.EDProducer( "TrackProducer",
    src = cms.InputTag( "hltL3TrackCandidateFromL2OIHit" ),
    SimpleMagneticField = cms.string( "" ),
    clusterRemovalInfo = cms.InputTag( "" ),
    beamSpot = cms.InputTag( "hltOnlineBeamSpot" ),
    MeasurementTrackerEvent = cms.InputTag( "hltSiStripClusters" ),
    Fitter = cms.string( "hltESPKFFittingSmoother" ),
    useHitsSplitting = cms.bool( False ),
    MeasurementTracker = cms.string( "" ),
    AlgorithmName = cms.string( "undefAlgorithm" ),
    alias = cms.untracked.string( "" ),
    NavigationSchool = cms.string( "" ),
    TrajectoryInEvent = cms.bool( True ),
    TTRHBuilder = cms.string( "hltESPTTRHBWithTrackAngle" ),
    GeometricInnerState = cms.bool( True ),
    useSimpleMF = cms.bool( False ),
    Propagator = cms.string( "PropagatorWithMaterial" )
)
hltL3MuonsOIHit = cms.EDProducer( "L3MuonProducer",
    ServiceParameters = cms.PSet( 
      Propagators = cms.untracked.vstring( 'hltESPSmartPropagatorAny',
        'SteppingHelixPropagatorAny',
        'hltESPSmartPropagator',
        'hltESPSteppingHelixPropagatorOpposite' ),
      RPCLayers = cms.bool( True ),
      UseMuonNavigation = cms.untracked.bool( True )
    ),
    L3TrajBuilderParameters = cms.PSet( 
      ScaleTECyFactor = cms.double( -1.0 ),
      GlbRefitterParameters = cms.PSet( 
        TrackerSkipSection = cms.int32( -1 ),
        DoPredictionsOnly = cms.bool( False ),
        PropDirForCosmics = cms.bool( False ),
        HitThreshold = cms.int32( 1 ),
        MuonHitsOption = cms.int32( 1 ),
        Chi2CutRPC = cms.double( 1.0 ),
        Fitter = cms.string( "hltESPL3MuKFTrajectoryFitter" ),
        DTRecSegmentLabel = cms.InputTag( "hltDt4DSegments" ),
        TrackerRecHitBuilder = cms.string( "hltESPTTRHBWithTrackAngle" ),
        MuonRecHitBuilder = cms.string( "hltESPMuonTransientTrackingRecHitBuilder" ),
        RefitDirection = cms.string( "insideOut" ),
        CSCRecSegmentLabel = cms.InputTag( "hltCscSegments" ),
        Chi2CutCSC = cms.double( 150.0 ),
        Chi2CutDT = cms.double( 10.0 ),
        RefitRPCHits = cms.bool( True ),
        SkipStation = cms.int32( -1 ),
        Propagator = cms.string( "hltESPSmartPropagatorAny" ),
        TrackerSkipSystem = cms.int32( -1 ),
        DYTthrs = cms.vint32( 30, 15 )
      ),
      ScaleTECxFactor = cms.double( -1.0 ),
      TrackerRecHitBuilder = cms.string( "hltESPTTRHBWithTrackAngle" ),
      MuonRecHitBuilder = cms.string( "hltESPMuonTransientTrackingRecHitBuilder" ),
      MuonTrackingRegionBuilder = cms.PSet( 
        EtaR_UpperLimit_Par1 = cms.double( 0.25 ),
        EtaR_UpperLimit_Par2 = cms.double( 0.15 ),
        OnDemand = cms.double( -1.0 ),
        Rescale_Dz = cms.double( 3.0 ),
        vertexCollection = cms.InputTag( "pixelVertices" ),
        Rescale_phi = cms.double( 3.0 ),
        Eta_fixed = cms.double( 0.2 ),
        DeltaZ_Region = cms.double( 15.9 ),
        MeasurementTrackerName = cms.string( "hltESPMeasurementTracker" ),
        PhiR_UpperLimit_Par2 = cms.double( 0.2 ),
        Eta_min = cms.double( 0.05 ),
        Phi_fixed = cms.double( 0.2 ),
        DeltaR = cms.double( 0.2 ),
        EscapePt = cms.double( 1.5 ),
        UseFixedRegion = cms.bool( False ),
        PhiR_UpperLimit_Par1 = cms.double( 0.6 ),
        Rescale_eta = cms.double( 3.0 ),
        Phi_min = cms.double( 0.05 ),
        UseVertex = cms.bool( False ),
        beamSpot = cms.InputTag( "hltOnlineBeamSpot" )
      ),
      RefitRPCHits = cms.bool( True ),
      PCut = cms.double( 2.5 ),
      TrackTransformer = cms.PSet( 
        DoPredictionsOnly = cms.bool( False ),
        Fitter = cms.string( "hltESPL3MuKFTrajectoryFitter" ),
        TrackerRecHitBuilder = cms.string( "hltESPTTRHBWithTrackAngle" ),
        Smoother = cms.string( "hltESPKFTrajectorySmootherForMuonTrackLoader" ),
        MuonRecHitBuilder = cms.string( "hltESPMuonTransientTrackingRecHitBuilder" ),
        RefitDirection = cms.string( "insideOut" ),
        RefitRPCHits = cms.bool( True ),
        Propagator = cms.string( "hltESPSmartPropagatorAny" )
      ),
      GlobalMuonTrackMatcher = cms.PSet( 
        Pt_threshold1 = cms.double( 0.0 ),
        DeltaDCut_3 = cms.double( 15.0 ),
        MinP = cms.double( 2.5 ),
        MinPt = cms.double( 1.0 ),
        Chi2Cut_1 = cms.double( 50.0 ),
        Pt_threshold2 = cms.double( 9.99999999E8 ),
        LocChi2Cut = cms.double( 0.001 ),
        Eta_threshold = cms.double( 1.2 ),
        Quality_3 = cms.double( 7.0 ),
        Quality_2 = cms.double( 15.0 ),
        Chi2Cut_2 = cms.double( 50.0 ),
        Chi2Cut_3 = cms.double( 200.0 ),
        DeltaDCut_1 = cms.double( 40.0 ),
        DeltaRCut_2 = cms.double( 0.2 ),
        DeltaRCut_3 = cms.double( 1.0 ),
        DeltaDCut_2 = cms.double( 10.0 ),
        DeltaRCut_1 = cms.double( 0.1 ),
        Propagator = cms.string( "hltESPSmartPropagator" ),
        Quality_1 = cms.double( 20.0 )
      ),
      PtCut = cms.double( 1.0 ),
      TrackerPropagator = cms.string( "SteppingHelixPropagatorAny" ),
      tkTrajLabel = cms.InputTag( "hltL3TkTracksFromL2OIHit" ),
      tkTrajBeamSpot = cms.InputTag( "hltOnlineBeamSpot" ),
      tkTrajMaxChi2 = cms.double( 9999.0 ),
      tkTrajMaxDXYBeamSpot = cms.double( 0.2 ),
      tkTrajVertex = cms.InputTag( "pixelVertices" ),
      tkTrajUseVertex = cms.bool( False )
    ),
    TrackLoaderParameters = cms.PSet( 
      PutTkTrackIntoEvent = cms.untracked.bool( False ),
      beamSpot = cms.InputTag( "hltOnlineBeamSpot" ),
      SmoothTkTrack = cms.untracked.bool( False ),
      MuonSeededTracksInstance = cms.untracked.string( "L2Seeded" ),
      Smoother = cms.string( "hltESPKFTrajectorySmootherForMuonTrackLoader" ),
      MuonUpdatorAtVertexParameters = cms.PSet( 
        MaxChi2 = cms.double( 1000000.0 ),
        Propagator = cms.string( "hltESPSteppingHelixPropagatorOpposite" ),
        BeamSpotPositionErrors = cms.vdouble( 0.1, 0.1, 5.3 )
      ),
      VertexConstraint = cms.bool( False ),
      DoSmoothing = cms.bool( True )
    ),
    MuonCollectionLabel = cms.InputTag( 'hltL2Muons','UpdatedAtVtx' )
)
hltL3TkFromL2OICombination = cms.EDProducer( "L3TrackCombiner",
    labels = cms.VInputTag( 'hltL3MuonsOIState','hltL3MuonsOIHit' )
)
hltPixelLayerTriplets = cms.EDProducer( "SeedingLayersEDProducer",
    layerList = cms.vstring( 'BPix1+BPix2+BPix3',
      'BPix1+BPix2+FPix1_pos',
      'BPix1+BPix2+FPix1_neg',
      'BPix1+FPix1_pos+FPix2_pos',
      'BPix1+FPix1_neg+FPix2_neg' ),
    MTOB = cms.PSet(  ),
    TEC = cms.PSet(  ),
    MTID = cms.PSet(  ),
    FPix = cms.PSet( 
      useErrorsFromParam = cms.bool( True ),
      hitErrorRPhi = cms.double( 0.0051 ),
      TTRHBuilder = cms.string( "hltESPTTRHBuilderPixelOnly" ),
      HitProducer = cms.string( "hltSiPixelRecHits" ),
      hitErrorRZ = cms.double( 0.0036 )
    ),
    MTEC = cms.PSet(  ),
    MTIB = cms.PSet(  ),
    TID = cms.PSet(  ),
    TOB = cms.PSet(  ),
    BPix = cms.PSet( 
      useErrorsFromParam = cms.bool( True ),
      hitErrorRPhi = cms.double( 0.0027 ),
      TTRHBuilder = cms.string( "hltESPTTRHBuilderPixelOnly" ),
      HitProducer = cms.string( "hltSiPixelRecHits" ),
      hitErrorRZ = cms.double( 0.006 )
    ),
    TIB = cms.PSet(  )
)
hltPixelLayerPairs = cms.EDProducer( "SeedingLayersEDProducer",
    layerList = cms.vstring( 'BPix1+BPix2',
      'BPix1+BPix3',
      'BPix2+BPix3',
      'BPix1+FPix1_pos',
      'BPix1+FPix1_neg',
      'BPix1+FPix2_pos',
      'BPix1+FPix2_neg',
      'BPix2+FPix1_pos',
      'BPix2+FPix1_neg',
      'BPix2+FPix2_pos',
      'BPix2+FPix2_neg',
      'FPix1_pos+FPix2_pos',
      'FPix1_neg+FPix2_neg' ),
    MTOB = cms.PSet(  ),
    TEC = cms.PSet(  ),
    MTID = cms.PSet(  ),
    FPix = cms.PSet( 
      useErrorsFromParam = cms.bool( True ),
      hitErrorRPhi = cms.double( 0.0051 ),
      TTRHBuilder = cms.string( "hltESPTTRHBuilderPixelOnly" ),
      HitProducer = cms.string( "hltSiPixelRecHits" ),
      hitErrorRZ = cms.double( 0.0036 )
    ),
    MTEC = cms.PSet(  ),
    MTIB = cms.PSet(  ),
    TID = cms.PSet(  ),
    TOB = cms.PSet(  ),
    BPix = cms.PSet( 
      useErrorsFromParam = cms.bool( True ),
      hitErrorRPhi = cms.double( 0.0027 ),
      TTRHBuilder = cms.string( "hltESPTTRHBuilderPixelOnly" ),
      HitProducer = cms.string( "hltSiPixelRecHits" ),
      hitErrorRZ = cms.double( 0.006 )
    ),
    TIB = cms.PSet(  )
)
hltMixedLayerPairs = cms.EDProducer( "SeedingLayersEDProducer",
    layerList = cms.vstring( 'BPix1+BPix2',
      'BPix1+BPix3',
      'BPix2+BPix3',
      'BPix1+FPix1_pos',
      'BPix1+FPix1_neg',
      'BPix1+FPix2_pos',
      'BPix1+FPix2_neg',
      'BPix2+FPix1_pos',
      'BPix2+FPix1_neg',
      'BPix2+FPix2_pos',
      'BPix2+FPix2_neg',
      'FPix1_pos+FPix2_pos',
      'FPix1_neg+FPix2_neg',
      'FPix2_pos+TEC1_pos',
      'FPix2_pos+TEC2_pos',
      'TEC1_pos+TEC2_pos',
      'TEC2_pos+TEC3_pos',
      'FPix2_neg+TEC1_neg',
      'FPix2_neg+TEC2_neg',
      'TEC1_neg+TEC2_neg',
      'TEC2_neg+TEC3_neg' ),
    MTOB = cms.PSet(  ),
    TEC = cms.PSet( 
      useRingSlector = cms.bool( True ),
      TTRHBuilder = cms.string( "hltESPTTRHBWithTrackAngle" ),
      minRing = cms.int32( 1 ),
      maxRing = cms.int32( 1 )
    ),
    MTID = cms.PSet(  ),
    FPix = cms.PSet( 
      useErrorsFromParam = cms.bool( True ),
      hitErrorRPhi = cms.double( 0.0051 ),
      TTRHBuilder = cms.string( "hltESPTTRHBuilderPixelOnly" ),
      HitProducer = cms.string( "hltSiPixelRecHits" ),
      hitErrorRZ = cms.double( 0.0036 )
    ),
    MTEC = cms.PSet(  ),
    MTIB = cms.PSet(  ),
    TID = cms.PSet(  ),
    TOB = cms.PSet(  ),
    BPix = cms.PSet( 
      useErrorsFromParam = cms.bool( True ),
      hitErrorRPhi = cms.double( 0.0027 ),
      TTRHBuilder = cms.string( "hltESPTTRHBuilderPixelOnly" ),
      HitProducer = cms.string( "hltSiPixelRecHits" ),
      hitErrorRZ = cms.double( 0.006 )
    ),
    TIB = cms.PSet(  )
)
hltL3TrajSeedIOHit = cms.EDProducer( "TSGFromL2Muon",
    TkSeedGenerator = cms.PSet( 
      PSetNames = cms.vstring( 'skipTSG',
        'iterativeTSG' ),
      L3TkCollectionA = cms.InputTag( "hltL3TkFromL2OICombination" ),
      iterativeTSG = cms.PSet( 
        firstTSG = cms.PSet( 
          ComponentName = cms.string( "TSGFromOrderedHits" ),
          OrderedHitsFactoryPSet = cms.PSet( 
            ComponentName = cms.string( "StandardHitTripletGenerator" ),
            GeneratorPSet = cms.PSet( 
              useBending = cms.bool( True ),
              useFixedPreFiltering = cms.bool( False ),
              maxElement = cms.uint32( 0 ),
              phiPreFiltering = cms.double( 0.3 ),
              extraHitRPhitolerance = cms.double( 0.06 ),
              useMultScattering = cms.bool( True ),
              ComponentName = cms.string( "PixelTripletHLTGenerator" ),
              extraHitRZtolerance = cms.double( 0.06 ),
              SeedComparitorPSet = cms.PSet(  ComponentName = cms.string( "none" ) )
            ),
            SeedingLayers = cms.InputTag( "hltPixelLayerTriplets" )
          ),
          TTRHBuilder = cms.string( "hltESPTTRHBWithTrackAngle" )
        ),
        PSetNames = cms.vstring( 'firstTSG',
          'secondTSG' ),
        ComponentName = cms.string( "CombinedTSG" ),
        thirdTSG = cms.PSet( 
          PSetNames = cms.vstring( 'endcapTSG',
            'barrelTSG' ),
          barrelTSG = cms.PSet(  ),
          endcapTSG = cms.PSet( 
            ComponentName = cms.string( "TSGFromOrderedHits" ),
            OrderedHitsFactoryPSet = cms.PSet( 
              maxElement = cms.uint32( 0 ),
              ComponentName = cms.string( "StandardHitPairGenerator" ),
              useOnDemandTracker = cms.untracked.int32( 0 ),
              SeedingLayers = cms.InputTag( "hltMixedLayerPairs" )
            ),
            TTRHBuilder = cms.string( "hltESPTTRHBWithTrackAngle" )
          ),
          etaSeparation = cms.double( 2.0 ),
          ComponentName = cms.string( "DualByEtaTSG" )
        ),
        secondTSG = cms.PSet( 
          ComponentName = cms.string( "TSGFromOrderedHits" ),
          OrderedHitsFactoryPSet = cms.PSet( 
            maxElement = cms.uint32( 0 ),
            ComponentName = cms.string( "StandardHitPairGenerator" ),
            useOnDemandTracker = cms.untracked.int32( 0 ),
            SeedingLayers = cms.InputTag( "hltPixelLayerPairs" )
          ),
          TTRHBuilder = cms.string( "hltESPTTRHBWithTrackAngle" )
        )
      ),
      skipTSG = cms.PSet(  ),
      ComponentName = cms.string( "DualByL2TSG" )
    ),
    ServiceParameters = cms.PSet( 
      Propagators = cms.untracked.vstring( 'PropagatorWithMaterial' ),
      RPCLayers = cms.bool( True ),
      UseMuonNavigation = cms.untracked.bool( True )
    ),
    MuonCollectionLabel = cms.InputTag( 'hltL2Muons','UpdatedAtVtx' ),
    MuonTrackingRegionBuilder = cms.PSet( 
      EtaR_UpperLimit_Par1 = cms.double( 0.25 ),
      EtaR_UpperLimit_Par2 = cms.double( 0.15 ),
      OnDemand = cms.double( -1.0 ),
      Rescale_Dz = cms.double( 3.0 ),
      vertexCollection = cms.InputTag( "pixelVertices" ),
      Rescale_phi = cms.double( 3.0 ),
      Eta_fixed = cms.double( 0.2 ),
      DeltaZ_Region = cms.double( 15.9 ),
      MeasurementTrackerName = cms.string( "hltESPMeasurementTracker" ),
      PhiR_UpperLimit_Par2 = cms.double( 0.2 ),
      Eta_min = cms.double( 0.1 ),
      Phi_fixed = cms.double( 0.2 ),
      DeltaR = cms.double( 0.2 ),
      EscapePt = cms.double( 1.5 ),
      UseFixedRegion = cms.bool( False ),
      PhiR_UpperLimit_Par1 = cms.double( 0.6 ),
      Rescale_eta = cms.double( 3.0 ),
      Phi_min = cms.double( 0.1 ),
      UseVertex = cms.bool( False ),
      beamSpot = cms.InputTag( "hltOnlineBeamSpot" )
    ),
    PCut = cms.double( 2.5 ),
    TrackerSeedCleaner = cms.PSet( 
      cleanerFromSharedHits = cms.bool( True ),
      ptCleaner = cms.bool( True ),
      TTRHBuilder = cms.string( "hltESPTTRHBWithTrackAngle" ),
      beamSpot = cms.InputTag( "hltOnlineBeamSpot" ),
      directionCleaner = cms.bool( True )
    ),
    PtCut = cms.double( 1.0 )
)
hltL3TrackCandidateFromL2IOHit = cms.EDProducer( "CkfTrajectoryMaker",
    src = cms.InputTag( "hltL3TrajSeedIOHit" ),
    reverseTrajectories = cms.bool( False ),
    TransientInitialStateEstimatorParameters = cms.PSet( 
      propagatorAlongTISE = cms.string( "PropagatorWithMaterial" ),
      numberMeasurementsForFit = cms.int32( 4 ),
      propagatorOppositeTISE = cms.string( "PropagatorWithMaterialOpposite" )
    ),
    TrajectoryCleaner = cms.string( "hltESPTrajectoryCleanerBySharedHits" ),
    MeasurementTrackerEvent = cms.InputTag( "hltSiStripClusters" ),
    cleanTrajectoryAfterInOut = cms.bool( False ),
    useHitsSplitting = cms.bool( False ),
    RedundantSeedCleaner = cms.string( "CachingSeedCleanerBySharedInput" ),
    doSeedingRegionRebuilding = cms.bool( False ),
    trackCandidateAlso = cms.bool( True ),
    TrajectoryBuilderPSet = cms.PSet(  refToPSet_ = cms.string( "HLTPSetMuonCkfTrajectoryBuilder" ) ),
    NavigationSchool = cms.string( "SimpleNavigationSchool" ),
    TrajectoryBuilder = cms.string( "hltESPMuonCkfTrajectoryBuilder" ),
    maxNSeeds = cms.uint32( 100000 )
)
hltL3TkTracksFromL2IOHit = cms.EDProducer( "TrackProducer",
    src = cms.InputTag( "hltL3TrackCandidateFromL2IOHit" ),
    SimpleMagneticField = cms.string( "" ),
    clusterRemovalInfo = cms.InputTag( "" ),
    beamSpot = cms.InputTag( "hltOnlineBeamSpot" ),
    MeasurementTrackerEvent = cms.InputTag( "hltSiStripClusters" ),
    Fitter = cms.string( "hltESPKFFittingSmoother" ),
    useHitsSplitting = cms.bool( False ),
    MeasurementTracker = cms.string( "" ),
    AlgorithmName = cms.string( "undefAlgorithm" ),
    alias = cms.untracked.string( "" ),
    NavigationSchool = cms.string( "" ),
    TrajectoryInEvent = cms.bool( True ),
    TTRHBuilder = cms.string( "hltESPTTRHBWithTrackAngle" ),
    GeometricInnerState = cms.bool( True ),
    useSimpleMF = cms.bool( False ),
    Propagator = cms.string( "PropagatorWithMaterial" )
)
hltL3MuonsIOHit = cms.EDProducer( "L3MuonProducer",
    ServiceParameters = cms.PSet( 
      Propagators = cms.untracked.vstring( 'hltESPSmartPropagatorAny',
        'SteppingHelixPropagatorAny',
        'hltESPSmartPropagator',
        'hltESPSteppingHelixPropagatorOpposite' ),
      RPCLayers = cms.bool( True ),
      UseMuonNavigation = cms.untracked.bool( True )
    ),
    L3TrajBuilderParameters = cms.PSet( 
      ScaleTECyFactor = cms.double( -1.0 ),
      GlbRefitterParameters = cms.PSet( 
        TrackerSkipSection = cms.int32( -1 ),
        DoPredictionsOnly = cms.bool( False ),
        PropDirForCosmics = cms.bool( False ),
        HitThreshold = cms.int32( 1 ),
        MuonHitsOption = cms.int32( 1 ),
        Chi2CutRPC = cms.double( 1.0 ),
        Fitter = cms.string( "hltESPL3MuKFTrajectoryFitter" ),
        DTRecSegmentLabel = cms.InputTag( "hltDt4DSegments" ),
        TrackerRecHitBuilder = cms.string( "hltESPTTRHBWithTrackAngle" ),
        MuonRecHitBuilder = cms.string( "hltESPMuonTransientTrackingRecHitBuilder" ),
        RefitDirection = cms.string( "insideOut" ),
        CSCRecSegmentLabel = cms.InputTag( "hltCscSegments" ),
        Chi2CutCSC = cms.double( 150.0 ),
        Chi2CutDT = cms.double( 10.0 ),
        RefitRPCHits = cms.bool( True ),
        SkipStation = cms.int32( -1 ),
        Propagator = cms.string( "hltESPSmartPropagatorAny" ),
        TrackerSkipSystem = cms.int32( -1 ),
        DYTthrs = cms.vint32( 30, 15 )
      ),
      ScaleTECxFactor = cms.double( -1.0 ),
      TrackerRecHitBuilder = cms.string( "hltESPTTRHBWithTrackAngle" ),
      MuonRecHitBuilder = cms.string( "hltESPMuonTransientTrackingRecHitBuilder" ),
      MuonTrackingRegionBuilder = cms.PSet( 
        EtaR_UpperLimit_Par1 = cms.double( 0.25 ),
        EtaR_UpperLimit_Par2 = cms.double( 0.15 ),
        OnDemand = cms.double( -1.0 ),
        Rescale_Dz = cms.double( 3.0 ),
        vertexCollection = cms.InputTag( "pixelVertices" ),
        Rescale_phi = cms.double( 3.0 ),
        Eta_fixed = cms.double( 0.2 ),
        DeltaZ_Region = cms.double( 15.9 ),
        MeasurementTrackerName = cms.string( "hltESPMeasurementTracker" ),
        PhiR_UpperLimit_Par2 = cms.double( 0.2 ),
        Eta_min = cms.double( 0.05 ),
        Phi_fixed = cms.double( 0.2 ),
        DeltaR = cms.double( 0.2 ),
        EscapePt = cms.double( 1.5 ),
        UseFixedRegion = cms.bool( False ),
        PhiR_UpperLimit_Par1 = cms.double( 0.6 ),
        Rescale_eta = cms.double( 3.0 ),
        Phi_min = cms.double( 0.05 ),
        UseVertex = cms.bool( False ),
        beamSpot = cms.InputTag( "hltOnlineBeamSpot" )
      ),
      RefitRPCHits = cms.bool( True ),
      PCut = cms.double( 2.5 ),
      TrackTransformer = cms.PSet( 
        DoPredictionsOnly = cms.bool( False ),
        Fitter = cms.string( "hltESPL3MuKFTrajectoryFitter" ),
        TrackerRecHitBuilder = cms.string( "hltESPTTRHBWithTrackAngle" ),
        Smoother = cms.string( "hltESPKFTrajectorySmootherForMuonTrackLoader" ),
        MuonRecHitBuilder = cms.string( "hltESPMuonTransientTrackingRecHitBuilder" ),
        RefitDirection = cms.string( "insideOut" ),
        RefitRPCHits = cms.bool( True ),
        Propagator = cms.string( "hltESPSmartPropagatorAny" )
      ),
      GlobalMuonTrackMatcher = cms.PSet( 
        Pt_threshold1 = cms.double( 0.0 ),
        DeltaDCut_3 = cms.double( 15.0 ),
        MinP = cms.double( 2.5 ),
        MinPt = cms.double( 1.0 ),
        Chi2Cut_1 = cms.double( 50.0 ),
        Pt_threshold2 = cms.double( 9.99999999E8 ),
        LocChi2Cut = cms.double( 0.001 ),
        Eta_threshold = cms.double( 1.2 ),
        Quality_3 = cms.double( 7.0 ),
        Quality_2 = cms.double( 15.0 ),
        Chi2Cut_2 = cms.double( 50.0 ),
        Chi2Cut_3 = cms.double( 200.0 ),
        DeltaDCut_1 = cms.double( 40.0 ),
        DeltaRCut_2 = cms.double( 0.2 ),
        DeltaRCut_3 = cms.double( 1.0 ),
        DeltaDCut_2 = cms.double( 10.0 ),
        DeltaRCut_1 = cms.double( 0.1 ),
        Propagator = cms.string( "hltESPSmartPropagator" ),
        Quality_1 = cms.double( 20.0 )
      ),
      PtCut = cms.double( 1.0 ),
      TrackerPropagator = cms.string( "SteppingHelixPropagatorAny" ),
      tkTrajLabel = cms.InputTag( "hltL3TkTracksFromL2IOHit" ),
      tkTrajBeamSpot = cms.InputTag( "hltOnlineBeamSpot" ),
      tkTrajMaxChi2 = cms.double( 9999.0 ),
      tkTrajMaxDXYBeamSpot = cms.double( 0.2 ),
      tkTrajVertex = cms.InputTag( "pixelVertices" ),
      tkTrajUseVertex = cms.bool( False )
    ),
    TrackLoaderParameters = cms.PSet( 
      PutTkTrackIntoEvent = cms.untracked.bool( False ),
      beamSpot = cms.InputTag( "hltOnlineBeamSpot" ),
      SmoothTkTrack = cms.untracked.bool( False ),
      MuonSeededTracksInstance = cms.untracked.string( "L2Seeded" ),
      Smoother = cms.string( "hltESPKFTrajectorySmootherForMuonTrackLoader" ),
      MuonUpdatorAtVertexParameters = cms.PSet( 
        MaxChi2 = cms.double( 1000000.0 ),
        Propagator = cms.string( "hltESPSteppingHelixPropagatorOpposite" ),
        BeamSpotPositionErrors = cms.vdouble( 0.1, 0.1, 5.3 )
      ),
      VertexConstraint = cms.bool( False ),
      DoSmoothing = cms.bool( True )
    ),
    MuonCollectionLabel = cms.InputTag( 'hltL2Muons','UpdatedAtVtx' )
)
hltL3TrajectorySeed = cms.EDProducer( "L3MuonTrajectorySeedCombiner",
    labels = cms.VInputTag( 'hltL3TrajSeedIOHit','hltL3TrajSeedOIState','hltL3TrajSeedOIHit' )
)
hltL3TrackCandidateFromL2 = cms.EDProducer( "L3TrackCandCombiner",
    labels = cms.VInputTag( 'hltL3TrackCandidateFromL2IOHit','hltL3TrackCandidateFromL2OIHit','hltL3TrackCandidateFromL2OIState' )
)
hltL3TkTracksMergeStep1 = cms.EDProducer( "SimpleTrackListMerger",
    ShareFrac = cms.double( 0.19 ),
    promoteTrackQuality = cms.bool( True ),
    MinPT = cms.double( 0.05 ),
    copyExtras = cms.untracked.bool( True ),
    Epsilon = cms.double( -0.001 ),
    allowFirstHitShare = cms.bool( True ),
    newQuality = cms.string( "confirmed" ),
    MaxNormalizedChisq = cms.double( 1000.0 ),
    TrackProducer1 = cms.string( "hltL3TkTracksFromL2OIState" ),
    MinFound = cms.int32( 3 ),
    TrackProducer2 = cms.string( "hltL3TkTracksFromL2OIHit" ),
    LostHitPenalty = cms.double( 0.0 ),
    FoundHitBonus = cms.double( 100.0 )
)
hltL3TkTracksFromL2 = cms.EDProducer( "SimpleTrackListMerger",
    ShareFrac = cms.double( 0.19 ),
    promoteTrackQuality = cms.bool( True ),
    MinPT = cms.double( 0.05 ),
    copyExtras = cms.untracked.bool( True ),
    Epsilon = cms.double( -0.001 ),
    allowFirstHitShare = cms.bool( True ),
    newQuality = cms.string( "confirmed" ),
    MaxNormalizedChisq = cms.double( 1000.0 ),
    TrackProducer1 = cms.string( "hltL3TkTracksMergeStep1" ),
    MinFound = cms.int32( 3 ),
    TrackProducer2 = cms.string( "hltL3TkTracksFromL2IOHit" ),
    LostHitPenalty = cms.double( 0.0 ),
    FoundHitBonus = cms.double( 100.0 )
)
hltL3MuonsLinksCombination = cms.EDProducer( "L3TrackLinksCombiner",
    labels = cms.VInputTag( 'hltL3MuonsOIState','hltL3MuonsOIHit','hltL3MuonsIOHit' )
)
hltL3Muons = cms.EDProducer( "L3TrackCombiner",
    labels = cms.VInputTag( 'hltL3MuonsOIState','hltL3MuonsOIHit','hltL3MuonsIOHit' )
)
hltL3MuonCandidates = cms.EDProducer( "L3MuonCandidateProducer",
    InputLinksObjects = cms.InputTag( "hltL3MuonsLinksCombination" ),
    InputObjects = cms.InputTag( "hltL3Muons" ),
    MuonPtOption = cms.string( "Tracker" )
)
hltL3fL1sMu16L1f0L2f16QL3Filtered40Q = cms.EDFilter( "HLTMuonL3PreFilter",
    MaxNormalizedChi2 = cms.double( 20.0 ),
    saveTags = cms.bool( True ),
    PreviousCandTag = cms.InputTag( "hltL2fL1sMu16L1f0L2Filtered16Q" ),
    MinNmuonHits = cms.int32( 0 ),
    MinN = cms.int32( 1 ),
    MinTrackPt = cms.double( 0.0 ),
    MaxEta = cms.double( 2.5 ),
    MaxDXYBeamSpot = cms.double( 0.1 ),
    MinNhits = cms.int32( 0 ),
    MinDxySig = cms.double( -1.0 ),
    NSigmaPt = cms.double( 0.0 ),
    MaxDz = cms.double( 9999.0 ),
    MaxPtDifference = cms.double( 9999.0 ),
    MaxDr = cms.double( 2.0 ),
    CandTag = cms.InputTag( "hltL3MuonCandidates" ),
    MinDr = cms.double( -1.0 ),
    BeamSpotTag = cms.InputTag( "hltOnlineBeamSpot" ),
    MinPt = cms.double( 40.0 )
)
hltBoolEnd = cms.EDFilter( "HLTBool",
    result = cms.bool( True )
)
hltL1sL1SingleIsoEG25er = cms.EDFilter( "HLTLevel1GTSeed",
    L1SeedsLogicalExpression = cms.string( "L1_SingleIsoEG25er" ),
    saveTags = cms.bool( True ),
    L1MuonCollectionTag = cms.InputTag( "hltL1extraParticles" ),
    L1UseL1TriggerObjectMaps = cms.bool( True ),
    L1UseAliasesForSeeding = cms.bool( True ),
    L1GtReadoutRecordTag = cms.InputTag( "hltGtDigis" ),
    L1CollectionsTag = cms.InputTag( "hltL1extraParticles" ),
    L1NrBxInEvent = cms.int32( 3 ),
    L1GtObjectMapTag = cms.InputTag( "hltL1GtObjectMap" ),
    L1TechTriggerSeeding = cms.bool( False )
)
hltPreEle27eta2p1WP85Gsf = cms.EDFilter( "HLTPrescaler",
    L1GtReadoutRecordTag = cms.InputTag( "hltGtDigis" ),
    offset = cms.uint32( 0 )
)
hltEcalDigis = cms.EDProducer( "EcalRawToDigi",
    tccUnpacking = cms.bool( True ),
    FedLabel = cms.InputTag( "listfeds" ),
    srpUnpacking = cms.bool( True ),
    syncCheck = cms.bool( True ),
    feIdCheck = cms.bool( True ),
    silentMode = cms.untracked.bool( True ),
    InputLabel = cms.InputTag( "rawDataCollector" ),
    orderedFedList = cms.vint32( 601, 602, 603, 604, 605, 606, 607, 608, 609, 610, 611, 612, 613, 614, 615, 616, 617, 618, 619, 620, 621, 622, 623, 624, 625, 626, 627, 628, 629, 630, 631, 632, 633, 634, 635, 636, 637, 638, 639, 640, 641, 642, 643, 644, 645, 646, 647, 648, 649, 650, 651, 652, 653, 654 ),
    eventPut = cms.bool( True ),
    numbTriggerTSamples = cms.int32( 1 ),
    numbXtalTSamples = cms.int32( 10 ),
    orderedDCCIdList = cms.vint32( 1, 2, 3, 4, 5, 6, 7, 8, 9, 10, 11, 12, 13, 14, 15, 16, 17, 18, 19, 20, 21, 22, 23, 24, 25, 26, 27, 28, 29, 30, 31, 32, 33, 34, 35, 36, 37, 38, 39, 40, 41, 42, 43, 44, 45, 46, 47, 48, 49, 50, 51, 52, 53, 54 ),
    FEDs = cms.vint32( 601, 602, 603, 604, 605, 606, 607, 608, 609, 610, 611, 612, 613, 614, 615, 616, 617, 618, 619, 620, 621, 622, 623, 624, 625, 626, 627, 628, 629, 630, 631, 632, 633, 634, 635, 636, 637, 638, 639, 640, 641, 642, 643, 644, 645, 646, 647, 648, 649, 650, 651, 652, 653, 654 ),
    DoRegional = cms.bool( False ),
    feUnpacking = cms.bool( True ),
    forceToKeepFRData = cms.bool( False ),
    headerUnpacking = cms.bool( True ),
    memUnpacking = cms.bool( True )
)
hltEcalPreshowerDigis = cms.EDProducer( "ESRawToDigi",
    sourceTag = cms.InputTag( "rawDataCollector" ),
    debugMode = cms.untracked.bool( False ),
    InstanceES = cms.string( "" ),
    LookupTable = cms.FileInPath( "EventFilter/ESDigiToRaw/data/ES_lookup_table.dat" ),
    ESdigiCollection = cms.string( "" )
)
hltEcalUncalibRecHit = cms.EDProducer( "EcalUncalibRecHitProducer",
    EEdigiCollection = cms.InputTag( 'hltEcalDigis','eeDigis' ),
    alphaEB = cms.double( 1.138 ),
    alphaEE = cms.double( 1.89 ),
    EBdigiCollection = cms.InputTag( 'hltEcalDigis','ebDigis' ),
    EEhitCollection = cms.string( "EcalUncalibRecHitsEE" ),
    AlphaBetaFilename = cms.untracked.string( "NOFILE" ),
    betaEB = cms.double( 1.655 ),
    MinAmplEndcap = cms.double( 14.0 ),
    MinAmplBarrel = cms.double( 8.0 ),
    algo = cms.string( "EcalUncalibRecHitWorkerWeights" ),
    betaEE = cms.double( 1.4 ),
    UseDynamicPedestal = cms.bool( True ),
    EBhitCollection = cms.string( "EcalUncalibRecHitsEB" )
)
hltEcalDetIdToBeRecovered = cms.EDProducer( "EcalDetIdToBeRecoveredProducer",
    ebIntegrityChIdErrors = cms.InputTag( 'hltEcalDigis','EcalIntegrityChIdErrors' ),
    ebDetIdToBeRecovered = cms.string( "ebDetId" ),
    integrityTTIdErrors = cms.InputTag( 'hltEcalDigis','EcalIntegrityTTIdErrors' ),
    eeIntegrityGainErrors = cms.InputTag( 'hltEcalDigis','EcalIntegrityGainErrors' ),
    ebFEToBeRecovered = cms.string( "ebFE" ),
    ebIntegrityGainErrors = cms.InputTag( 'hltEcalDigis','EcalIntegrityGainErrors' ),
    eeDetIdToBeRecovered = cms.string( "eeDetId" ),
    eeIntegrityGainSwitchErrors = cms.InputTag( 'hltEcalDigis','EcalIntegrityGainSwitchErrors' ),
    eeIntegrityChIdErrors = cms.InputTag( 'hltEcalDigis','EcalIntegrityChIdErrors' ),
    ebIntegrityGainSwitchErrors = cms.InputTag( 'hltEcalDigis','EcalIntegrityGainSwitchErrors' ),
    ebSrFlagCollection = cms.InputTag( "hltEcalDigis" ),
    eeFEToBeRecovered = cms.string( "eeFE" ),
    integrityBlockSizeErrors = cms.InputTag( 'hltEcalDigis','EcalIntegrityBlockSizeErrors' ),
    eeSrFlagCollection = cms.InputTag( "hltEcalDigis" )
)
hltEcalRecHit = cms.EDProducer( "EcalRecHitProducer",
    recoverEEVFE = cms.bool( False ),
    EErechitCollection = cms.string( "EcalRecHitsEE" ),
    recoverEBIsolatedChannels = cms.bool( False ),
    recoverEBVFE = cms.bool( False ),
    laserCorrection = cms.bool( True ),
    EBLaserMIN = cms.double( 0.5 ),
    killDeadChannels = cms.bool( True ),
    dbStatusToBeExcludedEB = cms.vint32( 14, 78, 142 ),
    EEuncalibRecHitCollection = cms.InputTag( 'hltEcalUncalibRecHit','EcalUncalibRecHitsEE' ),
    dbStatusToBeExcludedEE = cms.vint32( 14, 78, 142 ),
    EELaserMIN = cms.double( 0.5 ),
    ebFEToBeRecovered = cms.InputTag( 'hltEcalDetIdToBeRecovered','ebFE' ),
    cleaningConfig = cms.PSet( 
      e6e2thresh = cms.double( 0.04 ),
      tightenCrack_e6e2_double = cms.double( 3.0 ),
      e4e1Threshold_endcap = cms.double( 0.3 ),
      tightenCrack_e4e1_single = cms.double( 3.0 ),
      tightenCrack_e1_double = cms.double( 2.0 ),
      cThreshold_barrel = cms.double( 4.0 ),
      e4e1Threshold_barrel = cms.double( 0.08 ),
      tightenCrack_e1_single = cms.double( 2.0 ),
      e4e1_b_barrel = cms.double( -0.024 ),
      e4e1_a_barrel = cms.double( 0.04 ),
      ignoreOutOfTimeThresh = cms.double( 1.0E9 ),
      cThreshold_endcap = cms.double( 15.0 ),
      e4e1_b_endcap = cms.double( -0.0125 ),
      e4e1_a_endcap = cms.double( 0.02 ),
      cThreshold_double = cms.double( 10.0 )
    ),
    logWarningEtThreshold_EE_FE = cms.double( 50.0 ),
    eeDetIdToBeRecovered = cms.InputTag( 'hltEcalDetIdToBeRecovered','eeDetId' ),
    recoverEBFE = cms.bool( True ),
    eeFEToBeRecovered = cms.InputTag( 'hltEcalDetIdToBeRecovered','eeFE' ),
    ebDetIdToBeRecovered = cms.InputTag( 'hltEcalDetIdToBeRecovered','ebDetId' ),
    singleChannelRecoveryThreshold = cms.double( 8.0 ),
    ChannelStatusToBeExcluded = cms.vstring(  ),
    EBrechitCollection = cms.string( "EcalRecHitsEB" ),
    triggerPrimitiveDigiCollection = cms.InputTag( 'hltEcalDigis','EcalTriggerPrimitives' ),
    recoverEEFE = cms.bool( True ),
    singleChannelRecoveryMethod = cms.string( "NeuralNetworks" ),
    EBLaserMAX = cms.double( 3.0 ),
    flagsMapDBReco = cms.PSet( 
      kGood = cms.vstring( 'kOk',
        'kDAC',
        'kNoLaser',
        'kNoisy' ),
      kNeighboursRecovered = cms.vstring( 'kFixedG0',
        'kNonRespondingIsolated',
        'kDeadVFE' ),
      kDead = cms.vstring( 'kNoDataNoTP' ),
      kNoisy = cms.vstring( 'kNNoisy',
        'kFixedG6',
        'kFixedG1' ),
      kTowerRecovered = cms.vstring( 'kDeadFE' )
    ),
    EBuncalibRecHitCollection = cms.InputTag( 'hltEcalUncalibRecHit','EcalUncalibRecHitsEB' ),
    algoRecover = cms.string( "EcalRecHitWorkerRecover" ),
    algo = cms.string( "EcalRecHitWorkerSimple" ),
    EELaserMAX = cms.double( 8.0 ),
    logWarningEtThreshold_EB_FE = cms.double( 50.0 ),
    recoverEEIsolatedChannels = cms.bool( False )
)
hltEcalPreshowerRecHit = cms.EDProducer( "ESRecHitProducer",
    ESRecoAlgo = cms.int32( 0 ),
    ESrechitCollection = cms.string( "EcalRecHitsES" ),
    algo = cms.string( "ESRecHitWorker" ),
    ESdigiCollection = cms.InputTag( "hltEcalPreshowerDigis" )
)
hltRechitInRegionsECAL = cms.EDProducer( "EgammaHLTRechitInRegionsProducer",
    l1LowerThr = cms.double( 5.0 ),
    doIsolated = cms.bool( True ),
    useUncalib = cms.bool( False ),
    regionEtaMargin = cms.double( 0.14 ),
    ecalhitLabels = cms.VInputTag( 'hltEcalRecHit:EcalRecHitsEB','hltEcalRecHit:EcalRecHitsEE' ),
    regionPhiMargin = cms.double( 0.4 ),
    l1TagNonIsolated = cms.InputTag( 'hltL1extraParticles','NonIsolated' ),
    l1UpperThr = cms.double( 999.0 ),
    l1LowerThrIgnoreIsolation = cms.double( 0.0 ),
    productLabels = cms.vstring( 'EcalRecHitsEB',
      'EcalRecHitsEE' ),
    l1TagIsolated = cms.InputTag( 'hltL1extraParticles','Isolated' )
)
hltRechitInRegionsES = cms.EDProducer( "EgammaHLTRechitInRegionsProducer",
    l1LowerThr = cms.double( 5.0 ),
    doIsolated = cms.bool( True ),
    useUncalib = cms.bool( False ),
    regionEtaMargin = cms.double( 0.14 ),
    ecalhitLabels = cms.VInputTag( 'hltEcalPreshowerRecHit:EcalRecHitsES' ),
    regionPhiMargin = cms.double( 0.4 ),
    l1TagNonIsolated = cms.InputTag( 'hltL1extraParticles','NonIsolated' ),
    l1UpperThr = cms.double( 999.0 ),
    l1LowerThrIgnoreIsolation = cms.double( 0.0 ),
    productLabels = cms.vstring( 'EcalRecHitsES' ),
    l1TagIsolated = cms.InputTag( 'hltL1extraParticles','Isolated' )
)
hltParticleFlowRecHitECALL1Seeded = cms.EDProducer( "PFRecHitProducer",
    producers = cms.VPSet( 
      cms.PSet(  src = cms.InputTag( 'hltRechitInRegionsECAL','EcalRecHitsEB' ),
        qualityTests = cms.VPSet( 
          cms.PSet(  threshold = cms.double( 0.08 ),
            name = cms.string( "PFRecHitQTestThreshold" )
          ),
          cms.PSet(  timingCleaning = cms.bool( True ),
            topologicalCleaning = cms.bool( True ),
            cleaningThreshold = cms.double( 2.0 ),
            skipTTRecoveredHits = cms.bool( True ),
            name = cms.string( "PFRecHitQTestECAL" )
          )
        ),
        name = cms.string( "PFEBRecHitCreator" )
      ),
      cms.PSet(  src = cms.InputTag( 'hltRechitInRegionsECAL','EcalRecHitsEE' ),
        qualityTests = cms.VPSet( 
          cms.PSet(  threshold = cms.double( 0.3 ),
            name = cms.string( "PFRecHitQTestThreshold" )
          ),
          cms.PSet(  timingCleaning = cms.bool( True ),
            topologicalCleaning = cms.bool( True ),
            cleaningThreshold = cms.double( 2.0 ),
            skipTTRecoveredHits = cms.bool( True ),
            name = cms.string( "PFRecHitQTestECAL" )
          )
        ),
        name = cms.string( "PFEERecHitCreator" )
      )
    ),
    navigator = cms.PSet( 
      barrel = cms.PSet(  ),
      endcap = cms.PSet(  ),
      name = cms.string( "PFRecHitECALNavigator" )
    )
)
hltParticleFlowRecHitPSL1Seeded = cms.EDProducer( "PFRecHitProducer",
    producers = cms.VPSet( 
      cms.PSet(  src = cms.InputTag( 'hltRechitInRegionsES','EcalRecHitsES' ),
        qualityTests = cms.VPSet( 
          cms.PSet(  threshold = cms.double( 7.0E-6 ),
            name = cms.string( "PFRecHitQTestThreshold" )
          )
        ),
        name = cms.string( "PFPSRecHitCreator" )
      )
    ),
    navigator = cms.PSet(  name = cms.string( "PFRecHitPreshowerNavigator" ) )
)
hltParticleFlowClusterPSL1Seeded = cms.EDProducer( "PFClusterProducer",
    pfClusterBuilder = cms.PSet( 
      minFracTot = cms.double( 1.0E-20 ),
      positionCalc = cms.PSet( 
        minFractionInCalc = cms.double( 1.0E-9 ),
        logWeightDenominator = cms.double( 6.0E-5 ),
        minAllowedNormalization = cms.double( 1.0E-9 ),
        posCalcNCrystals = cms.int32( -1 ),
        algoName = cms.string( "Basic2DGenericPFlowPositionCalc" )
      ),
      maxIterations = cms.uint32( 50 ),
      stoppingTolerance = cms.double( 1.0E-8 ),
      minFractionToKeep = cms.double( 1.0E-7 ),
      excludeOtherSeeds = cms.bool( True ),
      showerSigma = cms.double( 0.3 ),
      recHitEnergyNorms = cms.VPSet( 
        cms.PSet(  detector = cms.string( "PS1" ),
          recHitEnergyNorm = cms.double( 6.0E-5 )
        ),
        cms.PSet(  detector = cms.string( "PS2" ),
          recHitEnergyNorm = cms.double( 6.0E-5 )
        )
      ),
      algoName = cms.string( "Basic2DGenericPFlowClusterizer" )
    ),
    positionReCalc = cms.PSet(  ),
    initialClusteringStep = cms.PSet( 
      thresholdsByDetector = cms.VPSet( 
        cms.PSet(  gatheringThreshold = cms.double( 6.0E-5 ),
          detector = cms.string( "PS1" ),
          gatheringThresholdPt = cms.double( 0.0 )
        ),
        cms.PSet(  gatheringThreshold = cms.double( 6.0E-5 ),
          detector = cms.string( "PS2" ),
          gatheringThresholdPt = cms.double( 0.0 )
        )
      ),
      useCornerCells = cms.bool( False ),
      algoName = cms.string( "Basic2DGenericTopoClusterizer" )
    ),
    energyCorrector = cms.PSet(  ),
    recHitCleaners = cms.VPSet( 
    ),
    seedFinder = cms.PSet( 
      nNeighbours = cms.int32( 4 ),
      thresholdsByDetector = cms.VPSet( 
        cms.PSet(  seedingThreshold = cms.double( 1.2E-4 ),
          seedingThresholdPt = cms.double( 0.0 ),
          detector = cms.string( "PS1" )
        ),
        cms.PSet(  seedingThreshold = cms.double( 1.2E-4 ),
          seedingThresholdPt = cms.double( 0.0 ),
          detector = cms.string( "PS2" )
        )
      ),
      algoName = cms.string( "LocalMaximumSeedFinder" )
    ),
    recHitsSource = cms.InputTag( "hltParticleFlowRecHitPSL1Seeded" )
)
hltParticleFlowClusterECALUncorrectedL1Seeded = cms.EDProducer( "PFClusterProducer",
    pfClusterBuilder = cms.PSet( 
      positionCalc = cms.PSet( 
        minFractionInCalc = cms.double( 1.0E-9 ),
        logWeightDenominator = cms.double( 0.08 ),
        minAllowedNormalization = cms.double( 1.0E-9 ),
        posCalcNCrystals = cms.int32( 9 ),
        algoName = cms.string( "Basic2DGenericPFlowPositionCalc" )
      ),
      minFracTot = cms.double( 1.0E-20 ),
      positionCalcForConvergence = cms.PSet( 
        minFractionInCalc = cms.double( 0.0 ),
        W0 = cms.double( 4.2 ),
        minAllowedNormalization = cms.double( 0.0 ),
        T0_EB = cms.double( 7.4 ),
        X0 = cms.double( 0.89 ),
        T0_ES = cms.double( 1.2 ),
        T0_EE = cms.double( 3.1 ),
        algoName = cms.string( "ECAL2DPositionCalcWithDepthCorr" )
      ),
      maxIterations = cms.uint32( 50 ),
      stoppingTolerance = cms.double( 1.0E-8 ),
      minFractionToKeep = cms.double( 1.0E-7 ),
      excludeOtherSeeds = cms.bool( True ),
      showerSigma = cms.double( 1.5 ),
      recHitEnergyNorms = cms.VPSet( 
        cms.PSet(  detector = cms.string( "ECAL_BARREL" ),
          recHitEnergyNorm = cms.double( 0.08 )
        ),
        cms.PSet(  detector = cms.string( "ECAL_ENDCAP" ),
          recHitEnergyNorm = cms.double( 0.3 )
        )
      ),
      algoName = cms.string( "Basic2DGenericPFlowClusterizer" ),
      allCellsPositionCalc = cms.PSet( 
        minFractionInCalc = cms.double( 1.0E-9 ),
        logWeightDenominator = cms.double( 0.08 ),
        minAllowedNormalization = cms.double( 1.0E-9 ),
        posCalcNCrystals = cms.int32( -1 ),
        algoName = cms.string( "Basic2DGenericPFlowPositionCalc" )
      )
    ),
    positionReCalc = cms.PSet( 
      minFractionInCalc = cms.double( 0.0 ),
      W0 = cms.double( 4.2 ),
      minAllowedNormalization = cms.double( 0.0 ),
      T0_EB = cms.double( 7.4 ),
      X0 = cms.double( 0.89 ),
      T0_ES = cms.double( 1.2 ),
      T0_EE = cms.double( 3.1 ),
      algoName = cms.string( "ECAL2DPositionCalcWithDepthCorr" )
    ),
    initialClusteringStep = cms.PSet( 
      thresholdsByDetector = cms.VPSet( 
        cms.PSet(  gatheringThreshold = cms.double( 0.08 ),
          detector = cms.string( "ECAL_BARREL" ),
          gatheringThresholdPt = cms.double( 0.0 )
        ),
        cms.PSet(  gatheringThreshold = cms.double( 0.3 ),
          detector = cms.string( "ECAL_ENDCAP" ),
          gatheringThresholdPt = cms.double( 0.0 )
        )
      ),
      useCornerCells = cms.bool( True ),
      algoName = cms.string( "Basic2DGenericTopoClusterizer" )
    ),
    energyCorrector = cms.PSet(  ),
    recHitCleaners = cms.VPSet( 
      cms.PSet(  cleaningByDetector = cms.VPSet( 
  cms.PSet(  doubleSpikeS6S2 = cms.double( 0.04 ),
    fractionThresholdModifier = cms.double( 3.0 ),
    doubleSpikeThresh = cms.double( 10.0 ),
    minS4S1_b = cms.double( -0.024 ),
    singleSpikeThresh = cms.double( 4.0 ),
    detector = cms.string( "ECAL_BARREL" ),
    minS4S1_a = cms.double( 0.04 ),
    energyThresholdModifier = cms.double( 2.0 )
  ),
  cms.PSet(  doubleSpikeS6S2 = cms.double( -1.0 ),
    fractionThresholdModifier = cms.double( 3.0 ),
    doubleSpikeThresh = cms.double( 1.0E9 ),
    minS4S1_b = cms.double( -0.0125 ),
    singleSpikeThresh = cms.double( 15.0 ),
    detector = cms.string( "ECAL_ENDCAP" ),
    minS4S1_a = cms.double( 0.02 ),
    energyThresholdModifier = cms.double( 2.0 )
  )
),
        algoName = cms.string( "SpikeAndDoubleSpikeCleaner" )
      )
    ),
    seedFinder = cms.PSet( 
      nNeighbours = cms.int32( 8 ),
      thresholdsByDetector = cms.VPSet( 
        cms.PSet(  seedingThreshold = cms.double( 0.6 ),
          seedingThresholdPt = cms.double( 0.15 ),
          detector = cms.string( "ECAL_ENDCAP" )
        ),
        cms.PSet(  seedingThreshold = cms.double( 0.23 ),
          seedingThresholdPt = cms.double( 0.0 ),
          detector = cms.string( "ECAL_BARREL" )
        )
      ),
      algoName = cms.string( "LocalMaximumSeedFinder" )
    ),
    recHitsSource = cms.InputTag( "hltParticleFlowRecHitECALL1Seeded" )
)
hltParticleFlowClusterECALL1Seeded = cms.EDProducer( "CorrectedECALPFClusterProducer",
    minimumPSEnergy = cms.double( 0.0 ),
    inputPS = cms.InputTag( "hltParticleFlowClusterPSL1Seeded" ),
    energyCorrector = cms.PSet( 
      applyCrackCorrections = cms.bool( False ),
      algoName = cms.string( "PFClusterEMEnergyCorrector" )
    ),
    inputECAL = cms.InputTag( "hltParticleFlowClusterECALUncorrectedL1Seeded" )
)
hltParticleFlowSuperClusterECALL1Seeded = cms.EDProducer( "PFECALSuperClusterProducer",
    PFSuperClusterCollectionEndcap = cms.string( "hltParticleFlowSuperClusterECALEndcap" ),
    doSatelliteClusterMerge = cms.bool( False ),
    thresh_PFClusterBarrel = cms.double( 4.0 ),
    PFBasicClusterCollectionBarrel = cms.string( "hltParticleFlowBasicClusterECALBarrel" ),
    useRegression = cms.bool( False ),
    satelliteMajorityFraction = cms.double( 0.5 ),
    thresh_PFClusterEndcap = cms.double( 4.0 ),
    ESAssociation = cms.InputTag( "hltParticleFlowClusterECALL1Seeded" ),
    PFBasicClusterCollectionPreshower = cms.string( "hltParticleFlowBasicClusterECALPreshower" ),
    use_preshower = cms.bool( True ),
    verbose = cms.untracked.bool( False ),
    thresh_SCEt = cms.double( 4.0 ),
    etawidth_SuperClusterEndcap = cms.double( 0.04 ),
    phiwidth_SuperClusterEndcap = cms.double( 0.6 ),
    useDynamicDPhiWindow = cms.bool( True ),
    PFSuperClusterCollectionBarrel = cms.string( "hltParticleFlowSuperClusterECALBarrel" ),
    regressionConfig = cms.PSet( 
      regressionKeyEE = cms.string( "pfscecal_EECorrection_offline" ),
      ecalRecHitsEE = cms.InputTag( 'hltRechitInRegionsECAL','EcalRecHitsEE' ),
      ecalRecHitsEB = cms.InputTag( 'hltRechitInRegionsECAL','EcalRecHitsEB' ),
      regressionKeyEB = cms.string( "pfscecal_EBCorrection_offline" ),
      vertexCollection = cms.InputTag( "offlinePrimaryVertices" )
    ),
    applyCrackCorrections = cms.bool( False ),
    satelliteClusterSeedThreshold = cms.double( 50.0 ),
    etawidth_SuperClusterBarrel = cms.double( 0.04 ),
    PFBasicClusterCollectionEndcap = cms.string( "hltParticleFlowBasicClusterECALEndcap" ),
    PFClusters = cms.InputTag( "hltParticleFlowClusterECALL1Seeded" ),
    thresh_PFClusterSeedBarrel = cms.double( 4.0 ),
    ClusteringType = cms.string( "Mustache" ),
    EnergyWeight = cms.string( "Raw" ),
    BeamSpot = cms.InputTag( "hltOnlineBeamSpot" ),
    thresh_PFClusterSeedEndcap = cms.double( 4.0 ),
    phiwidth_SuperClusterBarrel = cms.double( 0.6 ),
    thresh_PFClusterES = cms.double( 5.0 ),
    seedThresholdIsET = cms.bool( True ),
    PFSuperClusterCollectionEndcapWithPreshower = cms.string( "hltParticleFlowSuperClusterECALEndcapWithPreshower" )
)
hltEgammaCandidates = cms.EDProducer( "EgammaHLTRecoEcalCandidateProducers",
    scIslandEndcapProducer = cms.InputTag( 'hltParticleFlowSuperClusterECALL1Seeded','hltParticleFlowSuperClusterECALEndcapWithPreshower' ),
    scHybridBarrelProducer = cms.InputTag( 'hltParticleFlowSuperClusterECALL1Seeded','hltParticleFlowSuperClusterECALBarrel' ),
    recoEcalCandidateCollection = cms.string( "" )
)
hltEGL1SingleIsoEG25erFilter = cms.EDFilter( "HLTEgammaL1MatchFilterRegional",
    doIsolated = cms.bool( False ),
    endcap_end = cms.double( 2.65 ),
    saveTags = cms.bool( False ),
    region_eta_size_ecap = cms.double( 1.0 ),
    barrel_end = cms.double( 1.4791 ),
    l1IsolatedTag = cms.InputTag( 'hltL1extraParticles','Isolated' ),
    candIsolatedTag = cms.InputTag( "hltEgammaCandidates" ),
    region_phi_size = cms.double( 1.044 ),
    region_eta_size = cms.double( 0.522 ),
    L1SeedFilterTag = cms.InputTag( "hltL1sL1SingleIsoEG25er" ),
    candNonIsolatedTag = cms.InputTag( "" ),
    l1NonIsolatedTag = cms.InputTag( 'hltL1extraParticles','NonIsolated' ),
    ncandcut = cms.int32( 1 )
)
hltEG27EtFilter = cms.EDFilter( "HLTEgammaEtFilter",
    saveTags = cms.bool( False ),
    L1NonIsoCand = cms.InputTag( "" ),
    relaxed = cms.untracked.bool( False ),
    L1IsoCand = cms.InputTag( "hltEgammaCandidates" ),
    inputTag = cms.InputTag( "hltEGL1SingleIsoEG25erFilter" ),
    etcutEB = cms.double( 27.0 ),
    etcutEE = cms.double( 27.0 ),
    ncandcut = cms.int32( 1 )
)
hltEgammaClusterShape = cms.EDProducer( "EgammaHLTClusterShapeProducer",
    recoEcalCandidateProducer = cms.InputTag( "hltEgammaCandidates" ),
    ecalRechitEB = cms.InputTag( 'hltRechitInRegionsECAL','EcalRecHitsEB' ),
    ecalRechitEE = cms.InputTag( 'hltRechitInRegionsECAL','EcalRecHitsEE' ),
    isIeta = cms.bool( True )
)
hltEle27WP85ClusterShapeFilter = cms.EDFilter( "HLTEgammaGenericFilter",
    doIsolated = cms.bool( True ),
    thrOverE2EE = cms.double( -1.0 ),
    L1NonIsoCand = cms.InputTag( "" ),
    saveTags = cms.bool( False ),
    thrOverE2EB = cms.double( -1.0 ),
    thrRegularEE = cms.double( 0.033 ),
    thrOverEEE = cms.double( -1.0 ),
    L1IsoCand = cms.InputTag( "hltEgammaCandidates" ),
    thrOverEEB = cms.double( -1.0 ),
    thrRegularEB = cms.double( 0.011 ),
    lessThan = cms.bool( True ),
    useEt = cms.bool( False ),
    ncandcut = cms.int32( 1 ),
    isoTag = cms.InputTag( "hltEgammaClusterShape" ),
    candTag = cms.InputTag( "hltEG27EtFilter" ),
    nonIsoTag = cms.InputTag( "" )
)
hltHcalDigis = cms.EDProducer( "HcalRawToDigi",
    UnpackZDC = cms.untracked.bool( True ),
    FilterDataQuality = cms.bool( True ),
    InputLabel = cms.InputTag( "rawDataCollector" ),
    ComplainEmptyData = cms.untracked.bool( False ),
    UnpackCalib = cms.untracked.bool( True ),
    UnpackTTP = cms.untracked.bool( False ),
    lastSample = cms.int32( 9 ),
    firstSample = cms.int32( 0 )
)
hltHbhereco = cms.EDProducer( "HcalHitReconstructor",
    digiTimeFromDB = cms.bool( True ),
    mcOOTCorrectionName = cms.string( "" ),
    S9S1stat = cms.PSet(  ),
    saturationParameters = cms.PSet(  maxADCvalue = cms.int32( 127 ) ),
    tsFromDB = cms.bool( True ),
    samplesToAdd = cms.int32( 4 ),
    mcOOTCorrectionCategory = cms.string( "MC" ),
    dataOOTCorrectionName = cms.string( "" ),
    correctionPhaseNS = cms.double( 13.0 ),
    HFInWindowStat = cms.PSet(  ),
    digiLabel = cms.InputTag( "hltHcalDigis" ),
    setHSCPFlags = cms.bool( False ),
    firstAuxTS = cms.int32( 4 ),
    setSaturationFlags = cms.bool( False ),
    hfTimingTrustParameters = cms.PSet(  ),
    PETstat = cms.PSet(  ),
    digistat = cms.PSet(  ),
    useLeakCorrection = cms.bool( False ),
    setTimingTrustFlags = cms.bool( False ),
    S8S1stat = cms.PSet(  ),
    correctForPhaseContainment = cms.bool( True ),
    correctForTimeslew = cms.bool( True ),
    setNoiseFlags = cms.bool( False ),
    correctTiming = cms.bool( False ),
    recoParamsFromDB = cms.bool( True ),
    Subdetector = cms.string( "HBHE" ),
    dataOOTCorrectionCategory = cms.string( "Data" ),
    dropZSmarkedPassed = cms.bool( True ),
    setPulseShapeFlags = cms.bool( False ),
    firstSample = cms.int32( 4 ),
    setTimingShapedCutsFlags = cms.bool( False ),
    timingshapedcutsParameters = cms.PSet( 
      ignorelowest = cms.bool( True ),
      win_offset = cms.double( 0.0 ),
      ignorehighest = cms.bool( False ),
      win_gain = cms.double( 1.0 ),
      tfilterEnvelope = cms.vdouble( 4.0, 12.04, 13.0, 10.56, 23.5, 8.82, 37.0, 7.38, 56.0, 6.3, 81.0, 5.64, 114.5, 5.44, 175.5, 5.38, 350.5, 5.14 )
    ),
    pulseShapeParameters = cms.PSet(  ),
    flagParameters = cms.PSet( 
      nominalPedestal = cms.double( 3.0 ),
      hitMultiplicityThreshold = cms.int32( 17 ),
      hitEnergyMinimum = cms.double( 1.0 ),
      pulseShapeParameterSets = cms.VPSet( 
        cms.PSet(  pulseShapeParameters = cms.vdouble( 0.0, 100.0, -50.0, 0.0, -15.0, 0.15 )        ),
        cms.PSet(  pulseShapeParameters = cms.vdouble( 100.0, 2000.0, -50.0, 0.0, -5.0, 0.05 )        ),
        cms.PSet(  pulseShapeParameters = cms.vdouble( 2000.0, 1000000.0, -50.0, 0.0, 95.0, 0.0 )        ),
        cms.PSet(  pulseShapeParameters = cms.vdouble( -1000000.0, 1000000.0, 45.0, 0.1, 1000000.0, 0.0 )        )
      )
    ),
    hscpParameters = cms.PSet( 
      slopeMax = cms.double( -0.6 ),
      r1Max = cms.double( 1.0 ),
      r1Min = cms.double( 0.15 ),
      TimingEnergyThreshold = cms.double( 30.0 ),
      slopeMin = cms.double( -1.5 ),
      outerMin = cms.double( 0.0 ),
      outerMax = cms.double( 0.1 ),
      fracLeaderMin = cms.double( 0.4 ),
      r2Min = cms.double( 0.1 ),
      r2Max = cms.double( 0.5 ),
      fracLeaderMax = cms.double( 0.7 )
    )
)
hltHfreco = cms.EDProducer( "HcalHitReconstructor",
    digiTimeFromDB = cms.bool( True ),
    mcOOTCorrectionName = cms.string( "" ),
    S9S1stat = cms.PSet( 
      longETParams = cms.vdouble( 0.0, 0.0, 0.0, 0.0, 0.0, 0.0, 0.0, 0.0, 0.0, 0.0, 0.0, 0.0, 0.0 ),
      shortEnergyParams = cms.vdouble( 35.1773, 35.37, 35.7933, 36.4472, 37.3317, 38.4468, 39.7925, 41.3688, 43.1757, 45.2132, 47.4813, 49.98, 52.7093 ),
      flagsToSkip = cms.int32( 24 ),
      shortETParams = cms.vdouble( 0.0, 0.0, 0.0, 0.0, 0.0, 0.0, 0.0, 0.0, 0.0, 0.0, 0.0, 0.0, 0.0 ),
      short_optimumSlope = cms.vdouble( -99999.0, 0.0164905, 0.0238698, 0.0321383, 0.041296, 0.0513428, 0.0622789, 0.0741041, 0.0868186, 0.100422, 0.135313, 0.136289, 0.0589927 ),
      longEnergyParams = cms.vdouble( 43.5, 45.7, 48.32, 51.36, 54.82, 58.7, 63.0, 67.72, 72.86, 78.42, 84.4, 90.8, 97.62 ),
      long_optimumSlope = cms.vdouble( -99999.0, 0.0164905, 0.0238698, 0.0321383, 0.041296, 0.0513428, 0.0622789, 0.0741041, 0.0868186, 0.100422, 0.135313, 0.136289, 0.0589927 ),
      isS8S1 = cms.bool( False ),
      HcalAcceptSeverityLevel = cms.int32( 9 )
    ),
    saturationParameters = cms.PSet(  maxADCvalue = cms.int32( 127 ) ),
    tsFromDB = cms.bool( True ),
    samplesToAdd = cms.int32( 2 ),
    mcOOTCorrectionCategory = cms.string( "MC" ),
    dataOOTCorrectionName = cms.string( "" ),
    correctionPhaseNS = cms.double( 13.0 ),
    HFInWindowStat = cms.PSet( 
      hflongEthresh = cms.double( 40.0 ),
      hflongMinWindowTime = cms.vdouble( -10.0 ),
      hfshortEthresh = cms.double( 40.0 ),
      hflongMaxWindowTime = cms.vdouble( 10.0 ),
      hfshortMaxWindowTime = cms.vdouble( 10.0 ),
      hfshortMinWindowTime = cms.vdouble( -12.0 )
    ),
    digiLabel = cms.InputTag( "hltHcalDigis" ),
    setHSCPFlags = cms.bool( False ),
    firstAuxTS = cms.int32( 1 ),
    setSaturationFlags = cms.bool( False ),
    hfTimingTrustParameters = cms.PSet( 
      hfTimingTrustLevel2 = cms.int32( 4 ),
      hfTimingTrustLevel1 = cms.int32( 1 )
    ),
    PETstat = cms.PSet( 
      longETParams = cms.vdouble( 0.0, 0.0, 0.0, 0.0, 0.0, 0.0, 0.0, 0.0, 0.0, 0.0, 0.0, 0.0, 0.0 ),
      short_R_29 = cms.vdouble( 0.8 ),
      shortEnergyParams = cms.vdouble( 35.1773, 35.37, 35.7933, 36.4472, 37.3317, 38.4468, 39.7925, 41.3688, 43.1757, 45.2132, 47.4813, 49.98, 52.7093 ),
      flagsToSkip = cms.int32( 0 ),
      short_R = cms.vdouble( 0.8 ),
      shortETParams = cms.vdouble( 0.0, 0.0, 0.0, 0.0, 0.0, 0.0, 0.0, 0.0, 0.0, 0.0, 0.0, 0.0, 0.0 ),
      long_R_29 = cms.vdouble( 0.8 ),
      longEnergyParams = cms.vdouble( 43.5, 45.7, 48.32, 51.36, 54.82, 58.7, 63.0, 67.72, 72.86, 78.42, 84.4, 90.8, 97.62 ),
      long_R = cms.vdouble( 0.98 ),
      HcalAcceptSeverityLevel = cms.int32( 9 )
    ),
    digistat = cms.PSet( 
      HFdigiflagFirstSample = cms.int32( 1 ),
      HFdigiflagMinEthreshold = cms.double( 40.0 ),
      HFdigiflagSamplesToAdd = cms.int32( 3 ),
      HFdigiflagExpectedPeak = cms.int32( 2 ),
      HFdigiflagCoef = cms.vdouble( 0.93, -0.012667, -0.38275 )
    ),
    useLeakCorrection = cms.bool( False ),
    setTimingTrustFlags = cms.bool( False ),
    S8S1stat = cms.PSet( 
      longETParams = cms.vdouble( 0.0, 0.0, 0.0, 0.0, 0.0, 0.0, 0.0, 0.0, 0.0, 0.0, 0.0, 0.0, 0.0 ),
      shortEnergyParams = cms.vdouble( 40.0, 100.0, 100.0, 100.0, 100.0, 100.0, 100.0, 100.0, 100.0, 100.0, 100.0, 100.0, 100.0 ),
      flagsToSkip = cms.int32( 16 ),
      shortETParams = cms.vdouble( 0.0, 0.0, 0.0, 0.0, 0.0, 0.0, 0.0, 0.0, 0.0, 0.0, 0.0, 0.0, 0.0 ),
      short_optimumSlope = cms.vdouble( 0.3, 0.1, 0.1, 0.1, 0.1, 0.1, 0.1, 0.1, 0.1, 0.1, 0.1, 0.1, 0.1 ),
      longEnergyParams = cms.vdouble( 40.0, 100.0, 100.0, 100.0, 100.0, 100.0, 100.0, 100.0, 100.0, 100.0, 100.0, 100.0, 100.0 ),
      long_optimumSlope = cms.vdouble( 0.3, 0.1, 0.1, 0.1, 0.1, 0.1, 0.1, 0.1, 0.1, 0.1, 0.1, 0.1, 0.1 ),
      isS8S1 = cms.bool( True ),
      HcalAcceptSeverityLevel = cms.int32( 9 )
    ),
    correctForPhaseContainment = cms.bool( False ),
    correctForTimeslew = cms.bool( False ),
    setNoiseFlags = cms.bool( True ),
    correctTiming = cms.bool( False ),
    recoParamsFromDB = cms.bool( True ),
    Subdetector = cms.string( "HF" ),
    dataOOTCorrectionCategory = cms.string( "Data" ),
    dropZSmarkedPassed = cms.bool( True ),
    setPulseShapeFlags = cms.bool( False ),
    firstSample = cms.int32( 2 ),
    setTimingShapedCutsFlags = cms.bool( False ),
    timingshapedcutsParameters = cms.PSet(  ),
    pulseShapeParameters = cms.PSet(  ),
    flagParameters = cms.PSet(  ),
    hscpParameters = cms.PSet(  )
)
hltHoreco = cms.EDProducer( "HcalHitReconstructor",
    digiTimeFromDB = cms.bool( True ),
    mcOOTCorrectionName = cms.string( "" ),
    S9S1stat = cms.PSet(  ),
    saturationParameters = cms.PSet(  maxADCvalue = cms.int32( 127 ) ),
    tsFromDB = cms.bool( True ),
    samplesToAdd = cms.int32( 4 ),
    mcOOTCorrectionCategory = cms.string( "MC" ),
    dataOOTCorrectionName = cms.string( "" ),
    correctionPhaseNS = cms.double( 13.0 ),
    HFInWindowStat = cms.PSet(  ),
    digiLabel = cms.InputTag( "hltHcalDigis" ),
    setHSCPFlags = cms.bool( False ),
    firstAuxTS = cms.int32( 4 ),
    setSaturationFlags = cms.bool( False ),
    hfTimingTrustParameters = cms.PSet(  ),
    PETstat = cms.PSet(  ),
    digistat = cms.PSet(  ),
    useLeakCorrection = cms.bool( False ),
    setTimingTrustFlags = cms.bool( False ),
    S8S1stat = cms.PSet(  ),
    correctForPhaseContainment = cms.bool( True ),
    correctForTimeslew = cms.bool( True ),
    setNoiseFlags = cms.bool( False ),
    correctTiming = cms.bool( False ),
    recoParamsFromDB = cms.bool( True ),
    Subdetector = cms.string( "HO" ),
    dataOOTCorrectionCategory = cms.string( "Data" ),
    dropZSmarkedPassed = cms.bool( True ),
    setPulseShapeFlags = cms.bool( False ),
    firstSample = cms.int32( 4 ),
    setTimingShapedCutsFlags = cms.bool( False ),
    timingshapedcutsParameters = cms.PSet(  ),
    pulseShapeParameters = cms.PSet(  ),
    flagParameters = cms.PSet(  ),
    hscpParameters = cms.PSet(  )
)
hltTowerMakerForAll = cms.EDProducer( "CaloTowersCreator",
    EBSumThreshold = cms.double( 0.2 ),
    MomHBDepth = cms.double( 0.2 ),
    UseEtEBTreshold = cms.bool( False ),
    hfInput = cms.InputTag( "hltHfreco" ),
    AllowMissingInputs = cms.bool( False ),
    MomEEDepth = cms.double( 0.0 ),
    EESumThreshold = cms.double( 0.45 ),
    HBGrid = cms.vdouble(  ),
    HcalAcceptSeverityLevelForRejectedHit = cms.uint32( 9999 ),
    HBThreshold = cms.double( 0.7 ),
    EcalSeveritiesToBeUsedInBadTowers = cms.vstring(  ),
    UseEcalRecoveredHits = cms.bool( False ),
    MomConstrMethod = cms.int32( 1 ),
    MomHEDepth = cms.double( 0.4 ),
    HcalThreshold = cms.double( -1000.0 ),
    HF2Weights = cms.vdouble(  ),
    HOWeights = cms.vdouble(  ),
    EEGrid = cms.vdouble(  ),
    UseSymEBTreshold = cms.bool( False ),
    EEWeights = cms.vdouble(  ),
    EEWeight = cms.double( 1.0 ),
    UseHO = cms.bool( False ),
    HBWeights = cms.vdouble(  ),
    HF1Weight = cms.double( 1.0 ),
    HF2Grid = cms.vdouble(  ),
    HEDWeights = cms.vdouble(  ),
    HEDGrid = cms.vdouble(  ),
    EBWeight = cms.double( 1.0 ),
    HF1Grid = cms.vdouble(  ),
    EBWeights = cms.vdouble(  ),
    HOWeight = cms.double( 1.0E-99 ),
    HESWeight = cms.double( 1.0 ),
    HESThreshold = cms.double( 0.8 ),
    hbheInput = cms.InputTag( "hltHbhereco" ),
    HF2Weight = cms.double( 1.0 ),
    HF2Threshold = cms.double( 0.85 ),
    HcalAcceptSeverityLevel = cms.uint32( 9 ),
    EEThreshold = cms.double( 0.3 ),
    HOThresholdPlus1 = cms.double( 3.5 ),
    HOThresholdPlus2 = cms.double( 3.5 ),
    HF1Weights = cms.vdouble(  ),
    hoInput = cms.InputTag( "hltHoreco" ),
    HF1Threshold = cms.double( 0.5 ),
    HOThresholdMinus1 = cms.double( 3.5 ),
    HESGrid = cms.vdouble(  ),
    EcutTower = cms.double( -1000.0 ),
    UseRejectedRecoveredEcalHits = cms.bool( False ),
    UseEtEETreshold = cms.bool( False ),
    HESWeights = cms.vdouble(  ),
    EcalRecHitSeveritiesToBeExcluded = cms.vstring( 'kTime',
      'kWeird',
      'kBad' ),
    HEDWeight = cms.double( 1.0 ),
    UseSymEETreshold = cms.bool( False ),
    HEDThreshold = cms.double( 0.8 ),
    EBThreshold = cms.double( 0.07 ),
    UseRejectedHitsOnly = cms.bool( False ),
    UseHcalRecoveredHits = cms.bool( False ),
    HOThresholdMinus2 = cms.double( 3.5 ),
    HOThreshold0 = cms.double( 3.5 ),
    ecalInputs = cms.VInputTag( 'hltEcalRecHit:EcalRecHitsEB','hltEcalRecHit:EcalRecHitsEE' ),
    UseRejectedRecoveredHcalHits = cms.bool( False ),
    MomEBDepth = cms.double( 0.3 ),
    HBWeight = cms.double( 1.0 ),
    HOGrid = cms.vdouble(  ),
    EBGrid = cms.vdouble(  )
)
hltFixedGridRhoFastjetAllCaloForMuons = cms.EDProducer( "FixedGridRhoProducerFastjet",
    gridSpacing = cms.double( 0.55 ),
    maxRapidity = cms.double( 2.5 ),
    pfCandidatesTag = cms.InputTag( "hltTowerMakerForAll" )
)
hltEgammaHoverE = cms.EDProducer( "EgammaHLTBcHcalIsolationProducersRegional",
    caloTowerProducer = cms.InputTag( "hltTowerMakerForAll" ),
    effectiveAreaBarrel = cms.double( 0.105 ),
    outerCone = cms.double( 0.14 ),
    innerCone = cms.double( 0.0 ),
    useSingleTower = cms.bool( False ),
    rhoProducer = cms.InputTag( "hltFixedGridRhoFastjetAllCaloForMuons" ),
    depth = cms.int32( -1 ),
    doRhoCorrection = cms.bool( False ),
    effectiveAreaEndcap = cms.double( 0.17 ),
    recoEcalCandidateProducer = cms.InputTag( "hltEgammaCandidates" ),
    rhoMax = cms.double( 9.9999999E7 ),
    etMin = cms.double( 0.0 ),
    rhoScale = cms.double( 1.0 ),
    doEtSum = cms.bool( False )
)
hltEle27WP85HEFilter = cms.EDFilter( "HLTEgammaGenericFilter",
    doIsolated = cms.bool( True ),
    thrOverE2EE = cms.double( -1.0 ),
    L1NonIsoCand = cms.InputTag( "" ),
    saveTags = cms.bool( False ),
    thrOverE2EB = cms.double( -1.0 ),
    thrRegularEE = cms.double( -1.0 ),
    thrOverEEE = cms.double( 0.2 ),
    L1IsoCand = cms.InputTag( "hltEgammaCandidates" ),
    thrOverEEB = cms.double( 0.15 ),
    thrRegularEB = cms.double( -1.0 ),
    lessThan = cms.bool( True ),
    useEt = cms.bool( False ),
    ncandcut = cms.int32( 1 ),
    isoTag = cms.InputTag( "hltEgammaHoverE" ),
    candTag = cms.InputTag( "hltEle27WP85ClusterShapeFilter" ),
    nonIsoTag = cms.InputTag( "" )
)
hltEgammaEcalPFClusterIso = cms.EDProducer( "EgammaHLTEcalPFClusterIsolationProducer",
    energyEndcap = cms.double( 0.0 ),
    effectiveAreaBarrel = cms.double( 0.149 ),
    etaStripBarrel = cms.double( 0.0 ),
    rhoProducer = cms.InputTag( "hltFixedGridRhoFastjetAllCaloForMuons" ),
    pfClusterProducer = cms.InputTag( "hltParticleFlowClusterECALL1Seeded" ),
    etaStripEndcap = cms.double( 0.0 ),
    drVetoBarrel = cms.double( 0.0 ),
    drMax = cms.double( 0.3 ),
    doRhoCorrection = cms.bool( True ),
    energyBarrel = cms.double( 0.0 ),
    effectiveAreaEndcap = cms.double( 0.097 ),
    drVetoEndcap = cms.double( 0.0 ),
    recoEcalCandidateProducer = cms.InputTag( "hltEgammaCandidates" ),
    rhoMax = cms.double( 9.9999999E7 ),
    rhoScale = cms.double( 1.0 )
)
hltEle27WP85EcalIsoFilter = cms.EDFilter( "HLTEgammaGenericFilter",
    doIsolated = cms.bool( True ),
    thrOverE2EE = cms.double( -1.0 ),
    L1NonIsoCand = cms.InputTag( "" ),
    saveTags = cms.bool( False ),
    thrOverE2EB = cms.double( -1.0 ),
    thrRegularEE = cms.double( -1.0 ),
    thrOverEEE = cms.double( 0.12 ),
    L1IsoCand = cms.InputTag( "hltEgammaCandidates" ),
    thrOverEEB = cms.double( 0.16 ),
    thrRegularEB = cms.double( -1.0 ),
    lessThan = cms.bool( True ),
    useEt = cms.bool( True ),
    ncandcut = cms.int32( 1 ),
    isoTag = cms.InputTag( "hltEgammaEcalPFClusterIso" ),
    candTag = cms.InputTag( "hltEle27WP85HEFilter" ),
    nonIsoTag = cms.InputTag( "" )
)
hltRegionalTowerForEgamma = cms.EDProducer( "EgammaHLTCaloTowerProducer",
    L1NonIsoCand = cms.InputTag( 'hltL1extraParticles','NonIsolated' ),
    EMin = cms.double( 0.8 ),
    EtMin = cms.double( 0.5 ),
    L1IsoCand = cms.InputTag( 'hltL1extraParticles','Isolated' ),
    useTowersInCone = cms.double( 0.8 ),
    towerCollection = cms.InputTag( "hltTowerMakerForAll" )
)
hltParticleFlowRecHitHCALForEgamma = cms.EDProducer( "PFCTRecHitProducer",
    ECAL_Compensate = cms.bool( False ),
    ECAL_Dead_Code = cms.uint32( 10 ),
    MinLongTiming_Cut = cms.double( -5.0 ),
    ECAL_Compensation = cms.double( 0.5 ),
    MaxLongTiming_Cut = cms.double( 5.0 ),
    weight_HFhad = cms.double( 1.0 ),
    ApplyPulseDPG = cms.bool( False ),
    navigator = cms.PSet(  name = cms.string( "PFRecHitCaloTowerNavigator" ) ),
    ECAL_Threshold = cms.double( 10.0 ),
    ApplyTimeDPG = cms.bool( False ),
    caloTowers = cms.InputTag( "hltRegionalTowerForEgamma" ),
    hcalRecHitsHBHE = cms.InputTag( "hltHbhereco" ),
    LongFibre_Fraction = cms.double( 0.1 ),
    MaxShortTiming_Cut = cms.double( 5.0 ),
    HcalMaxAllowedHFLongShortSev = cms.int32( 9 ),
    thresh_Barrel = cms.double( 0.4 ),
    navigation_HF = cms.bool( True ),
    HcalMaxAllowedHFInTimeWindowSev = cms.int32( 9 ),
    HF_Calib_29 = cms.double( 1.07 ),
    LongFibre_Cut = cms.double( 120.0 ),
    EM_Depth = cms.double( 22.0 ),
    weight_HFem = cms.double( 1.0 ),
    LongShortFibre_Cut = cms.double( 1.0E9 ),
    MinShortTiming_Cut = cms.double( -5.0 ),
    HCAL_Calib = cms.bool( True ),
    thresh_HF = cms.double( 0.4 ),
    HcalMaxAllowedHFDigiTimeSev = cms.int32( 9 ),
    thresh_Endcap = cms.double( 0.4 ),
    HcalMaxAllowedChannelStatusSev = cms.int32( 9 ),
    hcalRecHitsHF = cms.InputTag( "hltHfreco" ),
    ShortFibre_Cut = cms.double( 60.0 ),
    ApplyLongShortDPG = cms.bool( True ),
    HF_Calib = cms.bool( True ),
    HAD_Depth = cms.double( 47.0 ),
    ShortFibre_Fraction = cms.double( 0.01 ),
    HCAL_Calib_29 = cms.double( 1.35 )
)
hltParticleFlowClusterHCALForEgamma = cms.EDProducer( "PFClusterProducer",
    pfClusterBuilder = cms.PSet( 
      positionCalc = cms.PSet( 
        minFractionInCalc = cms.double( 1.0E-9 ),
        logWeightDenominator = cms.double( 0.8 ),
        minAllowedNormalization = cms.double( 1.0E-9 ),
        posCalcNCrystals = cms.int32( 5 ),
        algoName = cms.string( "Basic2DGenericPFlowPositionCalc" )
      ),
      minFracTot = cms.double( 1.0E-20 ),
      maxIterations = cms.uint32( 50 ),
      stoppingTolerance = cms.double( 1.0E-8 ),
      minFractionToKeep = cms.double( 1.0E-7 ),
      excludeOtherSeeds = cms.bool( True ),
      showerSigma = cms.double( 10.0 ),
      recHitEnergyNorms = cms.VPSet( 
        cms.PSet(  detector = cms.string( "HCAL_BARREL1" ),
          recHitEnergyNorm = cms.double( 0.8 )
        ),
        cms.PSet(  detector = cms.string( "HCAL_ENDCAP" ),
          recHitEnergyNorm = cms.double( 0.8 )
        )
      ),
      algoName = cms.string( "Basic2DGenericPFlowClusterizer" ),
      allCellsPositionCalc = cms.PSet( 
        minFractionInCalc = cms.double( 1.0E-9 ),
        logWeightDenominator = cms.double( 0.8 ),
        minAllowedNormalization = cms.double( 1.0E-9 ),
        posCalcNCrystals = cms.int32( -1 ),
        algoName = cms.string( "Basic2DGenericPFlowPositionCalc" )
      )
    ),
    positionReCalc = cms.PSet(  ),
    initialClusteringStep = cms.PSet( 
      thresholdsByDetector = cms.VPSet( 
        cms.PSet(  gatheringThreshold = cms.double( 0.8 ),
          detector = cms.string( "HCAL_BARREL1" ),
          gatheringThresholdPt = cms.double( 0.0 )
        ),
        cms.PSet(  gatheringThreshold = cms.double( 0.8 ),
          detector = cms.string( "HCAL_ENDCAP" ),
          gatheringThresholdPt = cms.double( 0.0 )
        )
      ),
      useCornerCells = cms.bool( True ),
      algoName = cms.string( "Basic2DGenericTopoClusterizer" )
    ),
    energyCorrector = cms.PSet(  ),
    recHitCleaners = cms.VPSet( 
      cms.PSet(  algoName = cms.string( "RBXAndHPDCleaner" )      )
    ),
    seedFinder = cms.PSet( 
      nNeighbours = cms.int32( 4 ),
      thresholdsByDetector = cms.VPSet( 
        cms.PSet(  seedingThreshold = cms.double( 0.8 ),
          seedingThresholdPt = cms.double( 0.0 ),
          detector = cms.string( "HCAL_BARREL1" )
        ),
        cms.PSet(  seedingThreshold = cms.double( 1.1 ),
          seedingThresholdPt = cms.double( 0.0 ),
          detector = cms.string( "HCAL_ENDCAP" )
        )
      ),
      algoName = cms.string( "LocalMaximumSeedFinder" )
    ),
    recHitsSource = cms.InputTag( "hltParticleFlowRecHitHCALForEgamma" )
)
hltEgammaHcalPFClusterIso = cms.EDProducer( "EgammaHLTHcalPFClusterIsolationProducer",
    energyEndcap = cms.double( 0.0 ),
    useHF = cms.bool( False ),
    effectiveAreaBarrel = cms.double( 0.06 ),
    etaStripBarrel = cms.double( 0.0 ),
    pfClusterProducerHFHAD = cms.InputTag( "hltParticleFlowClusterHFHADForEgamma" ),
    rhoProducer = cms.InputTag( "hltFixedGridRhoFastjetAllCaloForMuons" ),
    etaStripEndcap = cms.double( 0.0 ),
    drVetoBarrel = cms.double( 0.0 ),
    pfClusterProducerHCAL = cms.InputTag( "hltParticleFlowClusterHCALForEgamma" ),
    drMax = cms.double( 0.3 ),
    doRhoCorrection = cms.bool( True ),
    energyBarrel = cms.double( 0.0 ),
    effectiveAreaEndcap = cms.double( 0.089 ),
    drVetoEndcap = cms.double( 0.0 ),
    recoEcalCandidateProducer = cms.InputTag( "hltEgammaCandidates" ),
    rhoMax = cms.double( 9.9999999E7 ),
    pfClusterProducerHFEM = cms.InputTag( "hltParticleFlowClusterHFEMForEgamma" ),
    rhoScale = cms.double( 1.0 )
)
hltEle27WP85HcalIsoFilter = cms.EDFilter( "HLTEgammaGenericFilter",
    doIsolated = cms.bool( True ),
    thrOverE2EE = cms.double( -1.0 ),
    L1NonIsoCand = cms.InputTag( "" ),
    saveTags = cms.bool( False ),
    thrOverE2EB = cms.double( -1.0 ),
    thrRegularEE = cms.double( -1.0 ),
    thrOverEEE = cms.double( 0.3 ),
    L1IsoCand = cms.InputTag( "hltEgammaCandidates" ),
    thrOverEEB = cms.double( 0.2 ),
    thrRegularEB = cms.double( -1.0 ),
    lessThan = cms.bool( True ),
    useEt = cms.bool( True ),
    ncandcut = cms.int32( 1 ),
    isoTag = cms.InputTag( "hltEgammaHcalPFClusterIso" ),
    candTag = cms.InputTag( "hltEle27WP85EcalIsoFilter" ),
    nonIsoTag = cms.InputTag( "" )
)
hltEgammaElectronPixelSeeds = cms.EDProducer( "ElectronSeedProducer",
    endcapSuperClusters = cms.InputTag( 'hltParticleFlowSuperClusterECALL1Seeded','hltParticleFlowSuperClusterECALEndcapWithPreshower' ),
    SeedConfiguration = cms.PSet( 
      searchInTIDTEC = cms.bool( True ),
      HighPtThreshold = cms.double( 35.0 ),
      r2MinF = cms.double( -0.15 ),
      OrderedHitsFactoryPSet = cms.PSet( 
        maxElement = cms.uint32( 0 ),
        ComponentName = cms.string( "StandardHitPairGenerator" ),
        useOnDemandTracker = cms.untracked.int32( 0 ),
        SeedingLayers = cms.InputTag( "hltMixedLayerPairs" )
      ),
      DeltaPhi1Low = cms.double( 0.23 ),
      DeltaPhi1High = cms.double( 0.08 ),
      ePhiMin1 = cms.double( -0.08 ),
      PhiMin2 = cms.double( -0.004 ),
      LowPtThreshold = cms.double( 3.0 ),
      RegionPSet = cms.PSet( 
        deltaPhiRegion = cms.double( 0.4 ),
        originHalfLength = cms.double( 15.0 ),
        useZInVertex = cms.bool( True ),
        deltaEtaRegion = cms.double( 0.1 ),
        ptMin = cms.double( 1.5 ),
        originRadius = cms.double( 0.2 ),
        VertexProducer = cms.InputTag( "dummyVertices" )
      ),
      maxHOverE = cms.double( 999999.0 ),
      dynamicPhiRoad = cms.bool( False ),
      ePhiMax1 = cms.double( 0.04 ),
      DeltaPhi2 = cms.double( 0.004 ),
      measurementTrackerName = cms.string( "hltESPMeasurementTracker" ),
      SizeWindowENeg = cms.double( 0.675 ),
      nSigmasDeltaZ1 = cms.double( 5.0 ),
      rMaxI = cms.double( 0.2 ),
      PhiMax2 = cms.double( 0.004 ),
      preFilteredSeeds = cms.bool( True ),
      r2MaxF = cms.double( 0.15 ),
      pPhiMin1 = cms.double( -0.04 ),
      initialSeeds = cms.InputTag( "noSeedsHere" ),
      pPhiMax1 = cms.double( 0.08 ),
      hbheModule = cms.string( "hbhereco" ),
      SCEtCut = cms.double( 3.0 ),
      z2MaxB = cms.double( 0.09 ),
      fromTrackerSeeds = cms.bool( True ),
      hcalRecHits = cms.InputTag( "hltHbhereco" ),
      z2MinB = cms.double( -0.09 ),
      hbheInstance = cms.string( "" ),
      rMinI = cms.double( -0.2 ),
      hOverEConeSize = cms.double( 0.0 ),
      hOverEHBMinE = cms.double( 999999.0 ),
      beamSpot = cms.InputTag( "hltOnlineBeamSpot" ),
      applyHOverECut = cms.bool( False ),
      hOverEHFMinE = cms.double( 999999.0 ),
      measurementTrackerEvent = cms.InputTag( "hltSiStripClusters" )
    ),
    barrelSuperClusters = cms.InputTag( 'hltParticleFlowSuperClusterECALL1Seeded','hltParticleFlowSuperClusterECALBarrel' )
)
hltEle27WP85PixelMatchFilter = cms.EDFilter( "HLTElectronPixelMatchFilter",
    saveTags = cms.bool( False ),
    s2_threshold = cms.double( 0.4 ),
    npixelmatchcut = cms.double( 1.0 ),
    tanhSO10InterThres = cms.double( 1.0 ),
    doIsolated = cms.bool( True ),
    s_a_phi1B = cms.double( 0.0069 ),
    s_a_phi1F = cms.double( 0.0076 ),
    s_a_phi1I = cms.double( 0.0088 ),
    L1IsoCand = cms.InputTag( "hltEgammaCandidates" ),
    candTag = cms.InputTag( "hltEle27WP85HcalIsoFilter" ),
    tanhSO10ForwardThres = cms.double( 1.0 ),
    L1IsoPixelSeedsTag = cms.InputTag( "hltEgammaElectronPixelSeeds" ),
    L1NonIsoCand = cms.InputTag( "" ),
    ncandcut = cms.int32( 1 ),
    tanhSO10BarrelThres = cms.double( 0.35 ),
    s_a_rF = cms.double( 0.04 ),
    L1NonIsoPixelSeedsTag = cms.InputTag( "" ),
    s_a_rI = cms.double( 0.027 ),
    s_a_phi2I = cms.double( 7.0E-4 ),
    useS = cms.bool( False ),
    s_a_phi2B = cms.double( 3.7E-4 ),
    s_a_zB = cms.double( 0.012 ),
    s_a_phi2F = cms.double( 0.00906 )
)
hltEgammaCkfTrackCandidatesForGSF = cms.EDProducer( "CkfTrackCandidateMaker",
    src = cms.InputTag( "hltEgammaElectronPixelSeeds" ),
    maxSeedsBeforeCleaning = cms.uint32( 1000 ),
    SimpleMagneticField = cms.string( "" ),
    TransientInitialStateEstimatorParameters = cms.PSet( 
      propagatorAlongTISE = cms.string( "PropagatorWithMaterial" ),
      numberMeasurementsForFit = cms.int32( 4 ),
      propagatorOppositeTISE = cms.string( "PropagatorWithMaterialOpposite" )
    ),
    TrajectoryCleaner = cms.string( "hltESPTrajectoryCleanerBySharedHits" ),
    MeasurementTrackerEvent = cms.InputTag( "hltSiStripClusters" ),
    cleanTrajectoryAfterInOut = cms.bool( True ),
    useHitsSplitting = cms.bool( True ),
    RedundantSeedCleaner = cms.string( "CachingSeedCleanerBySharedInput" ),
    doSeedingRegionRebuilding = cms.bool( True ),
    maxNSeeds = cms.uint32( 1000000 ),
    TrajectoryBuilderPSet = cms.PSet(  refToPSet_ = cms.string( "HLTPSetTrajectoryBuilderForElectrons" ) ),
    NavigationSchool = cms.string( "SimpleNavigationSchool" ),
    TrajectoryBuilder = cms.string( "" )
)
hltEgammaGsfTracks = cms.EDProducer( "GsfTrackProducer",
    src = cms.InputTag( "hltEgammaCkfTrackCandidatesForGSF" ),
    beamSpot = cms.InputTag( "hltOnlineBeamSpot" ),
    producer = cms.string( "" ),
    MeasurementTrackerEvent = cms.InputTag( "hltSiStripClusters" ),
    Fitter = cms.string( "hltESPGsfElectronFittingSmoother" ),
    useHitsSplitting = cms.bool( False ),
    MeasurementTracker = cms.string( "hltESPMeasurementTracker" ),
    AlgorithmName = cms.string( "gsf" ),
    NavigationSchool = cms.string( "SimpleNavigationSchool" ),
    TrajectoryInEvent = cms.bool( True ),
    TTRHBuilder = cms.string( "hltESPTTRHBWithTrackAngle" ),
    GeometricInnerState = cms.bool( True ),
    Propagator = cms.string( "hltESPFwdElectronPropagator" )
)
hltEgammaGsfElectrons = cms.EDProducer( "EgammaHLTPixelMatchElectronProducers",
    BSProducer = cms.InputTag( "hltOnlineBeamSpot" ),
    UseGsfTracks = cms.bool( True ),
    TrackProducer = cms.InputTag( "" ),
    GsfTrackProducer = cms.InputTag( "hltEgammaGsfTracks" )
)
hltEgammaGsfTrackVars = cms.EDProducer( "EgammaHLTGsfTrackVarProducer",
    recoEcalCandidateProducer = cms.InputTag( "hltEgammaCandidates" ),
    beamSpotProducer = cms.InputTag( "hltOnlineBeamSpot" ),
    upperTrackNrToRemoveCut = cms.int32( 9999 ),
    lowerTrackNrToRemoveCut = cms.int32( -1 ),
    inputCollection = cms.InputTag( "hltEgammaGsfTracks" )
)
hltEle27WP85GsfOneOEMinusOneOPFilter = cms.EDFilter( "HLTEgammaGenericFilter",
    doIsolated = cms.bool( True ),
    thrOverE2EE = cms.double( -1.0 ),
    L1NonIsoCand = cms.InputTag( "" ),
    saveTags = cms.bool( False ),
    thrOverE2EB = cms.double( -1.0 ),
    thrRegularEE = cms.double( 0.009 ),
    thrOverEEE = cms.double( -1.0 ),
    L1IsoCand = cms.InputTag( "hltEgammaCandidates" ),
    thrOverEEB = cms.double( -1.0 ),
    thrRegularEB = cms.double( 0.012 ),
    lessThan = cms.bool( True ),
    useEt = cms.bool( True ),
    ncandcut = cms.int32( 1 ),
    isoTag = cms.InputTag( 'hltEgammaGsfTrackVars','OneOESuperMinusOneOP' ),
    candTag = cms.InputTag( "hltEle27WP85PixelMatchFilter" ),
    nonIsoTag = cms.InputTag( "" )
)
hltEle27WP85GsfMissingHitsFilter = cms.EDFilter( "HLTEgammaGenericFilter",
    doIsolated = cms.bool( True ),
    thrOverE2EE = cms.double( -1.0 ),
    L1NonIsoCand = cms.InputTag( "" ),
    saveTags = cms.bool( False ),
    thrOverE2EB = cms.double( -1.0 ),
    thrRegularEE = cms.double( 1.0 ),
    thrOverEEE = cms.double( -1.0 ),
    L1IsoCand = cms.InputTag( "hltEgammaCandidates" ),
    thrOverEEB = cms.double( -1.0 ),
    thrRegularEB = cms.double( 999.0 ),
    lessThan = cms.bool( True ),
    useEt = cms.bool( True ),
    ncandcut = cms.int32( 1 ),
    isoTag = cms.InputTag( 'hltEgammaGsfTrackVars','MissingHits' ),
    candTag = cms.InputTag( "hltEle27WP85GsfOneOEMinusOneOPFilter" ),
    nonIsoTag = cms.InputTag( "" )
)
hltEle27WP85GsfDetaFilter = cms.EDFilter( "HLTEgammaGenericFilter",
    doIsolated = cms.bool( True ),
    thrOverE2EE = cms.double( -1.0 ),
    L1NonIsoCand = cms.InputTag( "" ),
    saveTags = cms.bool( False ),
    thrOverE2EB = cms.double( -1.0 ),
    thrRegularEE = cms.double( 0.01 ),
    thrOverEEE = cms.double( -1.0 ),
    L1IsoCand = cms.InputTag( "hltEgammaCandidates" ),
    thrOverEEB = cms.double( -1.0 ),
    thrRegularEB = cms.double( 0.005 ),
    lessThan = cms.bool( True ),
    useEt = cms.bool( True ),
    ncandcut = cms.int32( 1 ),
    isoTag = cms.InputTag( 'hltEgammaGsfTrackVars','Deta' ),
    candTag = cms.InputTag( "hltEle27WP85GsfMissingHitsFilter" ),
    nonIsoTag = cms.InputTag( "" )
)
hltEle27WP85GsfDphiFilter = cms.EDFilter( "HLTEgammaGenericFilter",
    doIsolated = cms.bool( True ),
    thrOverE2EE = cms.double( -1.0 ),
    L1NonIsoCand = cms.InputTag( "" ),
    saveTags = cms.bool( False ),
    thrOverE2EB = cms.double( -1.0 ),
    thrRegularEE = cms.double( 0.03 ),
    thrOverEEE = cms.double( -1.0 ),
    L1IsoCand = cms.InputTag( "hltEgammaCandidates" ),
    thrOverEEB = cms.double( -1.0 ),
    thrRegularEB = cms.double( 0.03 ),
    lessThan = cms.bool( True ),
    useEt = cms.bool( True ),
    ncandcut = cms.int32( 1 ),
    isoTag = cms.InputTag( 'hltEgammaGsfTrackVars','Dphi' ),
    candTag = cms.InputTag( "hltEle27WP85GsfDetaFilter" ),
    nonIsoTag = cms.InputTag( "" )
)
hltElectronsVertex = cms.EDProducer( "VertexFromTrackProducer",
    verbose = cms.untracked.bool( False ),
    useTriggerFilterElectrons = cms.bool( False ),
    beamSpotLabel = cms.InputTag( "hltOnlineBeamSpot" ),
    isRecoCandidate = cms.bool( True ),
    trackLabel = cms.InputTag( "hltEgammaGsfElectrons" ),
    useTriggerFilterMuons = cms.bool( False ),
    useBeamSpot = cms.bool( True ),
    vertexLabel = cms.InputTag( "None" ),
    triggerFilterElectronsSrc = cms.InputTag( "None" ),
    triggerFilterMuonsSrc = cms.InputTag( "None" ),
    useVertex = cms.bool( False )
)
hltPixelTracksElectrons = cms.EDProducer( "PixelTrackProducer",
    FilterPSet = cms.PSet( 
      chi2 = cms.double( 1000.0 ),
      nSigmaTipMaxTolerance = cms.double( 0.0 ),
      ComponentName = cms.string( "PixelTrackFilterByKinematics" ),
      nSigmaInvPtTolerance = cms.double( 0.0 ),
      ptMin = cms.double( 0.1 ),
      tipMax = cms.double( 1.0 )
    ),
    useFilterWithES = cms.bool( False ),
    passLabel = cms.string( "Pixel triplet primary tracks with vertex constraint" ),
    FitterPSet = cms.PSet( 
      ComponentName = cms.string( "PixelFitterByHelixProjections" ),
      TTRHBuilder = cms.string( "hltESPTTRHBuilderPixelOnly" ),
      fixImpactParameter = cms.double( 0.0 )
    ),
    RegionFactoryPSet = cms.PSet( 
      ComponentName = cms.string( "GlobalTrackingRegionWithVerticesProducer" ),
      RegionPSet = cms.PSet( 
        precise = cms.bool( True ),
        originRadius = cms.double( 0.2 ),
        ptMin = cms.double( 0.9 ),
        originHalfLength = cms.double( 0.3 ),
        beamSpot = cms.InputTag( "hltOnlineBeamSpot" ),
        useFixedError = cms.bool( True ),
        sigmaZVertex = cms.double( 3.0 ),
        fixedError = cms.double( 0.2 ),
        VertexCollection = cms.InputTag( "hltElectronsVertex" ),
        useFoundVertices = cms.bool( True ),
        nSigmaZ = cms.double( 4.0 ),
        useFakeVertices = cms.bool( True )
      )
    ),
    CleanerPSet = cms.PSet(  ComponentName = cms.string( "PixelTrackCleanerBySharedHits" ) ),
    OrderedHitsFactoryPSet = cms.PSet( 
      ComponentName = cms.string( "StandardHitTripletGenerator" ),
      GeneratorPSet = cms.PSet( 
        useBending = cms.bool( True ),
        useFixedPreFiltering = cms.bool( False ),
        maxElement = cms.uint32( 100000 ),
        phiPreFiltering = cms.double( 0.3 ),
        extraHitRPhitolerance = cms.double( 0.06 ),
        useMultScattering = cms.bool( True ),
        SeedComparitorPSet = cms.PSet( 
          ComponentName = cms.string( "LowPtClusterShapeSeedComparitor" ),
          clusterShapeCacheSrc = cms.InputTag( "hltSiPixelClustersCache" )
        ),
        extraHitRZtolerance = cms.double( 0.06 ),
        ComponentName = cms.string( "PixelTripletHLTGenerator" )
      ),
      SeedingLayers = cms.InputTag( "hltPixelLayerTriplets" )
    )
)
hltPixelVerticesElectrons = cms.EDProducer( "PixelVertexProducer",
    WtAverage = cms.bool( True ),
    Method2 = cms.bool( True ),
    beamSpot = cms.InputTag( "hltOnlineBeamSpot" ),
    PVcomparer = cms.PSet(  refToPSet_ = cms.string( "HLTPSetPvClusterComparer" ) ),
    Verbosity = cms.int32( 0 ),
    UseError = cms.bool( True ),
    TrackCollection = cms.InputTag( "hltPixelTracksElectrons" ),
    PtMin = cms.double( 1.0 ),
    NTrkMin = cms.int32( 2 ),
    ZOffset = cms.double( 5.0 ),
    Finder = cms.string( "DivisiveVertexFinder" ),
    ZSeparation = cms.double( 0.05 )
)
hltIter0ElectronsPixelSeedsFromPixelTracks = cms.EDProducer( "SeedGeneratorFromProtoTracksEDProducer",
    useEventsWithNoVertex = cms.bool( True ),
    originHalfLength = cms.double( 0.3 ),
    useProtoTrackKinematics = cms.bool( False ),
    usePV = cms.bool( True ),
    InputVertexCollection = cms.InputTag( "hltPixelVerticesElectrons" ),
    TTRHBuilder = cms.string( "hltESPTTRHBuilderPixelOnly" ),
    InputCollection = cms.InputTag( "hltPixelTracksElectrons" ),
    originRadius = cms.double( 0.1 )
)
hltIter0ElectronsCkfTrackCandidates = cms.EDProducer( "CkfTrackCandidateMaker",
    src = cms.InputTag( "hltIter0ElectronsPixelSeedsFromPixelTracks" ),
    maxSeedsBeforeCleaning = cms.uint32( 1000 ),
    SimpleMagneticField = cms.string( "ParabolicMf" ),
    TransientInitialStateEstimatorParameters = cms.PSet( 
      propagatorAlongTISE = cms.string( "PropagatorWithMaterialParabolicMf" ),
      numberMeasurementsForFit = cms.int32( 4 ),
      propagatorOppositeTISE = cms.string( "PropagatorWithMaterialParabolicMfOpposite" )
    ),
    TrajectoryCleaner = cms.string( "hltESPTrajectoryCleanerBySharedHits" ),
    MeasurementTrackerEvent = cms.InputTag( "hltSiStripClusters" ),
    cleanTrajectoryAfterInOut = cms.bool( False ),
    useHitsSplitting = cms.bool( False ),
    RedundantSeedCleaner = cms.string( "CachingSeedCleanerBySharedInput" ),
    doSeedingRegionRebuilding = cms.bool( False ),
    maxNSeeds = cms.uint32( 100000 ),
    TrajectoryBuilderPSet = cms.PSet(  refToPSet_ = cms.string( "HLTIter0PSetTrajectoryBuilderIT" ) ),
    NavigationSchool = cms.string( "SimpleNavigationSchool" ),
    TrajectoryBuilder = cms.string( "" )
)
hltIter0ElectronsCtfWithMaterialTracks = cms.EDProducer( "TrackProducer",
    src = cms.InputTag( "hltIter0ElectronsCkfTrackCandidates" ),
    SimpleMagneticField = cms.string( "ParabolicMf" ),
    clusterRemovalInfo = cms.InputTag( "" ),
    beamSpot = cms.InputTag( "hltOnlineBeamSpot" ),
    MeasurementTrackerEvent = cms.InputTag( "hltSiStripClusters" ),
    Fitter = cms.string( "hltESPFittingSmootherIT" ),
    useHitsSplitting = cms.bool( False ),
    MeasurementTracker = cms.string( "" ),
    AlgorithmName = cms.string( "iter0IsoElectron" ),
    alias = cms.untracked.string( "ctfWithMaterialTracks" ),
    NavigationSchool = cms.string( "" ),
    TrajectoryInEvent = cms.bool( True ),
    TTRHBuilder = cms.string( "hltESPTTRHBWithTrackAngle" ),
    GeometricInnerState = cms.bool( True ),
    useSimpleMF = cms.bool( True ),
    Propagator = cms.string( "hltESPRungeKuttaTrackerPropagator" )
)
hltIter0ElectronsTrackSelectionHighPurity = cms.EDProducer( "AnalyticalTrackSelector",
    max_d0 = cms.double( 100.0 ),
    minNumber3DLayers = cms.uint32( 0 ),
    max_lostHitFraction = cms.double( 1.0 ),
    applyAbsCutsIfNoPV = cms.bool( False ),
    qualityBit = cms.string( "highPurity" ),
    minNumberLayers = cms.uint32( 3 ),
    chi2n_par = cms.double( 0.7 ),
    useVtxError = cms.bool( False ),
    nSigmaZ = cms.double( 3.0 ),
    dz_par2 = cms.vdouble( 0.4, 4.0 ),
    applyAdaptedPVCuts = cms.bool( True ),
    min_eta = cms.double( -9999.0 ),
    dz_par1 = cms.vdouble( 0.35, 4.0 ),
    copyTrajectories = cms.untracked.bool( True ),
    vtxNumber = cms.int32( -1 ),
    max_d0NoPV = cms.double( 100.0 ),
    keepAllTracks = cms.bool( False ),
    maxNumberLostLayers = cms.uint32( 1 ),
    beamspot = cms.InputTag( "hltOnlineBeamSpot" ),
    max_relpterr = cms.double( 9999.0 ),
    copyExtras = cms.untracked.bool( True ),
    max_z0NoPV = cms.double( 100.0 ),
    vertexCut = cms.string( "tracksSize>=3" ),
    max_z0 = cms.double( 100.0 ),
    useVertices = cms.bool( True ),
    min_nhits = cms.uint32( 0 ),
    src = cms.InputTag( "hltIter0ElectronsCtfWithMaterialTracks" ),
    max_minMissHitOutOrIn = cms.int32( 99 ),
    chi2n_no1Dmod_par = cms.double( 9999.0 ),
    vertices = cms.InputTag( "hltPixelVerticesElectrons" ),
    max_eta = cms.double( 9999.0 ),
    d0_par2 = cms.vdouble( 0.4, 4.0 ),
    d0_par1 = cms.vdouble( 0.3, 4.0 ),
    res_par = cms.vdouble( 0.003, 0.001 ),
    minHitsToBypassChecks = cms.uint32( 20 )
)
hltIter1ElectronsClustersRefRemoval = cms.EDProducer( "HLTTrackClusterRemoverNew",
    doStrip = cms.bool( True ),
    doStripChargeCheck = cms.bool( False ),
    trajectories = cms.InputTag( "hltIter0ElectronsTrackSelectionHighPurity" ),
    oldClusterRemovalInfo = cms.InputTag( "" ),
    stripClusters = cms.InputTag( "hltSiStripRawToClustersFacility" ),
    pixelClusters = cms.InputTag( "hltSiPixelClusters" ),
    Common = cms.PSet(  maxChi2 = cms.double( 9.0 ) ),
    doPixel = cms.bool( True )
)
hltIter1ElectronsMaskedMeasurementTrackerEvent = cms.EDProducer( "MaskedMeasurementTrackerEventProducer",
    clustersToSkip = cms.InputTag( "hltIter1ElectronsClustersRefRemoval" ),
    OnDemand = cms.bool( False ),
    src = cms.InputTag( "hltSiStripClusters" )
)
hltIter1ElectronsPixelLayerTriplets = cms.EDProducer( "SeedingLayersEDProducer",
    layerList = cms.vstring( 'BPix1+BPix2+BPix3',
      'BPix1+BPix2+FPix1_pos',
      'BPix1+BPix2+FPix1_neg',
      'BPix1+FPix1_pos+FPix2_pos',
      'BPix1+FPix1_neg+FPix2_neg' ),
    MTOB = cms.PSet(  ),
    TEC = cms.PSet(  ),
    MTID = cms.PSet(  ),
    FPix = cms.PSet( 
      HitProducer = cms.string( "hltSiPixelRecHits" ),
      hitErrorRZ = cms.double( 0.0036 ),
      useErrorsFromParam = cms.bool( True ),
      TTRHBuilder = cms.string( "hltESPTTRHBuilderPixelOnly" ),
      skipClusters = cms.InputTag( "hltIter1ElectronsClustersRefRemoval" ),
      hitErrorRPhi = cms.double( 0.0051 )
    ),
    MTEC = cms.PSet(  ),
    MTIB = cms.PSet(  ),
    TID = cms.PSet(  ),
    TOB = cms.PSet(  ),
    BPix = cms.PSet( 
      HitProducer = cms.string( "hltSiPixelRecHits" ),
      hitErrorRZ = cms.double( 0.006 ),
      useErrorsFromParam = cms.bool( True ),
      TTRHBuilder = cms.string( "hltESPTTRHBuilderPixelOnly" ),
      skipClusters = cms.InputTag( "hltIter1ElectronsClustersRefRemoval" ),
      hitErrorRPhi = cms.double( 0.0027 )
    ),
    TIB = cms.PSet(  )
)
hltIter1ElectronsPixelSeeds = cms.EDProducer( "SeedGeneratorFromRegionHitsEDProducer",
    RegionFactoryPSet = cms.PSet( 
      ComponentName = cms.string( "CandidateSeededTrackingRegionsProducer" ),
      RegionPSet = cms.PSet( 
        precise = cms.bool( True ),
        originRadius = cms.double( 0.05 ),
        ptMin = cms.double( 0.5 ),
        input = cms.InputTag( "hltEgammaCandidates" ),
        maxNRegions = cms.int32( 10 ),
        beamSpot = cms.InputTag( "hltOnlineBeamSpot" ),
        vertexCollection = cms.InputTag( "hltPixelVerticesElectrons" ),
        zErrorBeamSpot = cms.double( 24.2 ),
        deltaEta = cms.double( 0.5 ),
        deltaPhi = cms.double( 0.5 ),
        nSigmaZVertex = cms.double( 3.0 ),
        nSigmaZBeamSpot = cms.double( 4.0 ),
        mode = cms.string( "VerticesFixed" ),
        maxNVertices = cms.int32( 3 ),
        zErrorVetex = cms.double( 0.2 )
      )
    ),
    SeedComparitorPSet = cms.PSet(  ComponentName = cms.string( "none" ) ),
    ClusterCheckPSet = cms.PSet( 
      PixelClusterCollectionLabel = cms.InputTag( "hltSiPixelClusters" ),
      MaxNumberOfCosmicClusters = cms.uint32( 50000 ),
      doClusterCheck = cms.bool( False ),
      ClusterCollectionLabel = cms.InputTag( "hltSiStripClusters" ),
      MaxNumberOfPixelClusters = cms.uint32( 10000 )
    ),
    OrderedHitsFactoryPSet = cms.PSet( 
      maxElement = cms.uint32( 0 ),
      ComponentName = cms.string( "StandardHitTripletGenerator" ),
      GeneratorPSet = cms.PSet( 
        useBending = cms.bool( True ),
        useFixedPreFiltering = cms.bool( False ),
        maxElement = cms.uint32( 100000 ),
        phiPreFiltering = cms.double( 0.3 ),
        extraHitRPhitolerance = cms.double( 0.032 ),
        useMultScattering = cms.bool( True ),
        ComponentName = cms.string( "PixelTripletHLTGenerator" ),
        extraHitRZtolerance = cms.double( 0.037 ),
        SeedComparitorPSet = cms.PSet(  ComponentName = cms.string( "none" ) )
      ),
      SeedingLayers = cms.InputTag( "hltIter1ElectronsPixelLayerTriplets" )
    ),
    SeedCreatorPSet = cms.PSet( 
      ComponentName = cms.string( "SeedFromConsecutiveHitsTripletOnlyCreator" ),
      propagator = cms.string( "PropagatorWithMaterialParabolicMf" )
    ),
    TTRHBuilder = cms.string( "hltESPTTRHBWithTrackAngle" )
)
hltIter1ElectronsCkfTrackCandidates = cms.EDProducer( "CkfTrackCandidateMaker",
    src = cms.InputTag( "hltIter1ElectronsPixelSeeds" ),
    maxSeedsBeforeCleaning = cms.uint32( 1000 ),
    SimpleMagneticField = cms.string( "ParabolicMf" ),
    TransientInitialStateEstimatorParameters = cms.PSet( 
      propagatorAlongTISE = cms.string( "PropagatorWithMaterialParabolicMf" ),
      numberMeasurementsForFit = cms.int32( 4 ),
      propagatorOppositeTISE = cms.string( "PropagatorWithMaterialParabolicMfOpposite" )
    ),
    TrajectoryCleaner = cms.string( "hltESPTrajectoryCleanerBySharedHits" ),
    MeasurementTrackerEvent = cms.InputTag( "hltIter1ElectronsMaskedMeasurementTrackerEvent" ),
    cleanTrajectoryAfterInOut = cms.bool( False ),
    useHitsSplitting = cms.bool( False ),
    RedundantSeedCleaner = cms.string( "CachingSeedCleanerBySharedInput" ),
    doSeedingRegionRebuilding = cms.bool( False ),
    maxNSeeds = cms.uint32( 100000 ),
    TrajectoryBuilderPSet = cms.PSet(  refToPSet_ = cms.string( "HLTIter1PSetTrajectoryBuilderIT" ) ),
    NavigationSchool = cms.string( "SimpleNavigationSchool" ),
    TrajectoryBuilder = cms.string( "" )
)
hltIter1ElectronsCtfWithMaterialTracks = cms.EDProducer( "TrackProducer",
    src = cms.InputTag( "hltIter1ElectronsCkfTrackCandidates" ),
    SimpleMagneticField = cms.string( "ParabolicMf" ),
    clusterRemovalInfo = cms.InputTag( "" ),
    beamSpot = cms.InputTag( "hltOnlineBeamSpot" ),
    MeasurementTrackerEvent = cms.InputTag( "hltIter1ElectronsMaskedMeasurementTrackerEvent" ),
    Fitter = cms.string( "hltESPFittingSmootherIT" ),
    useHitsSplitting = cms.bool( False ),
    MeasurementTracker = cms.string( "" ),
    AlgorithmName = cms.string( "iter1IsoElectron" ),
    alias = cms.untracked.string( "ctfWithMaterialTracks" ),
    NavigationSchool = cms.string( "" ),
    TrajectoryInEvent = cms.bool( True ),
    TTRHBuilder = cms.string( "hltESPTTRHBWithTrackAngle" ),
    GeometricInnerState = cms.bool( True ),
    useSimpleMF = cms.bool( True ),
    Propagator = cms.string( "hltESPRungeKuttaTrackerPropagator" )
)
hltIter1ElectronsTrackSelectionHighPurityLoose = cms.EDProducer( "AnalyticalTrackSelector",
    max_d0 = cms.double( 100.0 ),
    minNumber3DLayers = cms.uint32( 0 ),
    max_lostHitFraction = cms.double( 1.0 ),
    applyAbsCutsIfNoPV = cms.bool( False ),
    qualityBit = cms.string( "highPurity" ),
    minNumberLayers = cms.uint32( 3 ),
    chi2n_par = cms.double( 0.7 ),
    useVtxError = cms.bool( False ),
    nSigmaZ = cms.double( 3.0 ),
    dz_par2 = cms.vdouble( 0.9, 3.0 ),
    applyAdaptedPVCuts = cms.bool( True ),
    min_eta = cms.double( -9999.0 ),
    dz_par1 = cms.vdouble( 0.8, 3.0 ),
    copyTrajectories = cms.untracked.bool( True ),
    vtxNumber = cms.int32( -1 ),
    max_d0NoPV = cms.double( 100.0 ),
    keepAllTracks = cms.bool( False ),
    maxNumberLostLayers = cms.uint32( 1 ),
    beamspot = cms.InputTag( "hltOnlineBeamSpot" ),
    max_relpterr = cms.double( 9999.0 ),
    copyExtras = cms.untracked.bool( True ),
    max_z0NoPV = cms.double( 100.0 ),
    vertexCut = cms.string( "tracksSize>=3" ),
    max_z0 = cms.double( 100.0 ),
    useVertices = cms.bool( True ),
    min_nhits = cms.uint32( 0 ),
    src = cms.InputTag( "hltIter1ElectronsCtfWithMaterialTracks" ),
    max_minMissHitOutOrIn = cms.int32( 99 ),
    chi2n_no1Dmod_par = cms.double( 9999.0 ),
    vertices = cms.InputTag( "hltPixelVerticesElectrons" ),
    max_eta = cms.double( 9999.0 ),
    d0_par2 = cms.vdouble( 0.9, 3.0 ),
    d0_par1 = cms.vdouble( 0.85, 3.0 ),
    res_par = cms.vdouble( 0.003, 0.001 ),
    minHitsToBypassChecks = cms.uint32( 20 )
)
hltIter1ElectronsTrackSelectionHighPurityTight = cms.EDProducer( "AnalyticalTrackSelector",
    max_d0 = cms.double( 100.0 ),
    minNumber3DLayers = cms.uint32( 0 ),
    max_lostHitFraction = cms.double( 1.0 ),
    applyAbsCutsIfNoPV = cms.bool( False ),
    qualityBit = cms.string( "highPurity" ),
    minNumberLayers = cms.uint32( 5 ),
    chi2n_par = cms.double( 0.4 ),
    useVtxError = cms.bool( False ),
    nSigmaZ = cms.double( 3.0 ),
    dz_par2 = cms.vdouble( 1.0, 4.0 ),
    applyAdaptedPVCuts = cms.bool( True ),
    min_eta = cms.double( -9999.0 ),
    dz_par1 = cms.vdouble( 1.0, 4.0 ),
    copyTrajectories = cms.untracked.bool( True ),
    vtxNumber = cms.int32( -1 ),
    max_d0NoPV = cms.double( 100.0 ),
    keepAllTracks = cms.bool( False ),
    maxNumberLostLayers = cms.uint32( 1 ),
    beamspot = cms.InputTag( "hltOnlineBeamSpot" ),
    max_relpterr = cms.double( 9999.0 ),
    copyExtras = cms.untracked.bool( True ),
    max_z0NoPV = cms.double( 100.0 ),
    vertexCut = cms.string( "tracksSize>=3" ),
    max_z0 = cms.double( 100.0 ),
    useVertices = cms.bool( True ),
    min_nhits = cms.uint32( 0 ),
    src = cms.InputTag( "hltIter1ElectronsCtfWithMaterialTracks" ),
    max_minMissHitOutOrIn = cms.int32( 99 ),
    chi2n_no1Dmod_par = cms.double( 9999.0 ),
    vertices = cms.InputTag( "hltPixelVerticesElectrons" ),
    max_eta = cms.double( 9999.0 ),
    d0_par2 = cms.vdouble( 1.0, 4.0 ),
    d0_par1 = cms.vdouble( 1.0, 4.0 ),
    res_par = cms.vdouble( 0.003, 0.001 ),
    minHitsToBypassChecks = cms.uint32( 20 )
)
hltIter1ElectronsTrackSelectionHighPurity = cms.EDProducer( "SimpleTrackListMerger",
    ShareFrac = cms.double( 0.19 ),
    promoteTrackQuality = cms.bool( True ),
    MinPT = cms.double( 0.05 ),
    copyExtras = cms.untracked.bool( True ),
    Epsilon = cms.double( -0.001 ),
    allowFirstHitShare = cms.bool( True ),
    newQuality = cms.string( "confirmed" ),
    MaxNormalizedChisq = cms.double( 1000.0 ),
    TrackProducer1 = cms.string( "hltIter1ElectronsTrackSelectionHighPurityLoose" ),
    MinFound = cms.int32( 3 ),
    TrackProducer2 = cms.string( "hltIter1ElectronsTrackSelectionHighPurityTight" ),
    LostHitPenalty = cms.double( 20.0 ),
    FoundHitBonus = cms.double( 5.0 )
)
hltIter1MergedForElectrons = cms.EDProducer( "SimpleTrackListMerger",
    ShareFrac = cms.double( 0.19 ),
    promoteTrackQuality = cms.bool( True ),
    MinPT = cms.double( 0.05 ),
    copyExtras = cms.untracked.bool( True ),
    Epsilon = cms.double( -0.001 ),
    allowFirstHitShare = cms.bool( True ),
    newQuality = cms.string( "confirmed" ),
    MaxNormalizedChisq = cms.double( 1000.0 ),
    TrackProducer1 = cms.string( "hltIter0ElectronsTrackSelectionHighPurity" ),
    MinFound = cms.int32( 3 ),
    TrackProducer2 = cms.string( "hltIter1ElectronsTrackSelectionHighPurity" ),
    LostHitPenalty = cms.double( 20.0 ),
    FoundHitBonus = cms.double( 5.0 )
)
hltIter2ElectronsClustersRefRemoval = cms.EDProducer( "HLTTrackClusterRemoverNew",
    doStrip = cms.bool( True ),
    doStripChargeCheck = cms.bool( False ),
    trajectories = cms.InputTag( "hltIter1ElectronsTrackSelectionHighPurity" ),
    oldClusterRemovalInfo = cms.InputTag( "hltIter1ElectronsClustersRefRemoval" ),
    stripClusters = cms.InputTag( "hltSiStripRawToClustersFacility" ),
    pixelClusters = cms.InputTag( "hltSiPixelClusters" ),
    Common = cms.PSet(  maxChi2 = cms.double( 16.0 ) ),
    doPixel = cms.bool( True )
)
hltIter2ElectronsMaskedMeasurementTrackerEvent = cms.EDProducer( "MaskedMeasurementTrackerEventProducer",
    clustersToSkip = cms.InputTag( "hltIter2ElectronsClustersRefRemoval" ),
    OnDemand = cms.bool( False ),
    src = cms.InputTag( "hltSiStripClusters" )
)
hltIter2ElectronsPixelLayerPairs = cms.EDProducer( "SeedingLayersEDProducer",
    layerList = cms.vstring( 'BPix1+BPix2',
      'BPix1+BPix3',
      'BPix2+BPix3',
      'BPix1+FPix1_pos',
      'BPix1+FPix1_neg',
      'BPix1+FPix2_pos',
      'BPix1+FPix2_neg',
      'BPix2+FPix1_pos',
      'BPix2+FPix1_neg',
      'BPix2+FPix2_pos',
      'BPix2+FPix2_neg',
      'FPix1_pos+FPix2_pos',
      'FPix1_neg+FPix2_neg' ),
    MTOB = cms.PSet(  ),
    TEC = cms.PSet(  ),
    MTID = cms.PSet(  ),
    FPix = cms.PSet( 
      HitProducer = cms.string( "hltSiPixelRecHits" ),
      hitErrorRZ = cms.double( 0.0036 ),
      useErrorsFromParam = cms.bool( True ),
      TTRHBuilder = cms.string( "hltESPTTRHBuilderPixelOnly" ),
      skipClusters = cms.InputTag( "hltIter2ElectronsClustersRefRemoval" ),
      hitErrorRPhi = cms.double( 0.0051 )
    ),
    MTEC = cms.PSet(  ),
    MTIB = cms.PSet(  ),
    TID = cms.PSet(  ),
    TOB = cms.PSet(  ),
    BPix = cms.PSet( 
      HitProducer = cms.string( "hltSiPixelRecHits" ),
      hitErrorRZ = cms.double( 0.006 ),
      useErrorsFromParam = cms.bool( True ),
      TTRHBuilder = cms.string( "hltESPTTRHBuilderPixelOnly" ),
      skipClusters = cms.InputTag( "hltIter2ElectronsClustersRefRemoval" ),
      hitErrorRPhi = cms.double( 0.0027 )
    ),
    TIB = cms.PSet(  )
)
hltIter2ElectronsPixelSeeds = cms.EDProducer( "SeedGeneratorFromRegionHitsEDProducer",
    RegionFactoryPSet = cms.PSet( 
      ComponentName = cms.string( "CandidateSeededTrackingRegionsProducer" ),
      RegionPSet = cms.PSet( 
        precise = cms.bool( True ),
        originRadius = cms.double( 0.05 ),
        ptMin = cms.double( 1.2 ),
        deltaEta = cms.double( 0.5 ),
        deltaPhi = cms.double( 0.5 ),
        vertexCollection = cms.InputTag( "hltPixelVerticesElectrons" ),
        input = cms.InputTag( "hltEgammaCandidates" ),
        mode = cms.string( "VerticesFixed" ),
        maxNRegions = cms.int32( 10 ),
        beamSpot = cms.InputTag( "hltOnlineBeamSpot" ),
        maxNVertices = cms.int32( 3 ),
        zErrorBeamSpot = cms.double( 24.2 ),
        nSigmaZVertex = cms.double( 3.0 ),
        nSigmaZBeamSpot = cms.double( 4.0 ),
        zErrorVetex = cms.double( 0.2 )
      )
    ),
    SeedComparitorPSet = cms.PSet(  ComponentName = cms.string( "none" ) ),
    ClusterCheckPSet = cms.PSet( 
      PixelClusterCollectionLabel = cms.InputTag( "hltSiPixelClusters" ),
      MaxNumberOfCosmicClusters = cms.uint32( 50000 ),
      doClusterCheck = cms.bool( False ),
      ClusterCollectionLabel = cms.InputTag( "hltSiStripClusters" ),
      MaxNumberOfPixelClusters = cms.uint32( 10000 )
    ),
    OrderedHitsFactoryPSet = cms.PSet( 
      maxElement = cms.uint32( 0 ),
      ComponentName = cms.string( "StandardHitPairGenerator" ),
      GeneratorPSet = cms.PSet( 
        maxElement = cms.uint32( 100000 ),
        SeedComparitorPSet = cms.PSet(  ComponentName = cms.string( "none" ) )
      ),
      SeedingLayers = cms.InputTag( "hltIter2ElectronsPixelLayerPairs" )
    ),
    SeedCreatorPSet = cms.PSet( 
      ComponentName = cms.string( "SeedFromConsecutiveHitsCreator" ),
      propagator = cms.string( "PropagatorWithMaterialParabolicMf" )
    ),
    TTRHBuilder = cms.string( "hltESPTTRHBWithTrackAngle" )
)
hltIter2ElectronsCkfTrackCandidates = cms.EDProducer( "CkfTrackCandidateMaker",
    src = cms.InputTag( "hltIter2ElectronsPixelSeeds" ),
    maxSeedsBeforeCleaning = cms.uint32( 1000 ),
    SimpleMagneticField = cms.string( "ParabolicMf" ),
    TransientInitialStateEstimatorParameters = cms.PSet( 
      propagatorAlongTISE = cms.string( "PropagatorWithMaterialParabolicMf" ),
      numberMeasurementsForFit = cms.int32( 4 ),
      propagatorOppositeTISE = cms.string( "PropagatorWithMaterialParabolicMfOpposite" )
    ),
    TrajectoryCleaner = cms.string( "hltESPTrajectoryCleanerBySharedHits" ),
    MeasurementTrackerEvent = cms.InputTag( "hltIter2ElectronsMaskedMeasurementTrackerEvent" ),
    cleanTrajectoryAfterInOut = cms.bool( False ),
    useHitsSplitting = cms.bool( False ),
    RedundantSeedCleaner = cms.string( "CachingSeedCleanerBySharedInput" ),
    doSeedingRegionRebuilding = cms.bool( False ),
    maxNSeeds = cms.uint32( 100000 ),
    TrajectoryBuilderPSet = cms.PSet(  refToPSet_ = cms.string( "HLTIter2PSetTrajectoryBuilderIT" ) ),
    NavigationSchool = cms.string( "SimpleNavigationSchool" ),
    TrajectoryBuilder = cms.string( "" )
)
hltIter2ElectronsCtfWithMaterialTracks = cms.EDProducer( "TrackProducer",
    src = cms.InputTag( "hltIter2ElectronsCkfTrackCandidates" ),
    SimpleMagneticField = cms.string( "ParabolicMf" ),
    clusterRemovalInfo = cms.InputTag( "" ),
    beamSpot = cms.InputTag( "hltOnlineBeamSpot" ),
    MeasurementTrackerEvent = cms.InputTag( "hltIter2ElectronsMaskedMeasurementTrackerEvent" ),
    Fitter = cms.string( "hltESPFittingSmootherIT" ),
    useHitsSplitting = cms.bool( False ),
    MeasurementTracker = cms.string( "" ),
    AlgorithmName = cms.string( "iter2IsoElectron" ),
    alias = cms.untracked.string( "ctfWithMaterialTracks" ),
    NavigationSchool = cms.string( "" ),
    TrajectoryInEvent = cms.bool( True ),
    TTRHBuilder = cms.string( "hltESPTTRHBWithTrackAngle" ),
    GeometricInnerState = cms.bool( True ),
    useSimpleMF = cms.bool( True ),
    Propagator = cms.string( "hltESPRungeKuttaTrackerPropagator" )
)
hltIter2ElectronsTrackSelectionHighPurity = cms.EDProducer( "AnalyticalTrackSelector",
    max_d0 = cms.double( 100.0 ),
    minNumber3DLayers = cms.uint32( 0 ),
    max_lostHitFraction = cms.double( 1.0 ),
    applyAbsCutsIfNoPV = cms.bool( False ),
    qualityBit = cms.string( "highPurity" ),
    minNumberLayers = cms.uint32( 3 ),
    chi2n_par = cms.double( 0.7 ),
    useVtxError = cms.bool( False ),
    nSigmaZ = cms.double( 3.0 ),
    dz_par2 = cms.vdouble( 0.4, 4.0 ),
    applyAdaptedPVCuts = cms.bool( True ),
    min_eta = cms.double( -9999.0 ),
    dz_par1 = cms.vdouble( 0.35, 4.0 ),
    copyTrajectories = cms.untracked.bool( True ),
    vtxNumber = cms.int32( -1 ),
    max_d0NoPV = cms.double( 100.0 ),
    keepAllTracks = cms.bool( False ),
    maxNumberLostLayers = cms.uint32( 1 ),
    beamspot = cms.InputTag( "hltOnlineBeamSpot" ),
    max_relpterr = cms.double( 9999.0 ),
    copyExtras = cms.untracked.bool( True ),
    max_z0NoPV = cms.double( 100.0 ),
    vertexCut = cms.string( "tracksSize>=3" ),
    max_z0 = cms.double( 100.0 ),
    useVertices = cms.bool( True ),
    min_nhits = cms.uint32( 0 ),
    src = cms.InputTag( "hltIter2ElectronsCtfWithMaterialTracks" ),
    max_minMissHitOutOrIn = cms.int32( 99 ),
    chi2n_no1Dmod_par = cms.double( 9999.0 ),
    vertices = cms.InputTag( "hltPixelVerticesElectrons" ),
    max_eta = cms.double( 9999.0 ),
    d0_par2 = cms.vdouble( 0.4, 4.0 ),
    d0_par1 = cms.vdouble( 0.3, 4.0 ),
    res_par = cms.vdouble( 0.003, 0.001 ),
    minHitsToBypassChecks = cms.uint32( 20 )
)
hltIter2MergedForElectrons = cms.EDProducer( "SimpleTrackListMerger",
    ShareFrac = cms.double( 0.19 ),
    promoteTrackQuality = cms.bool( True ),
    MinPT = cms.double( 0.05 ),
    copyExtras = cms.untracked.bool( True ),
    Epsilon = cms.double( -0.001 ),
    allowFirstHitShare = cms.bool( True ),
    newQuality = cms.string( "confirmed" ),
    MaxNormalizedChisq = cms.double( 1000.0 ),
    TrackProducer1 = cms.string( "hltIter1MergedForElectrons" ),
    MinFound = cms.int32( 3 ),
    TrackProducer2 = cms.string( "hltIter2ElectronsTrackSelectionHighPurity" ),
    LostHitPenalty = cms.double( 20.0 ),
    FoundHitBonus = cms.double( 5.0 )
)
hltEgammaEleGsfTrackIso = cms.EDProducer( "EgammaHLTElectronTrackIsolationProducers",
    egTrkIsoStripEndcap = cms.double( 0.03 ),
    egTrkIsoVetoConeSizeBarrel = cms.double( 0.03 ),
    useGsfTrack = cms.bool( True ),
    useSCRefs = cms.bool( True ),
    trackProducer = cms.InputTag( "hltIter2MergedForElectrons" ),
    egTrkIsoStripBarrel = cms.double( 0.03 ),
    electronProducer = cms.InputTag( "hltEgammaGsfElectrons" ),
    egTrkIsoConeSize = cms.double( 0.3 ),
    egTrkIsoRSpan = cms.double( 999999.0 ),
    egTrkIsoVetoConeSizeEndcap = cms.double( 0.03 ),
    recoEcalCandidateProducer = cms.InputTag( "hltEgammaCandidates" ),
    beamSpotProducer = cms.InputTag( "hltOnlineBeamSpot" ),
    egTrkIsoPtMin = cms.double( 1.0 ),
    egTrkIsoZSpan = cms.double( 0.15 )
)
hltEle27WP85GsfTrackIsoFilter = cms.EDFilter( "HLTEgammaGenericFilter",
    doIsolated = cms.bool( True ),
    thrOverE2EE = cms.double( -1.0 ),
    L1NonIsoCand = cms.InputTag( "" ),
    saveTags = cms.bool( True ),
    thrOverE2EB = cms.double( -1.0 ),
    thrRegularEE = cms.double( -1.0 ),
    thrOverEEE = cms.double( 0.05 ),
    L1IsoCand = cms.InputTag( "hltEgammaCandidates" ),
    thrOverEEB = cms.double( 0.05 ),
    thrRegularEB = cms.double( -1.0 ),
    lessThan = cms.bool( True ),
    useEt = cms.bool( True ),
    ncandcut = cms.int32( 1 ),
    isoTag = cms.InputTag( "hltEgammaEleGsfTrackIso" ),
    candTag = cms.InputTag( "hltEle27WP85GsfDphiFilter" ),
    nonIsoTag = cms.InputTag( "" )
)
hltL1sL1SingleEG10 = cms.EDFilter( "HLTLevel1GTSeed",
    L1SeedsLogicalExpression = cms.string( "L1_SingleEG10" ),
    saveTags = cms.bool( True ),
    L1MuonCollectionTag = cms.InputTag( "hltL1extraParticles" ),
    L1UseL1TriggerObjectMaps = cms.bool( True ),
    L1UseAliasesForSeeding = cms.bool( True ),
    L1GtReadoutRecordTag = cms.InputTag( "hltGtDigis" ),
    L1CollectionsTag = cms.InputTag( "hltL1extraParticles" ),
    L1NrBxInEvent = cms.int32( 3 ),
    L1GtObjectMapTag = cms.InputTag( "hltL1GtObjectMap" ),
    L1TechTriggerSeeding = cms.bool( False )
)
hltPrePhoton20CaloIdVLIsoL = cms.EDFilter( "HLTPrescaler",
    L1GtReadoutRecordTag = cms.InputTag( "hltGtDigis" ),
    offset = cms.uint32( 0 )
)
hltEGL1SingleEG12Filter = cms.EDFilter( "HLTEgammaL1MatchFilterRegional",
    doIsolated = cms.bool( False ),
    endcap_end = cms.double( 2.65 ),
    saveTags = cms.bool( False ),
    region_eta_size_ecap = cms.double( 1.0 ),
    barrel_end = cms.double( 1.4791 ),
    l1IsolatedTag = cms.InputTag( 'hltL1extraParticles','Isolated' ),
    candIsolatedTag = cms.InputTag( "hltEgammaCandidates" ),
    region_phi_size = cms.double( 1.044 ),
    region_eta_size = cms.double( 0.522 ),
    L1SeedFilterTag = cms.InputTag( "hltL1sL1SingleEG10" ),
    candNonIsolatedTag = cms.InputTag( "" ),
    l1NonIsolatedTag = cms.InputTag( 'hltL1extraParticles','NonIsolated' ),
    ncandcut = cms.int32( 1 )
)
hltEG20EtFilter = cms.EDFilter( "HLTEgammaEtFilter",
    saveTags = cms.bool( False ),
    L1NonIsoCand = cms.InputTag( "" ),
    relaxed = cms.untracked.bool( False ),
    L1IsoCand = cms.InputTag( "hltEgammaCandidates" ),
    inputTag = cms.InputTag( "hltEGL1SingleEG12Filter" ),
    etcutEB = cms.double( 20.0 ),
    etcutEE = cms.double( 20.0 ),
    ncandcut = cms.int32( 1 )
)
hltEG20CaloIdVLClusterShapeFilter = cms.EDFilter( "HLTEgammaGenericFilter",
    doIsolated = cms.bool( True ),
    thrOverE2EE = cms.double( -1.0 ),
    L1NonIsoCand = cms.InputTag( "" ),
    saveTags = cms.bool( False ),
    thrOverE2EB = cms.double( -1.0 ),
    thrRegularEE = cms.double( 0.04 ),
    thrOverEEE = cms.double( -1.0 ),
    L1IsoCand = cms.InputTag( "hltEgammaCandidates" ),
    thrOverEEB = cms.double( -1.0 ),
    thrRegularEB = cms.double( 0.024 ),
    lessThan = cms.bool( True ),
    useEt = cms.bool( False ),
    ncandcut = cms.int32( 1 ),
    isoTag = cms.InputTag( "hltEgammaClusterShape" ),
    candTag = cms.InputTag( "hltEG20EtFilter" ),
    nonIsoTag = cms.InputTag( "" )
)
hltEG20CaloIdVLHEFilter = cms.EDFilter( "HLTEgammaGenericFilter",
    doIsolated = cms.bool( True ),
    thrOverE2EE = cms.double( -1.0 ),
    L1NonIsoCand = cms.InputTag( "" ),
    saveTags = cms.bool( False ),
    thrOverE2EB = cms.double( -1.0 ),
    thrRegularEE = cms.double( -1.0 ),
    thrOverEEE = cms.double( 0.1 ),
    L1IsoCand = cms.InputTag( "hltEgammaCandidates" ),
    thrOverEEB = cms.double( 0.15 ),
    thrRegularEB = cms.double( -1.0 ),
    lessThan = cms.bool( True ),
    useEt = cms.bool( False ),
    ncandcut = cms.int32( 1 ),
    isoTag = cms.InputTag( "hltEgammaHoverE" ),
    candTag = cms.InputTag( "hltEG20CaloIdVLClusterShapeFilter" ),
    nonIsoTag = cms.InputTag( "" )
)
hltEG20CaloIdVLIsoLEcalIsoFilter = cms.EDFilter( "HLTEgammaGenericQuadraticFilter",
    doIsolated = cms.bool( True ),
    thrOverE2EE = cms.double( 0.0 ),
    L1NonIsoCand = cms.InputTag( "" ),
    saveTags = cms.bool( False ),
    thrOverE2EB = cms.double( 0.0 ),
    thrRegularEE = cms.double( 5.5 ),
    thrOverEEE = cms.double( 0.012 ),
    L1IsoCand = cms.InputTag( "hltEgammaCandidates" ),
    thrOverEEB = cms.double( 0.012 ),
    thrRegularEB = cms.double( 5.5 ),
    lessThan = cms.bool( True ),
    useEt = cms.bool( True ),
    ncandcut = cms.int32( 1 ),
    isoTag = cms.InputTag( "hltEgammaEcalPFClusterIso" ),
    candTag = cms.InputTag( "hltEG20CaloIdVLHEFilter" ),
    nonIsoTag = cms.InputTag( "" )
)
hltEG20CaloIdVLIsoLHcalIsoFilter = cms.EDFilter( "HLTEgammaGenericQuadraticFilter",
    doIsolated = cms.bool( True ),
    thrOverE2EE = cms.double( 0.0 ),
    L1NonIsoCand = cms.InputTag( "" ),
    saveTags = cms.bool( False ),
    thrOverE2EB = cms.double( 0.0 ),
    thrRegularEE = cms.double( 3.5 ),
    thrOverEEE = cms.double( 0.005 ),
    L1IsoCand = cms.InputTag( "hltEgammaCandidates" ),
    thrOverEEB = cms.double( 0.005 ),
    thrRegularEB = cms.double( 3.5 ),
    lessThan = cms.bool( True ),
    useEt = cms.bool( True ),
    ncandcut = cms.int32( 1 ),
    isoTag = cms.InputTag( "hltEgammaHcalPFClusterIso" ),
    candTag = cms.InputTag( "hltEG20CaloIdVLHEFilter" ),
    nonIsoTag = cms.InputTag( "" )
)
hltPixelTracks = cms.EDProducer( "PixelTrackProducer",
    FilterPSet = cms.PSet( 
      chi2 = cms.double( 1000.0 ),
      nSigmaTipMaxTolerance = cms.double( 0.0 ),
      ComponentName = cms.string( "PixelTrackFilterByKinematics" ),
      nSigmaInvPtTolerance = cms.double( 0.0 ),
      ptMin = cms.double( 0.1 ),
      tipMax = cms.double( 1.0 )
    ),
    useFilterWithES = cms.bool( False ),
    passLabel = cms.string( "Pixel triplet primary tracks with vertex constraint" ),
    FitterPSet = cms.PSet( 
      ComponentName = cms.string( "PixelFitterByHelixProjections" ),
      TTRHBuilder = cms.string( "hltESPTTRHBuilderPixelOnly" ),
      fixImpactParameter = cms.double( 0.0 )
    ),
    RegionFactoryPSet = cms.PSet( 
      ComponentName = cms.string( "GlobalRegionProducerFromBeamSpot" ),
      RegionPSet = cms.PSet( 
        precise = cms.bool( True ),
        originRadius = cms.double( 0.2 ),
        ptMin = cms.double( 0.9 ),
        originHalfLength = cms.double( 24.0 ),
        beamSpot = cms.InputTag( "hltOnlineBeamSpot" )
      )
    ),
    CleanerPSet = cms.PSet(  ComponentName = cms.string( "PixelTrackCleanerBySharedHits" ) ),
    OrderedHitsFactoryPSet = cms.PSet( 
      ComponentName = cms.string( "StandardHitTripletGenerator" ),
      GeneratorPSet = cms.PSet( 
        useBending = cms.bool( True ),
        useFixedPreFiltering = cms.bool( False ),
        maxElement = cms.uint32( 100000 ),
        phiPreFiltering = cms.double( 0.3 ),
        extraHitRPhitolerance = cms.double( 0.06 ),
        useMultScattering = cms.bool( True ),
        SeedComparitorPSet = cms.PSet( 
          ComponentName = cms.string( "LowPtClusterShapeSeedComparitor" ),
          clusterShapeCacheSrc = cms.InputTag( "hltSiPixelClustersCache" )
        ),
        extraHitRZtolerance = cms.double( 0.06 ),
        ComponentName = cms.string( "PixelTripletHLTGenerator" )
      ),
      SeedingLayers = cms.InputTag( "hltPixelLayerTriplets" )
    )
)
hltPixelVerticesForPhotons = cms.EDProducer( "PixelVertexProducer",
    WtAverage = cms.bool( True ),
    Method2 = cms.bool( True ),
    beamSpot = cms.InputTag( "hltOnlineBeamSpot" ),
    PVcomparer = cms.PSet(  refToPSet_ = cms.string( "HLTPSetPvClusterComparer" ) ),
    Verbosity = cms.int32( 0 ),
    UseError = cms.bool( True ),
    TrackCollection = cms.InputTag( "hltPixelTracks" ),
    PtMin = cms.double( 1.0 ),
    NTrkMin = cms.int32( 2 ),
    ZOffset = cms.double( 5.0 ),
    Finder = cms.string( "DivisiveVertexFinder" ),
    ZSeparation = cms.double( 0.05 )
)
hltIter0PFlowPixelSeedsFromPixelTracksForPhotons = cms.EDProducer( "SeedGeneratorFromProtoTracksEDProducer",
    useEventsWithNoVertex = cms.bool( True ),
    originHalfLength = cms.double( 0.3 ),
    useProtoTrackKinematics = cms.bool( False ),
    usePV = cms.bool( True ),
    InputVertexCollection = cms.InputTag( "hltPixelVerticesForPhotons" ),
    TTRHBuilder = cms.string( "hltESPTTRHBuilderPixelOnly" ),
    InputCollection = cms.InputTag( "hltPixelTracks" ),
    originRadius = cms.double( 0.1 )
)
hltIter0PFlowCkfTrackCandidatesForPhotons = cms.EDProducer( "CkfTrackCandidateMaker",
    src = cms.InputTag( "hltIter0PFlowPixelSeedsFromPixelTracksForPhotons" ),
    maxSeedsBeforeCleaning = cms.uint32( 1000 ),
    SimpleMagneticField = cms.string( "ParabolicMf" ),
    TransientInitialStateEstimatorParameters = cms.PSet( 
      propagatorAlongTISE = cms.string( "PropagatorWithMaterialParabolicMf" ),
      numberMeasurementsForFit = cms.int32( 4 ),
      propagatorOppositeTISE = cms.string( "PropagatorWithMaterialParabolicMfOpposite" )
    ),
    TrajectoryCleaner = cms.string( "hltESPTrajectoryCleanerBySharedHits" ),
    MeasurementTrackerEvent = cms.InputTag( "hltSiStripClusters" ),
    cleanTrajectoryAfterInOut = cms.bool( False ),
    useHitsSplitting = cms.bool( False ),
    RedundantSeedCleaner = cms.string( "CachingSeedCleanerBySharedInput" ),
    doSeedingRegionRebuilding = cms.bool( False ),
    maxNSeeds = cms.uint32( 100000 ),
    TrajectoryBuilderPSet = cms.PSet(  refToPSet_ = cms.string( "HLTIter0PSetTrajectoryBuilderIT" ) ),
    NavigationSchool = cms.string( "SimpleNavigationSchool" ),
    TrajectoryBuilder = cms.string( "" )
)
hltIter0PFlowCtfWithMaterialTracksForPhotons = cms.EDProducer( "TrackProducer",
    src = cms.InputTag( "hltIter0PFlowCkfTrackCandidatesForPhotons" ),
    SimpleMagneticField = cms.string( "ParabolicMf" ),
    clusterRemovalInfo = cms.InputTag( "" ),
    beamSpot = cms.InputTag( "hltOnlineBeamSpot" ),
    MeasurementTrackerEvent = cms.InputTag( "hltSiStripClusters" ),
    Fitter = cms.string( "hltESPFittingSmootherIT" ),
    useHitsSplitting = cms.bool( False ),
    MeasurementTracker = cms.string( "" ),
    AlgorithmName = cms.string( "iter0ForPhotons" ),
    alias = cms.untracked.string( "ctfWithMaterialTracks" ),
    NavigationSchool = cms.string( "" ),
    TrajectoryInEvent = cms.bool( True ),
    TTRHBuilder = cms.string( "hltESPTTRHBWithTrackAngle" ),
    GeometricInnerState = cms.bool( True ),
    useSimpleMF = cms.bool( True ),
    Propagator = cms.string( "hltESPRungeKuttaTrackerPropagator" )
)
hltIter0PFlowTrackSelectionHighPurityForPhotons = cms.EDProducer( "AnalyticalTrackSelector",
    max_d0 = cms.double( 100.0 ),
    minNumber3DLayers = cms.uint32( 0 ),
    max_lostHitFraction = cms.double( 1.0 ),
    applyAbsCutsIfNoPV = cms.bool( False ),
    qualityBit = cms.string( "highPurity" ),
    minNumberLayers = cms.uint32( 3 ),
    chi2n_par = cms.double( 0.7 ),
    useVtxError = cms.bool( False ),
    nSigmaZ = cms.double( 3.0 ),
    dz_par2 = cms.vdouble( 0.4, 4.0 ),
    applyAdaptedPVCuts = cms.bool( True ),
    min_eta = cms.double( -9999.0 ),
    dz_par1 = cms.vdouble( 0.35, 4.0 ),
    copyTrajectories = cms.untracked.bool( True ),
    vtxNumber = cms.int32( -1 ),
    max_d0NoPV = cms.double( 100.0 ),
    keepAllTracks = cms.bool( False ),
    maxNumberLostLayers = cms.uint32( 1 ),
    beamspot = cms.InputTag( "hltOnlineBeamSpot" ),
    max_relpterr = cms.double( 9999.0 ),
    copyExtras = cms.untracked.bool( True ),
    max_z0NoPV = cms.double( 100.0 ),
    vertexCut = cms.string( "tracksSize>=3" ),
    max_z0 = cms.double( 100.0 ),
    useVertices = cms.bool( True ),
    min_nhits = cms.uint32( 0 ),
    src = cms.InputTag( "hltIter0PFlowCtfWithMaterialTracksForPhotons" ),
    max_minMissHitOutOrIn = cms.int32( 99 ),
    chi2n_no1Dmod_par = cms.double( 9999.0 ),
    vertices = cms.InputTag( "hltPixelVerticesForPhotons" ),
    max_eta = cms.double( 9999.0 ),
    d0_par2 = cms.vdouble( 0.4, 4.0 ),
    d0_par1 = cms.vdouble( 0.3, 4.0 ),
    res_par = cms.vdouble( 0.003, 0.001 ),
    minHitsToBypassChecks = cms.uint32( 20 )
)
hltIter1ClustersRefRemovalForPhotons = cms.EDProducer( "HLTTrackClusterRemoverNew",
    doStrip = cms.bool( True ),
    doStripChargeCheck = cms.bool( False ),
    trajectories = cms.InputTag( "hltIter0PFlowTrackSelectionHighPurityForPhotons" ),
    oldClusterRemovalInfo = cms.InputTag( "" ),
    stripClusters = cms.InputTag( "hltSiStripRawToClustersFacility" ),
    pixelClusters = cms.InputTag( "hltSiPixelClusters" ),
    Common = cms.PSet(  maxChi2 = cms.double( 9.0 ) ),
    doPixel = cms.bool( True )
)
hltIter1MaskedMeasurementTrackerEventForPhotons = cms.EDProducer( "MaskedMeasurementTrackerEventProducer",
    clustersToSkip = cms.InputTag( "hltIter1ClustersRefRemovalForPhotons" ),
    OnDemand = cms.bool( False ),
    src = cms.InputTag( "hltSiStripClusters" )
)
hltIter1PixelLayerTripletsForPhotons = cms.EDProducer( "SeedingLayersEDProducer",
    layerList = cms.vstring( 'BPix1+BPix2+BPix3',
      'BPix1+BPix2+FPix1_pos',
      'BPix1+BPix2+FPix1_neg',
      'BPix1+FPix1_pos+FPix2_pos',
      'BPix1+FPix1_neg+FPix2_neg' ),
    MTOB = cms.PSet(  ),
    TEC = cms.PSet(  ),
    MTID = cms.PSet(  ),
    FPix = cms.PSet( 
      HitProducer = cms.string( "hltSiPixelRecHits" ),
      hitErrorRZ = cms.double( 0.0036 ),
      useErrorsFromParam = cms.bool( True ),
      TTRHBuilder = cms.string( "hltESPTTRHBuilderPixelOnly" ),
      skipClusters = cms.InputTag( "hltIter1ClustersRefRemovalForPhotons" ),
      hitErrorRPhi = cms.double( 0.0051 )
    ),
    MTEC = cms.PSet(  ),
    MTIB = cms.PSet(  ),
    TID = cms.PSet(  ),
    TOB = cms.PSet(  ),
    BPix = cms.PSet( 
      HitProducer = cms.string( "hltSiPixelRecHits" ),
      hitErrorRZ = cms.double( 0.006 ),
      useErrorsFromParam = cms.bool( True ),
      TTRHBuilder = cms.string( "hltESPTTRHBuilderPixelOnly" ),
      skipClusters = cms.InputTag( "hltIter1ClustersRefRemovalForPhotons" ),
      hitErrorRPhi = cms.double( 0.0027 )
    ),
    TIB = cms.PSet(  )
)
hltIter1PFlowPixelSeedsForPhotons = cms.EDProducer( "SeedGeneratorFromRegionHitsEDProducer",
    RegionFactoryPSet = cms.PSet( 
      ComponentName = cms.string( "CandidateSeededTrackingRegionsProducer" ),
      RegionPSet = cms.PSet( 
        precise = cms.bool( True ),
        originRadius = cms.double( 0.05 ),
        ptMin = cms.double( 0.5 ),
        input = cms.InputTag( "hltEgammaCandidates" ),
        maxNRegions = cms.int32( 10 ),
        beamSpot = cms.InputTag( "hltOnlineBeamSpot" ),
        vertexCollection = cms.InputTag( "hltPixelVerticesForPhotons" ),
        zErrorBeamSpot = cms.double( 24.2 ),
        deltaEta = cms.double( 0.5 ),
        deltaPhi = cms.double( 0.5 ),
        nSigmaZVertex = cms.double( 3.0 ),
        nSigmaZBeamSpot = cms.double( 4.0 ),
        mode = cms.string( "VerticesFixed" ),
        maxNVertices = cms.int32( 3 ),
        zErrorVetex = cms.double( 0.2 )
      )
    ),
    SeedComparitorPSet = cms.PSet(  ComponentName = cms.string( "none" ) ),
    ClusterCheckPSet = cms.PSet( 
      PixelClusterCollectionLabel = cms.InputTag( "hltSiPixelClusters" ),
      MaxNumberOfCosmicClusters = cms.uint32( 50000 ),
      doClusterCheck = cms.bool( False ),
      ClusterCollectionLabel = cms.InputTag( "hltSiStripClusters" ),
      MaxNumberOfPixelClusters = cms.uint32( 10000 )
    ),
    OrderedHitsFactoryPSet = cms.PSet( 
      maxElement = cms.uint32( 0 ),
      ComponentName = cms.string( "StandardHitTripletGenerator" ),
      GeneratorPSet = cms.PSet( 
        useBending = cms.bool( True ),
        useFixedPreFiltering = cms.bool( False ),
        maxElement = cms.uint32( 100000 ),
        phiPreFiltering = cms.double( 0.3 ),
        extraHitRPhitolerance = cms.double( 0.032 ),
        useMultScattering = cms.bool( True ),
        ComponentName = cms.string( "PixelTripletHLTGenerator" ),
        extraHitRZtolerance = cms.double( 0.037 ),
        SeedComparitorPSet = cms.PSet(  ComponentName = cms.string( "none" ) )
      ),
      SeedingLayers = cms.InputTag( "hltIter1PixelLayerTripletsForPhotons" )
    ),
    SeedCreatorPSet = cms.PSet( 
      ComponentName = cms.string( "SeedFromConsecutiveHitsTripletOnlyCreator" ),
      propagator = cms.string( "PropagatorWithMaterialParabolicMf" )
    ),
    TTRHBuilder = cms.string( "hltESPTTRHBWithTrackAngle" )
)
hltIter1PFlowCkfTrackCandidatesForPhotons = cms.EDProducer( "CkfTrackCandidateMaker",
    src = cms.InputTag( "hltIter1PFlowPixelSeedsForPhotons" ),
    maxSeedsBeforeCleaning = cms.uint32( 1000 ),
    SimpleMagneticField = cms.string( "ParabolicMf" ),
    TransientInitialStateEstimatorParameters = cms.PSet( 
      propagatorAlongTISE = cms.string( "PropagatorWithMaterialParabolicMf" ),
      numberMeasurementsForFit = cms.int32( 4 ),
      propagatorOppositeTISE = cms.string( "PropagatorWithMaterialParabolicMfOpposite" )
    ),
    TrajectoryCleaner = cms.string( "hltESPTrajectoryCleanerBySharedHits" ),
    MeasurementTrackerEvent = cms.InputTag( "hltIter1MaskedMeasurementTrackerEventForPhotons" ),
    cleanTrajectoryAfterInOut = cms.bool( False ),
    useHitsSplitting = cms.bool( False ),
    RedundantSeedCleaner = cms.string( "CachingSeedCleanerBySharedInput" ),
    doSeedingRegionRebuilding = cms.bool( False ),
    maxNSeeds = cms.uint32( 100000 ),
    TrajectoryBuilderPSet = cms.PSet(  refToPSet_ = cms.string( "HLTIter1PSetTrajectoryBuilderIT" ) ),
    NavigationSchool = cms.string( "SimpleNavigationSchool" ),
    TrajectoryBuilder = cms.string( "" )
)
hltIter1PFlowCtfWithMaterialTracksForPhotons = cms.EDProducer( "TrackProducer",
    src = cms.InputTag( "hltIter1PFlowCkfTrackCandidatesForPhotons" ),
    SimpleMagneticField = cms.string( "ParabolicMf" ),
    clusterRemovalInfo = cms.InputTag( "" ),
    beamSpot = cms.InputTag( "hltOnlineBeamSpot" ),
    MeasurementTrackerEvent = cms.InputTag( "hltIter1MaskedMeasurementTrackerEventForPhotons" ),
    Fitter = cms.string( "hltESPFittingSmootherIT" ),
    useHitsSplitting = cms.bool( False ),
    MeasurementTracker = cms.string( "" ),
    AlgorithmName = cms.string( "iter1ForPhotons" ),
    alias = cms.untracked.string( "ctfWithMaterialTracks" ),
    NavigationSchool = cms.string( "" ),
    TrajectoryInEvent = cms.bool( True ),
    TTRHBuilder = cms.string( "hltESPTTRHBWithTrackAngle" ),
    GeometricInnerState = cms.bool( True ),
    useSimpleMF = cms.bool( True ),
    Propagator = cms.string( "hltESPRungeKuttaTrackerPropagator" )
)
hltIter1PFlowTrackSelectionHighPurityLooseForPhotons = cms.EDProducer( "AnalyticalTrackSelector",
    max_d0 = cms.double( 100.0 ),
    minNumber3DLayers = cms.uint32( 0 ),
    max_lostHitFraction = cms.double( 1.0 ),
    applyAbsCutsIfNoPV = cms.bool( False ),
    qualityBit = cms.string( "highPurity" ),
    minNumberLayers = cms.uint32( 3 ),
    chi2n_par = cms.double( 0.7 ),
    useVtxError = cms.bool( False ),
    nSigmaZ = cms.double( 3.0 ),
    dz_par2 = cms.vdouble( 0.9, 3.0 ),
    applyAdaptedPVCuts = cms.bool( True ),
    min_eta = cms.double( -9999.0 ),
    dz_par1 = cms.vdouble( 0.8, 3.0 ),
    copyTrajectories = cms.untracked.bool( True ),
    vtxNumber = cms.int32( -1 ),
    max_d0NoPV = cms.double( 100.0 ),
    keepAllTracks = cms.bool( False ),
    maxNumberLostLayers = cms.uint32( 1 ),
    beamspot = cms.InputTag( "hltOnlineBeamSpot" ),
    max_relpterr = cms.double( 9999.0 ),
    copyExtras = cms.untracked.bool( True ),
    max_z0NoPV = cms.double( 100.0 ),
    vertexCut = cms.string( "tracksSize>=3" ),
    max_z0 = cms.double( 100.0 ),
    useVertices = cms.bool( True ),
    min_nhits = cms.uint32( 0 ),
    src = cms.InputTag( "hltIter1PFlowCtfWithMaterialTracksForPhotons" ),
    max_minMissHitOutOrIn = cms.int32( 99 ),
    chi2n_no1Dmod_par = cms.double( 9999.0 ),
    vertices = cms.InputTag( "hltPixelVerticesForPhotons" ),
    max_eta = cms.double( 9999.0 ),
    d0_par2 = cms.vdouble( 0.9, 3.0 ),
    d0_par1 = cms.vdouble( 0.85, 3.0 ),
    res_par = cms.vdouble( 0.003, 0.001 ),
    minHitsToBypassChecks = cms.uint32( 20 )
)
hltIter1PFlowTrackSelectionHighPurityTightForPhotons = cms.EDProducer( "AnalyticalTrackSelector",
    max_d0 = cms.double( 100.0 ),
    minNumber3DLayers = cms.uint32( 0 ),
    max_lostHitFraction = cms.double( 1.0 ),
    applyAbsCutsIfNoPV = cms.bool( False ),
    qualityBit = cms.string( "highPurity" ),
    minNumberLayers = cms.uint32( 5 ),
    chi2n_par = cms.double( 0.4 ),
    useVtxError = cms.bool( False ),
    nSigmaZ = cms.double( 3.0 ),
    dz_par2 = cms.vdouble( 1.0, 4.0 ),
    applyAdaptedPVCuts = cms.bool( True ),
    min_eta = cms.double( -9999.0 ),
    dz_par1 = cms.vdouble( 1.0, 4.0 ),
    copyTrajectories = cms.untracked.bool( True ),
    vtxNumber = cms.int32( -1 ),
    max_d0NoPV = cms.double( 100.0 ),
    keepAllTracks = cms.bool( False ),
    maxNumberLostLayers = cms.uint32( 1 ),
    beamspot = cms.InputTag( "hltOnlineBeamSpot" ),
    max_relpterr = cms.double( 9999.0 ),
    copyExtras = cms.untracked.bool( True ),
    max_z0NoPV = cms.double( 100.0 ),
    vertexCut = cms.string( "tracksSize>=3" ),
    max_z0 = cms.double( 100.0 ),
    useVertices = cms.bool( True ),
    min_nhits = cms.uint32( 0 ),
    src = cms.InputTag( "hltIter1PFlowCtfWithMaterialTracksForPhotons" ),
    max_minMissHitOutOrIn = cms.int32( 99 ),
    chi2n_no1Dmod_par = cms.double( 9999.0 ),
    vertices = cms.InputTag( "hltPixelVerticesForPhotons" ),
    max_eta = cms.double( 9999.0 ),
    d0_par2 = cms.vdouble( 1.0, 4.0 ),
    d0_par1 = cms.vdouble( 1.0, 4.0 ),
    res_par = cms.vdouble( 0.003, 0.001 ),
    minHitsToBypassChecks = cms.uint32( 20 )
)
hltIter1PFlowTrackSelectionHighPurityForPhotons = cms.EDProducer( "SimpleTrackListMerger",
    ShareFrac = cms.double( 0.19 ),
    promoteTrackQuality = cms.bool( True ),
    MinPT = cms.double( 0.05 ),
    copyExtras = cms.untracked.bool( True ),
    Epsilon = cms.double( -0.001 ),
    allowFirstHitShare = cms.bool( True ),
    newQuality = cms.string( "confirmed" ),
    MaxNormalizedChisq = cms.double( 1000.0 ),
    TrackProducer1 = cms.string( "hltIter1PFlowTrackSelectionHighPurityLooseForPhotons" ),
    MinFound = cms.int32( 3 ),
    TrackProducer2 = cms.string( "hltIter1PFlowTrackSelectionHighPurityTightForPhotons" ),
    LostHitPenalty = cms.double( 20.0 ),
    FoundHitBonus = cms.double( 5.0 )
)
hltIter1MergedForPhotons = cms.EDProducer( "SimpleTrackListMerger",
    ShareFrac = cms.double( 0.19 ),
    promoteTrackQuality = cms.bool( True ),
    MinPT = cms.double( 0.05 ),
    copyExtras = cms.untracked.bool( True ),
    Epsilon = cms.double( -0.001 ),
    allowFirstHitShare = cms.bool( True ),
    newQuality = cms.string( "confirmed" ),
    MaxNormalizedChisq = cms.double( 1000.0 ),
    TrackProducer1 = cms.string( "hltIter0PFlowTrackSelectionHighPurityForPhotons" ),
    MinFound = cms.int32( 3 ),
    TrackProducer2 = cms.string( "hltIter1PFlowTrackSelectionHighPurityForPhotons" ),
    LostHitPenalty = cms.double( 20.0 ),
    FoundHitBonus = cms.double( 5.0 )
)
hltIter2ClustersRefRemovalForPhotons = cms.EDProducer( "HLTTrackClusterRemoverNew",
    doStrip = cms.bool( True ),
    doStripChargeCheck = cms.bool( False ),
    trajectories = cms.InputTag( "hltIter1PFlowTrackSelectionHighPurityForPhotons" ),
    oldClusterRemovalInfo = cms.InputTag( "hltIter1ClustersRefRemovalForPhotons" ),
    stripClusters = cms.InputTag( "hltSiStripRawToClustersFacility" ),
    pixelClusters = cms.InputTag( "hltSiPixelClusters" ),
    Common = cms.PSet(  maxChi2 = cms.double( 16.0 ) ),
    doPixel = cms.bool( True )
)
hltIter2MaskedMeasurementTrackerEventForPhotons = cms.EDProducer( "MaskedMeasurementTrackerEventProducer",
    clustersToSkip = cms.InputTag( "hltIter2ClustersRefRemovalForPhotons" ),
    OnDemand = cms.bool( False ),
    src = cms.InputTag( "hltSiStripClusters" )
)
hltIter2PixelLayerPairsForPhotons = cms.EDProducer( "SeedingLayersEDProducer",
    layerList = cms.vstring( 'BPix1+BPix2',
      'BPix1+BPix3',
      'BPix2+BPix3',
      'BPix1+FPix1_pos',
      'BPix1+FPix1_neg',
      'BPix1+FPix2_pos',
      'BPix1+FPix2_neg',
      'BPix2+FPix1_pos',
      'BPix2+FPix1_neg',
      'BPix2+FPix2_pos',
      'BPix2+FPix2_neg',
      'FPix1_pos+FPix2_pos',
      'FPix1_neg+FPix2_neg' ),
    MTOB = cms.PSet(  ),
    TEC = cms.PSet(  ),
    MTID = cms.PSet(  ),
    FPix = cms.PSet( 
      HitProducer = cms.string( "hltSiPixelRecHits" ),
      hitErrorRZ = cms.double( 0.0036 ),
      useErrorsFromParam = cms.bool( True ),
      TTRHBuilder = cms.string( "hltESPTTRHBuilderPixelOnly" ),
      skipClusters = cms.InputTag( "hltIter2ClustersRefRemovalForPhotons" ),
      hitErrorRPhi = cms.double( 0.0051 )
    ),
    MTEC = cms.PSet(  ),
    MTIB = cms.PSet(  ),
    TID = cms.PSet(  ),
    TOB = cms.PSet(  ),
    BPix = cms.PSet( 
      HitProducer = cms.string( "hltSiPixelRecHits" ),
      hitErrorRZ = cms.double( 0.006 ),
      useErrorsFromParam = cms.bool( True ),
      TTRHBuilder = cms.string( "hltESPTTRHBuilderPixelOnly" ),
      skipClusters = cms.InputTag( "hltIter2ClustersRefRemovalForPhotons" ),
      hitErrorRPhi = cms.double( 0.0027 )
    ),
    TIB = cms.PSet(  )
)
hltIter2PFlowPixelSeedsForPhotons = cms.EDProducer( "SeedGeneratorFromRegionHitsEDProducer",
    RegionFactoryPSet = cms.PSet( 
      ComponentName = cms.string( "CandidateSeededTrackingRegionsProducer" ),
      RegionPSet = cms.PSet( 
        precise = cms.bool( True ),
        originRadius = cms.double( 0.05 ),
        ptMin = cms.double( 1.2 ),
        deltaEta = cms.double( 0.5 ),
        deltaPhi = cms.double( 0.5 ),
        vertexCollection = cms.InputTag( "hltPixelVerticesForPhotons" ),
        input = cms.InputTag( "hltEgammaCandidates" ),
        mode = cms.string( "VerticesFixed" ),
        maxNRegions = cms.int32( 10 ),
        beamSpot = cms.InputTag( "hltOnlineBeamSpot" ),
        maxNVertices = cms.int32( 3 ),
        zErrorBeamSpot = cms.double( 24.2 ),
        nSigmaZVertex = cms.double( 3.0 ),
        nSigmaZBeamSpot = cms.double( 4.0 ),
        zErrorVetex = cms.double( 0.2 )
      )
    ),
    SeedComparitorPSet = cms.PSet(  ComponentName = cms.string( "none" ) ),
    ClusterCheckPSet = cms.PSet( 
      PixelClusterCollectionLabel = cms.InputTag( "hltSiPixelClusters" ),
      MaxNumberOfCosmicClusters = cms.uint32( 50000 ),
      doClusterCheck = cms.bool( False ),
      ClusterCollectionLabel = cms.InputTag( "hltSiStripClusters" ),
      MaxNumberOfPixelClusters = cms.uint32( 10000 )
    ),
    OrderedHitsFactoryPSet = cms.PSet( 
      maxElement = cms.uint32( 0 ),
      ComponentName = cms.string( "StandardHitPairGenerator" ),
      GeneratorPSet = cms.PSet( 
        maxElement = cms.uint32( 100000 ),
        SeedComparitorPSet = cms.PSet(  ComponentName = cms.string( "none" ) )
      ),
      SeedingLayers = cms.InputTag( "hltIter2PixelLayerPairsForPhotons" )
    ),
    SeedCreatorPSet = cms.PSet( 
      ComponentName = cms.string( "SeedFromConsecutiveHitsCreator" ),
      propagator = cms.string( "PropagatorWithMaterialParabolicMf" )
    ),
    TTRHBuilder = cms.string( "hltESPTTRHBWithTrackAngle" )
)
hltIter2PFlowCkfTrackCandidatesForPhotons = cms.EDProducer( "CkfTrackCandidateMaker",
    src = cms.InputTag( "hltIter2PFlowPixelSeedsForPhotons" ),
    maxSeedsBeforeCleaning = cms.uint32( 1000 ),
    SimpleMagneticField = cms.string( "ParabolicMf" ),
    TransientInitialStateEstimatorParameters = cms.PSet( 
      propagatorAlongTISE = cms.string( "PropagatorWithMaterialParabolicMf" ),
      numberMeasurementsForFit = cms.int32( 4 ),
      propagatorOppositeTISE = cms.string( "PropagatorWithMaterialParabolicMfOpposite" )
    ),
    TrajectoryCleaner = cms.string( "hltESPTrajectoryCleanerBySharedHits" ),
    MeasurementTrackerEvent = cms.InputTag( "hltIter2MaskedMeasurementTrackerEventForPhotons" ),
    cleanTrajectoryAfterInOut = cms.bool( False ),
    useHitsSplitting = cms.bool( False ),
    RedundantSeedCleaner = cms.string( "CachingSeedCleanerBySharedInput" ),
    doSeedingRegionRebuilding = cms.bool( False ),
    maxNSeeds = cms.uint32( 100000 ),
    TrajectoryBuilderPSet = cms.PSet(  refToPSet_ = cms.string( "HLTIter2PSetTrajectoryBuilderIT" ) ),
    NavigationSchool = cms.string( "SimpleNavigationSchool" ),
    TrajectoryBuilder = cms.string( "" )
)
hltIter2PFlowCtfWithMaterialTracksForPhotons = cms.EDProducer( "TrackProducer",
    src = cms.InputTag( "hltIter2PFlowCkfTrackCandidatesForPhotons" ),
    SimpleMagneticField = cms.string( "ParabolicMf" ),
    clusterRemovalInfo = cms.InputTag( "" ),
    beamSpot = cms.InputTag( "hltOnlineBeamSpot" ),
    MeasurementTrackerEvent = cms.InputTag( "hltIter2MaskedMeasurementTrackerEventForPhotons" ),
    Fitter = cms.string( "hltESPFittingSmootherIT" ),
    useHitsSplitting = cms.bool( False ),
    MeasurementTracker = cms.string( "" ),
    AlgorithmName = cms.string( "iter2" ),
    alias = cms.untracked.string( "ctfWithMaterialTracks" ),
    NavigationSchool = cms.string( "" ),
    TrajectoryInEvent = cms.bool( True ),
    TTRHBuilder = cms.string( "hltESPTTRHBWithTrackAngle" ),
    GeometricInnerState = cms.bool( True ),
    useSimpleMF = cms.bool( True ),
    Propagator = cms.string( "hltESPRungeKuttaTrackerPropagator" )
)
hltIter2PFlowTrackSelectionHighPurityForPhotons = cms.EDProducer( "AnalyticalTrackSelector",
    max_d0 = cms.double( 100.0 ),
    minNumber3DLayers = cms.uint32( 0 ),
    max_lostHitFraction = cms.double( 1.0 ),
    applyAbsCutsIfNoPV = cms.bool( False ),
    qualityBit = cms.string( "highPurity" ),
    minNumberLayers = cms.uint32( 3 ),
    chi2n_par = cms.double( 0.7 ),
    useVtxError = cms.bool( False ),
    nSigmaZ = cms.double( 3.0 ),
    dz_par2 = cms.vdouble( 0.4, 4.0 ),
    applyAdaptedPVCuts = cms.bool( True ),
    min_eta = cms.double( -9999.0 ),
    dz_par1 = cms.vdouble( 0.35, 4.0 ),
    copyTrajectories = cms.untracked.bool( True ),
    vtxNumber = cms.int32( -1 ),
    max_d0NoPV = cms.double( 100.0 ),
    keepAllTracks = cms.bool( False ),
    maxNumberLostLayers = cms.uint32( 1 ),
    beamspot = cms.InputTag( "hltOnlineBeamSpot" ),
    max_relpterr = cms.double( 9999.0 ),
    copyExtras = cms.untracked.bool( True ),
    max_z0NoPV = cms.double( 100.0 ),
    vertexCut = cms.string( "tracksSize>=3" ),
    max_z0 = cms.double( 100.0 ),
    useVertices = cms.bool( True ),
    min_nhits = cms.uint32( 0 ),
    src = cms.InputTag( "hltIter2PFlowCtfWithMaterialTracksForPhotons" ),
    max_minMissHitOutOrIn = cms.int32( 99 ),
    chi2n_no1Dmod_par = cms.double( 9999.0 ),
    vertices = cms.InputTag( "hltPixelVerticesForPhotons" ),
    max_eta = cms.double( 9999.0 ),
    d0_par2 = cms.vdouble( 0.4, 4.0 ),
    d0_par1 = cms.vdouble( 0.3, 4.0 ),
    res_par = cms.vdouble( 0.003, 0.001 ),
    minHitsToBypassChecks = cms.uint32( 20 )
)
hltIter2MergedForPhotons = cms.EDProducer( "SimpleTrackListMerger",
    ShareFrac = cms.double( 0.19 ),
    promoteTrackQuality = cms.bool( True ),
    MinPT = cms.double( 0.05 ),
    copyExtras = cms.untracked.bool( True ),
    Epsilon = cms.double( -0.001 ),
    allowFirstHitShare = cms.bool( True ),
    newQuality = cms.string( "confirmed" ),
    MaxNormalizedChisq = cms.double( 1000.0 ),
    TrackProducer1 = cms.string( "hltIter1MergedForPhotons" ),
    MinFound = cms.int32( 3 ),
    TrackProducer2 = cms.string( "hltIter2PFlowTrackSelectionHighPurityForPhotons" ),
    LostHitPenalty = cms.double( 20.0 ),
    FoundHitBonus = cms.double( 5.0 )
)
hltEgammaHollowTrackIso = cms.EDProducer( "EgammaHLTPhotonTrackIsolationProducersRegional",
    egTrkIsoStripEndcap = cms.double( 0.03 ),
    egTrkIsoConeSize = cms.double( 0.29 ),
    trackProducer = cms.InputTag( "hltIter2MergedForPhotons" ),
    egTrkIsoStripBarrel = cms.double( 0.03 ),
    countTracks = cms.bool( False ),
    egTrkIsoRSpan = cms.double( 999999.0 ),
    egTrkIsoVetoConeSize = cms.double( 0.06 ),
    recoEcalCandidateProducer = cms.InputTag( "hltEgammaCandidates" ),
    egTrkIsoPtMin = cms.double( 1.0 ),
    egTrkIsoZSpan = cms.double( 999999.0 )
)
hltEG20CaloIdVLIsoLTrackIsoFilter = cms.EDFilter( "HLTEgammaGenericQuadraticFilter",
    doIsolated = cms.bool( True ),
    thrOverE2EE = cms.double( 0.0 ),
    L1NonIsoCand = cms.InputTag( "" ),
    saveTags = cms.bool( True ),
    thrOverE2EB = cms.double( 0.0 ),
    thrRegularEE = cms.double( 3.5 ),
    thrOverEEE = cms.double( 0.002 ),
    L1IsoCand = cms.InputTag( "hltEgammaCandidates" ),
    thrOverEEB = cms.double( 0.002 ),
    thrRegularEB = cms.double( 3.5 ),
    lessThan = cms.bool( True ),
    useEt = cms.bool( True ),
    ncandcut = cms.int32( 1 ),
    isoTag = cms.InputTag( "hltEgammaHollowTrackIso" ),
    candTag = cms.InputTag( "hltEG20CaloIdVLIsoLHcalIsoFilter" ),
    nonIsoTag = cms.InputTag( "" )
)
hltL1sL1SingleJet176 = cms.EDFilter( "HLTLevel1GTSeed",
    L1SeedsLogicalExpression = cms.string( "L1_SingleJet176" ),
    saveTags = cms.bool( True ),
    L1MuonCollectionTag = cms.InputTag( "hltL1extraParticles" ),
    L1UseL1TriggerObjectMaps = cms.bool( True ),
    L1UseAliasesForSeeding = cms.bool( True ),
    L1GtReadoutRecordTag = cms.InputTag( "hltGtDigis" ),
    L1CollectionsTag = cms.InputTag( "hltL1extraParticles" ),
    L1NrBxInEvent = cms.int32( 3 ),
    L1GtObjectMapTag = cms.InputTag( "hltL1GtObjectMap" ),
    L1TechTriggerSeeding = cms.bool( False )
)
hltPrePFJet260 = cms.EDFilter( "HLTPrescaler",
    L1GtReadoutRecordTag = cms.InputTag( "hltGtDigis" ),
    offset = cms.uint32( 0 )
)
hltAK4CaloJets = cms.EDProducer( "FastjetJetProducer",
    Active_Area_Repeats = cms.int32( 5 ),
    doAreaFastjet = cms.bool( False ),
    voronoiRfact = cms.double( 0.9 ),
    maxBadHcalCells = cms.uint32( 9999999 ),
    doAreaDiskApprox = cms.bool( True ),
    maxRecoveredEcalCells = cms.uint32( 9999999 ),
    jetType = cms.string( "CaloJet" ),
    minSeed = cms.uint32( 14327 ),
    Ghost_EtaMax = cms.double( 6.0 ),
    doRhoFastjet = cms.bool( False ),
    jetAlgorithm = cms.string( "AntiKt" ),
    nSigmaPU = cms.double( 1.0 ),
    GhostArea = cms.double( 0.01 ),
    Rho_EtaMax = cms.double( 4.4 ),
    maxBadEcalCells = cms.uint32( 9999999 ),
    useDeterministicSeed = cms.bool( True ),
    doPVCorrection = cms.bool( False ),
    maxRecoveredHcalCells = cms.uint32( 9999999 ),
    rParam = cms.double( 0.4 ),
    maxProblematicHcalCells = cms.uint32( 9999999 ),
    doOutputJets = cms.bool( True ),
    src = cms.InputTag( "hltTowerMakerForAll" ),
    inputEtMin = cms.double( 0.3 ),
    puPtMin = cms.double( 10.0 ),
    srcPVs = cms.InputTag( "NotUsed" ),
    jetPtMin = cms.double( 1.0 ),
    radiusPU = cms.double( 0.4 ),
    maxProblematicEcalCells = cms.uint32( 9999999 ),
    doPUOffsetCorr = cms.bool( False ),
    inputEMin = cms.double( 0.0 ),
    useMassDropTagger = cms.bool( False ),
    muMin = cms.double( -1.0 ),
    subtractorName = cms.string( "" ),
    muCut = cms.double( -1.0 ),
    subjetPtMin = cms.double( -1.0 ),
    useTrimming = cms.bool( False ),
    muMax = cms.double( -1.0 ),
    yMin = cms.double( -1.0 ),
    useFiltering = cms.bool( False ),
    rFilt = cms.double( -1.0 ),
    yMax = cms.double( -1.0 ),
    zcut = cms.double( -1.0 ),
    MinVtxNdof = cms.int32( 5 ),
    MaxVtxZ = cms.double( 15.0 ),
    UseOnlyVertexTracks = cms.bool( False ),
    dRMin = cms.double( -1.0 ),
    nFilt = cms.int32( -1 ),
    usePruning = cms.bool( False ),
    maxDepth = cms.int32( -1 ),
    yCut = cms.double( -1.0 ),
    DzTrVtxMax = cms.double( 0.0 ),
    UseOnlyOnePV = cms.bool( False ),
    rcut_factor = cms.double( -1.0 ),
    sumRecHits = cms.bool( False ),
    trimPtFracMin = cms.double( -1.0 ),
    dRMax = cms.double( -1.0 ),
    DxyTrVtxMax = cms.double( 0.0 ),
    useCMSBoostedTauSeedingAlgorithm = cms.bool( False )
)
hltAK4CaloJetsIDPassed = cms.EDProducer( "HLTCaloJetIDProducer",
    min_N90 = cms.int32( -2 ),
    min_N90hits = cms.int32( 2 ),
    min_EMF = cms.double( 1.0E-6 ),
    jetsInput = cms.InputTag( "hltAK4CaloJets" ),
    JetIDParams = cms.PSet( 
      useRecHits = cms.bool( True ),
      hbheRecHitsColl = cms.InputTag( "hltHbhereco" ),
      hoRecHitsColl = cms.InputTag( "hltHoreco" ),
      hfRecHitsColl = cms.InputTag( "hltHfreco" ),
      ebRecHitsColl = cms.InputTag( 'hltEcalRecHit','EcalRecHitsEB' ),
      eeRecHitsColl = cms.InputTag( 'hltEcalRecHit','EcalRecHitsEE' )
    ),
    max_EMF = cms.double( 999.0 )
)
hltFixedGridRhoFastjetAllCalo = cms.EDProducer( "FixedGridRhoProducerFastjet",
    gridSpacing = cms.double( 0.55 ),
    maxRapidity = cms.double( 5.0 ),
    pfCandidatesTag = cms.InputTag( "hltTowerMakerForAll" )
)
hltAK4CaloJetsCorrected = cms.EDProducer( "CaloJetCorrectionProducer",
    src = cms.InputTag( "hltAK4CaloJets" ),
    correctors = cms.vstring( 'hltESPAK4CaloCorrection' )
)
hltAK4CaloJetsCorrectedIDPassed = cms.EDProducer( "CaloJetCorrectionProducer",
    src = cms.InputTag( "hltAK4CaloJetsIDPassed" ),
    correctors = cms.vstring( 'hltESPAK4CaloCorrection' )
)
hltSingleCaloJet200 = cms.EDFilter( "HLT1CaloJet",
    saveTags = cms.bool( True ),
    MinPt = cms.double( 200.0 ),
    MinN = cms.int32( 1 ),
    MaxEta = cms.double( 5.0 ),
    MinMass = cms.double( -1.0 ),
    inputTag = cms.InputTag( "hltAK4CaloJetsCorrectedIDPassed" ),
    MinE = cms.double( -1.0 ),
    triggerType = cms.int32( 85 )
)
hltTowerMakerForPF = cms.EDProducer( "CaloTowersCreator",
    EBSumThreshold = cms.double( 0.2 ),
    MomHBDepth = cms.double( 0.2 ),
    UseEtEBTreshold = cms.bool( False ),
    hfInput = cms.InputTag( "hltHfreco" ),
    AllowMissingInputs = cms.bool( False ),
    MomEEDepth = cms.double( 0.0 ),
    EESumThreshold = cms.double( 0.45 ),
    HBGrid = cms.vdouble(  ),
    HcalAcceptSeverityLevelForRejectedHit = cms.uint32( 9999 ),
    HBThreshold = cms.double( 0.4 ),
    EcalSeveritiesToBeUsedInBadTowers = cms.vstring(  ),
    UseEcalRecoveredHits = cms.bool( False ),
    MomConstrMethod = cms.int32( 1 ),
    MomHEDepth = cms.double( 0.4 ),
    HcalThreshold = cms.double( -1000.0 ),
    HF2Weights = cms.vdouble(  ),
    HOWeights = cms.vdouble(  ),
    EEGrid = cms.vdouble(  ),
    UseSymEBTreshold = cms.bool( False ),
    EEWeights = cms.vdouble(  ),
    EEWeight = cms.double( 1.0 ),
    UseHO = cms.bool( False ),
    HBWeights = cms.vdouble(  ),
    HF1Weight = cms.double( 1.0 ),
    HF2Grid = cms.vdouble(  ),
    HEDWeights = cms.vdouble(  ),
    HEDGrid = cms.vdouble(  ),
    EBWeight = cms.double( 1.0 ),
    HF1Grid = cms.vdouble(  ),
    EBWeights = cms.vdouble(  ),
    HOWeight = cms.double( 1.0 ),
    HESWeight = cms.double( 1.0 ),
    HESThreshold = cms.double( 0.4 ),
    hbheInput = cms.InputTag( "hltHbhereco" ),
    HF2Weight = cms.double( 1.0 ),
    HF2Threshold = cms.double( 1.8 ),
    HcalAcceptSeverityLevel = cms.uint32( 11 ),
    EEThreshold = cms.double( 0.3 ),
    HOThresholdPlus1 = cms.double( 1.1 ),
    HOThresholdPlus2 = cms.double( 1.1 ),
    HF1Weights = cms.vdouble(  ),
    hoInput = cms.InputTag( "hltHoreco" ),
    HF1Threshold = cms.double( 1.2 ),
    HOThresholdMinus1 = cms.double( 1.1 ),
    HESGrid = cms.vdouble(  ),
    EcutTower = cms.double( -1000.0 ),
    UseRejectedRecoveredEcalHits = cms.bool( False ),
    UseEtEETreshold = cms.bool( False ),
    HESWeights = cms.vdouble(  ),
    EcalRecHitSeveritiesToBeExcluded = cms.vstring( 'kTime',
      'kWeird',
      'kBad' ),
    HEDWeight = cms.double( 1.0 ),
    UseSymEETreshold = cms.bool( False ),
    HEDThreshold = cms.double( 0.4 ),
    EBThreshold = cms.double( 0.07 ),
    UseRejectedHitsOnly = cms.bool( False ),
    UseHcalRecoveredHits = cms.bool( True ),
    HOThresholdMinus2 = cms.double( 1.1 ),
    HOThreshold0 = cms.double( 1.1 ),
    ecalInputs = cms.VInputTag( 'hltEcalRecHit:EcalRecHitsEB','hltEcalRecHit:EcalRecHitsEE' ),
    UseRejectedRecoveredHcalHits = cms.bool( False ),
    MomEBDepth = cms.double( 0.3 ),
    HBWeight = cms.double( 1.0 ),
    HOGrid = cms.vdouble(  ),
    EBGrid = cms.vdouble(  )
)
hltAK4CaloJetsPF = cms.EDProducer( "FastjetJetProducer",
    Active_Area_Repeats = cms.int32( 5 ),
    doAreaFastjet = cms.bool( False ),
    voronoiRfact = cms.double( -9.0 ),
    maxBadHcalCells = cms.uint32( 9999999 ),
    doAreaDiskApprox = cms.bool( False ),
    maxRecoveredEcalCells = cms.uint32( 9999999 ),
    jetType = cms.string( "CaloJet" ),
    minSeed = cms.uint32( 0 ),
    Ghost_EtaMax = cms.double( 6.0 ),
    doRhoFastjet = cms.bool( False ),
    jetAlgorithm = cms.string( "AntiKt" ),
    nSigmaPU = cms.double( 1.0 ),
    GhostArea = cms.double( 0.01 ),
    Rho_EtaMax = cms.double( 4.4 ),
    maxBadEcalCells = cms.uint32( 9999999 ),
    useDeterministicSeed = cms.bool( True ),
    doPVCorrection = cms.bool( False ),
    maxRecoveredHcalCells = cms.uint32( 9999999 ),
    rParam = cms.double( 0.4 ),
    maxProblematicHcalCells = cms.uint32( 9999999 ),
    doOutputJets = cms.bool( True ),
    src = cms.InputTag( "hltTowerMakerForPF" ),
    inputEtMin = cms.double( 0.3 ),
    puPtMin = cms.double( 10.0 ),
    srcPVs = cms.InputTag( "NotUsed" ),
    jetPtMin = cms.double( 1.0 ),
    radiusPU = cms.double( 0.4 ),
    maxProblematicEcalCells = cms.uint32( 9999999 ),
    doPUOffsetCorr = cms.bool( False ),
    inputEMin = cms.double( 0.0 ),
    useMassDropTagger = cms.bool( False ),
    muMin = cms.double( -1.0 ),
    subtractorName = cms.string( "" ),
    muCut = cms.double( -1.0 ),
    subjetPtMin = cms.double( -1.0 ),
    useTrimming = cms.bool( False ),
    muMax = cms.double( -1.0 ),
    yMin = cms.double( -1.0 ),
    useFiltering = cms.bool( False ),
    rFilt = cms.double( -1.0 ),
    yMax = cms.double( -1.0 ),
    zcut = cms.double( -1.0 ),
    MinVtxNdof = cms.int32( 5 ),
    MaxVtxZ = cms.double( 15.0 ),
    UseOnlyVertexTracks = cms.bool( False ),
    dRMin = cms.double( -1.0 ),
    nFilt = cms.int32( -1 ),
    usePruning = cms.bool( False ),
    maxDepth = cms.int32( -1 ),
    yCut = cms.double( -1.0 ),
    DzTrVtxMax = cms.double( 0.0 ),
    UseOnlyOnePV = cms.bool( False ),
    rcut_factor = cms.double( -1.0 ),
    sumRecHits = cms.bool( False ),
    trimPtFracMin = cms.double( -1.0 ),
    dRMax = cms.double( -1.0 ),
    DxyTrVtxMax = cms.double( 0.0 ),
    useCMSBoostedTauSeedingAlgorithm = cms.bool( False )
)
hltAK4CaloJetsPFEt5 = cms.EDFilter( "EtMinCaloJetSelector",
    filter = cms.bool( False ),
    src = cms.InputTag( "hltAK4CaloJetsPF" ),
    etMin = cms.double( 5.0 )
)
hltPixelVertices = cms.EDProducer( "PixelVertexProducer",
    WtAverage = cms.bool( True ),
    Method2 = cms.bool( True ),
    beamSpot = cms.InputTag( "hltOnlineBeamSpot" ),
    PVcomparer = cms.PSet(  refToPSet_ = cms.string( "HLTPSetPvClusterComparerForIT" ) ),
    Verbosity = cms.int32( 0 ),
    UseError = cms.bool( True ),
    TrackCollection = cms.InputTag( "hltPixelTracks" ),
    PtMin = cms.double( 1.0 ),
    NTrkMin = cms.int32( 2 ),
    ZOffset = cms.double( 5.0 ),
    Finder = cms.string( "DivisiveVertexFinder" ),
    ZSeparation = cms.double( 0.05 )
)
hltTrimmedPixelVertices = cms.EDProducer( "PixelVertexCollectionTrimmer",
    minSumPt2 = cms.double( 0.0 ),
    PVcomparer = cms.PSet(  refToPSet_ = cms.string( "HLTPSetPvClusterComparerForIT" ) ),
    maxVtx = cms.uint32( 100 ),
    fractionSumPt2 = cms.double( 0.3 ),
    src = cms.InputTag( "hltPixelVertices" )
)
hltIter0PFLowPixelSeedsFromPixelTracks = cms.EDProducer( "SeedGeneratorFromProtoTracksEDProducer",
    useEventsWithNoVertex = cms.bool( True ),
    originHalfLength = cms.double( 0.3 ),
    useProtoTrackKinematics = cms.bool( False ),
    usePV = cms.bool( False ),
    InputVertexCollection = cms.InputTag( "hltTrimmedPixelVertices" ),
    TTRHBuilder = cms.string( "hltESPTTRHBuilderPixelOnly" ),
    InputCollection = cms.InputTag( "hltPixelTracks" ),
    originRadius = cms.double( 0.1 )
)
hltIter0PFlowCkfTrackCandidates = cms.EDProducer( "CkfTrackCandidateMaker",
    src = cms.InputTag( "hltIter0PFLowPixelSeedsFromPixelTracks" ),
    maxSeedsBeforeCleaning = cms.uint32( 1000 ),
    SimpleMagneticField = cms.string( "ParabolicMf" ),
    TransientInitialStateEstimatorParameters = cms.PSet( 
      propagatorAlongTISE = cms.string( "PropagatorWithMaterialParabolicMf" ),
      numberMeasurementsForFit = cms.int32( 4 ),
      propagatorOppositeTISE = cms.string( "PropagatorWithMaterialParabolicMfOpposite" )
    ),
    TrajectoryCleaner = cms.string( "hltESPTrajectoryCleanerBySharedHits" ),
    MeasurementTrackerEvent = cms.InputTag( "hltSiStripClusters" ),
    cleanTrajectoryAfterInOut = cms.bool( False ),
    useHitsSplitting = cms.bool( False ),
    RedundantSeedCleaner = cms.string( "CachingSeedCleanerBySharedInput" ),
    doSeedingRegionRebuilding = cms.bool( False ),
    maxNSeeds = cms.uint32( 100000 ),
    TrajectoryBuilderPSet = cms.PSet(  refToPSet_ = cms.string( "HLTIter0PSetTrajectoryBuilderIT" ) ),
    NavigationSchool = cms.string( "SimpleNavigationSchool" ),
    TrajectoryBuilder = cms.string( "" )
)
hltIter0PFlowCtfWithMaterialTracks = cms.EDProducer( "TrackProducer",
    src = cms.InputTag( "hltIter0PFlowCkfTrackCandidates" ),
    SimpleMagneticField = cms.string( "ParabolicMf" ),
    clusterRemovalInfo = cms.InputTag( "" ),
    beamSpot = cms.InputTag( "hltOnlineBeamSpot" ),
    MeasurementTrackerEvent = cms.InputTag( "hltSiStripClusters" ),
    Fitter = cms.string( "hltESPFittingSmootherIT" ),
    useHitsSplitting = cms.bool( False ),
    MeasurementTracker = cms.string( "" ),
    AlgorithmName = cms.string( "iter0" ),
    alias = cms.untracked.string( "ctfWithMaterialTracks" ),
    NavigationSchool = cms.string( "" ),
    TrajectoryInEvent = cms.bool( True ),
    TTRHBuilder = cms.string( "hltESPTTRHBWithTrackAngle" ),
    GeometricInnerState = cms.bool( True ),
    useSimpleMF = cms.bool( True ),
    Propagator = cms.string( "hltESPRungeKuttaTrackerPropagator" )
)
hltIter0PFlowTrackSelectionHighPurity = cms.EDProducer( "AnalyticalTrackSelector",
    max_d0 = cms.double( 100.0 ),
    minNumber3DLayers = cms.uint32( 0 ),
    max_lostHitFraction = cms.double( 1.0 ),
    applyAbsCutsIfNoPV = cms.bool( False ),
    qualityBit = cms.string( "highPurity" ),
    minNumberLayers = cms.uint32( 3 ),
    chi2n_par = cms.double( 0.7 ),
    useVtxError = cms.bool( False ),
    nSigmaZ = cms.double( 3.0 ),
    dz_par2 = cms.vdouble( 0.4, 4.0 ),
    applyAdaptedPVCuts = cms.bool( True ),
    min_eta = cms.double( -9999.0 ),
    dz_par1 = cms.vdouble( 0.35, 4.0 ),
    copyTrajectories = cms.untracked.bool( True ),
    vtxNumber = cms.int32( -1 ),
    max_d0NoPV = cms.double( 100.0 ),
    keepAllTracks = cms.bool( False ),
    maxNumberLostLayers = cms.uint32( 1 ),
    beamspot = cms.InputTag( "hltOnlineBeamSpot" ),
    max_relpterr = cms.double( 9999.0 ),
    copyExtras = cms.untracked.bool( True ),
    max_z0NoPV = cms.double( 100.0 ),
    vertexCut = cms.string( "tracksSize>=3" ),
    max_z0 = cms.double( 100.0 ),
    useVertices = cms.bool( True ),
    min_nhits = cms.uint32( 0 ),
    src = cms.InputTag( "hltIter0PFlowCtfWithMaterialTracks" ),
    max_minMissHitOutOrIn = cms.int32( 99 ),
    chi2n_no1Dmod_par = cms.double( 9999.0 ),
    vertices = cms.InputTag( "hltTrimmedPixelVertices" ),
    max_eta = cms.double( 9999.0 ),
    d0_par2 = cms.vdouble( 0.4, 4.0 ),
    d0_par1 = cms.vdouble( 0.3, 4.0 ),
    res_par = cms.vdouble( 0.003, 0.001 ),
    minHitsToBypassChecks = cms.uint32( 20 )
)
hltTrackIter0RefsForJets4Iter1 = cms.EDProducer( "ChargedRefCandidateProducer",
    src = cms.InputTag( "hltIter0PFlowTrackSelectionHighPurity" ),
    particleType = cms.string( "pi+" )
)
hltAK4Iter0TrackJets4Iter1 = cms.EDProducer( "FastjetJetProducer",
    Active_Area_Repeats = cms.int32( 5 ),
    doAreaFastjet = cms.bool( False ),
    voronoiRfact = cms.double( 0.9 ),
    maxBadHcalCells = cms.uint32( 9999999 ),
    doAreaDiskApprox = cms.bool( False ),
    maxRecoveredEcalCells = cms.uint32( 9999999 ),
    jetType = cms.string( "TrackJet" ),
    minSeed = cms.uint32( 14327 ),
    Ghost_EtaMax = cms.double( 6.0 ),
    doRhoFastjet = cms.bool( False ),
    jetAlgorithm = cms.string( "AntiKt" ),
    nSigmaPU = cms.double( 1.0 ),
    GhostArea = cms.double( 0.01 ),
    Rho_EtaMax = cms.double( 4.4 ),
    maxBadEcalCells = cms.uint32( 9999999 ),
    useDeterministicSeed = cms.bool( True ),
    doPVCorrection = cms.bool( False ),
    maxRecoveredHcalCells = cms.uint32( 9999999 ),
    rParam = cms.double( 0.4 ),
    maxProblematicHcalCells = cms.uint32( 9999999 ),
    doOutputJets = cms.bool( True ),
    src = cms.InputTag( "hltTrackIter0RefsForJets4Iter1" ),
    inputEtMin = cms.double( 0.1 ),
    puPtMin = cms.double( 0.0 ),
    srcPVs = cms.InputTag( "hltTrimmedPixelVertices" ),
    jetPtMin = cms.double( 1.0 ),
    radiusPU = cms.double( 0.4 ),
    maxProblematicEcalCells = cms.uint32( 9999999 ),
    doPUOffsetCorr = cms.bool( False ),
    inputEMin = cms.double( 0.0 ),
    useMassDropTagger = cms.bool( False ),
    muMin = cms.double( -1.0 ),
    subtractorName = cms.string( "" ),
    muCut = cms.double( -1.0 ),
    subjetPtMin = cms.double( -1.0 ),
    useTrimming = cms.bool( False ),
    muMax = cms.double( -1.0 ),
    yMin = cms.double( -1.0 ),
    useFiltering = cms.bool( False ),
    rFilt = cms.double( -1.0 ),
    yMax = cms.double( -1.0 ),
    zcut = cms.double( -1.0 ),
    MinVtxNdof = cms.int32( 0 ),
    MaxVtxZ = cms.double( 30.0 ),
    UseOnlyVertexTracks = cms.bool( False ),
    dRMin = cms.double( -1.0 ),
    nFilt = cms.int32( -1 ),
    usePruning = cms.bool( False ),
    maxDepth = cms.int32( -1 ),
    yCut = cms.double( -1.0 ),
    DzTrVtxMax = cms.double( 0.5 ),
    UseOnlyOnePV = cms.bool( True ),
    rcut_factor = cms.double( -1.0 ),
    sumRecHits = cms.bool( False ),
    trimPtFracMin = cms.double( -1.0 ),
    dRMax = cms.double( -1.0 ),
    DxyTrVtxMax = cms.double( 0.2 ),
    useCMSBoostedTauSeedingAlgorithm = cms.bool( False )
)
hltIter0TrackAndTauJets4Iter1 = cms.EDProducer( "TauJetSelectorForHLTTrackSeeding",
    fractionMinCaloInTauCone = cms.double( 0.7 ),
    fractionMaxChargedPUInCaloCone = cms.double( 0.3 ),
    tauConeSize = cms.double( 0.2 ),
    ptTrkMaxInCaloCone = cms.double( 1.0 ),
    isolationConeSize = cms.double( 0.5 ),
    inputTrackJetTag = cms.InputTag( "hltAK4Iter0TrackJets4Iter1" ),
    nTrkMaxInCaloCone = cms.int32( 0 ),
    inputCaloJetTag = cms.InputTag( "hltAK4CaloJetsPFEt5" ),
    etaMinCaloJet = cms.double( -2.7 ),
    etaMaxCaloJet = cms.double( 2.7 ),
    ptMinCaloJet = cms.double( 5.0 ),
    inputTrackTag = cms.InputTag( "hltIter0PFlowTrackSelectionHighPurity" )
)
hltIter1ClustersRefRemoval = cms.EDProducer( "HLTTrackClusterRemoverNew",
    doStrip = cms.bool( True ),
    doStripChargeCheck = cms.bool( False ),
    trajectories = cms.InputTag( "hltIter0PFlowTrackSelectionHighPurity" ),
    oldClusterRemovalInfo = cms.InputTag( "" ),
    stripClusters = cms.InputTag( "hltSiStripRawToClustersFacility" ),
    pixelClusters = cms.InputTag( "hltSiPixelClusters" ),
    Common = cms.PSet(  maxChi2 = cms.double( 9.0 ) ),
    doPixel = cms.bool( True )
)
hltIter1MaskedMeasurementTrackerEvent = cms.EDProducer( "MaskedMeasurementTrackerEventProducer",
    clustersToSkip = cms.InputTag( "hltIter1ClustersRefRemoval" ),
    OnDemand = cms.bool( False ),
    src = cms.InputTag( "hltSiStripClusters" )
)
hltIter1PixelLayerTriplets = cms.EDProducer( "SeedingLayersEDProducer",
    layerList = cms.vstring( 'BPix1+BPix2+BPix3',
      'BPix1+BPix2+FPix1_pos',
      'BPix1+BPix2+FPix1_neg',
      'BPix1+FPix1_pos+FPix2_pos',
      'BPix1+FPix1_neg+FPix2_neg' ),
    MTOB = cms.PSet(  ),
    TEC = cms.PSet(  ),
    MTID = cms.PSet(  ),
    FPix = cms.PSet( 
      HitProducer = cms.string( "hltSiPixelRecHits" ),
      hitErrorRZ = cms.double( 0.0036 ),
      useErrorsFromParam = cms.bool( True ),
      TTRHBuilder = cms.string( "hltESPTTRHBuilderPixelOnly" ),
      skipClusters = cms.InputTag( "hltIter1ClustersRefRemoval" ),
      hitErrorRPhi = cms.double( 0.0051 )
    ),
    MTEC = cms.PSet(  ),
    MTIB = cms.PSet(  ),
    TID = cms.PSet(  ),
    TOB = cms.PSet(  ),
    BPix = cms.PSet( 
      HitProducer = cms.string( "hltSiPixelRecHits" ),
      hitErrorRZ = cms.double( 0.006 ),
      useErrorsFromParam = cms.bool( True ),
      TTRHBuilder = cms.string( "hltESPTTRHBuilderPixelOnly" ),
      skipClusters = cms.InputTag( "hltIter1ClustersRefRemoval" ),
      hitErrorRPhi = cms.double( 0.0027 )
    ),
    TIB = cms.PSet(  )
)
hltIter1PFlowPixelSeeds = cms.EDProducer( "SeedGeneratorFromRegionHitsEDProducer",
    RegionFactoryPSet = cms.PSet( 
      ComponentName = cms.string( "CandidateSeededTrackingRegionsProducer" ),
      RegionPSet = cms.PSet( 
        precise = cms.bool( True ),
        originRadius = cms.double( 0.05 ),
        searchOpt = cms.bool( True ),
        ptMin = cms.double( 0.5 ),
        measurementTrackerName = cms.string( "hltIter1MaskedMeasurementTrackerEvent" ),
        mode = cms.string( "VerticesFixed" ),
        maxNRegions = cms.int32( 100 ),
        maxNVertices = cms.int32( 10 ),
        deltaPhi = cms.double( 1.0 ),
        deltaEta = cms.double( 1.0 ),
        zErrorBeamSpot = cms.double( 15.0 ),
        nSigmaZBeamSpot = cms.double( 3.0 ),
        zErrorVetex = cms.double( 0.1 ),
        vertexCollection = cms.InputTag( "hltTrimmedPixelVertices" ),
        beamSpot = cms.InputTag( "hltOnlineBeamSpot" ),
        input = cms.InputTag( "hltIter0TrackAndTauJets4Iter1" )
      )
    ),
    SeedComparitorPSet = cms.PSet(  ComponentName = cms.string( "none" ) ),
    ClusterCheckPSet = cms.PSet( 
      PixelClusterCollectionLabel = cms.InputTag( "hltSiPixelClusters" ),
      MaxNumberOfCosmicClusters = cms.uint32( 50000 ),
      doClusterCheck = cms.bool( False ),
      ClusterCollectionLabel = cms.InputTag( "hltSiStripClusters" ),
      MaxNumberOfPixelClusters = cms.uint32( 10000 )
    ),
    OrderedHitsFactoryPSet = cms.PSet( 
      maxElement = cms.uint32( 0 ),
      ComponentName = cms.string( "StandardHitTripletGenerator" ),
      GeneratorPSet = cms.PSet( 
        useBending = cms.bool( True ),
        useFixedPreFiltering = cms.bool( False ),
        maxElement = cms.uint32( 100000 ),
        phiPreFiltering = cms.double( 0.3 ),
        extraHitRPhitolerance = cms.double( 0.032 ),
        useMultScattering = cms.bool( True ),
        ComponentName = cms.string( "PixelTripletHLTGenerator" ),
        extraHitRZtolerance = cms.double( 0.037 ),
        SeedComparitorPSet = cms.PSet(  ComponentName = cms.string( "none" ) )
      ),
      SeedingLayers = cms.InputTag( "hltIter1PixelLayerTriplets" )
    ),
    SeedCreatorPSet = cms.PSet( 
      ComponentName = cms.string( "SeedFromConsecutiveHitsTripletOnlyCreator" ),
      propagator = cms.string( "PropagatorWithMaterialParabolicMf" )
    ),
    TTRHBuilder = cms.string( "hltESPTTRHBWithTrackAngle" )
)
hltIter1PFlowCkfTrackCandidates = cms.EDProducer( "CkfTrackCandidateMaker",
    src = cms.InputTag( "hltIter1PFlowPixelSeeds" ),
    maxSeedsBeforeCleaning = cms.uint32( 1000 ),
    SimpleMagneticField = cms.string( "ParabolicMf" ),
    TransientInitialStateEstimatorParameters = cms.PSet( 
      propagatorAlongTISE = cms.string( "PropagatorWithMaterialParabolicMf" ),
      numberMeasurementsForFit = cms.int32( 4 ),
      propagatorOppositeTISE = cms.string( "PropagatorWithMaterialParabolicMfOpposite" )
    ),
    TrajectoryCleaner = cms.string( "hltESPTrajectoryCleanerBySharedHits" ),
    MeasurementTrackerEvent = cms.InputTag( "hltIter1MaskedMeasurementTrackerEvent" ),
    cleanTrajectoryAfterInOut = cms.bool( False ),
    useHitsSplitting = cms.bool( False ),
    RedundantSeedCleaner = cms.string( "CachingSeedCleanerBySharedInput" ),
    doSeedingRegionRebuilding = cms.bool( False ),
    maxNSeeds = cms.uint32( 100000 ),
    TrajectoryBuilderPSet = cms.PSet(  refToPSet_ = cms.string( "HLTIter1PSetTrajectoryBuilderIT" ) ),
    NavigationSchool = cms.string( "SimpleNavigationSchool" ),
    TrajectoryBuilder = cms.string( "" )
)
hltIter1PFlowCtfWithMaterialTracks = cms.EDProducer( "TrackProducer",
    src = cms.InputTag( "hltIter1PFlowCkfTrackCandidates" ),
    SimpleMagneticField = cms.string( "ParabolicMf" ),
    clusterRemovalInfo = cms.InputTag( "" ),
    beamSpot = cms.InputTag( "hltOnlineBeamSpot" ),
    MeasurementTrackerEvent = cms.InputTag( "hltIter1MaskedMeasurementTrackerEvent" ),
    Fitter = cms.string( "hltESPFittingSmootherIT" ),
    useHitsSplitting = cms.bool( False ),
    MeasurementTracker = cms.string( "" ),
    AlgorithmName = cms.string( "iter1" ),
    alias = cms.untracked.string( "ctfWithMaterialTracks" ),
    NavigationSchool = cms.string( "" ),
    TrajectoryInEvent = cms.bool( True ),
    TTRHBuilder = cms.string( "hltESPTTRHBWithTrackAngle" ),
    GeometricInnerState = cms.bool( True ),
    useSimpleMF = cms.bool( True ),
    Propagator = cms.string( "hltESPRungeKuttaTrackerPropagator" )
)
hltIter1PFlowTrackSelectionHighPurityLoose = cms.EDProducer( "AnalyticalTrackSelector",
    max_d0 = cms.double( 100.0 ),
    minNumber3DLayers = cms.uint32( 0 ),
    max_lostHitFraction = cms.double( 1.0 ),
    applyAbsCutsIfNoPV = cms.bool( False ),
    qualityBit = cms.string( "highPurity" ),
    minNumberLayers = cms.uint32( 3 ),
    chi2n_par = cms.double( 0.7 ),
    useVtxError = cms.bool( False ),
    nSigmaZ = cms.double( 3.0 ),
    dz_par2 = cms.vdouble( 0.9, 3.0 ),
    applyAdaptedPVCuts = cms.bool( True ),
    min_eta = cms.double( -9999.0 ),
    dz_par1 = cms.vdouble( 0.8, 3.0 ),
    copyTrajectories = cms.untracked.bool( True ),
    vtxNumber = cms.int32( -1 ),
    max_d0NoPV = cms.double( 100.0 ),
    keepAllTracks = cms.bool( False ),
    maxNumberLostLayers = cms.uint32( 1 ),
    beamspot = cms.InputTag( "hltOnlineBeamSpot" ),
    max_relpterr = cms.double( 9999.0 ),
    copyExtras = cms.untracked.bool( True ),
    max_z0NoPV = cms.double( 100.0 ),
    vertexCut = cms.string( "tracksSize>=3" ),
    max_z0 = cms.double( 100.0 ),
    useVertices = cms.bool( True ),
    min_nhits = cms.uint32( 0 ),
    src = cms.InputTag( "hltIter1PFlowCtfWithMaterialTracks" ),
    max_minMissHitOutOrIn = cms.int32( 99 ),
    chi2n_no1Dmod_par = cms.double( 9999.0 ),
    vertices = cms.InputTag( "hltTrimmedPixelVertices" ),
    max_eta = cms.double( 9999.0 ),
    d0_par2 = cms.vdouble( 0.9, 3.0 ),
    d0_par1 = cms.vdouble( 0.85, 3.0 ),
    res_par = cms.vdouble( 0.003, 0.001 ),
    minHitsToBypassChecks = cms.uint32( 20 )
)
hltIter1PFlowTrackSelectionHighPurityTight = cms.EDProducer( "AnalyticalTrackSelector",
    max_d0 = cms.double( 100.0 ),
    minNumber3DLayers = cms.uint32( 0 ),
    max_lostHitFraction = cms.double( 1.0 ),
    applyAbsCutsIfNoPV = cms.bool( False ),
    qualityBit = cms.string( "highPurity" ),
    minNumberLayers = cms.uint32( 5 ),
    chi2n_par = cms.double( 0.4 ),
    useVtxError = cms.bool( False ),
    nSigmaZ = cms.double( 3.0 ),
    dz_par2 = cms.vdouble( 1.0, 4.0 ),
    applyAdaptedPVCuts = cms.bool( True ),
    min_eta = cms.double( -9999.0 ),
    dz_par1 = cms.vdouble( 1.0, 4.0 ),
    copyTrajectories = cms.untracked.bool( True ),
    vtxNumber = cms.int32( -1 ),
    max_d0NoPV = cms.double( 100.0 ),
    keepAllTracks = cms.bool( False ),
    maxNumberLostLayers = cms.uint32( 1 ),
    beamspot = cms.InputTag( "hltOnlineBeamSpot" ),
    max_relpterr = cms.double( 9999.0 ),
    copyExtras = cms.untracked.bool( True ),
    max_z0NoPV = cms.double( 100.0 ),
    vertexCut = cms.string( "tracksSize>=3" ),
    max_z0 = cms.double( 100.0 ),
    useVertices = cms.bool( True ),
    min_nhits = cms.uint32( 0 ),
    src = cms.InputTag( "hltIter1PFlowCtfWithMaterialTracks" ),
    max_minMissHitOutOrIn = cms.int32( 99 ),
    chi2n_no1Dmod_par = cms.double( 9999.0 ),
    vertices = cms.InputTag( "hltTrimmedPixelVertices" ),
    max_eta = cms.double( 9999.0 ),
    d0_par2 = cms.vdouble( 1.0, 4.0 ),
    d0_par1 = cms.vdouble( 1.0, 4.0 ),
    res_par = cms.vdouble( 0.003, 0.001 ),
    minHitsToBypassChecks = cms.uint32( 20 )
)
hltIter1PFlowTrackSelectionHighPurity = cms.EDProducer( "SimpleTrackListMerger",
    ShareFrac = cms.double( 0.19 ),
    promoteTrackQuality = cms.bool( True ),
    MinPT = cms.double( 0.05 ),
    copyExtras = cms.untracked.bool( True ),
    Epsilon = cms.double( -0.001 ),
    allowFirstHitShare = cms.bool( True ),
    newQuality = cms.string( "confirmed" ),
    MaxNormalizedChisq = cms.double( 1000.0 ),
    TrackProducer1 = cms.string( "hltIter1PFlowTrackSelectionHighPurityLoose" ),
    MinFound = cms.int32( 3 ),
    TrackProducer2 = cms.string( "hltIter1PFlowTrackSelectionHighPurityTight" ),
    LostHitPenalty = cms.double( 20.0 ),
    FoundHitBonus = cms.double( 5.0 )
)
hltIter1Merged = cms.EDProducer( "SimpleTrackListMerger",
    ShareFrac = cms.double( 0.19 ),
    promoteTrackQuality = cms.bool( True ),
    MinPT = cms.double( 0.05 ),
    copyExtras = cms.untracked.bool( True ),
    Epsilon = cms.double( -0.001 ),
    allowFirstHitShare = cms.bool( True ),
    newQuality = cms.string( "confirmed" ),
    MaxNormalizedChisq = cms.double( 1000.0 ),
    TrackProducer1 = cms.string( "hltIter0PFlowTrackSelectionHighPurity" ),
    MinFound = cms.int32( 3 ),
    TrackProducer2 = cms.string( "hltIter1PFlowTrackSelectionHighPurity" ),
    LostHitPenalty = cms.double( 20.0 ),
    FoundHitBonus = cms.double( 5.0 )
)
hltIter1TrackRefsForJets4Iter2 = cms.EDProducer( "ChargedRefCandidateProducer",
    src = cms.InputTag( "hltIter1Merged" ),
    particleType = cms.string( "pi+" )
)
hltAK4Iter1TrackJets4Iter2 = cms.EDProducer( "FastjetJetProducer",
    Active_Area_Repeats = cms.int32( 5 ),
    doAreaFastjet = cms.bool( False ),
    voronoiRfact = cms.double( 0.9 ),
    maxBadHcalCells = cms.uint32( 9999999 ),
    doAreaDiskApprox = cms.bool( False ),
    maxRecoveredEcalCells = cms.uint32( 9999999 ),
    jetType = cms.string( "TrackJet" ),
    minSeed = cms.uint32( 14327 ),
    Ghost_EtaMax = cms.double( 6.0 ),
    doRhoFastjet = cms.bool( False ),
    jetAlgorithm = cms.string( "AntiKt" ),
    nSigmaPU = cms.double( 1.0 ),
    GhostArea = cms.double( 0.01 ),
    Rho_EtaMax = cms.double( 4.4 ),
    maxBadEcalCells = cms.uint32( 9999999 ),
    useDeterministicSeed = cms.bool( True ),
    doPVCorrection = cms.bool( False ),
    maxRecoveredHcalCells = cms.uint32( 9999999 ),
    rParam = cms.double( 0.4 ),
    maxProblematicHcalCells = cms.uint32( 9999999 ),
    doOutputJets = cms.bool( True ),
    src = cms.InputTag( "hltIter1TrackRefsForJets4Iter2" ),
    inputEtMin = cms.double( 0.1 ),
    puPtMin = cms.double( 0.0 ),
    srcPVs = cms.InputTag( "hltTrimmedPixelVertices" ),
    jetPtMin = cms.double( 7.5 ),
    radiusPU = cms.double( 0.4 ),
    maxProblematicEcalCells = cms.uint32( 9999999 ),
    doPUOffsetCorr = cms.bool( False ),
    inputEMin = cms.double( 0.0 ),
    useMassDropTagger = cms.bool( False ),
    muMin = cms.double( -1.0 ),
    subtractorName = cms.string( "" ),
    muCut = cms.double( -1.0 ),
    subjetPtMin = cms.double( -1.0 ),
    useTrimming = cms.bool( False ),
    muMax = cms.double( -1.0 ),
    yMin = cms.double( -1.0 ),
    useFiltering = cms.bool( False ),
    rFilt = cms.double( -1.0 ),
    yMax = cms.double( -1.0 ),
    zcut = cms.double( -1.0 ),
    MinVtxNdof = cms.int32( 0 ),
    MaxVtxZ = cms.double( 30.0 ),
    UseOnlyVertexTracks = cms.bool( False ),
    dRMin = cms.double( -1.0 ),
    nFilt = cms.int32( -1 ),
    usePruning = cms.bool( False ),
    maxDepth = cms.int32( -1 ),
    yCut = cms.double( -1.0 ),
    DzTrVtxMax = cms.double( 0.5 ),
    UseOnlyOnePV = cms.bool( True ),
    rcut_factor = cms.double( -1.0 ),
    sumRecHits = cms.bool( False ),
    trimPtFracMin = cms.double( -1.0 ),
    dRMax = cms.double( -1.0 ),
    DxyTrVtxMax = cms.double( 0.2 ),
    useCMSBoostedTauSeedingAlgorithm = cms.bool( False )
)
hltIter1TrackAndTauJets4Iter2 = cms.EDProducer( "TauJetSelectorForHLTTrackSeeding",
    fractionMinCaloInTauCone = cms.double( 0.7 ),
    fractionMaxChargedPUInCaloCone = cms.double( 0.3 ),
    tauConeSize = cms.double( 0.2 ),
    ptTrkMaxInCaloCone = cms.double( 1.4 ),
    isolationConeSize = cms.double( 0.5 ),
    inputTrackJetTag = cms.InputTag( "hltAK4Iter1TrackJets4Iter2" ),
    nTrkMaxInCaloCone = cms.int32( 0 ),
    inputCaloJetTag = cms.InputTag( "hltAK4CaloJetsPFEt5" ),
    etaMinCaloJet = cms.double( -2.7 ),
    etaMaxCaloJet = cms.double( 2.7 ),
    ptMinCaloJet = cms.double( 5.0 ),
    inputTrackTag = cms.InputTag( "hltIter1Merged" )
)
hltIter2ClustersRefRemoval = cms.EDProducer( "HLTTrackClusterRemoverNew",
    doStrip = cms.bool( True ),
    doStripChargeCheck = cms.bool( False ),
    trajectories = cms.InputTag( "hltIter1PFlowTrackSelectionHighPurity" ),
    oldClusterRemovalInfo = cms.InputTag( "hltIter1ClustersRefRemoval" ),
    stripClusters = cms.InputTag( "hltSiStripRawToClustersFacility" ),
    pixelClusters = cms.InputTag( "hltSiPixelClusters" ),
    Common = cms.PSet(  maxChi2 = cms.double( 16.0 ) ),
    doPixel = cms.bool( True )
)
hltIter2MaskedMeasurementTrackerEvent = cms.EDProducer( "MaskedMeasurementTrackerEventProducer",
    clustersToSkip = cms.InputTag( "hltIter2ClustersRefRemoval" ),
    OnDemand = cms.bool( False ),
    src = cms.InputTag( "hltSiStripClusters" )
)
hltIter2PixelLayerPairs = cms.EDProducer( "SeedingLayersEDProducer",
    layerList = cms.vstring( 'BPix1+BPix2',
      'BPix1+BPix3',
      'BPix2+BPix3',
      'BPix1+FPix1_pos',
      'BPix1+FPix1_neg',
      'BPix1+FPix2_pos',
      'BPix1+FPix2_neg',
      'BPix2+FPix1_pos',
      'BPix2+FPix1_neg',
      'BPix2+FPix2_pos',
      'BPix2+FPix2_neg',
      'FPix1_pos+FPix2_pos',
      'FPix1_neg+FPix2_neg' ),
    MTOB = cms.PSet(  ),
    TEC = cms.PSet(  ),
    MTID = cms.PSet(  ),
    FPix = cms.PSet( 
      HitProducer = cms.string( "hltSiPixelRecHits" ),
      hitErrorRZ = cms.double( 0.0036 ),
      useErrorsFromParam = cms.bool( True ),
      TTRHBuilder = cms.string( "hltESPTTRHBuilderPixelOnly" ),
      skipClusters = cms.InputTag( "hltIter2ClustersRefRemoval" ),
      hitErrorRPhi = cms.double( 0.0051 )
    ),
    MTEC = cms.PSet(  ),
    MTIB = cms.PSet(  ),
    TID = cms.PSet(  ),
    TOB = cms.PSet(  ),
    BPix = cms.PSet( 
      HitProducer = cms.string( "hltSiPixelRecHits" ),
      hitErrorRZ = cms.double( 0.006 ),
      useErrorsFromParam = cms.bool( True ),
      TTRHBuilder = cms.string( "hltESPTTRHBuilderPixelOnly" ),
      skipClusters = cms.InputTag( "hltIter2ClustersRefRemoval" ),
      hitErrorRPhi = cms.double( 0.0027 )
    ),
    TIB = cms.PSet(  )
)
hltIter2PFlowPixelSeeds = cms.EDProducer( "SeedGeneratorFromRegionHitsEDProducer",
    RegionFactoryPSet = cms.PSet( 
      ComponentName = cms.string( "CandidateSeededTrackingRegionsProducer" ),
      RegionPSet = cms.PSet( 
        precise = cms.bool( True ),
        originRadius = cms.double( 0.025 ),
        searchOpt = cms.bool( True ),
        originZPos = cms.double( 0.0 ),
        ptMin = cms.double( 1.2 ),
        measurementTrackerName = cms.string( "hltIter2MaskedMeasurementTrackerEvent" ),
        mode = cms.string( "VerticesFixed" ),
        maxNRegions = cms.int32( 100 ),
        maxNVertices = cms.int32( 10 ),
        deltaPhi = cms.double( 0.8 ),
        deltaEta = cms.double( 0.8 ),
        zErrorBeamSpot = cms.double( 15.0 ),
        nSigmaZBeamSpot = cms.double( 3.0 ),
        zErrorVetex = cms.double( 0.05 ),
        vertexCollection = cms.InputTag( "hltTrimmedPixelVertices" ),
        beamSpot = cms.InputTag( "hltOnlineBeamSpot" ),
        input = cms.InputTag( "hltIter1TrackAndTauJets4Iter2" )
      )
    ),
    SeedComparitorPSet = cms.PSet(  ComponentName = cms.string( "none" ) ),
    ClusterCheckPSet = cms.PSet( 
      PixelClusterCollectionLabel = cms.InputTag( "hltSiPixelClusters" ),
      MaxNumberOfCosmicClusters = cms.uint32( 50000 ),
      doClusterCheck = cms.bool( False ),
      ClusterCollectionLabel = cms.InputTag( "hltSiStripClusters" ),
      MaxNumberOfPixelClusters = cms.uint32( 10000 )
    ),
    OrderedHitsFactoryPSet = cms.PSet( 
      maxElement = cms.uint32( 0 ),
      ComponentName = cms.string( "StandardHitPairGenerator" ),
      GeneratorPSet = cms.PSet( 
        maxElement = cms.uint32( 100000 ),
        SeedComparitorPSet = cms.PSet(  ComponentName = cms.string( "none" ) )
      ),
      SeedingLayers = cms.InputTag( "hltIter2PixelLayerPairs" )
    ),
    SeedCreatorPSet = cms.PSet( 
      ComponentName = cms.string( "SeedFromConsecutiveHitsCreator" ),
      propagator = cms.string( "PropagatorWithMaterialParabolicMf" )
    ),
    TTRHBuilder = cms.string( "hltESPTTRHBWithTrackAngle" )
)
hltIter2PFlowCkfTrackCandidates = cms.EDProducer( "CkfTrackCandidateMaker",
    src = cms.InputTag( "hltIter2PFlowPixelSeeds" ),
    maxSeedsBeforeCleaning = cms.uint32( 1000 ),
    SimpleMagneticField = cms.string( "ParabolicMf" ),
    TransientInitialStateEstimatorParameters = cms.PSet( 
      propagatorAlongTISE = cms.string( "PropagatorWithMaterialParabolicMf" ),
      numberMeasurementsForFit = cms.int32( 4 ),
      propagatorOppositeTISE = cms.string( "PropagatorWithMaterialParabolicMfOpposite" )
    ),
    TrajectoryCleaner = cms.string( "hltESPTrajectoryCleanerBySharedHits" ),
    MeasurementTrackerEvent = cms.InputTag( "hltIter2MaskedMeasurementTrackerEvent" ),
    cleanTrajectoryAfterInOut = cms.bool( False ),
    useHitsSplitting = cms.bool( False ),
    RedundantSeedCleaner = cms.string( "CachingSeedCleanerBySharedInput" ),
    doSeedingRegionRebuilding = cms.bool( False ),
    maxNSeeds = cms.uint32( 100000 ),
    TrajectoryBuilderPSet = cms.PSet(  refToPSet_ = cms.string( "HLTIter2PSetTrajectoryBuilderIT" ) ),
    NavigationSchool = cms.string( "SimpleNavigationSchool" ),
    TrajectoryBuilder = cms.string( "" )
)
hltIter2PFlowCtfWithMaterialTracks = cms.EDProducer( "TrackProducer",
    src = cms.InputTag( "hltIter2PFlowCkfTrackCandidates" ),
    SimpleMagneticField = cms.string( "ParabolicMf" ),
    clusterRemovalInfo = cms.InputTag( "" ),
    beamSpot = cms.InputTag( "hltOnlineBeamSpot" ),
    MeasurementTrackerEvent = cms.InputTag( "hltIter2MaskedMeasurementTrackerEvent" ),
    Fitter = cms.string( "hltESPFittingSmootherIT" ),
    useHitsSplitting = cms.bool( False ),
    MeasurementTracker = cms.string( "" ),
    AlgorithmName = cms.string( "iter2" ),
    alias = cms.untracked.string( "ctfWithMaterialTracks" ),
    NavigationSchool = cms.string( "" ),
    TrajectoryInEvent = cms.bool( True ),
    TTRHBuilder = cms.string( "hltESPTTRHBWithTrackAngle" ),
    GeometricInnerState = cms.bool( True ),
    useSimpleMF = cms.bool( True ),
    Propagator = cms.string( "hltESPRungeKuttaTrackerPropagator" )
)
hltIter2PFlowTrackSelectionHighPurity = cms.EDProducer( "AnalyticalTrackSelector",
    max_d0 = cms.double( 100.0 ),
    minNumber3DLayers = cms.uint32( 0 ),
    max_lostHitFraction = cms.double( 1.0 ),
    applyAbsCutsIfNoPV = cms.bool( False ),
    qualityBit = cms.string( "highPurity" ),
    minNumberLayers = cms.uint32( 3 ),
    chi2n_par = cms.double( 0.7 ),
    useVtxError = cms.bool( False ),
    nSigmaZ = cms.double( 3.0 ),
    dz_par2 = cms.vdouble( 0.4, 4.0 ),
    applyAdaptedPVCuts = cms.bool( True ),
    min_eta = cms.double( -9999.0 ),
    dz_par1 = cms.vdouble( 0.35, 4.0 ),
    copyTrajectories = cms.untracked.bool( True ),
    vtxNumber = cms.int32( -1 ),
    max_d0NoPV = cms.double( 100.0 ),
    keepAllTracks = cms.bool( False ),
    maxNumberLostLayers = cms.uint32( 1 ),
    beamspot = cms.InputTag( "hltOnlineBeamSpot" ),
    max_relpterr = cms.double( 9999.0 ),
    copyExtras = cms.untracked.bool( True ),
    max_z0NoPV = cms.double( 100.0 ),
    vertexCut = cms.string( "tracksSize>=3" ),
    max_z0 = cms.double( 100.0 ),
    useVertices = cms.bool( True ),
    min_nhits = cms.uint32( 0 ),
    src = cms.InputTag( "hltIter2PFlowCtfWithMaterialTracks" ),
    max_minMissHitOutOrIn = cms.int32( 99 ),
    chi2n_no1Dmod_par = cms.double( 9999.0 ),
    vertices = cms.InputTag( "hltTrimmedPixelVertices" ),
    max_eta = cms.double( 9999.0 ),
    d0_par2 = cms.vdouble( 0.4, 4.0 ),
    d0_par1 = cms.vdouble( 0.3, 4.0 ),
    res_par = cms.vdouble( 0.003, 0.001 ),
    minHitsToBypassChecks = cms.uint32( 20 )
)
hltIter2Merged = cms.EDProducer( "SimpleTrackListMerger",
    ShareFrac = cms.double( 0.19 ),
    promoteTrackQuality = cms.bool( True ),
    MinPT = cms.double( 0.05 ),
    copyExtras = cms.untracked.bool( True ),
    Epsilon = cms.double( -0.001 ),
    allowFirstHitShare = cms.bool( True ),
    newQuality = cms.string( "confirmed" ),
    MaxNormalizedChisq = cms.double( 1000.0 ),
    TrackProducer1 = cms.string( "hltIter1Merged" ),
    MinFound = cms.int32( 3 ),
    TrackProducer2 = cms.string( "hltIter2PFlowTrackSelectionHighPurity" ),
    LostHitPenalty = cms.double( 20.0 ),
    FoundHitBonus = cms.double( 5.0 )
)
hltPFMuonMerging = cms.EDProducer( "SimpleTrackListMerger",
    ShareFrac = cms.double( 0.19 ),
    promoteTrackQuality = cms.bool( True ),
    MinPT = cms.double( 0.05 ),
    copyExtras = cms.untracked.bool( True ),
    Epsilon = cms.double( -0.001 ),
    allowFirstHitShare = cms.bool( True ),
    newQuality = cms.string( "confirmed" ),
    MaxNormalizedChisq = cms.double( 1000.0 ),
    TrackProducer1 = cms.string( "hltL3TkTracksFromL2" ),
    MinFound = cms.int32( 3 ),
    TrackProducer2 = cms.string( "hltIter2Merged" ),
    LostHitPenalty = cms.double( 20.0 ),
    FoundHitBonus = cms.double( 5.0 )
)
hltMuonLinks = cms.EDProducer( "MuonLinksProducerForHLT",
    pMin = cms.double( 2.5 ),
    InclusiveTrackerTrackCollection = cms.InputTag( "hltPFMuonMerging" ),
    shareHitFraction = cms.double( 0.8 ),
    LinkCollection = cms.InputTag( "hltL3MuonsLinksCombination" ),
    ptMin = cms.double( 2.5 )
)
hltMuons = cms.EDProducer( "MuonIdProducer",
    TrackExtractorPSet = cms.PSet( 
      Diff_z = cms.double( 0.2 ),
      inputTrackCollection = cms.InputTag( "hltPFMuonMerging" ),
      BeamSpotLabel = cms.InputTag( "hltOnlineBeamSpot" ),
      ComponentName = cms.string( "TrackExtractor" ),
      DR_Max = cms.double( 1.0 ),
      Diff_r = cms.double( 0.1 ),
      Chi2Prob_Min = cms.double( -1.0 ),
      DR_Veto = cms.double( 0.01 ),
      NHits_Min = cms.uint32( 0 ),
      Chi2Ndof_Max = cms.double( 1.0E64 ),
      Pt_Min = cms.double( -1.0 ),
      DepositLabel = cms.untracked.string( "" ),
      BeamlineOption = cms.string( "BeamSpotFromEvent" )
    ),
    maxAbsEta = cms.double( 3.0 ),
    fillGlobalTrackRefits = cms.bool( False ),
    arbitrationCleanerOptions = cms.PSet( 
      Clustering = cms.bool( True ),
      ME1a = cms.bool( True ),
      ClusterDPhi = cms.double( 0.6 ),
      OverlapDTheta = cms.double( 0.02 ),
      Overlap = cms.bool( True ),
      OverlapDPhi = cms.double( 0.0786 ),
      ClusterDTheta = cms.double( 0.02 )
    ),
    globalTrackQualityInputTag = cms.InputTag( "glbTrackQual" ),
    addExtraSoftMuons = cms.bool( False ),
    debugWithTruthMatching = cms.bool( False ),
    CaloExtractorPSet = cms.PSet( 
      PrintTimeReport = cms.untracked.bool( False ),
      DR_Max = cms.double( 1.0 ),
      DepositInstanceLabels = cms.vstring( 'ecal',
        'hcal',
        'ho' ),
      Noise_HE = cms.double( 0.2 ),
      NoiseTow_EB = cms.double( 0.04 ),
      NoiseTow_EE = cms.double( 0.15 ),
      Threshold_H = cms.double( 0.5 ),
      ServiceParameters = cms.PSet( 
        Propagators = cms.untracked.vstring( 'hltESPFastSteppingHelixPropagatorAny' ),
        RPCLayers = cms.bool( False ),
        UseMuonNavigation = cms.untracked.bool( False )
      ),
      Threshold_E = cms.double( 0.2 ),
      PropagatorName = cms.string( "hltESPFastSteppingHelixPropagatorAny" ),
      DepositLabel = cms.untracked.string( "Cal" ),
      UseRecHitsFlag = cms.bool( False ),
      TrackAssociatorParameters = cms.PSet( 
        muonMaxDistanceSigmaX = cms.double( 0.0 ),
        muonMaxDistanceSigmaY = cms.double( 0.0 ),
        CSCSegmentCollectionLabel = cms.InputTag( "hltCscSegments" ),
        dRHcal = cms.double( 1.0 ),
        dRPreshowerPreselection = cms.double( 0.2 ),
        CaloTowerCollectionLabel = cms.InputTag( "hltTowerMakerForPF" ),
        useEcal = cms.bool( False ),
        dREcal = cms.double( 1.0 ),
        dREcalPreselection = cms.double( 1.0 ),
        HORecHitCollectionLabel = cms.InputTag( "hltHoreco" ),
        dRMuon = cms.double( 9999.0 ),
        propagateAllDirections = cms.bool( True ),
        muonMaxDistanceX = cms.double( 5.0 ),
        muonMaxDistanceY = cms.double( 5.0 ),
        useHO = cms.bool( False ),
        trajectoryUncertaintyTolerance = cms.double( -1.0 ),
        usePreshower = cms.bool( False ),
        DTRecSegment4DCollectionLabel = cms.InputTag( "hltDt4DSegments" ),
        EERecHitCollectionLabel = cms.InputTag( 'hltEcalRecHit','EcalRecHitsEE' ),
        dRHcalPreselection = cms.double( 1.0 ),
        useMuon = cms.bool( False ),
        useCalo = cms.bool( True ),
        accountForTrajectoryChangeCalo = cms.bool( False ),
        EBRecHitCollectionLabel = cms.InputTag( 'hltEcalRecHit','EcalRecHitsEB' ),
        dRMuonPreselection = cms.double( 0.2 ),
        truthMatch = cms.bool( False ),
        HBHERecHitCollectionLabel = cms.InputTag( "hltHbhereco" ),
        useHcal = cms.bool( False )
      ),
      Threshold_HO = cms.double( 0.5 ),
      Noise_EE = cms.double( 0.1 ),
      Noise_EB = cms.double( 0.025 ),
      DR_Veto_H = cms.double( 0.1 ),
      CenterConeOnCalIntersection = cms.bool( False ),
      ComponentName = cms.string( "CaloExtractorByAssociator" ),
      Noise_HB = cms.double( 0.2 ),
      DR_Veto_E = cms.double( 0.07 ),
      DR_Veto_HO = cms.double( 0.1 ),
      Noise_HO = cms.double( 0.2 )
    ),
    runArbitrationCleaner = cms.bool( False ),
    fillEnergy = cms.bool( True ),
    TrackerKinkFinderParameters = cms.PSet( 
      usePosition = cms.bool( False ),
      diagonalOnly = cms.bool( False )
    ),
    TimingFillerParameters = cms.PSet( 
      UseDT = cms.bool( True ),
      ErrorDT = cms.double( 6.0 ),
      EcalEnergyCut = cms.double( 0.4 ),
      ErrorEB = cms.double( 2.085 ),
      ErrorCSC = cms.double( 7.4 ),
      CSCTimingParameters = cms.PSet( 
        CSCsegments = cms.InputTag( "hltCscSegments" ),
        CSCTimeOffset = cms.double( 0.0 ),
        CSCStripTimeOffset = cms.double( 0.0 ),
        MatchParameters = cms.PSet( 
          CSCsegments = cms.InputTag( "hltCscSegments" ),
          DTsegments = cms.InputTag( "hltDt4DSegments" ),
          DTradius = cms.double( 0.01 ),
          TightMatchDT = cms.bool( False ),
          TightMatchCSC = cms.bool( True )
        ),
        debug = cms.bool( False ),
        UseStripTime = cms.bool( True ),
        CSCStripError = cms.double( 7.0 ),
        CSCWireError = cms.double( 8.6 ),
        CSCWireTimeOffset = cms.double( 0.0 ),
        ServiceParameters = cms.PSet( 
          Propagators = cms.untracked.vstring( 'hltESPFastSteppingHelixPropagatorAny' ),
          RPCLayers = cms.bool( True )
        ),
        PruneCut = cms.double( 100.0 ),
        UseWireTime = cms.bool( True )
      ),
      DTTimingParameters = cms.PSet( 
        HitError = cms.double( 6.0 ),
        DoWireCorr = cms.bool( False ),
        MatchParameters = cms.PSet( 
          CSCsegments = cms.InputTag( "hltCscSegments" ),
          DTsegments = cms.InputTag( "hltDt4DSegments" ),
          DTradius = cms.double( 0.01 ),
          TightMatchDT = cms.bool( False ),
          TightMatchCSC = cms.bool( True )
        ),
        debug = cms.bool( False ),
        DTsegments = cms.InputTag( "hltDt4DSegments" ),
        PruneCut = cms.double( 10000.0 ),
        RequireBothProjections = cms.bool( False ),
        HitsMin = cms.int32( 5 ),
        DTTimeOffset = cms.double( 2.7 ),
        DropTheta = cms.bool( True ),
        UseSegmentT0 = cms.bool( False ),
        ServiceParameters = cms.PSet( 
          Propagators = cms.untracked.vstring( 'hltESPFastSteppingHelixPropagatorAny' ),
          RPCLayers = cms.bool( True )
        )
      ),
      ErrorEE = cms.double( 6.95 ),
      UseCSC = cms.bool( True ),
      UseECAL = cms.bool( True )
    ),
    inputCollectionTypes = cms.vstring( 'inner tracks',
      'links',
      'outer tracks' ),
    minCaloCompatibility = cms.double( 0.6 ),
    ecalDepositName = cms.string( "ecal" ),
    minP = cms.double( 10.0 ),
    fillIsolation = cms.bool( True ),
    jetDepositName = cms.string( "jets" ),
    hoDepositName = cms.string( "ho" ),
    writeIsoDeposits = cms.bool( False ),
    maxAbsPullX = cms.double( 4.0 ),
    maxAbsPullY = cms.double( 9999.0 ),
    minPt = cms.double( 10.0 ),
    TrackAssociatorParameters = cms.PSet( 
      muonMaxDistanceSigmaX = cms.double( 0.0 ),
      muonMaxDistanceSigmaY = cms.double( 0.0 ),
      CSCSegmentCollectionLabel = cms.InputTag( "hltCscSegments" ),
      dRHcal = cms.double( 9999.0 ),
      dRPreshowerPreselection = cms.double( 0.2 ),
      CaloTowerCollectionLabel = cms.InputTag( "hltTowerMakerForPF" ),
      useEcal = cms.bool( True ),
      dREcal = cms.double( 9999.0 ),
      dREcalPreselection = cms.double( 0.05 ),
      HORecHitCollectionLabel = cms.InputTag( "hltHoreco" ),
      dRMuon = cms.double( 9999.0 ),
      propagateAllDirections = cms.bool( True ),
      muonMaxDistanceX = cms.double( 5.0 ),
      muonMaxDistanceY = cms.double( 5.0 ),
      useHO = cms.bool( True ),
      trajectoryUncertaintyTolerance = cms.double( -1.0 ),
      usePreshower = cms.bool( False ),
      DTRecSegment4DCollectionLabel = cms.InputTag( "hltDt4DSegments" ),
      EERecHitCollectionLabel = cms.InputTag( 'hltEcalRecHit','EcalRecHitsEE' ),
      dRHcalPreselection = cms.double( 0.2 ),
      useMuon = cms.bool( True ),
      useCalo = cms.bool( False ),
      accountForTrajectoryChangeCalo = cms.bool( False ),
      EBRecHitCollectionLabel = cms.InputTag( 'hltEcalRecHit','EcalRecHitsEB' ),
      dRMuonPreselection = cms.double( 0.2 ),
      truthMatch = cms.bool( False ),
      HBHERecHitCollectionLabel = cms.InputTag( "hltHbhereco" ),
      useHcal = cms.bool( True )
    ),
    JetExtractorPSet = cms.PSet( 
      PrintTimeReport = cms.untracked.bool( False ),
      ExcludeMuonVeto = cms.bool( True ),
      TrackAssociatorParameters = cms.PSet( 
        muonMaxDistanceSigmaX = cms.double( 0.0 ),
        muonMaxDistanceSigmaY = cms.double( 0.0 ),
        CSCSegmentCollectionLabel = cms.InputTag( "hltCscSegments" ),
        dRHcal = cms.double( 0.5 ),
        dRPreshowerPreselection = cms.double( 0.2 ),
        CaloTowerCollectionLabel = cms.InputTag( "hltTowerMakerForPF" ),
        useEcal = cms.bool( False ),
        dREcal = cms.double( 0.5 ),
        dREcalPreselection = cms.double( 0.5 ),
        HORecHitCollectionLabel = cms.InputTag( "hltHoreco" ),
        dRMuon = cms.double( 9999.0 ),
        propagateAllDirections = cms.bool( True ),
        muonMaxDistanceX = cms.double( 5.0 ),
        muonMaxDistanceY = cms.double( 5.0 ),
        useHO = cms.bool( False ),
        trajectoryUncertaintyTolerance = cms.double( -1.0 ),
        usePreshower = cms.bool( False ),
        DTRecSegment4DCollectionLabel = cms.InputTag( "hltDt4DSegments" ),
        EERecHitCollectionLabel = cms.InputTag( 'hltEcalRecHit','EcalRecHitsEE' ),
        dRHcalPreselection = cms.double( 0.5 ),
        useMuon = cms.bool( False ),
        useCalo = cms.bool( True ),
        accountForTrajectoryChangeCalo = cms.bool( False ),
        EBRecHitCollectionLabel = cms.InputTag( 'hltEcalRecHit','EcalRecHitsEB' ),
        dRMuonPreselection = cms.double( 0.2 ),
        truthMatch = cms.bool( False ),
        HBHERecHitCollectionLabel = cms.InputTag( "hltHbhereco" ),
        useHcal = cms.bool( False )
      ),
      ServiceParameters = cms.PSet( 
        Propagators = cms.untracked.vstring( 'hltESPFastSteppingHelixPropagatorAny' ),
        RPCLayers = cms.bool( False ),
        UseMuonNavigation = cms.untracked.bool( False )
      ),
      ComponentName = cms.string( "JetExtractor" ),
      DR_Max = cms.double( 1.0 ),
      PropagatorName = cms.string( "hltESPFastSteppingHelixPropagatorAny" ),
      JetCollectionLabel = cms.InputTag( "hltAK4CaloJetsPFEt5" ),
      DR_Veto = cms.double( 0.1 ),
      Threshold = cms.double( 5.0 )
    ),
    fillGlobalTrackQuality = cms.bool( False ),
    minPCaloMuon = cms.double( 1.0E9 ),
    maxAbsDy = cms.double( 9999.0 ),
    fillCaloCompatibility = cms.bool( True ),
    fillMatching = cms.bool( True ),
    MuonCaloCompatibility = cms.PSet( 
      allSiPMHO = cms.bool( False ),
      PionTemplateFileName = cms.FileInPath( "RecoMuon/MuonIdentification/data/MuID_templates_pions_lowPt_3_1_norm.root" ),
      MuonTemplateFileName = cms.FileInPath( "RecoMuon/MuonIdentification/data/MuID_templates_muons_lowPt_3_1_norm.root" ),
      delta_eta = cms.double( 0.02 ),
      delta_phi = cms.double( 0.02 )
    ),
    fillTrackerKink = cms.bool( False ),
    hcalDepositName = cms.string( "hcal" ),
    sigmaThresholdToFillCandidateP4WithGlobalFit = cms.double( 2.0 ),
    inputCollectionLabels = cms.VInputTag( 'hltPFMuonMerging','hltMuonLinks','hltL2Muons' ),
    trackDepositName = cms.string( "tracker" ),
    maxAbsDx = cms.double( 3.0 ),
    ptThresholdToFillCandidateP4WithGlobalFit = cms.double( 200.0 ),
    minNumberOfMatches = cms.int32( 1 )
)
hltParticleFlowRecHitECALUnseeded = cms.EDProducer( "PFRecHitProducer",
    producers = cms.VPSet( 
      cms.PSet(  src = cms.InputTag( 'hltEcalRecHit','EcalRecHitsEB' ),
        qualityTests = cms.VPSet( 
          cms.PSet(  threshold = cms.double( 0.08 ),
            name = cms.string( "PFRecHitQTestThreshold" )
          ),
          cms.PSet(  timingCleaning = cms.bool( True ),
            topologicalCleaning = cms.bool( True ),
            cleaningThreshold = cms.double( 2.0 ),
            skipTTRecoveredHits = cms.bool( True ),
            name = cms.string( "PFRecHitQTestECAL" )
          )
        ),
        name = cms.string( "PFEBRecHitCreator" )
      ),
      cms.PSet(  src = cms.InputTag( 'hltEcalRecHit','EcalRecHitsEE' ),
        qualityTests = cms.VPSet( 
          cms.PSet(  threshold = cms.double( 0.3 ),
            name = cms.string( "PFRecHitQTestThreshold" )
          ),
          cms.PSet(  timingCleaning = cms.bool( True ),
            topologicalCleaning = cms.bool( True ),
            cleaningThreshold = cms.double( 2.0 ),
            skipTTRecoveredHits = cms.bool( True ),
            name = cms.string( "PFRecHitQTestECAL" )
          )
        ),
        name = cms.string( "PFEERecHitCreator" )
      )
    ),
    navigator = cms.PSet( 
      barrel = cms.PSet(  ),
      endcap = cms.PSet(  ),
      name = cms.string( "PFRecHitECALNavigator" )
    )
)
hltParticleFlowRecHitHCAL = cms.EDProducer( "PFCTRecHitProducer",
    ECAL_Compensate = cms.bool( False ),
    ECAL_Dead_Code = cms.uint32( 10 ),
    MinLongTiming_Cut = cms.double( -5.0 ),
    ECAL_Compensation = cms.double( 0.5 ),
    MaxLongTiming_Cut = cms.double( 5.0 ),
    weight_HFhad = cms.double( 1.0 ),
    ApplyPulseDPG = cms.bool( False ),
    navigator = cms.PSet(  name = cms.string( "PFRecHitCaloTowerNavigator" ) ),
    ECAL_Threshold = cms.double( 10.0 ),
    ApplyTimeDPG = cms.bool( False ),
    caloTowers = cms.InputTag( "hltTowerMakerForPF" ),
    hcalRecHitsHBHE = cms.InputTag( "hltHbhereco" ),
    LongFibre_Fraction = cms.double( 0.1 ),
    MaxShortTiming_Cut = cms.double( 5.0 ),
    HcalMaxAllowedHFLongShortSev = cms.int32( 9 ),
    thresh_Barrel = cms.double( 0.4 ),
    navigation_HF = cms.bool( True ),
    HcalMaxAllowedHFInTimeWindowSev = cms.int32( 9 ),
    HF_Calib_29 = cms.double( 1.07 ),
    LongFibre_Cut = cms.double( 120.0 ),
    EM_Depth = cms.double( 22.0 ),
    weight_HFem = cms.double( 1.0 ),
    LongShortFibre_Cut = cms.double( 1.0E9 ),
    MinShortTiming_Cut = cms.double( -5.0 ),
    HCAL_Calib = cms.bool( True ),
    thresh_HF = cms.double( 0.4 ),
    HcalMaxAllowedHFDigiTimeSev = cms.int32( 9 ),
    thresh_Endcap = cms.double( 0.4 ),
    HcalMaxAllowedChannelStatusSev = cms.int32( 9 ),
    hcalRecHitsHF = cms.InputTag( "hltHfreco" ),
    ShortFibre_Cut = cms.double( 60.0 ),
    ApplyLongShortDPG = cms.bool( True ),
    HF_Calib = cms.bool( True ),
    HAD_Depth = cms.double( 47.0 ),
    ShortFibre_Fraction = cms.double( 0.01 ),
    HCAL_Calib_29 = cms.double( 1.35 )
)
hltParticleFlowRecHitPSUnseeded = cms.EDProducer( "PFRecHitProducer",
    producers = cms.VPSet( 
      cms.PSet(  src = cms.InputTag( 'hltEcalPreshowerRecHit','EcalRecHitsES' ),
        qualityTests = cms.VPSet( 
          cms.PSet(  threshold = cms.double( 7.0E-6 ),
            name = cms.string( "PFRecHitQTestThreshold" )
          )
        ),
        name = cms.string( "PFPSRecHitCreator" )
      )
    ),
    navigator = cms.PSet(  name = cms.string( "PFRecHitPreshowerNavigator" ) )
)
hltParticleFlowClusterECALUncorrectedUnseeded = cms.EDProducer( "PFClusterProducer",
    pfClusterBuilder = cms.PSet( 
      positionCalc = cms.PSet( 
        minFractionInCalc = cms.double( 1.0E-9 ),
        logWeightDenominator = cms.double( 0.08 ),
        minAllowedNormalization = cms.double( 1.0E-9 ),
        posCalcNCrystals = cms.int32( 9 ),
        algoName = cms.string( "Basic2DGenericPFlowPositionCalc" )
      ),
      minFracTot = cms.double( 1.0E-20 ),
      positionCalcForConvergence = cms.PSet( 
        minFractionInCalc = cms.double( 0.0 ),
        W0 = cms.double( 4.2 ),
        minAllowedNormalization = cms.double( 0.0 ),
        T0_EB = cms.double( 7.4 ),
        X0 = cms.double( 0.89 ),
        T0_ES = cms.double( 1.2 ),
        T0_EE = cms.double( 3.1 ),
        algoName = cms.string( "ECAL2DPositionCalcWithDepthCorr" )
      ),
      maxIterations = cms.uint32( 50 ),
      stoppingTolerance = cms.double( 1.0E-8 ),
      minFractionToKeep = cms.double( 1.0E-7 ),
      excludeOtherSeeds = cms.bool( True ),
      showerSigma = cms.double( 1.5 ),
      recHitEnergyNorms = cms.VPSet( 
        cms.PSet(  detector = cms.string( "ECAL_BARREL" ),
          recHitEnergyNorm = cms.double( 0.08 )
        ),
        cms.PSet(  detector = cms.string( "ECAL_ENDCAP" ),
          recHitEnergyNorm = cms.double( 0.3 )
        )
      ),
      algoName = cms.string( "Basic2DGenericPFlowClusterizer" ),
      allCellsPositionCalc = cms.PSet( 
        minFractionInCalc = cms.double( 1.0E-9 ),
        logWeightDenominator = cms.double( 0.08 ),
        minAllowedNormalization = cms.double( 1.0E-9 ),
        posCalcNCrystals = cms.int32( -1 ),
        algoName = cms.string( "Basic2DGenericPFlowPositionCalc" )
      )
    ),
    positionReCalc = cms.PSet( 
      minFractionInCalc = cms.double( 0.0 ),
      W0 = cms.double( 4.2 ),
      minAllowedNormalization = cms.double( 0.0 ),
      T0_EB = cms.double( 7.4 ),
      X0 = cms.double( 0.89 ),
      T0_ES = cms.double( 1.2 ),
      T0_EE = cms.double( 3.1 ),
      algoName = cms.string( "ECAL2DPositionCalcWithDepthCorr" )
    ),
    initialClusteringStep = cms.PSet( 
      thresholdsByDetector = cms.VPSet( 
        cms.PSet(  gatheringThreshold = cms.double( 0.08 ),
          detector = cms.string( "ECAL_BARREL" ),
          gatheringThresholdPt = cms.double( 0.0 )
        ),
        cms.PSet(  gatheringThreshold = cms.double( 0.3 ),
          detector = cms.string( "ECAL_ENDCAP" ),
          gatheringThresholdPt = cms.double( 0.0 )
        )
      ),
      useCornerCells = cms.bool( True ),
      algoName = cms.string( "Basic2DGenericTopoClusterizer" )
    ),
    energyCorrector = cms.PSet(  ),
    recHitCleaners = cms.VPSet( 
      cms.PSet(  cleaningByDetector = cms.VPSet( 
  cms.PSet(  doubleSpikeS6S2 = cms.double( 0.04 ),
    fractionThresholdModifier = cms.double( 3.0 ),
    doubleSpikeThresh = cms.double( 10.0 ),
    minS4S1_b = cms.double( -0.024 ),
    singleSpikeThresh = cms.double( 4.0 ),
    detector = cms.string( "ECAL_BARREL" ),
    minS4S1_a = cms.double( 0.04 ),
    energyThresholdModifier = cms.double( 2.0 )
  ),
  cms.PSet(  doubleSpikeS6S2 = cms.double( -1.0 ),
    fractionThresholdModifier = cms.double( 3.0 ),
    doubleSpikeThresh = cms.double( 1.0E9 ),
    minS4S1_b = cms.double( -0.0125 ),
    singleSpikeThresh = cms.double( 15.0 ),
    detector = cms.string( "ECAL_ENDCAP" ),
    minS4S1_a = cms.double( 0.02 ),
    energyThresholdModifier = cms.double( 2.0 )
  )
),
        algoName = cms.string( "SpikeAndDoubleSpikeCleaner" )
      )
    ),
    seedFinder = cms.PSet( 
      nNeighbours = cms.int32( 8 ),
      thresholdsByDetector = cms.VPSet( 
        cms.PSet(  seedingThreshold = cms.double( 0.6 ),
          seedingThresholdPt = cms.double( 0.15 ),
          detector = cms.string( "ECAL_ENDCAP" )
        ),
        cms.PSet(  seedingThreshold = cms.double( 0.23 ),
          seedingThresholdPt = cms.double( 0.0 ),
          detector = cms.string( "ECAL_BARREL" )
        )
      ),
      algoName = cms.string( "LocalMaximumSeedFinder" )
    ),
    recHitsSource = cms.InputTag( "hltParticleFlowRecHitECALUnseeded" )
)
hltParticleFlowClusterPSUnseeded = cms.EDProducer( "PFClusterProducer",
    pfClusterBuilder = cms.PSet( 
      minFracTot = cms.double( 1.0E-20 ),
      positionCalc = cms.PSet( 
        minFractionInCalc = cms.double( 1.0E-9 ),
        logWeightDenominator = cms.double( 6.0E-5 ),
        minAllowedNormalization = cms.double( 1.0E-9 ),
        posCalcNCrystals = cms.int32( -1 ),
        algoName = cms.string( "Basic2DGenericPFlowPositionCalc" )
      ),
      maxIterations = cms.uint32( 50 ),
      stoppingTolerance = cms.double( 1.0E-8 ),
      minFractionToKeep = cms.double( 1.0E-7 ),
      excludeOtherSeeds = cms.bool( True ),
      showerSigma = cms.double( 0.3 ),
      recHitEnergyNorms = cms.VPSet( 
        cms.PSet(  detector = cms.string( "PS1" ),
          recHitEnergyNorm = cms.double( 6.0E-5 )
        ),
        cms.PSet(  detector = cms.string( "PS2" ),
          recHitEnergyNorm = cms.double( 6.0E-5 )
        )
      ),
      algoName = cms.string( "Basic2DGenericPFlowClusterizer" )
    ),
    positionReCalc = cms.PSet(  ),
    initialClusteringStep = cms.PSet( 
      thresholdsByDetector = cms.VPSet( 
        cms.PSet(  gatheringThreshold = cms.double( 6.0E-5 ),
          detector = cms.string( "PS1" ),
          gatheringThresholdPt = cms.double( 0.0 )
        ),
        cms.PSet(  gatheringThreshold = cms.double( 6.0E-5 ),
          detector = cms.string( "PS2" ),
          gatheringThresholdPt = cms.double( 0.0 )
        )
      ),
      useCornerCells = cms.bool( False ),
      algoName = cms.string( "Basic2DGenericTopoClusterizer" )
    ),
    energyCorrector = cms.PSet(  ),
    recHitCleaners = cms.VPSet( 
    ),
    seedFinder = cms.PSet( 
      nNeighbours = cms.int32( 4 ),
      thresholdsByDetector = cms.VPSet( 
        cms.PSet(  seedingThreshold = cms.double( 1.2E-4 ),
          seedingThresholdPt = cms.double( 0.0 ),
          detector = cms.string( "PS1" )
        ),
        cms.PSet(  seedingThreshold = cms.double( 1.2E-4 ),
          seedingThresholdPt = cms.double( 0.0 ),
          detector = cms.string( "PS2" )
        )
      ),
      algoName = cms.string( "LocalMaximumSeedFinder" )
    ),
    recHitsSource = cms.InputTag( "hltParticleFlowRecHitPSUnseeded" )
)
hltParticleFlowClusterECALUnseeded = cms.EDProducer( "CorrectedECALPFClusterProducer",
    minimumPSEnergy = cms.double( 0.0 ),
    inputPS = cms.InputTag( "hltParticleFlowClusterPSUnseeded" ),
    energyCorrector = cms.PSet( 
      applyCrackCorrections = cms.bool( False ),
      algoName = cms.string( "PFClusterEMEnergyCorrector" )
    ),
    inputECAL = cms.InputTag( "hltParticleFlowClusterECALUncorrectedUnseeded" )
)
hltParticleFlowClusterHCAL = cms.EDProducer( "PFClusterProducer",
    pfClusterBuilder = cms.PSet( 
      positionCalc = cms.PSet( 
        minFractionInCalc = cms.double( 1.0E-9 ),
        logWeightDenominator = cms.double( 0.8 ),
        minAllowedNormalization = cms.double( 1.0E-9 ),
        posCalcNCrystals = cms.int32( 5 ),
        algoName = cms.string( "Basic2DGenericPFlowPositionCalc" )
      ),
      minFracTot = cms.double( 1.0E-20 ),
      maxIterations = cms.uint32( 50 ),
      stoppingTolerance = cms.double( 1.0E-8 ),
      minFractionToKeep = cms.double( 1.0E-7 ),
      excludeOtherSeeds = cms.bool( True ),
      showerSigma = cms.double( 10.0 ),
      recHitEnergyNorms = cms.VPSet( 
        cms.PSet(  detector = cms.string( "HCAL_BARREL1" ),
          recHitEnergyNorm = cms.double( 0.8 )
        ),
        cms.PSet(  detector = cms.string( "HCAL_ENDCAP" ),
          recHitEnergyNorm = cms.double( 0.8 )
        )
      ),
      algoName = cms.string( "Basic2DGenericPFlowClusterizer" ),
      allCellsPositionCalc = cms.PSet( 
        minFractionInCalc = cms.double( 1.0E-9 ),
        logWeightDenominator = cms.double( 0.8 ),
        minAllowedNormalization = cms.double( 1.0E-9 ),
        posCalcNCrystals = cms.int32( -1 ),
        algoName = cms.string( "Basic2DGenericPFlowPositionCalc" )
      )
    ),
    positionReCalc = cms.PSet(  ),
    initialClusteringStep = cms.PSet( 
      thresholdsByDetector = cms.VPSet( 
        cms.PSet(  gatheringThreshold = cms.double( 0.8 ),
          detector = cms.string( "HCAL_BARREL1" ),
          gatheringThresholdPt = cms.double( 0.0 )
        ),
        cms.PSet(  gatheringThreshold = cms.double( 0.8 ),
          detector = cms.string( "HCAL_ENDCAP" ),
          gatheringThresholdPt = cms.double( 0.0 )
        )
      ),
      useCornerCells = cms.bool( True ),
      algoName = cms.string( "Basic2DGenericTopoClusterizer" )
    ),
    energyCorrector = cms.PSet(  ),
    recHitCleaners = cms.VPSet( 
      cms.PSet(  algoName = cms.string( "RBXAndHPDCleaner" )      )
    ),
    seedFinder = cms.PSet( 
      nNeighbours = cms.int32( 4 ),
      thresholdsByDetector = cms.VPSet( 
        cms.PSet(  seedingThreshold = cms.double( 0.8 ),
          seedingThresholdPt = cms.double( 0.0 ),
          detector = cms.string( "HCAL_BARREL1" )
        ),
        cms.PSet(  seedingThreshold = cms.double( 1.1 ),
          seedingThresholdPt = cms.double( 0.0 ),
          detector = cms.string( "HCAL_ENDCAP" )
        )
      ),
      algoName = cms.string( "LocalMaximumSeedFinder" )
    ),
    recHitsSource = cms.InputTag( "hltParticleFlowRecHitHCAL" )
)
hltParticleFlowClusterHFEM = cms.EDProducer( "PFClusterProducer",
    pfClusterBuilder = cms.PSet( 
      positionCalc = cms.PSet( 
        minFractionInCalc = cms.double( 1.0E-9 ),
        logWeightDenominator = cms.double( 0.8 ),
        minAllowedNormalization = cms.double( 1.0E-9 ),
        posCalcNCrystals = cms.int32( 5 ),
        algoName = cms.string( "Basic2DGenericPFlowPositionCalc" )
      ),
      minFracTot = cms.double( 1.0E-20 ),
      maxIterations = cms.uint32( 50 ),
      stoppingTolerance = cms.double( 1.0E-8 ),
      minFractionToKeep = cms.double( 1.0E-7 ),
      excludeOtherSeeds = cms.bool( True ),
      showerSigma = cms.double( 10.0 ),
      recHitEnergyNorms = cms.VPSet( 
        cms.PSet(  detector = cms.string( "HF_EM" ),
          recHitEnergyNorm = cms.double( 0.8 )
        )
      ),
      algoName = cms.string( "Basic2DGenericPFlowClusterizer" ),
      allCellsPositionCalc = cms.PSet( 
        minFractionInCalc = cms.double( 1.0E-9 ),
        logWeightDenominator = cms.double( 0.8 ),
        minAllowedNormalization = cms.double( 1.0E-9 ),
        posCalcNCrystals = cms.int32( -1 ),
        algoName = cms.string( "Basic2DGenericPFlowPositionCalc" )
      )
    ),
    positionReCalc = cms.PSet(  ),
    initialClusteringStep = cms.PSet( 
      thresholdsByDetector = cms.VPSet( 
        cms.PSet(  gatheringThreshold = cms.double( 0.8 ),
          detector = cms.string( "HF_EM" ),
          gatheringThresholdPt = cms.double( 0.0 )
        )
      ),
      useCornerCells = cms.bool( False ),
      algoName = cms.string( "Basic2DGenericTopoClusterizer" )
    ),
    energyCorrector = cms.PSet(  ),
    recHitCleaners = cms.VPSet( 
      cms.PSet(  cleaningByDetector = cms.VPSet( 
  cms.PSet(  doubleSpikeS6S2 = cms.double( -1.0 ),
    fractionThresholdModifier = cms.double( 1.0 ),
    doubleSpikeThresh = cms.double( 1.0E9 ),
    minS4S1_b = cms.double( -0.19 ),
    singleSpikeThresh = cms.double( 80.0 ),
    detector = cms.string( "HF_EM" ),
    minS4S1_a = cms.double( 0.11 ),
    energyThresholdModifier = cms.double( 1.0 )
  )
),
        algoName = cms.string( "SpikeAndDoubleSpikeCleaner" )
      )
    ),
    seedFinder = cms.PSet( 
      nNeighbours = cms.int32( 0 ),
      thresholdsByDetector = cms.VPSet( 
        cms.PSet(  seedingThreshold = cms.double( 1.4 ),
          seedingThresholdPt = cms.double( 0.0 ),
          detector = cms.string( "HF_EM" )
        )
      ),
      algoName = cms.string( "LocalMaximumSeedFinder" )
    ),
    recHitsSource = cms.InputTag( 'hltParticleFlowRecHitHCAL','HFEM' )
)
hltParticleFlowClusterHFHAD = cms.EDProducer( "PFClusterProducer",
    pfClusterBuilder = cms.PSet( 
      positionCalc = cms.PSet( 
        minFractionInCalc = cms.double( 1.0E-9 ),
        logWeightDenominator = cms.double( 0.8 ),
        minAllowedNormalization = cms.double( 1.0E-9 ),
        posCalcNCrystals = cms.int32( 5 ),
        algoName = cms.string( "Basic2DGenericPFlowPositionCalc" )
      ),
      minFracTot = cms.double( 1.0E-20 ),
      maxIterations = cms.uint32( 50 ),
      stoppingTolerance = cms.double( 1.0E-8 ),
      minFractionToKeep = cms.double( 1.0E-7 ),
      excludeOtherSeeds = cms.bool( True ),
      showerSigma = cms.double( 10.0 ),
      recHitEnergyNorms = cms.VPSet( 
        cms.PSet(  detector = cms.string( "HF_HAD" ),
          recHitEnergyNorm = cms.double( 0.8 )
        )
      ),
      algoName = cms.string( "Basic2DGenericPFlowClusterizer" ),
      allCellsPositionCalc = cms.PSet( 
        minFractionInCalc = cms.double( 1.0E-9 ),
        logWeightDenominator = cms.double( 0.8 ),
        minAllowedNormalization = cms.double( 1.0E-9 ),
        posCalcNCrystals = cms.int32( -1 ),
        algoName = cms.string( "Basic2DGenericPFlowPositionCalc" )
      )
    ),
    positionReCalc = cms.PSet(  ),
    initialClusteringStep = cms.PSet( 
      thresholdsByDetector = cms.VPSet( 
        cms.PSet(  gatheringThreshold = cms.double( 0.8 ),
          detector = cms.string( "HF_HAD" ),
          gatheringThresholdPt = cms.double( 0.0 )
        )
      ),
      useCornerCells = cms.bool( False ),
      algoName = cms.string( "Basic2DGenericTopoClusterizer" )
    ),
    energyCorrector = cms.PSet(  ),
    recHitCleaners = cms.VPSet( 
      cms.PSet(  cleaningByDetector = cms.VPSet( 
  cms.PSet(  doubleSpikeS6S2 = cms.double( -1.0 ),
    fractionThresholdModifier = cms.double( 1.0 ),
    doubleSpikeThresh = cms.double( 1.0E9 ),
    minS4S1_b = cms.double( -0.08 ),
    singleSpikeThresh = cms.double( 120.0 ),
    detector = cms.string( "HF_HAD" ),
    minS4S1_a = cms.double( 0.045 ),
    energyThresholdModifier = cms.double( 1.0 )
  )
),
        algoName = cms.string( "SpikeAndDoubleSpikeCleaner" )
      )
    ),
    seedFinder = cms.PSet( 
      nNeighbours = cms.int32( 0 ),
      thresholdsByDetector = cms.VPSet( 
        cms.PSet(  seedingThreshold = cms.double( 1.4 ),
          seedingThresholdPt = cms.double( 0.0 ),
          detector = cms.string( "HF_HAD" )
        )
      ),
      algoName = cms.string( "LocalMaximumSeedFinder" )
    ),
    recHitsSource = cms.InputTag( 'hltParticleFlowRecHitHCAL','HFHAD' )
)
hltLightPFTracks = cms.EDProducer( "LightPFTrackProducer",
    TrackQuality = cms.string( "none" ),
    UseQuality = cms.bool( False ),
    TkColList = cms.VInputTag( 'hltPFMuonMerging' )
)
hltParticleFlowBlock = cms.EDProducer( "PFBlockProducer",
    debug = cms.untracked.bool( False ),
    linkDefinitions = cms.VPSet( 
      cms.PSet(  useKDTree = cms.bool( True ),
        linkType = cms.string( "PS1:ECAL" ),
        linkerName = cms.string( "PreshowerAndECALLinker" )
      ),
      cms.PSet(  useKDTree = cms.bool( True ),
        linkType = cms.string( "PS2:ECAL" ),
        linkerName = cms.string( "PreshowerAndECALLinker" )
      ),
      cms.PSet(  useKDTree = cms.bool( True ),
        linkType = cms.string( "TRACK:ECAL" ),
        linkerName = cms.string( "TrackAndECALLinker" )
      ),
      cms.PSet(  useKDTree = cms.bool( True ),
        linkType = cms.string( "TRACK:HCAL" ),
        linkerName = cms.string( "TrackAndHCALLinker" )
      ),
      cms.PSet(  useKDTree = cms.bool( False ),
        linkType = cms.string( "ECAL:HCAL" ),
        linkerName = cms.string( "ECALAndHCALLinker" )
      ),
      cms.PSet(  useKDTree = cms.bool( False ),
        linkType = cms.string( "HFEM:HFHAD" ),
        linkerName = cms.string( "HFEMAndHFHADLinker" )
      )
    ),
    elementImporters = cms.VPSet( 
      cms.PSet(  importerName = cms.string( "GeneralTracksImporter" ),
        useIterativeTracking = cms.bool( False ),
        source = cms.InputTag( "hltLightPFTracks" ),
        NHitCuts_byTrackAlgo = cms.vuint32( 3, 3, 3, 3, 3 ),
        muonSrc = cms.InputTag( "hltMuons" ),
        DPtOverPtCuts_byTrackAlgo = cms.vdouble( 0.5, 0.5, 0.5, 0.5, 0.5 )
      ),
      cms.PSet(  importerName = cms.string( "ECALClusterImporter" ),
        source = cms.InputTag( "hltParticleFlowClusterECALUnseeded" ),
        BCtoPFCMap = cms.InputTag( "" )
      ),
      cms.PSet(  importerName = cms.string( "GenericClusterImporter" ),
        source = cms.InputTag( "hltParticleFlowClusterHCAL" )
      ),
      cms.PSet(  importerName = cms.string( "GenericClusterImporter" ),
        source = cms.InputTag( "hltParticleFlowClusterHFEM" )
      ),
      cms.PSet(  importerName = cms.string( "GenericClusterImporter" ),
        source = cms.InputTag( "hltParticleFlowClusterHFHAD" )
      ),
      cms.PSet(  importerName = cms.string( "GenericClusterImporter" ),
        source = cms.InputTag( "hltParticleFlowClusterPSUnseeded" )
      )
    ),
    verbose = cms.untracked.bool( False )
)
hltParticleFlow = cms.EDProducer( "PFProducer",
    photon_SigmaiEtaiEta_endcap = cms.double( 0.034 ),
    minPtForPostCleaning = cms.double( 20.0 ),
    pf_nsigma_ECAL = cms.double( 0.0 ),
    GedPhotonValueMap = cms.InputTag( 'tmpGedPhotons','valMapPFEgammaCandToPhoton' ),
    sumPtTrackIsoForPhoton = cms.double( -1.0 ),
    metFactorForFakes = cms.double( 4.0 ),
    muon_HO = cms.vdouble( 0.9, 0.9 ),
    electron_missinghits = cms.uint32( 1 ),
    metSignificanceForCleaning = cms.double( 3.0 ),
    usePFPhotons = cms.bool( False ),
    dptRel_DispVtx = cms.double( 10.0 ),
    nTrackIsoForEgammaSC = cms.uint32( 2 ),
    pf_nsigma_HCAL = cms.double( 1.0 ),
    cosmicRejectionDistance = cms.double( 1.0 ),
    useEGammaFilters = cms.bool( False ),
    useEGammaElectrons = cms.bool( False ),
    nsigma_TRACK = cms.double( 1.0 ),
    useEGammaSupercluster = cms.bool( False ),
    sumPtTrackIsoForEgammaSC_barrel = cms.double( 4.0 ),
    eventFractionForCleaning = cms.double( 0.8 ),
    usePFDecays = cms.bool( False ),
    rejectTracks_Step45 = cms.bool( False ),
    eventFractionForRejection = cms.double( 0.8 ),
    photon_MinEt = cms.double( 10.0 ),
    usePFNuclearInteractions = cms.bool( False ),
    maxSignificance = cms.double( 2.5 ),
    electron_iso_mva_endcap = cms.double( -0.1075 ),
    debug = cms.untracked.bool( False ),
    pf_convID_mvaWeightFile = cms.string( "RecoParticleFlow/PFProducer/data/MVAnalysis_BDT.weights_pfConversionAug0411.txt" ),
    calibHF_eta_step = cms.vdouble( 0.0, 2.9, 3.0, 3.2, 4.2, 4.4, 4.6, 4.8, 5.2, 5.4 ),
    ptErrorScale = cms.double( 8.0 ),
    minSignificance = cms.double( 2.5 ),
    minMomentumForPunchThrough = cms.double( 100.0 ),
    pf_conv_mvaCut = cms.double( 0.0 ),
    useCalibrationsFromDB = cms.bool( True ),
    usePFElectrons = cms.bool( False ),
    electron_iso_combIso_endcap = cms.double( 10.0 ),
    photon_combIso = cms.double( 10.0 ),
    electron_iso_mva_barrel = cms.double( -0.1875 ),
    postHFCleaning = cms.bool( False ),
    factors_45 = cms.vdouble( 10.0, 100.0 ),
    cleanedHF = cms.VInputTag( 'hltParticleFlowRecHitHCAL:Cleaned','hltParticleFlowClusterHFHAD:Cleaned','hltParticleFlowClusterHFEM:Cleaned' ),
    coneEcalIsoForEgammaSC = cms.double( 0.3 ),
    minSignificanceReduction = cms.double( 1.4 ),
    photon_SigmaiEtaiEta_barrel = cms.double( 0.0125 ),
    calibHF_b_HADonly = cms.vdouble( 1.27541, 0.85361, 0.86333, 0.89091, 0.94348, 0.94348, 0.9437, 1.0034, 1.0444, 1.0444 ),
    minPixelHits = cms.int32( 1 ),
    maxDPtOPt = cms.double( 1.0 ),
    useHO = cms.bool( False ),
    pf_electron_output_col = cms.string( "electrons" ),
    electron_noniso_mvaCut = cms.double( -0.1 ),
    GedElectronValueMap = cms.InputTag( "gedGsfElectronsTmp" ),
    useVerticesForNeutral = cms.bool( True ),
    pf_Res_mvaWeightFile = cms.string( "RecoParticleFlow/PFProducer/data/TMVARegression_BDTG_PFRes.root" ),
    PFEGammaCandidates = cms.InputTag( "particleFlowEGamma" ),
    sumPtTrackIsoSlopeForPhoton = cms.double( -1.0 ),
    coneTrackIsoForEgammaSC = cms.double( 0.3 ),
    minDeltaMet = cms.double( 0.4 ),
    pt_Error = cms.double( 1.0 ),
    useProtectionsForJetMET = cms.bool( True ),
    metFactorForRejection = cms.double( 4.0 ),
    sumPtTrackIsoForEgammaSC_endcap = cms.double( 4.0 ),
    calibHF_use = cms.bool( False ),
    verbose = cms.untracked.bool( False ),
    usePFConversions = cms.bool( False ),
    trackQuality = cms.string( "highPurity" ),
    calibPFSCEle_endcap = cms.vdouble( 1.153, -16.5975, 5.668, -0.1772, 16.22, 7.326, 0.0483, -4.068, 9.406 ),
    metFactorForCleaning = cms.double( 4.0 ),
    eventFactorForCosmics = cms.double( 10.0 ),
    egammaElectrons = cms.InputTag( "" ),
    minEnergyForPunchThrough = cms.double( 100.0 ),
    minTrackerHits = cms.int32( 8 ),
    iCfgCandConnector = cms.PSet( 
      bCalibSecondary = cms.bool( False ),
      bCalibPrimary = cms.bool( False ),
      bCorrect = cms.bool( False ),
      nuclCalibFactors = cms.vdouble( 0.8, 0.15, 0.5, 0.5, 0.05 )
    ),
    rejectTracks_Bad = cms.bool( False ),
    pf_electronID_crackCorrection = cms.bool( False ),
    pf_locC_mvaWeightFile = cms.string( "RecoParticleFlow/PFProducer/data/TMVARegression_BDTG_PFClusterCorr.root" ),
    calibHF_a_EMonly = cms.vdouble( 0.96945, 0.96701, 0.76309, 0.82268, 0.87583, 0.89718, 0.98674, 1.4681, 1.458, 1.458 ),
    muons = cms.InputTag( "hltMuons" ),
    metFactorForHighEta = cms.double( 25.0 ),
    minHFCleaningPt = cms.double( 5.0 ),
    muon_HCAL = cms.vdouble( 3.0, 3.0 ),
    pf_electron_mvaCut = cms.double( -0.1 ),
    ptFactorForHighEta = cms.double( 2.0 ),
    maxDeltaPhiPt = cms.double( 7.0 ),
    pf_electronID_mvaWeightFile = cms.string( "RecoParticleFlow/PFProducer/data/MVAnalysis_BDT.weights_PfElectrons23Jan_IntToFloat.txt" ),
    sumEtEcalIsoForEgammaSC_endcap = cms.double( 2.0 ),
    calibHF_b_EMHAD = cms.vdouble( 1.27541, 0.85361, 0.86333, 0.89091, 0.94348, 0.94348, 0.9437, 1.0034, 1.0444, 1.0444 ),
    pf_GlobC_mvaWeightFile = cms.string( "RecoParticleFlow/PFProducer/data/TMVARegression_BDTG_PFGlobalCorr.root" ),
    photon_HoE = cms.double( 0.1 ),
    sumEtEcalIsoForEgammaSC_barrel = cms.double( 1.0 ),
    calibPFSCEle_Fbrem_endcap = cms.vdouble( 0.9, 6.5, -0.0692932, 0.101776, 0.995338, -0.00236548, 0.874998, 1.653, -0.0750184, 0.147, 0.923165, 4.74665E-4, 1.10782 ),
    punchThroughFactor = cms.double( 3.0 ),
    algoType = cms.uint32( 0 ),
    electron_iso_combIso_barrel = cms.double( 10.0 ),
    postMuonCleaning = cms.bool( True ),
    calibPFSCEle_barrel = cms.vdouble( 1.004, -1.536, 22.88, -1.467, 0.3555, 0.6227, 14.65, 2051.0, 25.0, 0.9932, -0.5444, 0.0, 0.5438, 0.7109, 7.645, 0.2904, 0.0 ),
    electron_protectionsForJetMET = cms.PSet( 
      maxE = cms.double( 50.0 ),
      maxTrackPOverEele = cms.double( 1.0 ),
      maxEcalEOverP_2 = cms.double( 0.2 ),
      maxHcalEOverEcalE = cms.double( 0.1 ),
      maxEcalEOverP_1 = cms.double( 0.5 ),
      maxHcalEOverP = cms.double( 1.0 ),
      maxEcalEOverPRes = cms.double( 0.2 ),
      maxHcalE = cms.double( 10.0 ),
      maxEeleOverPout = cms.double( 0.2 ),
      maxNtracks = cms.double( 3.0 ),
      maxEleHcalEOverEcalE = cms.double( 0.1 ),
      maxDPhiIN = cms.double( 0.1 ),
      maxEeleOverPoutRes = cms.double( 0.5 )
    ),
    electron_iso_pt = cms.double( 10.0 ),
    isolatedElectronID_mvaWeightFile = cms.string( "RecoEgamma/ElectronIdentification/data/TMVA_BDTSimpleCat_17Feb2011.weights.xml" ),
    vertexCollection = cms.InputTag( "hltPixelVertices" ),
    X0_Map = cms.string( "RecoParticleFlow/PFProducer/data/allX0histos.root" ),
    calibPFSCEle_Fbrem_barrel = cms.vdouble( 0.6, 6.0, -0.0255975, 0.0576727, 0.975442, -5.46394E-4, 1.26147, 25.0, -0.02025, 0.04537, 0.9728, -8.962E-4, 1.172 ),
    blocks = cms.InputTag( "hltParticleFlowBlock" ),
    punchThroughMETFactor = cms.double( 4.0 ),
    metSignificanceForRejection = cms.double( 4.0 ),
    photon_protectionsForJetMET = cms.PSet( 
      sumPtTrackIsoSlope = cms.double( 0.001 ),
      sumPtTrackIso = cms.double( 2.0 )
    ),
    usePhotonReg = cms.bool( False ),
    dzPV = cms.double( 0.2 ),
    calibHF_a_EMHAD = cms.vdouble( 1.42215, 1.00496, 0.68961, 0.81656, 0.98504, 0.98504, 1.00802, 1.0593, 1.4576, 1.4576 ),
    useRegressionFromDB = cms.bool( False ),
    muon_ECAL = cms.vdouble( 0.5, 0.5 ),
    usePFSCEleCalib = cms.bool( True )
)
hltAK4PFJets = cms.EDProducer( "FastjetJetProducer",
    Active_Area_Repeats = cms.int32( 5 ),
    doAreaFastjet = cms.bool( False ),
    voronoiRfact = cms.double( -9.0 ),
    maxBadHcalCells = cms.uint32( 9999999 ),
    doAreaDiskApprox = cms.bool( True ),
    maxRecoveredEcalCells = cms.uint32( 9999999 ),
    jetType = cms.string( "PFJet" ),
    minSeed = cms.uint32( 0 ),
    Ghost_EtaMax = cms.double( 6.0 ),
    doRhoFastjet = cms.bool( False ),
    jetAlgorithm = cms.string( "AntiKt" ),
    nSigmaPU = cms.double( 1.0 ),
    GhostArea = cms.double( 0.01 ),
    Rho_EtaMax = cms.double( 4.4 ),
    maxBadEcalCells = cms.uint32( 9999999 ),
    useDeterministicSeed = cms.bool( True ),
    doPVCorrection = cms.bool( False ),
    maxRecoveredHcalCells = cms.uint32( 9999999 ),
    rParam = cms.double( 0.4 ),
    maxProblematicHcalCells = cms.uint32( 9999999 ),
    doOutputJets = cms.bool( True ),
    src = cms.InputTag( "hltParticleFlow" ),
    inputEtMin = cms.double( 0.0 ),
    puPtMin = cms.double( 10.0 ),
    srcPVs = cms.InputTag( "hltPixelVertices" ),
    jetPtMin = cms.double( 0.0 ),
    radiusPU = cms.double( 0.4 ),
    maxProblematicEcalCells = cms.uint32( 9999999 ),
    doPUOffsetCorr = cms.bool( False ),
    inputEMin = cms.double( 0.0 ),
    useMassDropTagger = cms.bool( False ),
    muMin = cms.double( -1.0 ),
    subtractorName = cms.string( "" ),
    muCut = cms.double( -1.0 ),
    subjetPtMin = cms.double( -1.0 ),
    useTrimming = cms.bool( False ),
    muMax = cms.double( -1.0 ),
    yMin = cms.double( -1.0 ),
    useFiltering = cms.bool( False ),
    rFilt = cms.double( -1.0 ),
    yMax = cms.double( -1.0 ),
    zcut = cms.double( -1.0 ),
    MinVtxNdof = cms.int32( 0 ),
    MaxVtxZ = cms.double( 15.0 ),
    UseOnlyVertexTracks = cms.bool( False ),
    dRMin = cms.double( -1.0 ),
    nFilt = cms.int32( -1 ),
    usePruning = cms.bool( False ),
    maxDepth = cms.int32( -1 ),
    yCut = cms.double( -1.0 ),
    DzTrVtxMax = cms.double( 0.0 ),
    UseOnlyOnePV = cms.bool( False ),
    rcut_factor = cms.double( -1.0 ),
    sumRecHits = cms.bool( False ),
    trimPtFracMin = cms.double( -1.0 ),
    dRMax = cms.double( -1.0 ),
    DxyTrVtxMax = cms.double( 0.0 ),
    useCMSBoostedTauSeedingAlgorithm = cms.bool( False )
)
hltFixedGridRhoFastjetAll = cms.EDProducer( "FixedGridRhoProducerFastjet",
    gridSpacing = cms.double( 0.55 ),
    maxRapidity = cms.double( 5.0 ),
    pfCandidatesTag = cms.InputTag( "hltParticleFlow" )
)
hltAK4PFJetsCorrected = cms.EDProducer( "PFJetCorrectionProducer",
    src = cms.InputTag( "hltAK4PFJets" ),
    correctors = cms.vstring( 'hltESPAK4PFCorrection' )
)
hltPFJetsCorrectedMatchedToCaloJets200 = cms.EDProducer( "PFJetsMatchedToFilteredCaloJetsProducer",
    DeltaR = cms.double( 0.5 ),
    CaloJetFilter = cms.InputTag( "hltSingleCaloJet200" ),
    TriggerType = cms.int32( 85 ),
    PFJetSrc = cms.InputTag( "hltAK4PFJetsCorrected" )
)
hltSinglePFJet260 = cms.EDFilter( "HLT1PFJet",
    saveTags = cms.bool( True ),
    MinPt = cms.double( 260.0 ),
    MinN = cms.int32( 1 ),
    MaxEta = cms.double( 5.0 ),
    MinMass = cms.double( -1.0 ),
    inputTag = cms.InputTag( "hltPFJetsCorrectedMatchedToCaloJets200" ),
    MinE = cms.double( -1.0 ),
    triggerType = cms.int32( 85 )
)
hltPreCaloJet260 = cms.EDFilter( "HLTPrescaler",
    L1GtReadoutRecordTag = cms.InputTag( "hltGtDigis" ),
    offset = cms.uint32( 0 )
)
hltSingleCaloJet260 = cms.EDFilter( "HLT1CaloJet",
    saveTags = cms.bool( True ),
    MinPt = cms.double( 260.0 ),
    MinN = cms.int32( 1 ),
    MaxEta = cms.double( 5.0 ),
    MinMass = cms.double( -1.0 ),
    inputTag = cms.InputTag( "hltAK4CaloJetsCorrectedIDPassed" ),
    MinE = cms.double( -1.0 ),
    triggerType = cms.int32( 85 )
)
hltPrePhysics = cms.EDFilter( "HLTPrescaler",
    L1GtReadoutRecordTag = cms.InputTag( "hltGtDigis" ),
    offset = cms.uint32( 0 )
)
hltFEDSelector = cms.EDProducer( "EvFFEDSelector",
    inputTag = cms.InputTag( "rawDataCollector" ),
    fedList = cms.vuint32( 1023 )
)
hltTriggerSummaryAOD = cms.EDProducer( "TriggerSummaryProducerAOD",
    processName = cms.string( "@" )
)
hltTriggerSummaryRAW = cms.EDProducer( "TriggerSummaryProducerRAW",
    processName = cms.string( "@" )
)
hltL1GtTrigReport = cms.EDAnalyzer( "L1GtTrigReport",
    PrintVerbosity = cms.untracked.int32( 10 ),
    UseL1GlobalTriggerRecord = cms.bool( False ),
    PrintOutput = cms.untracked.int32( 3 ),
    L1GtRecordInputTag = cms.InputTag( "hltGtDigis" )
)
hltTrigReport = cms.EDAnalyzer( "HLTrigReport",
    ReferencePath = cms.untracked.string( "HLTriggerFinalPath" ),
    ReferenceRate = cms.untracked.double( 100.0 ),
    serviceBy = cms.untracked.string( "never" ),
    resetBy = cms.untracked.string( "never" ),
    reportBy = cms.untracked.string( "job" ),
    HLTriggerResults = cms.InputTag( 'TriggerResults','','HLT' )
)

HLTL1UnpackerSequence = cms.Sequence( hltGtDigis + hltGctDigis + hltL1GtObjectMap + hltL1extraParticles )
HLTBeamSpot = cms.Sequence( hltScalersRawToDigi + hltOnlineBeamSpot )
HLTBeginSequence = cms.Sequence( hltTriggerType + HLTL1UnpackerSequence + HLTBeamSpot )
HLTMuonLocalRecoSequence = cms.Sequence( hltMuonDTDigis + hltDt1DRecHits + hltDt4DSegments + hltMuonCSCDigis + hltCsc2DRecHits + hltCscSegments + hltMuonRPCDigis + hltRpcRecHits )
HLTL2muonrecoNocandSequence = cms.Sequence( HLTMuonLocalRecoSequence + hltL2OfflineMuonSeeds + hltL2MuonSeeds + hltL2Muons )
HLTL2muonrecoSequence = cms.Sequence( HLTL2muonrecoNocandSequence + hltL2MuonCandidates )
HLTDoLocalPixelSequence = cms.Sequence( hltSiPixelDigis + hltSiPixelClusters + hltSiPixelClustersCache + hltSiPixelRecHits )
HLTDoLocalStripSequence = cms.Sequence( hltSiStripExcludedFEDListProducer + hltSiStripRawToClustersFacility + hltSiStripClusters )
HLTL3muonTkCandidateSequence = cms.Sequence( HLTDoLocalPixelSequence + HLTDoLocalStripSequence + hltL3TrajSeedOIState + hltL3TrackCandidateFromL2OIState + hltL3TkTracksFromL2OIState + hltL3MuonsOIState + hltL3TrajSeedOIHit + hltL3TrackCandidateFromL2OIHit + hltL3TkTracksFromL2OIHit + hltL3MuonsOIHit + hltL3TkFromL2OICombination + hltPixelLayerTriplets + hltPixelLayerPairs + hltMixedLayerPairs + hltL3TrajSeedIOHit + hltL3TrackCandidateFromL2IOHit + hltL3TkTracksFromL2IOHit + hltL3MuonsIOHit + hltL3TrajectorySeed + hltL3TrackCandidateFromL2 )
HLTL3muonrecoNocandSequence = cms.Sequence( HLTL3muonTkCandidateSequence + hltL3TkTracksMergeStep1 + hltL3TkTracksFromL2 + hltL3MuonsLinksCombination + hltL3Muons )
HLTL3muonrecoSequence = cms.Sequence( HLTL3muonrecoNocandSequence + hltL3MuonCandidates )
HLTEndSequence = cms.Sequence( hltBoolEnd )
HLTDoFullUnpackingEgammaEcalSequence = cms.Sequence( hltEcalDigis + hltEcalPreshowerDigis + hltEcalUncalibRecHit + hltEcalDetIdToBeRecovered + hltEcalRecHit + hltEcalPreshowerRecHit )
HLTPFClusteringForEgamma = cms.Sequence( hltRechitInRegionsECAL + hltRechitInRegionsES + hltParticleFlowRecHitECALL1Seeded + hltParticleFlowRecHitPSL1Seeded + hltParticleFlowClusterPSL1Seeded + hltParticleFlowClusterECALUncorrectedL1Seeded + hltParticleFlowClusterECALL1Seeded + hltParticleFlowSuperClusterECALL1Seeded )
HLTDoLocalHcalWithTowerSequence = cms.Sequence( hltHcalDigis + hltHbhereco + hltHfreco + hltHoreco + hltTowerMakerForAll )
HLTFastJetForEgamma = cms.Sequence( hltFixedGridRhoFastjetAllCaloForMuons )
HLTPFHcalClusteringForEgamma = cms.Sequence( hltRegionalTowerForEgamma + hltParticleFlowRecHitHCALForEgamma + hltParticleFlowClusterHCALForEgamma )
HLTGsfElectronSequence = cms.Sequence( hltEgammaCkfTrackCandidatesForGSF + hltEgammaGsfTracks + hltEgammaGsfElectrons + hltEgammaGsfTrackVars )
HLTRecoPixelVertexingForElectronSequence = cms.Sequence( hltPixelLayerTriplets + hltPixelTracksElectrons + hltPixelVerticesElectrons )
HLTPixelTrackingForElectron = cms.Sequence( hltElectronsVertex + HLTDoLocalPixelSequence + HLTRecoPixelVertexingForElectronSequence )
HLTIterativeTrackingForElectronsIteration0 = cms.Sequence( hltIter0ElectronsPixelSeedsFromPixelTracks + hltIter0ElectronsCkfTrackCandidates + hltIter0ElectronsCtfWithMaterialTracks + hltIter0ElectronsTrackSelectionHighPurity )
HLTIterativeTrackingForElectronsIteration1 = cms.Sequence( hltIter1ElectronsClustersRefRemoval + hltIter1ElectronsMaskedMeasurementTrackerEvent + hltIter1ElectronsPixelLayerTriplets + hltIter1ElectronsPixelSeeds + hltIter1ElectronsCkfTrackCandidates + hltIter1ElectronsCtfWithMaterialTracks + hltIter1ElectronsTrackSelectionHighPurityLoose + hltIter1ElectronsTrackSelectionHighPurityTight + hltIter1ElectronsTrackSelectionHighPurity )
HLTIterativeTrackingForElectronsIteration2 = cms.Sequence( hltIter2ElectronsClustersRefRemoval + hltIter2ElectronsMaskedMeasurementTrackerEvent + hltIter2ElectronsPixelLayerPairs + hltIter2ElectronsPixelSeeds + hltIter2ElectronsCkfTrackCandidates + hltIter2ElectronsCtfWithMaterialTracks + hltIter2ElectronsTrackSelectionHighPurity )
HLTIterativeTrackingForElectronIter02 = cms.Sequence( HLTIterativeTrackingForElectronsIteration0 + HLTIterativeTrackingForElectronsIteration1 + hltIter1MergedForElectrons + HLTIterativeTrackingForElectronsIteration2 + hltIter2MergedForElectrons )
HLTTrackReconstructionForIsoElectronIter02 = cms.Sequence( HLTPixelTrackingForElectron + HLTDoLocalStripSequence + HLTIterativeTrackingForElectronIter02 )
HLTEle27erWP85GsfSequence = cms.Sequence( HLTDoFullUnpackingEgammaEcalSequence + HLTPFClusteringForEgamma + hltEgammaCandidates + hltEGL1SingleIsoEG25erFilter + hltEG27EtFilter + hltEgammaClusterShape + hltEle27WP85ClusterShapeFilter + HLTDoLocalHcalWithTowerSequence + HLTFastJetForEgamma + hltEgammaHoverE + hltEle27WP85HEFilter + hltEgammaEcalPFClusterIso + hltEle27WP85EcalIsoFilter + HLTPFHcalClusteringForEgamma + hltEgammaHcalPFClusterIso + hltEle27WP85HcalIsoFilter + HLTDoLocalPixelSequence + HLTDoLocalStripSequence + hltMixedLayerPairs + hltEgammaElectronPixelSeeds + hltEle27WP85PixelMatchFilter + HLTGsfElectronSequence + hltEle27WP85GsfOneOEMinusOneOPFilter + hltEle27WP85GsfMissingHitsFilter + hltEle27WP85GsfDetaFilter + hltEle27WP85GsfDphiFilter + HLTTrackReconstructionForIsoElectronIter02 + hltEgammaEleGsfTrackIso + hltEle27WP85GsfTrackIsoFilter )
HLTRecoPixelVertexingForPhotonsSequence = cms.Sequence( hltPixelLayerTriplets + hltPixelTracks + hltPixelVerticesForPhotons )
HLTIterativeTrackingForPhotonsIteration0 = cms.Sequence( hltIter0PFlowPixelSeedsFromPixelTracksForPhotons + hltIter0PFlowCkfTrackCandidatesForPhotons + hltIter0PFlowCtfWithMaterialTracksForPhotons + hltIter0PFlowTrackSelectionHighPurityForPhotons )
HLTIterativeTrackingForPhotonsIteration1 = cms.Sequence( hltIter1ClustersRefRemovalForPhotons + hltIter1MaskedMeasurementTrackerEventForPhotons + hltIter1PixelLayerTripletsForPhotons + hltIter1PFlowPixelSeedsForPhotons + hltIter1PFlowCkfTrackCandidatesForPhotons + hltIter1PFlowCtfWithMaterialTracksForPhotons + hltIter1PFlowTrackSelectionHighPurityLooseForPhotons + hltIter1PFlowTrackSelectionHighPurityTightForPhotons + hltIter1PFlowTrackSelectionHighPurityForPhotons )
HLTIterativeTrackingForPhotonsIteration2 = cms.Sequence( hltIter2ClustersRefRemovalForPhotons + hltIter2MaskedMeasurementTrackerEventForPhotons + hltIter2PixelLayerPairsForPhotons + hltIter2PFlowPixelSeedsForPhotons + hltIter2PFlowCkfTrackCandidatesForPhotons + hltIter2PFlowCtfWithMaterialTracksForPhotons + hltIter2PFlowTrackSelectionHighPurityForPhotons )
HLTIterativeTrackingForPhotonsIter02 = cms.Sequence( HLTIterativeTrackingForPhotonsIteration0 + HLTIterativeTrackingForPhotonsIteration1 + hltIter1MergedForPhotons + HLTIterativeTrackingForPhotonsIteration2 + hltIter2MergedForPhotons )
HLTTrackReconstructionForIsoForPhotons = cms.Sequence( HLTDoLocalPixelSequence + HLTRecoPixelVertexingForPhotonsSequence + HLTDoLocalStripSequence + HLTIterativeTrackingForPhotonsIter02 )
HLTPhoton20CaloIdVLIsoLSequence = cms.Sequence( HLTDoFullUnpackingEgammaEcalSequence + HLTPFClusteringForEgamma + hltEgammaCandidates + hltEGL1SingleEG12Filter + hltEG20EtFilter + hltEgammaClusterShape + hltEG20CaloIdVLClusterShapeFilter + HLTDoLocalHcalWithTowerSequence + HLTFastJetForEgamma + hltEgammaHoverE + hltEG20CaloIdVLHEFilter + hltEgammaEcalPFClusterIso + hltEG20CaloIdVLIsoLEcalIsoFilter + HLTPFHcalClusteringForEgamma + hltEgammaHcalPFClusterIso + hltEG20CaloIdVLIsoLHcalIsoFilter + HLTDoLocalPixelSequence + HLTDoLocalStripSequence + HLTTrackReconstructionForIsoForPhotons + hltEgammaHollowTrackIso + hltEG20CaloIdVLIsoLTrackIsoFilter )
HLTDoFullUnpackingEgammaEcalWithoutPreshowerSequence = cms.Sequence( hltEcalDigis + hltEcalUncalibRecHit + hltEcalDetIdToBeRecovered + hltEcalRecHit )
HLTDoLocalHcalSequence = cms.Sequence( hltHcalDigis + hltHbhereco + hltHfreco + hltHoreco )
HLTDoCaloSequence = cms.Sequence( HLTDoFullUnpackingEgammaEcalWithoutPreshowerSequence + HLTDoLocalHcalSequence + hltTowerMakerForAll )
HLTAK4CaloJetsReconstructionSequence = cms.Sequence( HLTDoCaloSequence + hltAK4CaloJets + hltAK4CaloJetsIDPassed )
HLTAK4CaloJetsCorrectionSequence = cms.Sequence( hltFixedGridRhoFastjetAllCalo + hltAK4CaloJetsCorrected + hltAK4CaloJetsCorrectedIDPassed )
HLTAK4CaloJetsSequence = cms.Sequence( HLTAK4CaloJetsReconstructionSequence + HLTAK4CaloJetsCorrectionSequence )
HLTDoCaloSequencePF = cms.Sequence( HLTDoFullUnpackingEgammaEcalWithoutPreshowerSequence + HLTDoLocalHcalSequence + hltTowerMakerForPF )
HLTAK4CaloJetsPrePFRecoSequence = cms.Sequence( HLTDoCaloSequencePF + hltAK4CaloJetsPF )
HLTPreAK4PFJetsRecoSequence = cms.Sequence( HLTAK4CaloJetsPrePFRecoSequence + hltAK4CaloJetsPFEt5 )
HLTRecopixelvertexingSequence = cms.Sequence( hltPixelLayerTriplets + hltPixelTracks + hltPixelVertices + hltTrimmedPixelVertices )
HLTIterativeTrackingIteration0 = cms.Sequence( hltIter0PFLowPixelSeedsFromPixelTracks + hltIter0PFlowCkfTrackCandidates + hltIter0PFlowCtfWithMaterialTracks + hltIter0PFlowTrackSelectionHighPurity )
HLTIter0TrackAndTauJet4Iter1Sequence = cms.Sequence( hltTrackIter0RefsForJets4Iter1 + hltAK4Iter0TrackJets4Iter1 + hltIter0TrackAndTauJets4Iter1 )
HLTIterativeTrackingIteration1 = cms.Sequence( hltIter1ClustersRefRemoval + hltIter1MaskedMeasurementTrackerEvent + hltIter1PixelLayerTriplets + hltIter1PFlowPixelSeeds + hltIter1PFlowCkfTrackCandidates + hltIter1PFlowCtfWithMaterialTracks + hltIter1PFlowTrackSelectionHighPurityLoose + hltIter1PFlowTrackSelectionHighPurityTight + hltIter1PFlowTrackSelectionHighPurity )
HLTIter1TrackAndTauJets4Iter2Sequence = cms.Sequence( hltIter1TrackRefsForJets4Iter2 + hltAK4Iter1TrackJets4Iter2 + hltIter1TrackAndTauJets4Iter2 )
HLTIterativeTrackingIteration2 = cms.Sequence( hltIter2ClustersRefRemoval + hltIter2MaskedMeasurementTrackerEvent + hltIter2PixelLayerPairs + hltIter2PFlowPixelSeeds + hltIter2PFlowCkfTrackCandidates + hltIter2PFlowCtfWithMaterialTracks + hltIter2PFlowTrackSelectionHighPurity )
HLTIterativeTrackingIter02 = cms.Sequence( HLTIterativeTrackingIteration0 + HLTIter0TrackAndTauJet4Iter1Sequence + HLTIterativeTrackingIteration1 + hltIter1Merged + HLTIter1TrackAndTauJets4Iter2Sequence + HLTIterativeTrackingIteration2 + hltIter2Merged )
HLTTrackReconstructionForPF = cms.Sequence( HLTDoLocalPixelSequence + HLTRecopixelvertexingSequence + HLTDoLocalStripSequence + HLTIterativeTrackingIter02 + hltPFMuonMerging + hltMuonLinks + hltMuons )
HLTPreshowerSequence = cms.Sequence( hltEcalPreshowerDigis + hltEcalPreshowerRecHit )
HLTParticleFlowSequence = cms.Sequence( HLTPreshowerSequence + hltParticleFlowRecHitECALUnseeded + hltParticleFlowRecHitHCAL + hltParticleFlowRecHitPSUnseeded + hltParticleFlowClusterECALUncorrectedUnseeded + hltParticleFlowClusterPSUnseeded + hltParticleFlowClusterECALUnseeded + hltParticleFlowClusterHCAL + hltParticleFlowClusterHFEM + hltParticleFlowClusterHFHAD + hltLightPFTracks + hltParticleFlowBlock + hltParticleFlow )
HLTAK4PFJetsReconstructionSequence = cms.Sequence( HLTL2muonrecoSequence + HLTL3muonrecoSequence + HLTTrackReconstructionForPF + HLTParticleFlowSequence + hltAK4PFJets )
HLTAK4PFJetsCorrectionSequence = cms.Sequence( hltFixedGridRhoFastjetAll + hltAK4PFJetsCorrected )
HLTAK4PFJetsSequence = cms.Sequence( HLTPreAK4PFJetsRecoSequence + HLTAK4PFJetsReconstructionSequence + HLTAK4PFJetsCorrectionSequence )

HLTriggerFirstPath = cms.Path( hltGetConditions + hltGetRaw + hltBoolFalse )
HLT_Mu40_v1 = cms.Path( HLTBeginSequence + hltL1sL1SingleMu16 + hltPreMu40 + hltL1fL1sMu16L1Filtered0 + HLTL2muonrecoSequence + hltL2fL1sMu16L1f0L2Filtered16Q + HLTL3muonrecoSequence + hltL3fL1sMu16L1f0L2f16QL3Filtered40Q + HLTEndSequence )
HLT_Ele27_eta2p1_WP85_Gsf_v1 = cms.Path( HLTBeginSequence + hltL1sL1SingleIsoEG25er + hltPreEle27eta2p1WP85Gsf + HLTEle27erWP85GsfSequence + HLTEndSequence )
HLT_Photon20_CaloIdVL_IsoL_v1 = cms.Path( HLTBeginSequence + hltL1sL1SingleEG10 + hltPrePhoton20CaloIdVLIsoL + HLTPhoton20CaloIdVLIsoLSequence + HLTEndSequence )
HLT_PFJet260_v1 = cms.Path( HLTBeginSequence + hltL1sL1SingleJet176 + hltPrePFJet260 + HLTAK4CaloJetsSequence + hltSingleCaloJet200 + HLTAK4PFJetsSequence + hltPFJetsCorrectedMatchedToCaloJets200 + hltSinglePFJet260 + HLTEndSequence )
HLT_CaloJet260_v1 = cms.Path( HLTBeginSequence + hltL1sL1SingleJet176 + hltPreCaloJet260 + HLTAK4CaloJetsSequence + hltSingleCaloJet260 + HLTEndSequence )
HLT_Physics_v1 = cms.Path( HLTBeginSequence + hltPrePhysics + HLTEndSequence )
HLTriggerFinalPath = cms.Path( hltGtDigis + hltScalersRawToDigi + hltFEDSelector + hltTriggerSummaryAOD + hltTriggerSummaryRAW )
HLTAnalyzerEndpath = cms.EndPath( hltL1GtTrigReport + hltTrigReport )


HLTSchedule = cms.Schedule( *(HLTriggerFirstPath, HLT_Mu40_v1, HLT_Ele27_eta2p1_WP85_Gsf_v1, HLT_Photon20_CaloIdVL_IsoL_v1, HLT_PFJet260_v1, HLT_CaloJet260_v1, HLT_Physics_v1, HLTriggerFinalPath, HLTAnalyzerEndpath ))

# CMSSW version specific customizations
import os
cmsswVersion = os.environ['CMSSW_VERSION']

# none for now

# dummyfy hltGetConditions in cff's
if 'hltGetConditions' in locals() and 'HLTriggerFirstPath' in locals() :
    hltDummyConditions = cms.EDFilter( "HLTBool",
        result = cms.bool( True )
    )
    HLTriggerFirstPath.replace(hltGetConditions,hltDummyConditions)
<|MERGE_RESOLUTION|>--- conflicted
+++ resolved
@@ -1,18 +1,10 @@
-<<<<<<< HEAD
-# /dev/CMSSW_7_2_0/PIon/V9 (CMSSW_7_2_0_pre6_HLT1)
-=======
 # /dev/CMSSW_7_2_0/PIon/V11 (CMSSW_7_2_0_pre7)
->>>>>>> ea2def85
 
 import FWCore.ParameterSet.Config as cms
 
 
 HLTConfigVersion = cms.PSet(
-<<<<<<< HEAD
-  tableName = cms.string('/dev/CMSSW_7_2_0/PIon/V9')
-=======
   tableName = cms.string('/dev/CMSSW_7_2_0/PIon/V11')
->>>>>>> ea2def85
 )
 
 HLTIter4PSetTrajectoryFilterIT = cms.PSet( 
