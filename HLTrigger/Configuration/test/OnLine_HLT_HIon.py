<<<<<<< HEAD
# /dev/CMSSW_7_0_0/HIon/V45 (CMSSW_7_0_0_pre12)
=======
# /dev/CMSSW_7_1_0/HIon/V5 (CMSSW_7_0_0_pre13_HLT3)
>>>>>>> d1616788

import FWCore.ParameterSet.Config as cms

process = cms.Process( "HLTHIon" )

process.HLTConfigVersion = cms.PSet(
<<<<<<< HEAD
  tableName = cms.string('/dev/CMSSW_7_0_0/HIon/V45')
=======
  tableName = cms.string('/dev/CMSSW_7_1_0/HIon/V5')
>>>>>>> d1616788
)

process.streams = cms.PSet( 
  AForHI = cms.vstring( 'HIDiMuon',
    'HIHighPt',
    'HIMinBiasUPC' ),
  Calibration = cms.vstring( 'TestEnablesEcalHcalDT' ),
  EcalCalibration = cms.vstring( 'EcalLaser' ),
  ExpressForHI = cms.vstring( 'HIExpressPhysics' ),
  HLTDQM = cms.vstring( 'OnlineHltMonitorHI' ),
  HLTMON = cms.vstring( 'OfflineMonitorHI' )
)
process.datasets = cms.PSet( 
  EcalLaser = cms.vstring( 'HLT_HIEcalCalibration_v3' ),
  HIDiMuon = cms.vstring( 'HLT_HIL1DoubleMu0_HighQ_v5',
    'HLT_HIL1DoubleMuOpen_v5',
    'HLT_HIL2DoubleMu0_L1HighQL2NHitQ_v5',
    'HLT_HIL2DoubleMu0_NHitQ_v5',
    'HLT_HIL2DoubleMu0_v5',
    'HLT_HIL2DoubleMu3_v5',
    'HLT_HIL2Mu15_v5',
    'HLT_HIL2Mu3_NHitQ_v5',
    'HLT_HIL2Mu3_v5',
    'HLT_HIL2Mu7_v5',
    'HLT_HIL3DoubleMuOpen_Mgt2_OS_NoCowboy_v8',
    'HLT_HIL3DoubleMuOpen_Mgt2_OS_v8',
    'HLT_HIL3DoubleMuOpen_Mgt2_SS_v8',
    'HLT_HIL3DoubleMuOpen_Mgt2_v8',
    'HLT_HIL3DoubleMuOpen_v8',
    'HLT_HIL3Mu3_v8' ),
  HIExpressPhysics = cms.vstring( 'HLT_HIBptxXOR_v4',
    'HLT_HICentral10_v7',
    'HLT_HICentralityVeto_v5',
    'HLT_HIDiJet55_v7',
    'HLT_HIDoublePhoton10_v5',
    'HLT_HIDoublePhoton15_v5',
    'HLT_HIDoublePhoton20_v5',
    'HLT_HIFullTrack12_L1Central_v7',
    'HLT_HIFullTrack12_L1Peripheral_v7',
    'HLT_HIFullTrack14_L1Central_v7',
    'HLT_HIFullTrack14_L1Peripheral_v7',
    'HLT_HIFullTrack20_L1Central_v7',
    'HLT_HIFullTrack20_L1Peripheral_v7',
    'HLT_HIFullTrack25_L1Central_v7',
    'HLT_HIFullTrack25_L1Peripheral_v7',
    'HLT_HIJet55_v7',
    'HLT_HIJet65_Jet55_v7',
    'HLT_HIJet65_v7',
    'HLT_HIJet80_v7',
    'HLT_HIJet95_v7',
    'HLT_HIJetE30_NoBPTX_v6',
    'HLT_HIJetE50_NoBPTX3BX_NoHalo_v6',
    'HLT_HIL1Algo_BptxXOR_BSC_OR_v4',
    'HLT_HIL1DoubleMu0_HighQ_v5',
    'HLT_HIL1DoubleMuOpen_v5',
    'HLT_HIL2DoubleMu0_L1HighQL2NHitQ_v5',
    'HLT_HIL2DoubleMu0_NHitQ_v5',
    'HLT_HIL2DoubleMu0_v5',
    'HLT_HIL2DoubleMu3_v5',
    'HLT_HIL2Mu15_v5',
    'HLT_HIL2Mu3_NHitQ_v5',
    'HLT_HIL2Mu3_v5',
    'HLT_HIL2Mu7_v5',
    'HLT_HIL3DoubleMuOpen_Mgt2_OS_NoCowboy_v8',
    'HLT_HIL3DoubleMuOpen_Mgt2_OS_v8',
    'HLT_HIL3DoubleMuOpen_Mgt2_SS_v8',
    'HLT_HIL3DoubleMuOpen_Mgt2_v8',
    'HLT_HIL3DoubleMuOpen_v8',
    'HLT_HIL3Mu3_v8',
    'HLT_HIMET120_v6',
    'HLT_HIMET200_v6',
    'HLT_HIMET220_v6',
    'HLT_HIMinBiasBSC_OR_v4',
    'HLT_HIMinBiasBSC_v4',
    'HLT_HIMinBiasHF_v4',
    'HLT_HIMinBiasHfOrBSC_v4',
    'HLT_HIMinBiasHf_OR_v4',
    'HLT_HIMinBiasPixel_SingleTrack_v5',
    'HLT_HIMinBiasZDCPixel_SingleTrack_v5',
    'HLT_HIMinBiasZDC_Calo_PlusOrMinus_v4',
    'HLT_HIMinBiasZDC_Calo_v4',
    'HLT_HIMinBiasZDC_PlusOrMinusPixel_SingleTrack_v5',
    'HLT_HIPhoton10_Photon15_v5',
    'HLT_HIPhoton15_Photon20_v5',
    'HLT_HIPhysics_v4',
    'HLT_HIRandom_v3',
    'HLT_HISinglePhoton15_v5',
    'HLT_HISinglePhoton20_v6',
    'HLT_HISinglePhoton30_v6',
    'HLT_HISinglePhoton40_v6',
    'HLT_HIUCC010_v7',
    'HLT_HIUCC015_v7',
    'HLT_HIUPCNeuEG2Pixel_SingleTrack_v5',
    'HLT_HIUPCNeuEG5Pixel_SingleTrack_v5',
    'HLT_HIUPCNeuHcalHfEG2Pixel_SingleTrack_v5',
    'HLT_HIUPCNeuHcalHfEG5Pixel_SingleTrack_v5',
    'HLT_HIUPCNeuHcalHfMuPixel_SingleTrack_v5',
    'HLT_HIUPCNeuMuPixel_SingleTrack_v5',
    'HLT_HIZeroBiasPixel_SingleTrack_v5',
    'HLT_HIZeroBiasXOR_v4',
    'HLT_HIZeroBias_v4' ),
  HIHighPt = cms.vstring( 'HLT_HIDiJet55_v7',
    'HLT_HIDoublePhoton10_v5',
    'HLT_HIDoublePhoton15_v5',
    'HLT_HIDoublePhoton20_v5',
    'HLT_HIFullTrack12_L1Central_v7',
    'HLT_HIFullTrack12_L1Peripheral_v7',
    'HLT_HIFullTrack14_L1Central_v7',
    'HLT_HIFullTrack14_L1Peripheral_v7',
    'HLT_HIFullTrack20_L1Central_v7',
    'HLT_HIFullTrack20_L1Peripheral_v7',
    'HLT_HIFullTrack25_L1Central_v7',
    'HLT_HIFullTrack25_L1Peripheral_v7',
    'HLT_HIJet55_v7',
    'HLT_HIJet65_Jet55_v7',
    'HLT_HIJet65_v7',
    'HLT_HIJet80_v7',
    'HLT_HIJet95_v7',
    'HLT_HIJetE30_NoBPTX_v6',
    'HLT_HIJetE50_NoBPTX3BX_NoHalo_v6',
    'HLT_HIMET120_v6',
    'HLT_HIMET200_v6',
    'HLT_HIMET220_v6',
    'HLT_HIPhoton10_Photon15_v5',
    'HLT_HIPhoton15_Photon20_v5',
    'HLT_HISinglePhoton15_v5',
    'HLT_HISinglePhoton20_v6',
    'HLT_HISinglePhoton30_v6',
    'HLT_HISinglePhoton40_v6' ),
  HIMinBiasUPC = cms.vstring( 'HLT_HIBptxXOR_v4',
    'HLT_HICentral10_v7',
    'HLT_HICentralityVeto_v5',
    'HLT_HIL1Algo_BptxXOR_BSC_OR_v4',
    'HLT_HIMinBiasBSC_OR_v4',
    'HLT_HIMinBiasBSC_v4',
    'HLT_HIMinBiasHF_v4',
    'HLT_HIMinBiasHfOrBSC_v4',
    'HLT_HIMinBiasHf_OR_v4',
    'HLT_HIMinBiasPixel_SingleTrack_v5',
    'HLT_HIMinBiasZDCPixel_SingleTrack_v5',
    'HLT_HIMinBiasZDC_Calo_PlusOrMinus_v4',
    'HLT_HIMinBiasZDC_Calo_v4',
    'HLT_HIMinBiasZDC_PlusOrMinusPixel_SingleTrack_v5',
    'HLT_HIPhysics_v4',
    'HLT_HIRandom_v3',
    'HLT_HIUCC010_v7',
    'HLT_HIUCC015_v7',
    'HLT_HIUPCNeuEG2Pixel_SingleTrack_v5',
    'HLT_HIUPCNeuEG5Pixel_SingleTrack_v5',
    'HLT_HIUPCNeuHcalHfEG2Pixel_SingleTrack_v5',
    'HLT_HIUPCNeuHcalHfEG5Pixel_SingleTrack_v5',
    'HLT_HIUPCNeuHcalHfMuPixel_SingleTrack_v5',
    'HLT_HIUPCNeuMuPixel_SingleTrack_v5',
    'HLT_HIZeroBiasPixel_SingleTrack_v5',
    'HLT_HIZeroBiasXOR_v4',
    'HLT_HIZeroBias_v4' ),
  OfflineMonitorHI = cms.vstring( 'HLT_HIActivityHF_Coincidence3_v5',
    'HLT_HIActivityHF_Single3_v5',
    'HLT_HIBptxXOR_v4',
    'HLT_HICentral10_v7',
    'HLT_HICentralityVeto_v5',
    'HLT_HIClusterVertexCompatibility_v5',
    'HLT_HIDiJet55_v7',
    'HLT_HIDoublePhoton10_v5',
    'HLT_HIDoublePhoton15_v5',
    'HLT_HIDoublePhoton20_v5',
    'HLT_HIFullTrack12_L1Central_v7',
    'HLT_HIFullTrack12_L1Peripheral_v7',
    'HLT_HIFullTrack14_L1Central_v7',
    'HLT_HIFullTrack14_L1Peripheral_v7',
    'HLT_HIFullTrack20_L1Central_v7',
    'HLT_HIFullTrack20_L1Peripheral_v7',
    'HLT_HIFullTrack25_L1Central_v7',
    'HLT_HIFullTrack25_L1Peripheral_v7',
    'HLT_HIJet55_v7',
    'HLT_HIJet65_Jet55_v7',
    'HLT_HIJet65_v7',
    'HLT_HIJet80_v7',
    'HLT_HIJet95_v7',
    'HLT_HIJetE30_NoBPTX_v6',
    'HLT_HIJetE50_NoBPTX3BX_NoHalo_v6',
    'HLT_HIL1Algo_BptxXOR_BSC_OR_v4',
    'HLT_HIL1DoubleMu0_HighQ_v5',
    'HLT_HIL1DoubleMuOpen_v5',
    'HLT_HIL2DoubleMu0_L1HighQL2NHitQ_v5',
    'HLT_HIL2DoubleMu0_NHitQ_v5',
    'HLT_HIL2DoubleMu0_v5',
    'HLT_HIL2DoubleMu3_v5',
    'HLT_HIL2Mu15_v5',
    'HLT_HIL2Mu3_NHitQ_v5',
    'HLT_HIL2Mu3_v5',
    'HLT_HIL2Mu7_v5',
    'HLT_HIL3DoubleMuOpen_Mgt2_OS_NoCowboy_v8',
    'HLT_HIL3DoubleMuOpen_Mgt2_OS_v8',
    'HLT_HIL3DoubleMuOpen_Mgt2_SS_v8',
    'HLT_HIL3DoubleMuOpen_Mgt2_v8',
    'HLT_HIL3DoubleMuOpen_v8',
    'HLT_HIL3Mu3_v8',
    'HLT_HIMET120_v6',
    'HLT_HIMET200_v6',
    'HLT_HIMET220_v6',
    'HLT_HIMinBiasBSC_OR_v4',
    'HLT_HIMinBiasBSC_v4',
    'HLT_HIMinBiasHF_v4',
    'HLT_HIMinBiasHfOrBSC_v4',
    'HLT_HIMinBiasHf_OR_v4',
    'HLT_HIMinBiasPixel_SingleTrack_v5',
    'HLT_HIMinBiasZDCPixel_SingleTrack_v5',
    'HLT_HIMinBiasZDC_Calo_PlusOrMinus_v4',
    'HLT_HIMinBiasZDC_Calo_v4',
    'HLT_HIMinBiasZDC_PlusOrMinusPixel_SingleTrack_v5',
    'HLT_HIPhoton10_Photon15_v5',
    'HLT_HIPhoton15_Photon20_v5',
    'HLT_HIPhysics_v4',
    'HLT_HIRandom_v3',
    'HLT_HISinglePhoton15_v5',
    'HLT_HISinglePhoton20_v6',
    'HLT_HISinglePhoton30_v6',
    'HLT_HISinglePhoton40_v6',
    'HLT_HIUCC010_v7',
    'HLT_HIUCC015_v7',
    'HLT_HIUPCNeuEG2Pixel_SingleTrack_v5',
    'HLT_HIUPCNeuEG5Pixel_SingleTrack_v5',
    'HLT_HIUPCNeuHcalHfEG2Pixel_SingleTrack_v5',
    'HLT_HIUPCNeuHcalHfEG5Pixel_SingleTrack_v5',
    'HLT_HIUPCNeuHcalHfMuPixel_SingleTrack_v5',
    'HLT_HIUPCNeuMuPixel_SingleTrack_v5',
    'HLT_HIZeroBiasPixel_SingleTrack_v5',
    'HLT_HIZeroBiasXOR_v4',
    'HLT_HIZeroBias_v4' ),
  OnlineHltMonitorHI = cms.vstring( 'HLT_HIActivityHF_Coincidence3_v5',
    'HLT_HIActivityHF_Single3_v5',
    'HLT_HIBptxXOR_v4',
    'HLT_HICentral10_v7',
    'HLT_HICentralityVeto_v5',
    'HLT_HIClusterVertexCompatibility_v5',
    'HLT_HIDiJet55_v7',
    'HLT_HIDoublePhoton10_v5',
    'HLT_HIDoublePhoton15_v5',
    'HLT_HIDoublePhoton20_v5',
    'HLT_HIFullTrack12_L1Central_v7',
    'HLT_HIFullTrack12_L1Peripheral_v7',
    'HLT_HIFullTrack14_L1Central_v7',
    'HLT_HIFullTrack14_L1Peripheral_v7',
    'HLT_HIFullTrack20_L1Central_v7',
    'HLT_HIFullTrack20_L1Peripheral_v7',
    'HLT_HIFullTrack25_L1Central_v7',
    'HLT_HIFullTrack25_L1Peripheral_v7',
    'HLT_HIJet55_v7',
    'HLT_HIJet65_Jet55_v7',
    'HLT_HIJet65_v7',
    'HLT_HIJet80_v7',
    'HLT_HIJet95_v7',
    'HLT_HIJetE30_NoBPTX_v6',
    'HLT_HIJetE50_NoBPTX3BX_NoHalo_v6',
    'HLT_HIL1Algo_BptxXOR_BSC_OR_v4',
    'HLT_HIL1DoubleMu0_HighQ_v5',
    'HLT_HIL1DoubleMuOpen_v5',
    'HLT_HIL2DoubleMu0_L1HighQL2NHitQ_v5',
    'HLT_HIL2DoubleMu0_NHitQ_v5',
    'HLT_HIL2DoubleMu0_v5',
    'HLT_HIL2DoubleMu3_v5',
    'HLT_HIL2Mu15_v5',
    'HLT_HIL2Mu3_NHitQ_v5',
    'HLT_HIL2Mu3_v5',
    'HLT_HIL2Mu7_v5',
    'HLT_HIL3DoubleMuOpen_Mgt2_OS_NoCowboy_v8',
    'HLT_HIL3DoubleMuOpen_Mgt2_OS_v8',
    'HLT_HIL3DoubleMuOpen_Mgt2_SS_v8',
    'HLT_HIL3DoubleMuOpen_Mgt2_v8',
    'HLT_HIL3DoubleMuOpen_v8',
    'HLT_HIL3Mu3_v8',
    'HLT_HIMET120_v6',
    'HLT_HIMET200_v6',
    'HLT_HIMET220_v6',
    'HLT_HIMinBiasBSC_OR_v4',
    'HLT_HIMinBiasBSC_v4',
    'HLT_HIMinBiasHF_v4',
    'HLT_HIMinBiasHfOrBSC_v4',
    'HLT_HIMinBiasHf_OR_v4',
    'HLT_HIMinBiasPixel_SingleTrack_v5',
    'HLT_HIMinBiasZDCPixel_SingleTrack_v5',
    'HLT_HIMinBiasZDC_Calo_PlusOrMinus_v4',
    'HLT_HIMinBiasZDC_Calo_v4',
    'HLT_HIMinBiasZDC_PlusOrMinusPixel_SingleTrack_v5',
    'HLT_HIPhoton10_Photon15_v5',
    'HLT_HIPhoton15_Photon20_v5',
    'HLT_HIPhysics_v4',
    'HLT_HIRandom_v3',
    'HLT_HISinglePhoton15_v5',
    'HLT_HISinglePhoton20_v6',
    'HLT_HISinglePhoton30_v6',
    'HLT_HISinglePhoton40_v6',
    'HLT_HIUCC010_v7',
    'HLT_HIUCC015_v7',
    'HLT_HIUPCNeuEG2Pixel_SingleTrack_v5',
    'HLT_HIUPCNeuEG5Pixel_SingleTrack_v5',
    'HLT_HIUPCNeuHcalHfEG2Pixel_SingleTrack_v5',
    'HLT_HIUPCNeuHcalHfEG5Pixel_SingleTrack_v5',
    'HLT_HIUPCNeuHcalHfMuPixel_SingleTrack_v5',
    'HLT_HIUPCNeuMuPixel_SingleTrack_v5',
    'HLT_HIZeroBiasPixel_SingleTrack_v5',
    'HLT_HIZeroBiasXOR_v4',
    'HLT_HIZeroBias_v4' ),
  TestEnablesEcalHcalDT = cms.vstring( 'HLT_HIDTCalibration_v3',
    'HLT_HIEcalCalibration_v3',
    'HLT_HIHcalCalibration_v3' )
)

process.CSCChannelMapperESSource = cms.ESSource( "EmptyESSource",
    iovIsRunNotTime = cms.bool( True ),
    recordName = cms.string( "CSCChannelMapperRecord" ),
    firstValid = cms.vuint32( 1 )
)
process.CSCINdexerESSource = cms.ESSource( "EmptyESSource",
    iovIsRunNotTime = cms.bool( True ),
    recordName = cms.string( "CSCIndexerRecord" ),
    firstValid = cms.vuint32( 1 )
)
process.GlobalTag = cms.ESSource( "PoolDBESSource",
    globaltag = cms.string( "GR_H_V33::All" ),
    RefreshEachRun = cms.untracked.bool( True ),
    RefreshOpenIOVs = cms.untracked.bool( False ),
    toGet = cms.VPSet( 
    ),
    DBParameters = cms.PSet( 
      authenticationPath = cms.untracked.string( "." ),
      connectionRetrialTimeOut = cms.untracked.int32( 60 ),
      idleConnectionCleanupPeriod = cms.untracked.int32( 10 ),
      messageLevel = cms.untracked.int32( 0 ),
      enablePoolAutomaticCleanUp = cms.untracked.bool( False ),
      enableConnectionSharing = cms.untracked.bool( True ),
      enableReadOnlySessionOnUpdateConnection = cms.untracked.bool( False ),
      connectionTimeOut = cms.untracked.int32( 0 ),
      connectionRetrialPeriod = cms.untracked.int32( 10 )
    ),
    RefreshAlways = cms.untracked.bool( False ),
    connect = cms.string( "frontier://(proxyurl=http://localhost:3128)(serverurl=http://localhost:8000/FrontierOnProd)(serverurl=http://localhost:8000/FrontierOnProd)(retrieve-ziplevel=0)/CMS_COND_31X_GLOBALTAG" ),
    ReconnectEachRun = cms.untracked.bool( True ),
    BlobStreamerName = cms.untracked.string( "TBufferBlobStreamingService" )
)
process.HepPDTESSource = cms.ESSource( "HepPDTESSource",
    pdtFileName = cms.FileInPath( "SimGeneral/HepPDTESSource/data/pythiaparticle.tbl" )
)
process.eegeom = cms.ESSource( "EmptyESSource",
    iovIsRunNotTime = cms.bool( True ),
    recordName = cms.string( "EcalMappingRcd" ),
    firstValid = cms.vuint32( 1 )
)
process.es_hardcode = cms.ESSource( "HcalHardcodeCalibrations",
    fromDDD = cms.untracked.bool( False ),
    toGet = cms.untracked.vstring( 'GainWidths' )
)
process.hltESSBTagRecord = cms.ESSource( "EmptyESSource",
    iovIsRunNotTime = cms.bool( True ),
    recordName = cms.string( "JetTagComputerRecord" ),
    firstValid = cms.vuint32( 1 )
)
process.hltESSEcalSeverityLevel = cms.ESSource( "EmptyESSource",
    iovIsRunNotTime = cms.bool( True ),
    recordName = cms.string( "EcalSeverityLevelAlgoRcd" ),
    firstValid = cms.vuint32( 1 )
)
process.hltESSHcalSeverityLevel = cms.ESSource( "EmptyESSource",
    iovIsRunNotTime = cms.bool( True ),
    recordName = cms.string( "HcalSeverityLevelComputerRcd" ),
    firstValid = cms.vuint32( 1 )
)
process.magfield = cms.ESSource( "XMLIdealGeometryESSource",
    geomXMLFiles = cms.vstring( 'Geometry/CMSCommonData/data/normal/cmsextent.xml',
      'Geometry/CMSCommonData/data/cms.xml',
      'Geometry/CMSCommonData/data/cmsMagneticField.xml',
      'MagneticField/GeomBuilder/data/MagneticFieldVolumes_1103l.xml',
      'Geometry/CMSCommonData/data/materials.xml' ),
    rootNodeName = cms.string( "cmsMagneticField:MAGF" )
)

process.AnyDirectionAnalyticalPropagator = cms.ESProducer( "AnalyticalPropagatorESProducer",
  MaxDPhi = cms.double( 1.6 ),
  ComponentName = cms.string( "AnyDirectionAnalyticalPropagator" ),
  PropagationDirection = cms.string( "anyDirection" )
)
process.AutoMagneticFieldESProducer = cms.ESProducer( "AutoMagneticFieldESProducer",
  label = cms.untracked.string( "" ),
  nominalCurrents = cms.untracked.vint32( -1, 0, 9558, 14416, 16819, 18268, 19262 ),
  valueOverride = cms.int32( -1 ),
  mapLabels = cms.untracked.vstring( '090322_3_8t',
    '0t',
    '071212_2t',
    '071212_3t',
    '071212_3_5t',
    '090322_3_8t',
    '071212_4t' )
)
process.CSCChannelMapperESProducer = cms.ESProducer( "CSCChannelMapperESProducer",
  AlgoName = cms.string( "CSCChannelMapperStartup" )
)
process.CSCGeometryESModule = cms.ESProducer( "CSCGeometryESModule",
  useRealWireGeometry = cms.bool( True ),
  appendToDataLabel = cms.string( "" ),
  alignmentsLabel = cms.string( "" ),
  useGangedStripsInME1a = cms.bool( True ),
  debugV = cms.untracked.bool( False ),
  useOnlyWiresInME1a = cms.bool( False ),
  useDDD = cms.bool( False ),
  useCentreTIOffsets = cms.bool( False ),
  applyAlignment = cms.bool( True )
)
process.CSCIndexerESProducer = cms.ESProducer( "CSCIndexerESProducer",
  AlgoName = cms.string( "CSCIndexerStartup" )
)
process.CaloGeometryBuilder = cms.ESProducer( "CaloGeometryBuilder",
  SelectedCalos = cms.vstring( 'HCAL',
    'ZDC',
    'EcalBarrel',
    'EcalEndcap',
    'EcalPreshower',
    'TOWER' )
)
process.CaloTopologyBuilder = cms.ESProducer( "CaloTopologyBuilder" )
process.CaloTowerConstituentsMapBuilder = cms.ESProducer( "CaloTowerConstituentsMapBuilder",
  appendToDataLabel = cms.string( "" ),
  MapFile = cms.untracked.string( "Geometry/CaloTopology/data/CaloTowerEEGeometric.map.gz" )
)
process.CaloTowerGeometryFromDBEP = cms.ESProducer( "CaloTowerGeometryFromDBEP",
  applyAlignment = cms.bool( False ),
  hcalTopologyConstants = cms.PSet( 
    maxDepthHE = cms.int32( 3 ),
    maxDepthHB = cms.int32( 2 ),
    mode = cms.string( "HcalTopologyMode::LHC" )
  )
)
process.CastorDbProducer = cms.ESProducer( "CastorDbProducer",
  appendToDataLabel = cms.string( "" )
)
process.ClusterShapeHitFilterESProducer = cms.ESProducer( "ClusterShapeHitFilterESProducer",
  ComponentName = cms.string( "ClusterShapeHitFilter" ),
  PixelShapeFile = cms.string( "RecoPixelVertexing/PixelLowPtUtilities/data/pixelShape.par" )
)
process.DTGeometryESModule = cms.ESProducer( "DTGeometryESModule",
  appendToDataLabel = cms.string( "" ),
  fromDDD = cms.bool( False ),
  applyAlignment = cms.bool( True ),
  alignmentsLabel = cms.string( "" )
)
process.EcalBarrelGeometryFromDBEP = cms.ESProducer( "EcalBarrelGeometryFromDBEP",
  applyAlignment = cms.bool( True )
)
process.EcalElectronicsMappingBuilder = cms.ESProducer( "EcalElectronicsMappingBuilder" )
process.EcalEndcapGeometryFromDBEP = cms.ESProducer( "EcalEndcapGeometryFromDBEP",
  applyAlignment = cms.bool( True )
)
process.EcalLaserCorrectionService = cms.ESProducer( "EcalLaserCorrectionService" )
process.EcalPreshowerGeometryFromDBEP = cms.ESProducer( "EcalPreshowerGeometryFromDBEP",
  applyAlignment = cms.bool( True )
)
process.EcalUnpackerWorkerESProducer = cms.ESProducer( "EcalUnpackerWorkerESProducer",
  CalibRHAlgo = cms.PSet( 
    flagsMapDBReco = cms.vint32( 0, 0, 0, 0, 4, -1, -1, -1, 4, 4, 7, 7, 7, 8, 9 ),
    Type = cms.string( "EcalRecHitWorkerSimpleOld" ),
    killDeadChannels = cms.bool( True ),
    ChannelStatusToBeExcluded = cms.vint32( 10, 11, 12, 13, 14 ),
    laserCorrection = cms.bool( True ),
    EBLaserMIN = cms.double( 0.5 ),
    EELaserMIN = cms.double( 0.5 ),
    EBLaserMAX = cms.double( 2.0 ),
    EELaserMAX = cms.double( 3.0 )
  ),
  ComponentName = cms.string( "" ),
  UncalibRHAlgo = cms.PSet(  Type = cms.string( "EcalUncalibRecHitWorkerWeightsOld" ) ),
  DCCDataUnpacker = cms.PSet( 
    orderedDCCIdList = cms.vint32( 1, 2, 3, 4, 5, 6, 7, 8, 9, 10, 11, 12, 13, 14, 15, 16, 17, 18, 19, 20, 21, 22, 23, 24, 25, 26, 27, 28, 29, 30, 31, 32, 33, 34, 35, 36, 37, 38, 39, 40, 41, 42, 43, 44, 45, 46, 47, 48, 49, 50, 51, 52, 53, 54 ),
    tccUnpacking = cms.bool( False ),
    srpUnpacking = cms.bool( False ),
    syncCheck = cms.bool( False ),
    feIdCheck = cms.bool( True ),
    headerUnpacking = cms.bool( True ),
    orderedFedList = cms.vint32( 601, 602, 603, 604, 605, 606, 607, 608, 609, 610, 611, 612, 613, 614, 615, 616, 617, 618, 619, 620, 621, 622, 623, 624, 625, 626, 627, 628, 629, 630, 631, 632, 633, 634, 635, 636, 637, 638, 639, 640, 641, 642, 643, 644, 645, 646, 647, 648, 649, 650, 651, 652, 653, 654 ),
    feUnpacking = cms.bool( True ),
    forceKeepFRData = cms.bool( False ),
    memUnpacking = cms.bool( True )
  ),
  ElectronicsMapper = cms.PSet( 
    numbXtalTSamples = cms.uint32( 10 ),
    numbTriggerTSamples = cms.uint32( 1 )
  )
)
process.HcalGeometryFromDBEP = cms.ESProducer( "HcalGeometryFromDBEP",
  applyAlignment = cms.bool( False ),
  hcalTopologyConstants = cms.PSet( 
    maxDepthHE = cms.int32( 3 ),
    maxDepthHB = cms.int32( 2 ),
    mode = cms.string( "HcalTopologyMode::LHC" )
  )
)
process.HcalTopologyIdealEP = cms.ESProducer( "HcalTopologyIdealEP",
  Exclude = cms.untracked.string( "" ),
  appendToDataLabel = cms.string( "" ),
  hcalTopologyConstants = cms.PSet( 
    maxDepthHE = cms.int32( 3 ),
    maxDepthHB = cms.int32( 2 ),
    mode = cms.string( "HcalTopologyMode::LHC" )
  )
)
process.MaterialPropagator = cms.ESProducer( "PropagatorWithMaterialESProducer",
  PropagationDirection = cms.string( "alongMomentum" ),
  ComponentName = cms.string( "PropagatorWithMaterial" ),
  Mass = cms.double( 0.105 ),
  ptMin = cms.double( -1.0 ),
  MaxDPhi = cms.double( 1.6 ),
  useRungeKutta = cms.bool( False )
)
process.MaterialPropagatorForHI = cms.ESProducer( "PropagatorWithMaterialESProducer",
  PropagationDirection = cms.string( "alongMomentum" ),
  ComponentName = cms.string( "PropagatorWithMaterialForHI" ),
  Mass = cms.double( 0.139 ),
  ptMin = cms.double( -1.0 ),
  MaxDPhi = cms.double( 1.6 ),
  useRungeKutta = cms.bool( False )
)
process.OppositeMaterialPropagator = cms.ESProducer( "PropagatorWithMaterialESProducer",
  PropagationDirection = cms.string( "oppositeToMomentum" ),
  ComponentName = cms.string( "PropagatorWithMaterialOpposite" ),
  Mass = cms.double( 0.105 ),
  ptMin = cms.double( -1.0 ),
  MaxDPhi = cms.double( 1.6 ),
  useRungeKutta = cms.bool( False )
)
process.OppositeMaterialPropagatorForHI = cms.ESProducer( "PropagatorWithMaterialESProducer",
  PropagationDirection = cms.string( "oppositeToMomentum" ),
  ComponentName = cms.string( "PropagatorWithMaterialOppositeForHI" ),
  Mass = cms.double( 0.139 ),
  ptMin = cms.double( -1.0 ),
  MaxDPhi = cms.double( 1.6 ),
  useRungeKutta = cms.bool( False )
)
process.RPCGeometryESModule = cms.ESProducer( "RPCGeometryESModule",
  useDDD = cms.untracked.bool( False ),
  compatibiltyWith11 = cms.untracked.bool( True )
)
process.SiStripGainESProducer = cms.ESProducer( "SiStripGainESProducer",
  printDebug = cms.untracked.bool( False ),
  appendToDataLabel = cms.string( "" ),
  APVGain = cms.VPSet( 
    cms.PSet(  Record = cms.string( "SiStripApvGainRcd" ),
      NormalizationFactor = cms.untracked.double( 1.0 ),
      Label = cms.untracked.string( "" )
    ),
    cms.PSet(  Record = cms.string( "SiStripApvGain2Rcd" ),
      NormalizationFactor = cms.untracked.double( 1.0 ),
      Label = cms.untracked.string( "" )
    )
  ),
  AutomaticNormalization = cms.bool( False )
)
process.SiStripQualityESProducer = cms.ESProducer( "SiStripQualityESProducer",
  appendToDataLabel = cms.string( "" ),
  PrintDebugOutput = cms.bool( False ),
  ThresholdForReducedGranularity = cms.double( 0.3 ),
  UseEmptyRunInfo = cms.bool( False ),
  ReduceGranularity = cms.bool( False ),
  ListOfRecordToMerge = cms.VPSet( 
    cms.PSet(  record = cms.string( "SiStripDetVOffRcd" ),
      tag = cms.string( "" )
    ),
    cms.PSet(  record = cms.string( "SiStripDetCablingRcd" ),
      tag = cms.string( "" )
    ),
    cms.PSet(  record = cms.string( "SiStripBadChannelRcd" ),
      tag = cms.string( "" )
    ),
    cms.PSet(  record = cms.string( "SiStripBadFiberRcd" ),
      tag = cms.string( "" )
    ),
    cms.PSet(  record = cms.string( "SiStripBadModuleRcd" ),
      tag = cms.string( "" )
    )
  )
)
process.SiStripRecHitMatcherESProducer = cms.ESProducer( "SiStripRecHitMatcherESProducer",
  ComponentName = cms.string( "StandardMatcher" ),
  NSigmaInside = cms.double( 3.0 )
)
process.SlaveField0 = cms.ESProducer( "UniformMagneticFieldESProducer",
  ZFieldInTesla = cms.double( 0.0 ),
  label = cms.untracked.string( "slave_0" )
)
process.SlaveField20 = cms.ESProducer( "ParametrizedMagneticFieldProducer",
  version = cms.string( "OAE_1103l_071212" ),
  parameters = cms.PSet(  BValue = cms.string( "2_0T" ) ),
  label = cms.untracked.string( "slave_20" )
)
process.SlaveField30 = cms.ESProducer( "ParametrizedMagneticFieldProducer",
  version = cms.string( "OAE_1103l_071212" ),
  parameters = cms.PSet(  BValue = cms.string( "3_0T" ) ),
  label = cms.untracked.string( "slave_30" )
)
process.SlaveField35 = cms.ESProducer( "ParametrizedMagneticFieldProducer",
  version = cms.string( "OAE_1103l_071212" ),
  parameters = cms.PSet(  BValue = cms.string( "3_5T" ) ),
  label = cms.untracked.string( "slave_35" )
)
process.SlaveField38 = cms.ESProducer( "ParametrizedMagneticFieldProducer",
  version = cms.string( "OAE_1103l_071212" ),
  parameters = cms.PSet(  BValue = cms.string( "3_8T" ) ),
  label = cms.untracked.string( "slave_38" )
)
process.SlaveField40 = cms.ESProducer( "ParametrizedMagneticFieldProducer",
  version = cms.string( "OAE_1103l_071212" ),
  parameters = cms.PSet(  BValue = cms.string( "4_0T" ) ),
  label = cms.untracked.string( "slave_40" )
)
process.SteppingHelixPropagatorAny = cms.ESProducer( "SteppingHelixPropagatorESProducer",
  NoErrorPropagation = cms.bool( False ),
  endcapShiftInZPos = cms.double( 0.0 ),
  PropagationDirection = cms.string( "anyDirection" ),
  useTuningForL2Speed = cms.bool( False ),
  useIsYokeFlag = cms.bool( True ),
  endcapShiftInZNeg = cms.double( 0.0 ),
  SetVBFPointer = cms.bool( False ),
  AssumeNoMaterial = cms.bool( False ),
  returnTangentPlane = cms.bool( True ),
  useInTeslaFromMagField = cms.bool( False ),
  VBFName = cms.string( "VolumeBasedMagneticField" ),
  useEndcapShiftsInZ = cms.bool( False ),
  sendLogWarning = cms.bool( False ),
  useMatVolumes = cms.bool( True ),
  debug = cms.bool( False ),
  ApplyRadX0Correction = cms.bool( True ),
  useMagVolumes = cms.bool( True ),
  ComponentName = cms.string( "SteppingHelixPropagatorAny" )
)
process.TrackerDigiGeometryESModule = cms.ESProducer( "TrackerDigiGeometryESModule",
  appendToDataLabel = cms.string( "" ),
  fromDDD = cms.bool( False ),
  trackerGeometryConstants = cms.PSet( 
    ROCS_X = cms.int32( 0 ),
    ROCS_Y = cms.int32( 0 ),
    upgradeGeometry = cms.bool( False ),
    BIG_PIX_PER_ROC_Y = cms.int32( 2 ),
    BIG_PIX_PER_ROC_X = cms.int32( 1 ),
    ROWS_PER_ROC = cms.int32( 80 ),
    COLS_PER_ROC = cms.int32( 52 )
  ),
  applyAlignment = cms.bool( True ),
  alignmentsLabel = cms.string( "" )
)
process.TrackerGeometricDetESModule = cms.ESProducer( "TrackerGeometricDetESModule",
  appendToDataLabel = cms.string( "" ),
  fromDDD = cms.bool( False ),
  layerNumberPXB = cms.uint32( 16 ),
  totalBlade = cms.uint32( 24 )
)
process.TransientTrackBuilderESProducer = cms.ESProducer( "TransientTrackBuilderESProducer",
  ComponentName = cms.string( "TransientTrackBuilder" )
)
process.VBF0 = cms.ESProducer( "VolumeBasedMagneticFieldESProducer",
  scalingVolumes = cms.vint32(  ),
  useParametrizedTrackerField = cms.bool( True ),
  scalingFactors = cms.vdouble(  ),
  label = cms.untracked.string( "0t" ),
  version = cms.string( "grid_1103l_071212_2t" ),
  debugBuilder = cms.untracked.bool( False ),
  paramLabel = cms.string( "slave_0" ),
  geometryVersion = cms.int32( 71212 ),
  gridFiles = cms.VPSet( 
    cms.PSet(  path = cms.string( "grid.[v].bin" ),
      master = cms.int32( 1 ),
      sectors = cms.string( "0" ),
      volumes = cms.string( "1-312" )
    )
  ),
  cacheLastVolume = cms.untracked.bool( True )
)
process.VBF20 = cms.ESProducer( "VolumeBasedMagneticFieldESProducer",
  scalingVolumes = cms.vint32(  ),
  useParametrizedTrackerField = cms.bool( True ),
  scalingFactors = cms.vdouble(  ),
  label = cms.untracked.string( "071212_2t" ),
  version = cms.string( "grid_1103l_071212_2t" ),
  debugBuilder = cms.untracked.bool( False ),
  paramLabel = cms.string( "slave_20" ),
  geometryVersion = cms.int32( 71212 ),
  gridFiles = cms.VPSet( 
    cms.PSet(  path = cms.string( "grid.[v].bin" ),
      master = cms.int32( 1 ),
      sectors = cms.string( "0" ),
      volumes = cms.string( "1-312" )
    )
  ),
  cacheLastVolume = cms.untracked.bool( True )
)
process.VBF30 = cms.ESProducer( "VolumeBasedMagneticFieldESProducer",
  scalingVolumes = cms.vint32(  ),
  useParametrizedTrackerField = cms.bool( True ),
  scalingFactors = cms.vdouble(  ),
  label = cms.untracked.string( "071212_3t" ),
  version = cms.string( "grid_1103l_071212_3t" ),
  debugBuilder = cms.untracked.bool( False ),
  paramLabel = cms.string( "slave_30" ),
  geometryVersion = cms.int32( 71212 ),
  gridFiles = cms.VPSet( 
    cms.PSet(  path = cms.string( "grid.[v].bin" ),
      master = cms.int32( 1 ),
      sectors = cms.string( "0" ),
      volumes = cms.string( "1-312" )
    )
  ),
  cacheLastVolume = cms.untracked.bool( True )
)
process.VBF35 = cms.ESProducer( "VolumeBasedMagneticFieldESProducer",
  scalingVolumes = cms.vint32(  ),
  useParametrizedTrackerField = cms.bool( True ),
  scalingFactors = cms.vdouble(  ),
  label = cms.untracked.string( "071212_3_5t" ),
  version = cms.string( "grid_1103l_071212_3_5t" ),
  debugBuilder = cms.untracked.bool( False ),
  paramLabel = cms.string( "slave_35" ),
  geometryVersion = cms.int32( 71212 ),
  gridFiles = cms.VPSet( 
    cms.PSet(  path = cms.string( "grid.[v].bin" ),
      master = cms.int32( 1 ),
      sectors = cms.string( "0" ),
      volumes = cms.string( "1-312" )
    )
  ),
  cacheLastVolume = cms.untracked.bool( True )
)
process.VBF38 = cms.ESProducer( "VolumeBasedMagneticFieldESProducer",
  scalingVolumes = cms.vint32( 14100, 14200, 17600, 17800, 17900, 18100, 18300, 18400, 18600, 23100, 23300, 23400, 23600, 23800, 23900, 24100, 28600, 28800, 28900, 29100, 29300, 29400, 29600, 28609, 28809, 28909, 29109, 29309, 29409, 29609, 28610, 28810, 28910, 29110, 29310, 29410, 29610, 28611, 28811, 28911, 29111, 29311, 29411, 29611 ),
  useParametrizedTrackerField = cms.bool( True ),
  scalingFactors = cms.vdouble( 1.0, 1.0, 0.994, 1.004, 1.004, 1.005, 1.004, 1.004, 0.994, 0.965, 0.958, 0.958, 0.953, 0.958, 0.958, 0.965, 0.918, 0.924, 0.924, 0.906, 0.924, 0.924, 0.918, 0.991, 0.998, 0.998, 0.978, 0.998, 0.998, 0.991, 0.991, 0.998, 0.998, 0.978, 0.998, 0.998, 0.991, 0.991, 0.998, 0.998, 0.978, 0.998, 0.998, 0.991 ),
  label = cms.untracked.string( "090322_3_8t" ),
  version = cms.string( "grid_1103l_090322_3_8t" ),
  debugBuilder = cms.untracked.bool( False ),
  paramLabel = cms.string( "slave_38" ),
  geometryVersion = cms.int32( 71212 ),
  gridFiles = cms.VPSet( 
    cms.PSet(  path = cms.string( "grid.[v].bin" ),
      master = cms.int32( 1 ),
      sectors = cms.string( "0" ),
      volumes = cms.string( "1-312" )
    ),
    cms.PSet(  path = cms.string( "S3/grid.[v].bin" ),
      master = cms.int32( 3 ),
      sectors = cms.string( "3" ),
      volumes = cms.string( "176-186,231-241,286-296" )
    ),
    cms.PSet(  path = cms.string( "S4/grid.[v].bin" ),
      master = cms.int32( 4 ),
      sectors = cms.string( "4" ),
      volumes = cms.string( "176-186,231-241,286-296" )
    ),
    cms.PSet(  path = cms.string( "S9/grid.[v].bin" ),
      master = cms.int32( 9 ),
      sectors = cms.string( "9" ),
      volumes = cms.string( "14,15,20,21,24-27,32,33,40,41,48,49,56,57,62,63,70,71,286-296" )
    ),
    cms.PSet(  path = cms.string( "S10/grid.[v].bin" ),
      master = cms.int32( 10 ),
      sectors = cms.string( "10" ),
      volumes = cms.string( "14,15,20,21,24-27,32,33,40,41,48,49,56,57,62,63,70,71,286-296" )
    ),
    cms.PSet(  path = cms.string( "S11/grid.[v].bin" ),
      master = cms.int32( 11 ),
      sectors = cms.string( "11" ),
      volumes = cms.string( "14,15,20,21,24-27,32,33,40,41,48,49,56,57,62,63,70,71,286-296" )
    )
  ),
  cacheLastVolume = cms.untracked.bool( True )
)
process.VBF40 = cms.ESProducer( "VolumeBasedMagneticFieldESProducer",
  scalingVolumes = cms.vint32(  ),
  useParametrizedTrackerField = cms.bool( True ),
  scalingFactors = cms.vdouble(  ),
  label = cms.untracked.string( "071212_4t" ),
  version = cms.string( "grid_1103l_071212_4t" ),
  debugBuilder = cms.untracked.bool( False ),
  paramLabel = cms.string( "slave_40" ),
  geometryVersion = cms.int32( 71212 ),
  gridFiles = cms.VPSet( 
    cms.PSet(  path = cms.string( "grid.[v].bin" ),
      master = cms.int32( 1 ),
      sectors = cms.string( "0" ),
      volumes = cms.string( "1-312" )
    )
  ),
  cacheLastVolume = cms.untracked.bool( True )
)
process.ZdcGeometryFromDBEP = cms.ESProducer( "ZdcGeometryFromDBEP",
  applyAlignment = cms.bool( False )
)
process.caloDetIdAssociator = cms.ESProducer( "DetIdAssociatorESProducer",
  ComponentName = cms.string( "CaloDetIdAssociator" ),
  etaBinSize = cms.double( 0.087 ),
  nEta = cms.int32( 70 ),
  nPhi = cms.int32( 72 ),
  includeBadChambers = cms.bool( False )
)
process.cosmicsNavigationSchoolESProducer = cms.ESProducer( "NavigationSchoolESProducer",
  ComponentName = cms.string( "CosmicNavigationSchool" )
)
process.ecalDetIdAssociator = cms.ESProducer( "DetIdAssociatorESProducer",
  ComponentName = cms.string( "EcalDetIdAssociator" ),
  etaBinSize = cms.double( 0.02 ),
  nEta = cms.int32( 300 ),
  nPhi = cms.int32( 360 ),
  includeBadChambers = cms.bool( False )
)
process.ecalSeverityLevel = cms.ESProducer( "EcalSeverityLevelESProducer",
  dbstatusMask = cms.PSet( 
    kGood = cms.vuint32( 0 ),
    kProblematic = cms.vuint32( 1, 2, 3, 4, 5, 6, 7, 8, 9, 10 ),
    kRecovered = cms.vuint32(  ),
    kTime = cms.vuint32(  ),
    kWeird = cms.vuint32(  ),
    kBad = cms.vuint32( 11, 12, 13, 14, 15, 16 )
  ),
  timeThresh = cms.double( 2.0 ),
  flagMask = cms.PSet( 
    kGood = cms.vstring( 'kGood' ),
    kProblematic = cms.vstring( 'kPoorReco',
      'kPoorCalib',
      'kNoisy',
      'kSaturated' ),
    kRecovered = cms.vstring( 'kLeadingEdgeRecovered',
      'kTowerRecovered' ),
    kTime = cms.vstring( 'kOutOfTime' ),
    kWeird = cms.vstring( 'kWeird',
      'kDiWeird' ),
    kBad = cms.vstring( 'kFaultyHardware',
      'kDead',
      'kKilled' )
  )
)
process.hcalDetIdAssociator = cms.ESProducer( "DetIdAssociatorESProducer",
  ComponentName = cms.string( "HcalDetIdAssociator" ),
  etaBinSize = cms.double( 0.087 ),
  nEta = cms.int32( 70 ),
  nPhi = cms.int32( 72 ),
  includeBadChambers = cms.bool( False )
)
process.hcalRecAlgos = cms.ESProducer( "HcalRecAlgoESProducer",
  RecoveredRecHitBits = cms.vstring( 'TimingAddedBit',
    'TimingSubtractedBit' ),
  SeverityLevels = cms.VPSet( 
    cms.PSet(  RecHitFlags = cms.vstring(  ),
      ChannelStatus = cms.vstring(  ),
      Level = cms.int32( 0 )
    ),
    cms.PSet(  RecHitFlags = cms.vstring(  ),
      ChannelStatus = cms.vstring( 'HcalCellCaloTowerProb' ),
      Level = cms.int32( 1 )
    ),
    cms.PSet(  RecHitFlags = cms.vstring( 'HSCP_R1R2',
  'HSCP_FracLeader',
  'HSCP_OuterEnergy',
  'HSCP_ExpFit',
  'ADCSaturationBit',
  'HBHEIsolatedNoise',
  'AddedSimHcalNoise' ),
      ChannelStatus = cms.vstring( 'HcalCellExcludeFromHBHENoiseSummary' ),
      Level = cms.int32( 5 )
    ),
    cms.PSet(  RecHitFlags = cms.vstring( 'HBHEHpdHitMultiplicity',
  'HBHEPulseShape',
  'HOBit',
  'HFInTimeWindow',
  'ZDCBit',
  'CalibrationBit',
  'TimingErrorBit',
  'HBHETriangleNoise',
  'HBHETS4TS5Noise' ),
      ChannelStatus = cms.vstring(  ),
      Level = cms.int32( 8 )
    ),
    cms.PSet(  RecHitFlags = cms.vstring( 'HFLongShort',
  'HFPET',
  'HFS8S1Ratio',
  'HFDigiTime' ),
      ChannelStatus = cms.vstring(  ),
      Level = cms.int32( 11 )
    ),
    cms.PSet(  RecHitFlags = cms.vstring( 'HBHEFlatNoise',
  'HBHESpikeNoise' ),
      ChannelStatus = cms.vstring( 'HcalCellCaloTowerMask' ),
      Level = cms.int32( 12 )
    ),
    cms.PSet(  RecHitFlags = cms.vstring(  ),
      ChannelStatus = cms.vstring( 'HcalCellHot' ),
      Level = cms.int32( 15 )
    ),
    cms.PSet(  RecHitFlags = cms.vstring(  ),
      ChannelStatus = cms.vstring( 'HcalCellOff',
        'HcalCellDead' ),
      Level = cms.int32( 20 )
    )
  ),
  DropChannelStatusBits = cms.vstring( 'HcalCellMask',
    'HcalCellOff',
    'HcalCellDead' )
)
process.hcal_db_producer = cms.ESProducer( "HcalDbProducer" )
process.hltCombinedSecondaryVertex = cms.ESProducer( "CombinedSecondaryVertexESProducer",
  categoryVariableName = cms.string( "vertexCategory" ),
  useTrackWeights = cms.bool( True ),
  useCategories = cms.bool( True ),
  pseudoMultiplicityMin = cms.uint32( 2 ),
  correctVertexMass = cms.bool( True ),
  trackSelection = cms.PSet( 
    totalHitsMin = cms.uint32( 0 ),
    jetDeltaRMax = cms.double( 0.3 ),
    qualityClass = cms.string( "any" ),
    pixelHitsMin = cms.uint32( 0 ),
    sip3dSigMin = cms.double( -99999.9 ),
    sip3dSigMax = cms.double( 99999.9 ),
    normChi2Max = cms.double( 99999.9 ),
    maxDistToAxis = cms.double( 0.07 ),
    sip2dValMax = cms.double( 99999.9 ),
    maxDecayLen = cms.double( 5.0 ),
    ptMin = cms.double( 0.0 ),
    sip2dSigMax = cms.double( 99999.9 ),
    sip2dSigMin = cms.double( -99999.9 ),
    sip3dValMax = cms.double( 99999.9 ),
    sip2dValMin = cms.double( -99999.9 ),
    sip3dValMin = cms.double( -99999.9 )
  ),
  calibrationRecords = cms.vstring( 'CombinedSVRecoVertex',
    'CombinedSVPseudoVertex',
    'CombinedSVNoVertex' ),
  trackPairV0Filter = cms.PSet(  k0sMassWindow = cms.double( 0.03 ) ),
  charmCut = cms.double( 1.5 ),
  vertexFlip = cms.bool( False ),
  minimumTrackWeight = cms.double( 0.5 ),
  pseudoVertexV0Filter = cms.PSet(  k0sMassWindow = cms.double( 0.05 ) ),
  trackMultiplicityMin = cms.uint32( 3 ),
  trackPseudoSelection = cms.PSet( 
    totalHitsMin = cms.uint32( 0 ),
    jetDeltaRMax = cms.double( 0.3 ),
    qualityClass = cms.string( "any" ),
    pixelHitsMin = cms.uint32( 0 ),
    sip3dSigMin = cms.double( -99999.9 ),
    sip3dSigMax = cms.double( 99999.9 ),
    normChi2Max = cms.double( 99999.9 ),
    maxDistToAxis = cms.double( 0.07 ),
    sip2dValMax = cms.double( 99999.9 ),
    maxDecayLen = cms.double( 5.0 ),
    ptMin = cms.double( 0.0 ),
    sip2dSigMax = cms.double( 99999.9 ),
    sip2dSigMin = cms.double( 2.0 ),
    sip3dValMax = cms.double( 99999.9 ),
    sip2dValMin = cms.double( -99999.9 ),
    sip3dValMin = cms.double( -99999.9 )
  ),
  trackSort = cms.string( "sip2dSig" ),
  trackFlip = cms.bool( False )
)
process.hltESPAK4CaloL1L2L3 = cms.ESProducer( "JetCorrectionESChain",
  correctors = cms.vstring( 'hltESPAK5L1FastJetCorrectionESProducer',
    'hltESPAK5L2RelativeCorrectionESProducer',
    'hltESPAK5L3AbsoluteCorrectionESProducer' ),
  appendToDataLabel = cms.string( "" )
)
process.hltESPAK4CaloL2L3 = cms.ESProducer( "JetCorrectionESChain",
  correctors = cms.vstring( 'hltESPAK5L2RelativeCorrectionESProducer',
    'hltESPAK5L3AbsoluteCorrectionESProducer' ),
  appendToDataLabel = cms.string( "" )
)
process.hltESPAK4PFL1L2L3 = cms.ESProducer( "JetCorrectionESChain",
  correctors = cms.vstring( 'hltESPAK5L1PFFastJetCorrectionESProducer',
    'hltESPAK5L2PFRelativeCorrectionESProducer',
    'hltESPAK5L3PFAbsoluteCorrectionESProducer' ),
  appendToDataLabel = cms.string( "" )
)
process.hltESPAK4PFNoPUL1L2L3 = cms.ESProducer( "JetCorrectionESChain",
  correctors = cms.vstring( 'hltESPAK5L1PFNoPUFastJetCorrectionESProducer',
    'hltESPAK5L2PFNoPURelativeCorrectionESProducer',
    'hltESPAK5L3PFNoPUAbsoluteCorrectionESProducer' ),
  appendToDataLabel = cms.string( "" )
)
process.hltESPAnalyticalPropagator = cms.ESProducer( "AnalyticalPropagatorESProducer",
  MaxDPhi = cms.double( 1.6 ),
  ComponentName = cms.string( "hltESPAnalyticalPropagator" ),
  PropagationDirection = cms.string( "alongMomentum" )
)
process.hltESPBwdAnalyticalPropagator = cms.ESProducer( "AnalyticalPropagatorESProducer",
  MaxDPhi = cms.double( 1.6 ),
  ComponentName = cms.string( "hltESPBwdAnalyticalPropagator" ),
  PropagationDirection = cms.string( "oppositeToMomentum" )
)
process.hltESPBwdElectronPropagator = cms.ESProducer( "PropagatorWithMaterialESProducer",
  PropagationDirection = cms.string( "oppositeToMomentum" ),
  ComponentName = cms.string( "hltESPBwdElectronPropagator" ),
  Mass = cms.double( 5.11E-4 ),
  ptMin = cms.double( -1.0 ),
  MaxDPhi = cms.double( 1.6 ),
  useRungeKutta = cms.bool( False )
)
process.hltESPChi2EstimatorForRefit = cms.ESProducer( "Chi2MeasurementEstimatorESProducer",
  MaxChi2 = cms.double( 100000.0 ),
  nSigma = cms.double( 3.0 ),
  ComponentName = cms.string( "hltESPChi2EstimatorForRefit" )
)
process.hltESPChi2MeasurementEstimator = cms.ESProducer( "Chi2MeasurementEstimatorESProducer",
  MaxChi2 = cms.double( 30.0 ),
  nSigma = cms.double( 3.0 ),
  ComponentName = cms.string( "hltESPChi2MeasurementEstimator" )
)
process.hltESPChi2MeasurementEstimator16 = cms.ESProducer( "Chi2MeasurementEstimatorESProducer",
  MaxChi2 = cms.double( 16.0 ),
  nSigma = cms.double( 3.0 ),
  ComponentName = cms.string( "hltESPChi2MeasurementEstimator16" )
)
process.hltESPChi2MeasurementEstimator9 = cms.ESProducer( "Chi2MeasurementEstimatorESProducer",
  MaxChi2 = cms.double( 9.0 ),
  nSigma = cms.double( 3.0 ),
  ComponentName = cms.string( "hltESPChi2MeasurementEstimator9" )
)
process.hltESPCkf3HitTrajectoryBuilder = cms.ESProducer( "CkfTrajectoryBuilderESProducer",
  propagatorAlong = cms.string( "PropagatorWithMaterial" ),
  trajectoryFilterName = cms.string( "hltESPCkf3HitTrajectoryFilter" ),
  maxCand = cms.int32( 5 ),
  ComponentName = cms.string( "hltESPCkf3HitTrajectoryBuilder" ),
  propagatorOpposite = cms.string( "PropagatorWithMaterialOpposite" ),
  MeasurementTrackerName = cms.string( "hltESPMeasurementTracker" ),
  estimator = cms.string( "hltESPChi2MeasurementEstimator" ),
  TTRHBuilder = cms.string( "hltESPTTRHBWithTrackAngle" ),
  updator = cms.string( "hltESPKFUpdator" ),
  alwaysUseInvalidHits = cms.bool( True ),
  intermediateCleaning = cms.bool( True ),
  lostHitPenalty = cms.double( 30.0 )
)
process.hltESPCkf3HitTrajectoryFilter = cms.ESProducer( "TrajectoryFilterESProducer",
  filterPset = cms.PSet( 
    minPt = cms.double( 0.9 ),
    minHitsMinPt = cms.int32( 3 ),
    ComponentType = cms.string( "CkfBaseTrajectoryFilter" ),
    maxLostHits = cms.int32( 1 ),
    maxNumberOfHits = cms.int32( -1 ),
    maxConsecLostHits = cms.int32( 1 ),
    minimumNumberOfHits = cms.int32( 3 ),
    nSigmaMinPt = cms.double( 5.0 ),
    chargeSignificance = cms.double( -1.0 )
  ),
  ComponentName = cms.string( "hltESPCkf3HitTrajectoryFilter" )
)
process.hltESPCkfTrajectoryBuilder = cms.ESProducer( "CkfTrajectoryBuilderESProducer",
  propagatorAlong = cms.string( "PropagatorWithMaterial" ),
  trajectoryFilterName = cms.string( "hltESPCkfTrajectoryFilter" ),
  maxCand = cms.int32( 5 ),
  ComponentName = cms.string( "hltESPCkfTrajectoryBuilder" ),
  propagatorOpposite = cms.string( "PropagatorWithMaterialOpposite" ),
  MeasurementTrackerName = cms.string( "hltESPMeasurementTracker" ),
  estimator = cms.string( "hltESPChi2MeasurementEstimator" ),
  TTRHBuilder = cms.string( "hltESPTTRHBWithTrackAngle" ),
  updator = cms.string( "hltESPKFUpdator" ),
  alwaysUseInvalidHits = cms.bool( True ),
  intermediateCleaning = cms.bool( True ),
  lostHitPenalty = cms.double( 30.0 )
)
process.hltESPCkfTrajectoryBuilderForHI = cms.ESProducer( "CkfTrajectoryBuilderESProducer",
  propagatorAlong = cms.string( "PropagatorWithMaterialForHI" ),
  trajectoryFilterName = cms.string( "hltESPCkfTrajectoryFilterForHI" ),
  maxCand = cms.int32( 5 ),
  ComponentName = cms.string( "hltESPCkfTrajectoryBuilderForHI" ),
  propagatorOpposite = cms.string( "PropagatorWithMaterialOppositeForHI" ),
  MeasurementTrackerName = cms.string( "hltESPMeasurementTrackerForHI" ),
  estimator = cms.string( "hltESPChi2MeasurementEstimator" ),
  TTRHBuilder = cms.string( "hltESPTTRHBWithTrackAngle" ),
  updator = cms.string( "hltESPKFUpdator" ),
  alwaysUseInvalidHits = cms.bool( False ),
  intermediateCleaning = cms.bool( False ),
  lostHitPenalty = cms.double( 30.0 )
)
process.hltESPCkfTrajectoryFilter = cms.ESProducer( "TrajectoryFilterESProducer",
  filterPset = cms.PSet( 
    minPt = cms.double( 0.9 ),
    minHitsMinPt = cms.int32( 3 ),
    ComponentType = cms.string( "CkfBaseTrajectoryFilter" ),
    maxLostHits = cms.int32( 1 ),
    maxNumberOfHits = cms.int32( -1 ),
    maxConsecLostHits = cms.int32( 1 ),
    minimumNumberOfHits = cms.int32( 5 ),
    nSigmaMinPt = cms.double( 5.0 ),
    chargeSignificance = cms.double( -1.0 )
  ),
  ComponentName = cms.string( "hltESPCkfTrajectoryFilter" )
)
process.hltESPCkfTrajectoryFilterForHI = cms.ESProducer( "TrajectoryFilterESProducer",
  filterPset = cms.PSet( 
    minimumNumberOfHits = cms.int32( 6 ),
    minHitsMinPt = cms.int32( 3 ),
    ComponentType = cms.string( "CkfBaseTrajectoryFilter" ),
    maxLostHits = cms.int32( 1 ),
    maxNumberOfHits = cms.int32( -1 ),
    maxConsecLostHits = cms.int32( 1 ),
    chargeSignificance = cms.double( -1.0 ),
    nSigmaMinPt = cms.double( 5.0 ),
    minPt = cms.double( 11.0 )
  ),
  ComponentName = cms.string( "hltESPCkfTrajectoryFilterForHI" )
)
process.hltESPCloseComponentsMerger5D = cms.ESProducer( "CloseComponentsMergerESProducer5D",
  ComponentName = cms.string( "hltESPCloseComponentsMerger5D" ),
  MaxComponents = cms.int32( 12 ),
  DistanceMeasure = cms.string( "hltESPKullbackLeiblerDistance5D" )
)
process.hltESPDummyDetLayerGeometry = cms.ESProducer( "DetLayerGeometryESProducer",
  ComponentName = cms.string( "hltESPDummyDetLayerGeometry" )
)
process.hltESPESUnpackerWorker = cms.ESProducer( "ESUnpackerWorkerESProducer",
  RHAlgo = cms.PSet( 
    ESRecoAlgo = cms.int32( 0 ),
    Type = cms.string( "ESRecHitWorker" )
  ),
  DCCDataUnpacker = cms.PSet(  LookupTable = cms.FileInPath( "EventFilter/ESDigiToRaw/data/ES_lookup_table.dat" ) ),
  ComponentName = cms.string( "hltESPESUnpackerWorker" )
)
process.hltESPEcalRegionCablingESProducer = cms.ESProducer( "EcalRegionCablingESProducer",
  esMapping = cms.PSet(  LookupTable = cms.FileInPath( "EventFilter/ESDigiToRaw/data/ES_lookup_table.dat" ) )
)
process.hltESPEcalTrigTowerConstituentsMapBuilder = cms.ESProducer( "EcalTrigTowerConstituentsMapBuilder",
  MapFile = cms.untracked.string( "Geometry/EcalMapping/data/EndCap_TTMap.txt" )
)
process.hltESPElectronChi2 = cms.ESProducer( "Chi2MeasurementEstimatorESProducer",
  MaxChi2 = cms.double( 2000.0 ),
  nSigma = cms.double( 3.0 ),
  ComponentName = cms.string( "hltESPElectronChi2" )
)
process.hltESPElectronMaterialEffects = cms.ESProducer( "GsfMaterialEffectsESProducer",
  BetheHeitlerParametrization = cms.string( "BetheHeitler_cdfmom_nC6_O5.par" ),
  EnergyLossUpdator = cms.string( "GsfBetheHeitlerUpdator" ),
  ComponentName = cms.string( "hltESPElectronMaterialEffects" ),
  MultipleScatteringUpdator = cms.string( "MultipleScatteringUpdator" ),
  Mass = cms.double( 5.11E-4 ),
  BetheHeitlerCorrection = cms.int32( 2 )
)
process.hltESPFastSteppingHelixPropagatorAny = cms.ESProducer( "SteppingHelixPropagatorESProducer",
  NoErrorPropagation = cms.bool( False ),
  endcapShiftInZPos = cms.double( 0.0 ),
  PropagationDirection = cms.string( "anyDirection" ),
  useTuningForL2Speed = cms.bool( True ),
  useIsYokeFlag = cms.bool( True ),
  endcapShiftInZNeg = cms.double( 0.0 ),
  SetVBFPointer = cms.bool( False ),
  AssumeNoMaterial = cms.bool( False ),
  returnTangentPlane = cms.bool( True ),
  useInTeslaFromMagField = cms.bool( False ),
  VBFName = cms.string( "VolumeBasedMagneticField" ),
  useEndcapShiftsInZ = cms.bool( False ),
  sendLogWarning = cms.bool( False ),
  useMatVolumes = cms.bool( True ),
  debug = cms.bool( False ),
  ApplyRadX0Correction = cms.bool( True ),
  useMagVolumes = cms.bool( True ),
  ComponentName = cms.string( "hltESPFastSteppingHelixPropagatorAny" )
)
process.hltESPFastSteppingHelixPropagatorOpposite = cms.ESProducer( "SteppingHelixPropagatorESProducer",
  NoErrorPropagation = cms.bool( False ),
  endcapShiftInZPos = cms.double( 0.0 ),
  PropagationDirection = cms.string( "oppositeToMomentum" ),
  useTuningForL2Speed = cms.bool( True ),
  useIsYokeFlag = cms.bool( True ),
  endcapShiftInZNeg = cms.double( 0.0 ),
  SetVBFPointer = cms.bool( False ),
  AssumeNoMaterial = cms.bool( False ),
  returnTangentPlane = cms.bool( True ),
  useInTeslaFromMagField = cms.bool( False ),
  VBFName = cms.string( "VolumeBasedMagneticField" ),
  useEndcapShiftsInZ = cms.bool( False ),
  sendLogWarning = cms.bool( False ),
  useMatVolumes = cms.bool( True ),
  debug = cms.bool( False ),
  ApplyRadX0Correction = cms.bool( True ),
  useMagVolumes = cms.bool( True ),
  ComponentName = cms.string( "hltESPFastSteppingHelixPropagatorOpposite" )
)
process.hltESPFittingSmootherIT = cms.ESProducer( "KFFittingSmootherESProducer",
  EstimateCut = cms.double( 10.0 ),
  LogPixelProbabilityCut = cms.double( -16.0 ),
  Fitter = cms.string( "hltESPTrajectoryFitterRK" ),
  MinNumberOfHits = cms.int32( 3 ),
  Smoother = cms.string( "hltESPTrajectorySmootherRK" ),
  BreakTrajWith2ConsecutiveMissing = cms.bool( True ),
  ComponentName = cms.string( "hltESPFittingSmootherIT" ),
  NoInvalidHitsBeginEnd = cms.bool( True ),
  RejectTracks = cms.bool( True )
)
process.hltESPFittingSmootherRK = cms.ESProducer( "KFFittingSmootherESProducer",
  EstimateCut = cms.double( -1.0 ),
  LogPixelProbabilityCut = cms.double( -16.0 ),
  Fitter = cms.string( "hltESPTrajectoryFitterRK" ),
  MinNumberOfHits = cms.int32( 5 ),
  Smoother = cms.string( "hltESPTrajectorySmootherRK" ),
  BreakTrajWith2ConsecutiveMissing = cms.bool( False ),
  ComponentName = cms.string( "hltESPFittingSmootherRK" ),
  NoInvalidHitsBeginEnd = cms.bool( False ),
  RejectTracks = cms.bool( True )
)
process.hltESPFwdElectronPropagator = cms.ESProducer( "PropagatorWithMaterialESProducer",
  PropagationDirection = cms.string( "alongMomentum" ),
  ComponentName = cms.string( "hltESPFwdElectronPropagator" ),
  Mass = cms.double( 5.11E-4 ),
  ptMin = cms.double( -1.0 ),
  MaxDPhi = cms.double( 1.6 ),
  useRungeKutta = cms.bool( False )
)
process.hltESPGlobalDetLayerGeometry = cms.ESProducer( "GlobalDetLayerGeometryESProducer",
  ComponentName = cms.string( "hltESPGlobalDetLayerGeometry" )
)
process.hltESPGlobalTrackingGeometryESProducer = cms.ESProducer( "GlobalTrackingGeometryESProducer" )
process.hltESPGsfElectronFittingSmoother = cms.ESProducer( "KFFittingSmootherESProducer",
  EstimateCut = cms.double( -1.0 ),
  LogPixelProbabilityCut = cms.double( -16.0 ),
  Fitter = cms.string( "hltESPGsfTrajectoryFitter" ),
  MinNumberOfHits = cms.int32( 5 ),
  Smoother = cms.string( "hltESPGsfTrajectorySmoother" ),
  BreakTrajWith2ConsecutiveMissing = cms.bool( True ),
  ComponentName = cms.string( "hltESPGsfElectronFittingSmoother" ),
  NoInvalidHitsBeginEnd = cms.bool( True ),
  RejectTracks = cms.bool( True )
)
process.hltESPGsfTrajectoryFitter = cms.ESProducer( "GsfTrajectoryFitterESProducer",
  Merger = cms.string( "hltESPCloseComponentsMerger5D" ),
  ComponentName = cms.string( "hltESPGsfTrajectoryFitter" ),
  MaterialEffectsUpdator = cms.string( "hltESPElectronMaterialEffects" ),
  RecoGeometry = cms.string( "hltESPGlobalDetLayerGeometry" ),
  GeometricalPropagator = cms.string( "hltESPAnalyticalPropagator" )
)
process.hltESPGsfTrajectorySmoother = cms.ESProducer( "GsfTrajectorySmootherESProducer",
  ErrorRescaling = cms.double( 100.0 ),
  RecoGeometry = cms.string( "hltESPGlobalDetLayerGeometry" ),
  Merger = cms.string( "hltESPCloseComponentsMerger5D" ),
  ComponentName = cms.string( "hltESPGsfTrajectorySmoother" ),
  GeometricalPropagator = cms.string( "hltESPBwdAnalyticalPropagator" ),
  MaterialEffectsUpdator = cms.string( "hltESPElectronMaterialEffects" )
)
process.hltESPHITTRHBuilderWithoutRefit = cms.ESProducer( "TkTransientTrackingRecHitBuilderESProducer",
  StripCPE = cms.string( "Fake" ),
  Matcher = cms.string( "Fake" ),
  ComputeCoarseLocalPositionFromDisk = cms.bool( False ),
  PixelCPE = cms.string( "Fake" ),
  ComponentName = cms.string( "hltESPHITTRHBuilderWithoutRefit" )
)
process.hltESPKFFittingSmoother = cms.ESProducer( "KFFittingSmootherESProducer",
  EstimateCut = cms.double( -1.0 ),
  LogPixelProbabilityCut = cms.double( -16.0 ),
  Fitter = cms.string( "hltESPKFTrajectoryFitter" ),
  MinNumberOfHits = cms.int32( 5 ),
  Smoother = cms.string( "hltESPKFTrajectorySmoother" ),
  BreakTrajWith2ConsecutiveMissing = cms.bool( False ),
  ComponentName = cms.string( "hltESPKFFittingSmoother" ),
  NoInvalidHitsBeginEnd = cms.bool( False ),
  RejectTracks = cms.bool( True )
)
process.hltESPKFFittingSmootherForL2Muon = cms.ESProducer( "KFFittingSmootherESProducer",
  EstimateCut = cms.double( -1.0 ),
  LogPixelProbabilityCut = cms.double( -16.0 ),
  Fitter = cms.string( "hltESPKFTrajectoryFitterForL2Muon" ),
  MinNumberOfHits = cms.int32( 5 ),
  Smoother = cms.string( "hltESPKFTrajectorySmootherForL2Muon" ),
  BreakTrajWith2ConsecutiveMissing = cms.bool( False ),
  ComponentName = cms.string( "hltESPKFFittingSmootherForL2Muon" ),
  NoInvalidHitsBeginEnd = cms.bool( False ),
  RejectTracks = cms.bool( True )
)
process.hltESPKFFittingSmootherWithOutliersRejectionAndRK = cms.ESProducer( "KFFittingSmootherESProducer",
  EstimateCut = cms.double( 20.0 ),
  LogPixelProbabilityCut = cms.double( -14.0 ),
  Fitter = cms.string( "hltESPRKFitter" ),
  MinNumberOfHits = cms.int32( 3 ),
  Smoother = cms.string( "hltESPRKSmoother" ),
  BreakTrajWith2ConsecutiveMissing = cms.bool( True ),
  ComponentName = cms.string( "hltESPKFFittingSmootherWithOutliersRejectionAndRK" ),
  NoInvalidHitsBeginEnd = cms.bool( True ),
  RejectTracks = cms.bool( True )
)
process.hltESPKFTrajectoryFitter = cms.ESProducer( "KFTrajectoryFitterESProducer",
  minHits = cms.int32( 3 ),
  ComponentName = cms.string( "hltESPKFTrajectoryFitter" ),
  Estimator = cms.string( "hltESPChi2MeasurementEstimator" ),
  Updator = cms.string( "hltESPKFUpdator" ),
  Propagator = cms.string( "PropagatorWithMaterial" ),
  RecoGeometry = cms.string( "hltESPDummyDetLayerGeometry" )
)
process.hltESPKFTrajectoryFitterForL2Muon = cms.ESProducer( "KFTrajectoryFitterESProducer",
  minHits = cms.int32( 3 ),
  ComponentName = cms.string( "hltESPKFTrajectoryFitterForL2Muon" ),
  Estimator = cms.string( "hltESPChi2MeasurementEstimator" ),
  Updator = cms.string( "hltESPKFUpdator" ),
  Propagator = cms.string( "hltESPFastSteppingHelixPropagatorAny" ),
  RecoGeometry = cms.string( "hltESPDummyDetLayerGeometry" )
)
process.hltESPKFTrajectorySmoother = cms.ESProducer( "KFTrajectorySmootherESProducer",
  errorRescaling = cms.double( 100.0 ),
  minHits = cms.int32( 3 ),
  ComponentName = cms.string( "hltESPKFTrajectorySmoother" ),
  Estimator = cms.string( "hltESPChi2MeasurementEstimator" ),
  Updator = cms.string( "hltESPKFUpdator" ),
  Propagator = cms.string( "PropagatorWithMaterial" ),
  RecoGeometry = cms.string( "hltESPDummyDetLayerGeometry" )
)
process.hltESPKFTrajectorySmootherForL2Muon = cms.ESProducer( "KFTrajectorySmootherESProducer",
  errorRescaling = cms.double( 100.0 ),
  minHits = cms.int32( 3 ),
  ComponentName = cms.string( "hltESPKFTrajectorySmootherForL2Muon" ),
  Estimator = cms.string( "hltESPChi2MeasurementEstimator" ),
  Updator = cms.string( "hltESPKFUpdator" ),
  Propagator = cms.string( "hltESPFastSteppingHelixPropagatorOpposite" ),
  RecoGeometry = cms.string( "hltESPDummyDetLayerGeometry" )
)
process.hltESPKFTrajectorySmootherForMuonTrackLoader = cms.ESProducer( "KFTrajectorySmootherESProducer",
  errorRescaling = cms.double( 10.0 ),
  minHits = cms.int32( 3 ),
  ComponentName = cms.string( "hltESPKFTrajectorySmootherForMuonTrackLoader" ),
  Estimator = cms.string( "hltESPChi2MeasurementEstimator" ),
  Updator = cms.string( "hltESPKFUpdator" ),
  Propagator = cms.string( "hltESPSmartPropagatorAnyOpposite" ),
  RecoGeometry = cms.string( "hltESPDummyDetLayerGeometry" )
)
process.hltESPKFUpdator = cms.ESProducer( "KFUpdatorESProducer",
  ComponentName = cms.string( "hltESPKFUpdator" )
)
process.hltESPKullbackLeiblerDistance5D = cms.ESProducer( "DistanceBetweenComponentsESProducer5D",
  ComponentName = cms.string( "hltESPKullbackLeiblerDistance5D" ),
  DistanceMeasure = cms.string( "KullbackLeibler" )
)
process.hltESPAK5L1FastJetCorrectionESProducer = cms.ESProducer( "L1FastjetCorrectionESProducer",
  appendToDataLabel = cms.string( "" ),
  srcRho = cms.InputTag( "hltFixedGridRhoFastjetAllCalo" ),
  algorithm = cms.string( "AK5CaloHLT" ),
  level = cms.string( "L1FastJet" )
)
process.hltESPAK5L1PFFastJetCorrectionESProducer = cms.ESProducer( "L1FastjetCorrectionESProducer",
  appendToDataLabel = cms.string( "" ),
  srcRho = cms.InputTag( "hltFixedGridRhoFastjetAll" ),
  algorithm = cms.string( "AK5PFHLT" ),
  level = cms.string( "L1FastJet" )
)
process.hltESPAK5L1PFNoPUFastJetCorrectionESProducer = cms.ESProducer( "L1FastjetCorrectionESProducer",
  appendToDataLabel = cms.string( "" ),
  srcRho = cms.InputTag( "hltFixedGridRhoFastjetAll" ),
  algorithm = cms.string( "AK5PFchsHLT" ),
  level = cms.string( "L1FastJet" )
)
process.hltESPAK5L2PFNoPURelativeCorrectionESProducer = cms.ESProducer( "LXXXCorrectionESProducer",
  appendToDataLabel = cms.string( "" ),
  algorithm = cms.string( "AK5PFchsHLT" ),
  level = cms.string( "L2Relative" )
)
process.hltESPAK5L2PFRelativeCorrectionESProducer = cms.ESProducer( "LXXXCorrectionESProducer",
  appendToDataLabel = cms.string( "" ),
  algorithm = cms.string( "AK5PFHLT" ),
  level = cms.string( "L2Relative" )
)
process.hltESPAK5L2RelativeCorrectionESProducer = cms.ESProducer( "LXXXCorrectionESProducer",
  appendToDataLabel = cms.string( "" ),
  algorithm = cms.string( "AK5CaloHLT" ),
  level = cms.string( "L2Relative" )
)
process.hltESPAK5L3AbsoluteCorrectionESProducer = cms.ESProducer( "LXXXCorrectionESProducer",
  appendToDataLabel = cms.string( "" ),
  algorithm = cms.string( "AK5CaloHLT" ),
  level = cms.string( "L3Absolute" )
)
process.hltESPL3MuKFTrajectoryFitter = cms.ESProducer( "KFTrajectoryFitterESProducer",
  minHits = cms.int32( 3 ),
  ComponentName = cms.string( "hltESPL3MuKFTrajectoryFitter" ),
  Estimator = cms.string( "hltESPChi2MeasurementEstimator" ),
  Updator = cms.string( "hltESPKFUpdator" ),
  Propagator = cms.string( "hltESPSmartPropagatorAny" ),
  RecoGeometry = cms.string( "hltESPDummyDetLayerGeometry" )
)
process.hltESPAK5L3PFAbsoluteCorrectionESProducer = cms.ESProducer( "LXXXCorrectionESProducer",
  appendToDataLabel = cms.string( "" ),
  algorithm = cms.string( "AK5PFHLT" ),
  level = cms.string( "L3Absolute" )
)
process.hltESPAK5L3PFNoPUAbsoluteCorrectionESProducer = cms.ESProducer( "LXXXCorrectionESProducer",
  appendToDataLabel = cms.string( "" ),
  algorithm = cms.string( "AK5PFchsHLT" ),
  level = cms.string( "L3Absolute" )
)
process.hltESPMeasurementTracker = cms.ESProducer( "MeasurementTrackerESProducer",
  UseStripStripQualityDB = cms.bool( True ),
  StripCPE = cms.string( "hltESPStripCPEfromTrackAngle" ),
  UsePixelROCQualityDB = cms.bool( True ),
  DebugPixelROCQualityDB = cms.untracked.bool( False ),
  UseStripAPVFiberQualityDB = cms.bool( True ),
  badStripCuts = cms.PSet( 
    TOB = cms.PSet( 
      maxConsecutiveBad = cms.uint32( 9999 ),
      maxBad = cms.uint32( 9999 )
    ),
    TID = cms.PSet( 
      maxConsecutiveBad = cms.uint32( 9999 ),
      maxBad = cms.uint32( 9999 )
    ),
    TEC = cms.PSet( 
      maxConsecutiveBad = cms.uint32( 9999 ),
      maxBad = cms.uint32( 9999 )
    ),
    TIB = cms.PSet( 
      maxConsecutiveBad = cms.uint32( 9999 ),
      maxBad = cms.uint32( 9999 )
    )
  ),
  DebugStripModuleQualityDB = cms.untracked.bool( False ),
  ComponentName = cms.string( "hltESPMeasurementTracker" ),
  Regional = cms.bool( True ),
  OnDemand = cms.bool( True ),
  DebugPixelModuleQualityDB = cms.untracked.bool( False ),
  UsePixelModuleQualityDB = cms.bool( True ),
  DebugStripAPVFiberQualityDB = cms.untracked.bool( False ),
  HitMatcher = cms.string( "StandardMatcher" ),
  DebugStripStripQualityDB = cms.untracked.bool( False ),
  PixelCPE = cms.string( "hltESPPixelCPEGeneric" ),
  SiStripQualityLabel = cms.string( "" ),
  UseStripModuleQualityDB = cms.bool( True ),
  MaskBadAPVFibers = cms.bool( True ),
  UseStripNoiseDB = cms.bool( False ),
  UseStripCablingDB = cms.bool( False )
)
process.hltESPMeasurementTrackerForHI = cms.ESProducer( "MeasurementTrackerESProducer",
  UseStripStripQualityDB = cms.bool( True ),
  StripCPE = cms.string( "hltESPStripCPEfromTrackAngle" ),
  UsePixelROCQualityDB = cms.bool( True ),
  DebugPixelROCQualityDB = cms.untracked.bool( False ),
  UseStripAPVFiberQualityDB = cms.bool( True ),
  badStripCuts = cms.PSet( 
    TOB = cms.PSet( 
      maxConsecutiveBad = cms.uint32( 2 ),
      maxBad = cms.uint32( 4 )
    ),
    TID = cms.PSet( 
      maxBad = cms.uint32( 4 ),
      maxConsecutiveBad = cms.uint32( 2 )
    ),
    TEC = cms.PSet( 
      maxConsecutiveBad = cms.uint32( 2 ),
      maxBad = cms.uint32( 4 )
    ),
    TIB = cms.PSet( 
      maxConsecutiveBad = cms.uint32( 2 ),
      maxBad = cms.uint32( 4 )
    )
  ),
  DebugStripModuleQualityDB = cms.untracked.bool( False ),
  ComponentName = cms.string( "hltESPMeasurementTrackerForHI" ),
  Regional = cms.bool( False ),
  OnDemand = cms.bool( False ),
  DebugPixelModuleQualityDB = cms.untracked.bool( False ),
  UsePixelModuleQualityDB = cms.bool( True ),
  DebugStripAPVFiberQualityDB = cms.untracked.bool( False ),
  HitMatcher = cms.string( "StandardMatcher" ),
  DebugStripStripQualityDB = cms.untracked.bool( False ),
  PixelCPE = cms.string( "hltESPPixelCPEGeneric" ),
  SiStripQualityLabel = cms.string( "" ),
  UseStripModuleQualityDB = cms.bool( True ),
  MaskBadAPVFibers = cms.bool( True ),
  UseStripNoiseDB = cms.bool( False ),
  UseStripCablingDB = cms.bool( False )
)
process.hltESPMeasurementTrackerReg = cms.ESProducer( "MeasurementTrackerESProducer",
  UseStripStripQualityDB = cms.bool( True ),
  StripCPE = cms.string( "hltESPStripCPEfromTrackAngle" ),
  UsePixelROCQualityDB = cms.bool( True ),
  DebugPixelROCQualityDB = cms.untracked.bool( False ),
  UseStripAPVFiberQualityDB = cms.bool( True ),
  badStripCuts = cms.PSet( 
    TOB = cms.PSet( 
      maxConsecutiveBad = cms.uint32( 9999 ),
      maxBad = cms.uint32( 9999 )
    ),
    TID = cms.PSet( 
      maxConsecutiveBad = cms.uint32( 9999 ),
      maxBad = cms.uint32( 9999 )
    ),
    TEC = cms.PSet( 
      maxConsecutiveBad = cms.uint32( 9999 ),
      maxBad = cms.uint32( 9999 )
    ),
    TIB = cms.PSet( 
      maxConsecutiveBad = cms.uint32( 9999 ),
      maxBad = cms.uint32( 9999 )
    )
  ),
  DebugStripModuleQualityDB = cms.untracked.bool( False ),
  ComponentName = cms.string( "hltESPMeasurementTrackerReg" ),
  Regional = cms.bool( True ),
  OnDemand = cms.bool( True ),
  DebugPixelModuleQualityDB = cms.untracked.bool( False ),
  UsePixelModuleQualityDB = cms.bool( True ),
  DebugStripAPVFiberQualityDB = cms.untracked.bool( False ),
  HitMatcher = cms.string( "StandardMatcher" ),
  DebugStripStripQualityDB = cms.untracked.bool( False ),
  PixelCPE = cms.string( "hltESPPixelCPEGeneric" ),
  SiStripQualityLabel = cms.string( "" ),
  UseStripModuleQualityDB = cms.bool( True ),
  MaskBadAPVFibers = cms.bool( True ),
  UseStripNoiseDB = cms.bool( False ),
  UseStripCablingDB = cms.bool( False )
)
process.hltESPMuTrackJpsiEffTrajectoryBuilder = cms.ESProducer( "CkfTrajectoryBuilderESProducer",
  propagatorAlong = cms.string( "PropagatorWithMaterial" ),
  trajectoryFilterName = cms.string( "hltESPMuTrackJpsiEffTrajectoryFilter" ),
  maxCand = cms.int32( 1 ),
  ComponentName = cms.string( "hltESPMuTrackJpsiEffTrajectoryBuilder" ),
  propagatorOpposite = cms.string( "PropagatorWithMaterialOpposite" ),
  MeasurementTrackerName = cms.string( "hltESPMeasurementTracker" ),
  estimator = cms.string( "hltESPChi2MeasurementEstimator" ),
  TTRHBuilder = cms.string( "hltESPTTRHBWithTrackAngle" ),
  updator = cms.string( "hltESPKFUpdator" ),
  alwaysUseInvalidHits = cms.bool( False ),
  intermediateCleaning = cms.bool( True ),
  lostHitPenalty = cms.double( 30.0 )
)
process.hltESPMuTrackJpsiEffTrajectoryFilter = cms.ESProducer( "TrajectoryFilterESProducer",
  filterPset = cms.PSet( 
    minPt = cms.double( 1.0 ),
    minHitsMinPt = cms.int32( 3 ),
    ComponentType = cms.string( "CkfBaseTrajectoryFilter" ),
    maxLostHits = cms.int32( 1 ),
    maxNumberOfHits = cms.int32( 9 ),
    maxConsecLostHits = cms.int32( 1 ),
    minimumNumberOfHits = cms.int32( 5 ),
    nSigmaMinPt = cms.double( 5.0 ),
    chargeSignificance = cms.double( -1.0 )
  ),
  ComponentName = cms.string( "hltESPMuTrackJpsiEffTrajectoryFilter" )
)
process.hltESPMuTrackJpsiTrajectoryBuilder = cms.ESProducer( "CkfTrajectoryBuilderESProducer",
  propagatorAlong = cms.string( "PropagatorWithMaterial" ),
  trajectoryFilterName = cms.string( "hltESPMuTrackJpsiTrajectoryFilter" ),
  maxCand = cms.int32( 1 ),
  ComponentName = cms.string( "hltESPMuTrackJpsiTrajectoryBuilder" ),
  propagatorOpposite = cms.string( "PropagatorWithMaterialOpposite" ),
  MeasurementTrackerName = cms.string( "hltESPMeasurementTracker" ),
  estimator = cms.string( "hltESPChi2MeasurementEstimator" ),
  TTRHBuilder = cms.string( "hltESPTTRHBWithTrackAngle" ),
  updator = cms.string( "hltESPKFUpdator" ),
  alwaysUseInvalidHits = cms.bool( False ),
  intermediateCleaning = cms.bool( True ),
  lostHitPenalty = cms.double( 30.0 )
)
process.hltESPMuTrackJpsiTrajectoryFilter = cms.ESProducer( "TrajectoryFilterESProducer",
  filterPset = cms.PSet( 
    minPt = cms.double( 1.0 ),
    minHitsMinPt = cms.int32( 3 ),
    ComponentType = cms.string( "CkfBaseTrajectoryFilter" ),
    maxLostHits = cms.int32( 1 ),
    maxNumberOfHits = cms.int32( 8 ),
    maxConsecLostHits = cms.int32( 1 ),
    minimumNumberOfHits = cms.int32( 5 ),
    nSigmaMinPt = cms.double( 5.0 ),
    chargeSignificance = cms.double( -1.0 )
  ),
  ComponentName = cms.string( "hltESPMuTrackJpsiTrajectoryFilter" )
)
process.hltESPMuonCkfTrajectoryBuilder = cms.ESProducer( "MuonCkfTrajectoryBuilderESProducer",
  propagatorAlong = cms.string( "PropagatorWithMaterial" ),
  trajectoryFilterName = cms.string( "hltESPMuonCkfTrajectoryFilter" ),
  maxCand = cms.int32( 5 ),
  ComponentName = cms.string( "hltESPMuonCkfTrajectoryBuilder" ),
  propagatorOpposite = cms.string( "PropagatorWithMaterialOpposite" ),
  useSeedLayer = cms.bool( False ),
  deltaEta = cms.double( -1.0 ),
  deltaPhi = cms.double( -1.0 ),
  estimator = cms.string( "hltESPChi2MeasurementEstimator" ),
  rescaleErrorIfFail = cms.double( 1.0 ),
  propagatorProximity = cms.string( "SteppingHelixPropagatorAny" ),
  updator = cms.string( "hltESPKFUpdator" ),
  alwaysUseInvalidHits = cms.bool( True ),
  TTRHBuilder = cms.string( "hltESPTTRHBWithTrackAngle" ),
  MeasurementTrackerName = cms.string( "hltESPMeasurementTracker" ),
  intermediateCleaning = cms.bool( False ),
  lostHitPenalty = cms.double( 30.0 )
)
process.hltESPMuonCkfTrajectoryBuilderSeedHit = cms.ESProducer( "MuonCkfTrajectoryBuilderESProducer",
  propagatorAlong = cms.string( "PropagatorWithMaterial" ),
  trajectoryFilterName = cms.string( "hltESPMuonCkfTrajectoryFilter" ),
  maxCand = cms.int32( 5 ),
  ComponentName = cms.string( "hltESPMuonCkfTrajectoryBuilderSeedHit" ),
  propagatorOpposite = cms.string( "PropagatorWithMaterialOpposite" ),
  useSeedLayer = cms.bool( True ),
  deltaEta = cms.double( -1.0 ),
  deltaPhi = cms.double( -1.0 ),
  estimator = cms.string( "hltESPChi2MeasurementEstimator" ),
  rescaleErrorIfFail = cms.double( 1.0 ),
  propagatorProximity = cms.string( "SteppingHelixPropagatorAny" ),
  updator = cms.string( "hltESPKFUpdator" ),
  alwaysUseInvalidHits = cms.bool( True ),
  TTRHBuilder = cms.string( "hltESPTTRHBWithTrackAngle" ),
  MeasurementTrackerName = cms.string( "hltESPMeasurementTracker" ),
  intermediateCleaning = cms.bool( False ),
  lostHitPenalty = cms.double( 30.0 )
)
process.hltESPMuonCkfTrajectoryFilter = cms.ESProducer( "TrajectoryFilterESProducer",
  filterPset = cms.PSet( 
    minPt = cms.double( 0.9 ),
    minHitsMinPt = cms.int32( 3 ),
    ComponentType = cms.string( "CkfBaseTrajectoryFilter" ),
    maxLostHits = cms.int32( 1 ),
    maxNumberOfHits = cms.int32( -1 ),
    maxConsecLostHits = cms.int32( 1 ),
    chargeSignificance = cms.double( -1.0 ),
    nSigmaMinPt = cms.double( 5.0 ),
    minimumNumberOfHits = cms.int32( 5 )
  ),
  ComponentName = cms.string( "hltESPMuonCkfTrajectoryFilter" )
)
process.hltESPMuonDetLayerGeometryESProducer = cms.ESProducer( "MuonDetLayerGeometryESProducer" )
process.hltESPMuonTransientTrackingRecHitBuilder = cms.ESProducer( "MuonTransientTrackingRecHitBuilderESProducer",
  ComponentName = cms.string( "hltESPMuonTransientTrackingRecHitBuilder" )
)
process.hltESPPixelCPEGeneric = cms.ESProducer( "PixelCPEGenericESProducer",
  EdgeClusterErrorX = cms.double( 50.0 ),
  DoCosmics = cms.bool( False ),
  LoadTemplatesFromDB = cms.bool( True ),
  UseErrorsFromTemplates = cms.bool( True ),
  eff_charge_cut_highX = cms.double( 1.0 ),
  TruncatePixelCharge = cms.bool( True ),
  size_cutY = cms.double( 3.0 ),
  size_cutX = cms.double( 3.0 ),
  inflate_all_errors_no_trk_angle = cms.bool( False ),
  IrradiationBiasCorrection = cms.bool( False ),
  TanLorentzAnglePerTesla = cms.double( 0.106 ),
  inflate_errors = cms.bool( False ),
  eff_charge_cut_lowX = cms.double( 0.0 ),
  eff_charge_cut_highY = cms.double( 1.0 ),
  ClusterProbComputationFlag = cms.int32( 0 ),
  EdgeClusterErrorY = cms.double( 85.0 ),
  ComponentName = cms.string( "hltESPPixelCPEGeneric" ),
  eff_charge_cut_lowY = cms.double( 0.0 ),
  PixelErrorParametrization = cms.string( "NOTcmsim" ),
  Alpha2Order = cms.bool( True )
)
process.hltESPPixelCPETemplateReco = cms.ESProducer( "PixelCPETemplateRecoESProducer",
  DoCosmics = cms.bool( False ),
  LoadTemplatesFromDB = cms.bool( True ),
  ComponentName = cms.string( "hltESPPixelCPETemplateReco" ),
  Alpha2Order = cms.bool( True ),
  ClusterProbComputationFlag = cms.int32( 0 ),
  speed = cms.int32( -2 ),
  UseClusterSplitter = cms.bool( False )
)
process.hltESPPromptTrackCountingESProducer = cms.ESProducer( "PromptTrackCountingESProducer",
  maxImpactParameterSig = cms.double( 999999.0 ),
  deltaR = cms.double( -1.0 ),
  maximumDecayLength = cms.double( 999999.0 ),
  impactParameterType = cms.int32( 0 ),
  trackQualityClass = cms.string( "any" ),
  deltaRmin = cms.double( 0.0 ),
  maxImpactParameter = cms.double( 0.03 ),
  maximumDistanceToJetAxis = cms.double( 999999.0 ),
  nthTrack = cms.int32( -1 )
)
process.hltESPRKTrajectoryFitter = cms.ESProducer( "KFTrajectoryFitterESProducer",
  minHits = cms.int32( 3 ),
  ComponentName = cms.string( "hltESPRKFitter" ),
  Estimator = cms.string( "hltESPChi2MeasurementEstimator" ),
  Updator = cms.string( "hltESPKFUpdator" ),
  Propagator = cms.string( "hltESPRungeKuttaTrackerPropagator" ),
  RecoGeometry = cms.string( "hltESPGlobalDetLayerGeometry" )
)
process.hltESPRKTrajectorySmoother = cms.ESProducer( "KFTrajectorySmootherESProducer",
  errorRescaling = cms.double( 100.0 ),
  minHits = cms.int32( 3 ),
  ComponentName = cms.string( "hltESPRKSmoother" ),
  Estimator = cms.string( "hltESPChi2MeasurementEstimator" ),
  Updator = cms.string( "hltESPKFUpdator" ),
  Propagator = cms.string( "hltESPRungeKuttaTrackerPropagator" ),
  RecoGeometry = cms.string( "hltESPGlobalDetLayerGeometry" )
)
process.hltESPRungeKuttaTrackerPropagator = cms.ESProducer( "PropagatorWithMaterialESProducer",
  PropagationDirection = cms.string( "alongMomentum" ),
  ComponentName = cms.string( "hltESPRungeKuttaTrackerPropagator" ),
  Mass = cms.double( 0.105 ),
  ptMin = cms.double( -1.0 ),
  MaxDPhi = cms.double( 1.6 ),
  useRungeKutta = cms.bool( True )
)
process.hltESPSiStripRegionConnectivity = cms.ESProducer( "SiStripRegionConnectivity",
  EtaDivisions = cms.untracked.uint32( 20 ),
  PhiDivisions = cms.untracked.uint32( 20 ),
  EtaMax = cms.untracked.double( 2.5 )
)
process.hltESPSmartPropagator = cms.ESProducer( "SmartPropagatorESProducer",
  Epsilon = cms.double( 5.0 ),
  TrackerPropagator = cms.string( "PropagatorWithMaterial" ),
  MuonPropagator = cms.string( "hltESPSteppingHelixPropagatorAlong" ),
  PropagationDirection = cms.string( "alongMomentum" ),
  ComponentName = cms.string( "hltESPSmartPropagator" )
)
process.hltESPSmartPropagatorAny = cms.ESProducer( "SmartPropagatorESProducer",
  Epsilon = cms.double( 5.0 ),
  TrackerPropagator = cms.string( "PropagatorWithMaterial" ),
  MuonPropagator = cms.string( "SteppingHelixPropagatorAny" ),
  PropagationDirection = cms.string( "alongMomentum" ),
  ComponentName = cms.string( "hltESPSmartPropagatorAny" )
)
process.hltESPSmartPropagatorAnyOpposite = cms.ESProducer( "SmartPropagatorESProducer",
  Epsilon = cms.double( 5.0 ),
  TrackerPropagator = cms.string( "PropagatorWithMaterialOpposite" ),
  MuonPropagator = cms.string( "SteppingHelixPropagatorAny" ),
  PropagationDirection = cms.string( "oppositeToMomentum" ),
  ComponentName = cms.string( "hltESPSmartPropagatorAnyOpposite" )
)
process.hltESPSmartPropagatorOpposite = cms.ESProducer( "SmartPropagatorESProducer",
  Epsilon = cms.double( 5.0 ),
  TrackerPropagator = cms.string( "PropagatorWithMaterialOpposite" ),
  MuonPropagator = cms.string( "hltESPSteppingHelixPropagatorOpposite" ),
  PropagationDirection = cms.string( "oppositeToMomentum" ),
  ComponentName = cms.string( "hltESPSmartPropagatorOpposite" )
)
process.hltESPSoftLeptonByDistance = cms.ESProducer( "LeptonTaggerByDistanceESProducer",
  distance = cms.double( 0.5 )
)
process.hltESPSoftLeptonByPt = cms.ESProducer( "LeptonTaggerByPtESProducer",
  ipSign = cms.string( "any" )
)
process.hltESPSteppingHelixPropagatorAlong = cms.ESProducer( "SteppingHelixPropagatorESProducer",
  NoErrorPropagation = cms.bool( False ),
  endcapShiftInZPos = cms.double( 0.0 ),
  PropagationDirection = cms.string( "alongMomentum" ),
  useTuningForL2Speed = cms.bool( False ),
  useIsYokeFlag = cms.bool( True ),
  endcapShiftInZNeg = cms.double( 0.0 ),
  SetVBFPointer = cms.bool( False ),
  AssumeNoMaterial = cms.bool( False ),
  returnTangentPlane = cms.bool( True ),
  useInTeslaFromMagField = cms.bool( False ),
  VBFName = cms.string( "VolumeBasedMagneticField" ),
  useEndcapShiftsInZ = cms.bool( False ),
  sendLogWarning = cms.bool( False ),
  useMatVolumes = cms.bool( True ),
  debug = cms.bool( False ),
  ApplyRadX0Correction = cms.bool( True ),
  useMagVolumes = cms.bool( True ),
  ComponentName = cms.string( "hltESPSteppingHelixPropagatorAlong" )
)
process.hltESPSteppingHelixPropagatorOpposite = cms.ESProducer( "SteppingHelixPropagatorESProducer",
  NoErrorPropagation = cms.bool( False ),
  endcapShiftInZPos = cms.double( 0.0 ),
  PropagationDirection = cms.string( "oppositeToMomentum" ),
  useTuningForL2Speed = cms.bool( False ),
  useIsYokeFlag = cms.bool( True ),
  endcapShiftInZNeg = cms.double( 0.0 ),
  SetVBFPointer = cms.bool( False ),
  AssumeNoMaterial = cms.bool( False ),
  returnTangentPlane = cms.bool( True ),
  useInTeslaFromMagField = cms.bool( False ),
  VBFName = cms.string( "VolumeBasedMagneticField" ),
  useEndcapShiftsInZ = cms.bool( False ),
  sendLogWarning = cms.bool( False ),
  useMatVolumes = cms.bool( True ),
  debug = cms.bool( False ),
  ApplyRadX0Correction = cms.bool( True ),
  useMagVolumes = cms.bool( True ),
  ComponentName = cms.string( "hltESPSteppingHelixPropagatorOpposite" )
)
process.hltESPStraightLinePropagator = cms.ESProducer( "StraightLinePropagatorESProducer",
  ComponentName = cms.string( "hltESPStraightLinePropagator" ),
  PropagationDirection = cms.string( "alongMomentum" )
)
process.hltESPStripCPEfromTrackAngle = cms.ESProducer( "StripCPEESProducer",
  TanDiffusionAngle = cms.double( 0.01 ),
  UncertaintyScaling = cms.double( 1.42 ),
  ThicknessRelativeUncertainty = cms.double( 0.02 ),
  MaybeNoiseThreshold = cms.double( 3.5 ),
  ComponentName = cms.string( "hltESPStripCPEfromTrackAngle" ),
  MinimumUncertainty = cms.double( 0.01 ),
  ComponentType = cms.string( "StripCPEfromTrackAngle" ),
  NoiseThreshold = cms.double( 2.3 )
)
process.hltESPTTRHBWithTrackAngle = cms.ESProducer( "TkTransientTrackingRecHitBuilderESProducer",
  StripCPE = cms.string( "hltESPStripCPEfromTrackAngle" ),
  Matcher = cms.string( "StandardMatcher" ),
  ComputeCoarseLocalPositionFromDisk = cms.bool( False ),
  PixelCPE = cms.string( "hltESPPixelCPEGeneric" ),
  ComponentName = cms.string( "hltESPTTRHBWithTrackAngle" )
)
process.hltESPTTRHBuilderAngleAndTemplate = cms.ESProducer( "TkTransientTrackingRecHitBuilderESProducer",
  StripCPE = cms.string( "hltESPStripCPEfromTrackAngle" ),
  Matcher = cms.string( "StandardMatcher" ),
  ComputeCoarseLocalPositionFromDisk = cms.bool( False ),
  PixelCPE = cms.string( "hltESPPixelCPETemplateReco" ),
  ComponentName = cms.string( "hltESPTTRHBuilderAngleAndTemplate" )
)
process.hltESPTTRHBuilderPixelOnly = cms.ESProducer( "TkTransientTrackingRecHitBuilderESProducer",
  StripCPE = cms.string( "Fake" ),
  Matcher = cms.string( "StandardMatcher" ),
  ComputeCoarseLocalPositionFromDisk = cms.bool( False ),
  PixelCPE = cms.string( "hltESPPixelCPEGeneric" ),
  ComponentName = cms.string( "hltESPTTRHBuilderPixelOnly" )
)
process.hltESPTTRHBuilderWithoutAngle4PixelTriplets = cms.ESProducer( "TkTransientTrackingRecHitBuilderESProducer",
  StripCPE = cms.string( "Fake" ),
  Matcher = cms.string( "StandardMatcher" ),
  ComputeCoarseLocalPositionFromDisk = cms.bool( False ),
  PixelCPE = cms.string( "hltESPPixelCPEGeneric" ),
  ComponentName = cms.string( "hltESPTTRHBuilderWithoutAngle4PixelTriplets" )
)
process.hltESPTrackCounting3D1st = cms.ESProducer( "TrackCountingESProducer",
  b_pT = cms.double( 0.3684 ),
  deltaR = cms.double( -1.0 ),
  a_dR = cms.double( -0.001053 ),
  min_pT = cms.double( 120.0 ),
  maximumDecayLength = cms.double( 5.0 ),
  max_pT = cms.double( 500.0 ),
  impactParameterType = cms.int32( 0 ),
  trackQualityClass = cms.string( "any" ),
  useVariableJTA = cms.bool( False ),
  min_pT_dRcut = cms.double( 0.5 ),
  max_pT_trackPTcut = cms.double( 3.0 ),
  max_pT_dRcut = cms.double( 0.1 ),
  b_dR = cms.double( 0.6263 ),
  a_pT = cms.double( 0.005263 ),
  maximumDistanceToJetAxis = cms.double( 0.07 ),
  nthTrack = cms.int32( 1 )
)
process.hltESPTrackCounting3D2nd = cms.ESProducer( "TrackCountingESProducer",
  b_pT = cms.double( 0.3684 ),
  deltaR = cms.double( -1.0 ),
  a_dR = cms.double( -0.001053 ),
  min_pT = cms.double( 120.0 ),
  maximumDecayLength = cms.double( 5.0 ),
  max_pT = cms.double( 500.0 ),
  impactParameterType = cms.int32( 0 ),
  trackQualityClass = cms.string( "any" ),
  useVariableJTA = cms.bool( False ),
  min_pT_dRcut = cms.double( 0.5 ),
  max_pT_trackPTcut = cms.double( 3.0 ),
  max_pT_dRcut = cms.double( 0.1 ),
  b_dR = cms.double( 0.6263 ),
  a_pT = cms.double( 0.005263 ),
  maximumDistanceToJetAxis = cms.double( 0.07 ),
  nthTrack = cms.int32( 2 )
)
process.hltESPTrackerRecoGeometryESProducer = cms.ESProducer( "TrackerRecoGeometryESProducer",
  appendToDataLabel = cms.string( "" ),
  trackerGeometryLabel = cms.untracked.string( "" )
)
process.hltESPTrajectoryBuilderForElectrons = cms.ESProducer( "CkfTrajectoryBuilderESProducer",
  propagatorAlong = cms.string( "hltESPFwdElectronPropagator" ),
  trajectoryFilterName = cms.string( "hltESPTrajectoryFilterForElectrons" ),
  maxCand = cms.int32( 5 ),
  ComponentName = cms.string( "hltESPTrajectoryBuilderForElectrons" ),
  propagatorOpposite = cms.string( "hltESPBwdElectronPropagator" ),
  MeasurementTrackerName = cms.string( "hltESPMeasurementTracker" ),
  estimator = cms.string( "hltESPElectronChi2" ),
  TTRHBuilder = cms.string( "hltESPTTRHBWithTrackAngle" ),
  updator = cms.string( "hltESPKFUpdator" ),
  alwaysUseInvalidHits = cms.bool( True ),
  intermediateCleaning = cms.bool( False ),
  lostHitPenalty = cms.double( 90.0 )
)
process.hltESPTrajectoryBuilderIT = cms.ESProducer( "CkfTrajectoryBuilderESProducer",
  propagatorAlong = cms.string( "PropagatorWithMaterial" ),
  trajectoryFilterName = cms.string( "hltESPTrajectoryFilterIT" ),
  maxCand = cms.int32( 2 ),
  ComponentName = cms.string( "hltESPTrajectoryBuilderIT" ),
  propagatorOpposite = cms.string( "PropagatorWithMaterialOpposite" ),
  MeasurementTrackerName = cms.string( "hltESPMeasurementTracker" ),
  estimator = cms.string( "hltESPChi2MeasurementEstimator9" ),
  TTRHBuilder = cms.string( "hltESPTTRHBWithTrackAngle" ),
  updator = cms.string( "hltESPKFUpdator" ),
  alwaysUseInvalidHits = cms.bool( False ),
  intermediateCleaning = cms.bool( True ),
  lostHitPenalty = cms.double( 30.0 )
)
process.hltESPTrajectoryBuilderITReg = cms.ESProducer( "CkfTrajectoryBuilderESProducer",
  propagatorAlong = cms.string( "PropagatorWithMaterial" ),
  trajectoryFilterName = cms.string( "hltESPTrajectoryFilterIT" ),
  maxCand = cms.int32( 2 ),
  ComponentName = cms.string( "hltESPTrajectoryBuilderITReg" ),
  propagatorOpposite = cms.string( "PropagatorWithMaterialOpposite" ),
  MeasurementTrackerName = cms.string( "hltESPMeasurementTrackerReg" ),
  estimator = cms.string( "hltESPChi2MeasurementEstimator9" ),
  TTRHBuilder = cms.string( "hltESPTTRHBWithTrackAngle" ),
  updator = cms.string( "hltESPKFUpdator" ),
  alwaysUseInvalidHits = cms.bool( False ),
  intermediateCleaning = cms.bool( True ),
  lostHitPenalty = cms.double( 30.0 )
)
process.hltESPTrajectoryBuilderL3 = cms.ESProducer( "CkfTrajectoryBuilderESProducer",
  propagatorAlong = cms.string( "PropagatorWithMaterial" ),
  trajectoryFilterName = cms.string( "hltESPTrajectoryFilterL3" ),
  maxCand = cms.int32( 5 ),
  ComponentName = cms.string( "hltESPTrajectoryBuilderL3" ),
  propagatorOpposite = cms.string( "PropagatorWithMaterialOpposite" ),
  MeasurementTrackerName = cms.string( "hltESPMeasurementTracker" ),
  estimator = cms.string( "hltESPChi2MeasurementEstimator" ),
  TTRHBuilder = cms.string( "hltESPTTRHBWithTrackAngle" ),
  updator = cms.string( "hltESPKFUpdator" ),
  alwaysUseInvalidHits = cms.bool( False ),
  intermediateCleaning = cms.bool( True ),
  lostHitPenalty = cms.double( 30.0 )
)
process.hltESPTrajectoryCleanerBySharedHits = cms.ESProducer( "TrajectoryCleanerESProducer",
  ComponentName = cms.string( "hltESPTrajectoryCleanerBySharedHits" ),
  fractionShared = cms.double( 0.5 ),
  ValidHitBonus = cms.double( 100.0 ),
  ComponentType = cms.string( "TrajectoryCleanerBySharedHits" ),
  MissingHitPenalty = cms.double( 0.0 ),
  allowSharedFirstHit = cms.bool( False )
)
process.hltESPTrajectoryCleanerBySharedSeeds = cms.ESProducer( "TrajectoryCleanerESProducer",
  ComponentName = cms.string( "hltESPTrajectoryCleanerBySharedSeeds" ),
  fractionShared = cms.double( 0.5 ),
  ValidHitBonus = cms.double( 100.0 ),
  ComponentType = cms.string( "TrajectoryCleanerBySharedSeeds" ),
  MissingHitPenalty = cms.double( 0.0 ),
  allowSharedFirstHit = cms.bool( True )
)
process.hltESPTrajectoryFilterForElectrons = cms.ESProducer( "TrajectoryFilterESProducer",
  filterPset = cms.PSet( 
    ComponentType = cms.string( "CkfBaseTrajectoryFilter" ),
    minPt = cms.double( 2.0 ),
    minHitsMinPt = cms.int32( -1 ),
    maxLostHits = cms.int32( 1 ),
    maxNumberOfHits = cms.int32( -1 ),
    maxConsecLostHits = cms.int32( 1 ),
    nSigmaMinPt = cms.double( 5.0 ),
    minimumNumberOfHits = cms.int32( 5 ),
    chargeSignificance = cms.double( -1.0 )
  ),
  ComponentName = cms.string( "hltESPTrajectoryFilterForElectrons" )
)
process.hltESPTrajectoryFilterIT = cms.ESProducer( "TrajectoryFilterESProducer",
  filterPset = cms.PSet( 
    minPt = cms.double( 0.3 ),
    minHitsMinPt = cms.int32( 3 ),
    ComponentType = cms.string( "CkfBaseTrajectoryFilter" ),
    maxLostHits = cms.int32( 1 ),
    maxNumberOfHits = cms.int32( 100 ),
    maxConsecLostHits = cms.int32( 1 ),
    minimumNumberOfHits = cms.int32( 3 ),
    nSigmaMinPt = cms.double( 5.0 ),
    chargeSignificance = cms.double( -1.0 )
  ),
  ComponentName = cms.string( "hltESPTrajectoryFilterIT" )
)
process.hltESPTrajectoryFilterL3 = cms.ESProducer( "TrajectoryFilterESProducer",
  filterPset = cms.PSet( 
    minPt = cms.double( 0.5 ),
    minHitsMinPt = cms.int32( 3 ),
    ComponentType = cms.string( "CkfBaseTrajectoryFilter" ),
    maxLostHits = cms.int32( 1 ),
    maxNumberOfHits = cms.int32( 1000000000 ),
    maxConsecLostHits = cms.int32( 1 ),
    minimumNumberOfHits = cms.int32( 5 ),
    nSigmaMinPt = cms.double( 5.0 ),
    chargeSignificance = cms.double( -1.0 )
  ),
  ComponentName = cms.string( "hltESPTrajectoryFilterL3" )
)
process.hltESPTrajectoryFitterRK = cms.ESProducer( "KFTrajectoryFitterESProducer",
  minHits = cms.int32( 3 ),
  ComponentName = cms.string( "hltESPTrajectoryFitterRK" ),
  Estimator = cms.string( "hltESPChi2MeasurementEstimator" ),
  Updator = cms.string( "hltESPKFUpdator" ),
  Propagator = cms.string( "hltESPRungeKuttaTrackerPropagator" ),
  RecoGeometry = cms.string( "hltESPDummyDetLayerGeometry" )
)
process.hltESPTrajectorySmootherRK = cms.ESProducer( "KFTrajectorySmootherESProducer",
  errorRescaling = cms.double( 100.0 ),
  minHits = cms.int32( 3 ),
  ComponentName = cms.string( "hltESPTrajectorySmootherRK" ),
  Estimator = cms.string( "hltESPChi2MeasurementEstimator" ),
  Updator = cms.string( "hltESPKFUpdator" ),
  Propagator = cms.string( "hltESPRungeKuttaTrackerPropagator" ),
  RecoGeometry = cms.string( "hltESPDummyDetLayerGeometry" )
)
process.hltESPbJetRegionalTrajectoryBuilder = cms.ESProducer( "CkfTrajectoryBuilderESProducer",
  propagatorAlong = cms.string( "PropagatorWithMaterial" ),
  trajectoryFilterName = cms.string( "hltESPbJetRegionalTrajectoryFilter" ),
  maxCand = cms.int32( 1 ),
  ComponentName = cms.string( "hltESPbJetRegionalTrajectoryBuilder" ),
  propagatorOpposite = cms.string( "PropagatorWithMaterialOpposite" ),
  MeasurementTrackerName = cms.string( "hltESPMeasurementTracker" ),
  estimator = cms.string( "hltESPChi2MeasurementEstimator" ),
  TTRHBuilder = cms.string( "hltESPTTRHBWithTrackAngle" ),
  updator = cms.string( "hltESPKFUpdator" ),
  alwaysUseInvalidHits = cms.bool( False ),
  intermediateCleaning = cms.bool( True ),
  lostHitPenalty = cms.double( 30.0 )
)
process.hltESPbJetRegionalTrajectoryFilter = cms.ESProducer( "TrajectoryFilterESProducer",
  filterPset = cms.PSet( 
    minPt = cms.double( 1.0 ),
    minHitsMinPt = cms.int32( 3 ),
    ComponentType = cms.string( "CkfBaseTrajectoryFilter" ),
    maxLostHits = cms.int32( 1 ),
    maxNumberOfHits = cms.int32( 8 ),
    maxConsecLostHits = cms.int32( 1 ),
    minimumNumberOfHits = cms.int32( 5 ),
    nSigmaMinPt = cms.double( 5.0 ),
    chargeSignificance = cms.double( -1.0 )
  ),
  ComponentName = cms.string( "hltESPbJetRegionalTrajectoryFilter" )
)
process.hltHIAllESPCkf3HitTrajectoryBuilder = cms.ESProducer( "CkfTrajectoryBuilderESProducer",
  propagatorAlong = cms.string( "PropagatorWithMaterial" ),
  trajectoryFilterName = cms.string( "hltESPCkf3HitTrajectoryFilter" ),
  maxCand = cms.int32( 5 ),
  ComponentName = cms.string( "hltHIAllESPCkf3HitTrajectoryBuilder" ),
  propagatorOpposite = cms.string( "PropagatorWithMaterialOpposite" ),
  MeasurementTrackerName = cms.string( "hltHIAllESPMeasurementTracker" ),
  estimator = cms.string( "hltESPChi2MeasurementEstimator" ),
  TTRHBuilder = cms.string( "hltESPTTRHBWithTrackAngle" ),
  updator = cms.string( "hltESPKFUpdator" ),
  alwaysUseInvalidHits = cms.bool( True ),
  intermediateCleaning = cms.bool( True ),
  lostHitPenalty = cms.double( 30.0 )
)
process.hltHIAllESPCkfTrajectoryBuilder = cms.ESProducer( "CkfTrajectoryBuilderESProducer",
  propagatorAlong = cms.string( "PropagatorWithMaterial" ),
  trajectoryFilterName = cms.string( "hltESPCkfTrajectoryFilter" ),
  maxCand = cms.int32( 5 ),
  ComponentName = cms.string( "hltHIAllESPCkfTrajectoryBuilder" ),
  propagatorOpposite = cms.string( "PropagatorWithMaterialOpposite" ),
  MeasurementTrackerName = cms.string( "hltHIAllESPMeasurementTracker" ),
  estimator = cms.string( "hltESPChi2MeasurementEstimator" ),
  TTRHBuilder = cms.string( "hltESPTTRHBWithTrackAngle" ),
  updator = cms.string( "hltESPKFUpdator" ),
  alwaysUseInvalidHits = cms.bool( True ),
  intermediateCleaning = cms.bool( True ),
  lostHitPenalty = cms.double( 30.0 )
)
process.hltHIAllESPMeasurementTracker = cms.ESProducer( "MeasurementTrackerESProducer",
  UseStripStripQualityDB = cms.bool( True ),
  StripCPE = cms.string( "hltESPStripCPEfromTrackAngle" ),
  UsePixelROCQualityDB = cms.bool( True ),
  DebugPixelROCQualityDB = cms.untracked.bool( False ),
  UseStripAPVFiberQualityDB = cms.bool( True ),
  badStripCuts = cms.PSet( 
    TID = cms.PSet( 
      maxConsecutiveBad = cms.uint32( 9999 ),
      maxBad = cms.uint32( 9999 )
    ),
    TOB = cms.PSet( 
      maxConsecutiveBad = cms.uint32( 9999 ),
      maxBad = cms.uint32( 9999 )
    ),
    TEC = cms.PSet( 
      maxConsecutiveBad = cms.uint32( 9999 ),
      maxBad = cms.uint32( 9999 )
    ),
    TIB = cms.PSet( 
      maxConsecutiveBad = cms.uint32( 9999 ),
      maxBad = cms.uint32( 9999 )
    )
  ),
  DebugStripModuleQualityDB = cms.untracked.bool( False ),
  ComponentName = cms.string( "hltHIAllESPMeasurementTracker" ),
  Regional = cms.bool( True ),
  OnDemand = cms.bool( True ),
  DebugPixelModuleQualityDB = cms.untracked.bool( False ),
  UsePixelModuleQualityDB = cms.bool( True ),
  DebugStripAPVFiberQualityDB = cms.untracked.bool( False ),
  HitMatcher = cms.string( "StandardMatcher" ),
  DebugStripStripQualityDB = cms.untracked.bool( False ),
  PixelCPE = cms.string( "hltESPPixelCPEGeneric" ),
  SiStripQualityLabel = cms.string( "" ),
  UseStripModuleQualityDB = cms.bool( True ),
  MaskBadAPVFibers = cms.bool( True ),
  UseStripNoiseDB = cms.bool( False ),
  UseStripCablingDB = cms.bool( False )
)
process.hltHIAllESPMuonCkfTrajectoryBuilder = cms.ESProducer( "MuonCkfTrajectoryBuilderESProducer",
  propagatorAlong = cms.string( "PropagatorWithMaterial" ),
  trajectoryFilterName = cms.string( "hltESPMuonCkfTrajectoryFilter" ),
  maxCand = cms.int32( 5 ),
  ComponentName = cms.string( "hltHIAllESPMuonCkfTrajectoryBuilder" ),
  propagatorOpposite = cms.string( "PropagatorWithMaterialOpposite" ),
  useSeedLayer = cms.bool( False ),
  deltaEta = cms.double( -1.0 ),
  deltaPhi = cms.double( -1.0 ),
  estimator = cms.string( "hltESPChi2MeasurementEstimator" ),
  rescaleErrorIfFail = cms.double( 1.0 ),
  propagatorProximity = cms.string( "SteppingHelixPropagatorAny" ),
  updator = cms.string( "hltESPKFUpdator" ),
  alwaysUseInvalidHits = cms.bool( True ),
  TTRHBuilder = cms.string( "hltESPTTRHBWithTrackAngle" ),
  MeasurementTrackerName = cms.string( "hltHIAllESPMeasurementTracker" ),
  intermediateCleaning = cms.bool( False ),
  lostHitPenalty = cms.double( 30.0 )
)
process.hltHIAllESPTrajectoryBuilderIT = cms.ESProducer( "CkfTrajectoryBuilderESProducer",
  propagatorAlong = cms.string( "PropagatorWithMaterial" ),
  trajectoryFilterName = cms.string( "hltESPTrajectoryFilterIT" ),
  maxCand = cms.int32( 5 ),
  ComponentName = cms.string( "hltHIAllESPTrajectoryBuilderIT" ),
  propagatorOpposite = cms.string( "PropagatorWithMaterialOpposite" ),
  MeasurementTrackerName = cms.string( "hltHIAllESPMeasurementTracker" ),
  estimator = cms.string( "hltESPChi2MeasurementEstimator" ),
  TTRHBuilder = cms.string( "hltESPTTRHBWithTrackAngle" ),
  updator = cms.string( "hltESPKFUpdator" ),
  alwaysUseInvalidHits = cms.bool( False ),
  intermediateCleaning = cms.bool( True ),
  lostHitPenalty = cms.double( 30.0 )
)
process.hltIter1ESPTrajectoryBuilderIT = cms.ESProducer( "CkfTrajectoryBuilderESProducer",
  propagatorAlong = cms.string( "PropagatorWithMaterial" ),
  trajectoryFilterName = cms.string( "hltIter1ESPTrajectoryFilterIT" ),
  maxCand = cms.int32( 2 ),
  ComponentName = cms.string( "hltIter1ESPTrajectoryBuilderIT" ),
  propagatorOpposite = cms.string( "PropagatorWithMaterialOpposite" ),
  MeasurementTrackerName = cms.string( "hltIter1ESPMeasurementTracker" ),
  estimator = cms.string( "hltESPChi2MeasurementEstimator16" ),
  TTRHBuilder = cms.string( "hltESPTTRHBWithTrackAngle" ),
  updator = cms.string( "hltESPKFUpdator" ),
  alwaysUseInvalidHits = cms.bool( False ),
  intermediateCleaning = cms.bool( True ),
  lostHitPenalty = cms.double( 30.0 )
)
process.hltIter1ESPTrajectoryBuilderITPA = cms.ESProducer( "CkfTrajectoryBuilderESProducer",
  propagatorAlong = cms.string( "PropagatorWithMaterial" ),
  trajectoryFilterName = cms.string( "hltIter1ESPTrajectoryFilterIT" ),
  maxCand = cms.int32( 2 ),
  ComponentName = cms.string( "hltIter1ESPTrajectoryBuilderITPA" ),
  propagatorOpposite = cms.string( "PropagatorWithMaterialOpposite" ),
  MeasurementTrackerName = cms.string( "hltIter1ESPMeasurementTrackerPA" ),
  estimator = cms.string( "hltESPChi2MeasurementEstimator16" ),
  TTRHBuilder = cms.string( "hltESPTTRHBWithTrackAngle" ),
  updator = cms.string( "hltESPKFUpdator" ),
  alwaysUseInvalidHits = cms.bool( False ),
  intermediateCleaning = cms.bool( True ),
  lostHitPenalty = cms.double( 30.0 )
)
process.hltIter1ESPTrajectoryBuilderITReg = cms.ESProducer( "CkfTrajectoryBuilderESProducer",
  propagatorAlong = cms.string( "PropagatorWithMaterial" ),
  trajectoryFilterName = cms.string( "hltIter1ESPTrajectoryFilterIT" ),
  maxCand = cms.int32( 2 ),
  ComponentName = cms.string( "hltIter1ESPTrajectoryBuilderITReg" ),
  propagatorOpposite = cms.string( "PropagatorWithMaterialOpposite" ),
  MeasurementTrackerName = cms.string( "hltIter1ESPMeasurementTrackerReg" ),
  estimator = cms.string( "hltESPChi2MeasurementEstimator16" ),
  TTRHBuilder = cms.string( "hltESPTTRHBWithTrackAngle" ),
  updator = cms.string( "hltESPKFUpdator" ),
  alwaysUseInvalidHits = cms.bool( False ),
  intermediateCleaning = cms.bool( True ),
  lostHitPenalty = cms.double( 30.0 )
)
process.hltIter1ESPTrajectoryFilterIT = cms.ESProducer( "TrajectoryFilterESProducer",
  filterPset = cms.PSet( 
    minPt = cms.double( 0.2 ),
    minHitsMinPt = cms.int32( 3 ),
    ComponentType = cms.string( "CkfBaseTrajectoryFilter" ),
    maxLostHits = cms.int32( 1 ),
    maxNumberOfHits = cms.int32( 100 ),
    maxConsecLostHits = cms.int32( 1 ),
    minimumNumberOfHits = cms.int32( 3 ),
    nSigmaMinPt = cms.double( 5.0 ),
    chargeSignificance = cms.double( -1.0 )
  ),
  ComponentName = cms.string( "hltIter1ESPTrajectoryFilterIT" )
)
process.hltIter1Tau3MuESPTrajectoryBuilderIT = cms.ESProducer( "CkfTrajectoryBuilderESProducer",
  propagatorAlong = cms.string( "PropagatorWithMaterial" ),
  trajectoryFilterName = cms.string( "hltIter1ESPTrajectoryFilterIT" ),
  maxCand = cms.int32( 2 ),
  ComponentName = cms.string( "hltIter1Tau3MuESPTrajectoryBuilderIT" ),
  propagatorOpposite = cms.string( "PropagatorWithMaterialOpposite" ),
  MeasurementTrackerName = cms.string( "hltIter1Tau3MuESPMeasurementTracker" ),
  estimator = cms.string( "hltESPChi2MeasurementEstimator16" ),
  TTRHBuilder = cms.string( "hltESPTTRHBWithTrackAngle" ),
  updator = cms.string( "hltESPKFUpdator" ),
  alwaysUseInvalidHits = cms.bool( False ),
  intermediateCleaning = cms.bool( True ),
  lostHitPenalty = cms.double( 30.0 )
)
process.hltIter2ESPTrajectoryBuilderIT = cms.ESProducer( "CkfTrajectoryBuilderESProducer",
  propagatorAlong = cms.string( "PropagatorWithMaterial" ),
  trajectoryFilterName = cms.string( "hltIter2ESPTrajectoryFilterIT" ),
  maxCand = cms.int32( 2 ),
  ComponentName = cms.string( "hltIter2ESPTrajectoryBuilderIT" ),
  propagatorOpposite = cms.string( "PropagatorWithMaterialOpposite" ),
  MeasurementTrackerName = cms.string( "hltIter2ESPMeasurementTracker" ),
  estimator = cms.string( "hltESPChi2MeasurementEstimator16" ),
  TTRHBuilder = cms.string( "hltESPTTRHBWithTrackAngle" ),
  updator = cms.string( "hltESPKFUpdator" ),
  alwaysUseInvalidHits = cms.bool( False ),
  intermediateCleaning = cms.bool( True ),
  lostHitPenalty = cms.double( 30.0 )
)
process.hltIter2ESPTrajectoryBuilderITPA = cms.ESProducer( "CkfTrajectoryBuilderESProducer",
  propagatorAlong = cms.string( "PropagatorWithMaterial" ),
  trajectoryFilterName = cms.string( "hltIter2ESPTrajectoryFilterIT" ),
  maxCand = cms.int32( 2 ),
  ComponentName = cms.string( "hltIter2ESPTrajectoryBuilderITPA" ),
  propagatorOpposite = cms.string( "PropagatorWithMaterialOpposite" ),
  MeasurementTrackerName = cms.string( "hltIter2ESPMeasurementTrackerPA" ),
  estimator = cms.string( "hltESPChi2MeasurementEstimator16" ),
  TTRHBuilder = cms.string( "hltESPTTRHBWithTrackAngle" ),
  updator = cms.string( "hltESPKFUpdator" ),
  alwaysUseInvalidHits = cms.bool( False ),
  intermediateCleaning = cms.bool( True ),
  lostHitPenalty = cms.double( 30.0 )
)
process.hltIter2ESPTrajectoryBuilderITReg = cms.ESProducer( "CkfTrajectoryBuilderESProducer",
  propagatorAlong = cms.string( "PropagatorWithMaterial" ),
  trajectoryFilterName = cms.string( "hltIter2ESPTrajectoryFilterIT" ),
  maxCand = cms.int32( 2 ),
  ComponentName = cms.string( "hltIter2ESPTrajectoryBuilderITReg" ),
  propagatorOpposite = cms.string( "PropagatorWithMaterialOpposite" ),
  MeasurementTrackerName = cms.string( "hltIter2ESPMeasurementTrackerReg" ),
  estimator = cms.string( "hltESPChi2MeasurementEstimator16" ),
  TTRHBuilder = cms.string( "hltESPTTRHBWithTrackAngle" ),
  updator = cms.string( "hltESPKFUpdator" ),
  alwaysUseInvalidHits = cms.bool( False ),
  intermediateCleaning = cms.bool( True ),
  lostHitPenalty = cms.double( 30.0 )
)
process.hltIter2ESPTrajectoryFilterIT = cms.ESProducer( "TrajectoryFilterESProducer",
  filterPset = cms.PSet( 
    minPt = cms.double( 0.3 ),
    minHitsMinPt = cms.int32( 3 ),
    ComponentType = cms.string( "CkfBaseTrajectoryFilter" ),
    maxLostHits = cms.int32( 1 ),
    maxNumberOfHits = cms.int32( 100 ),
    maxConsecLostHits = cms.int32( 1 ),
    minimumNumberOfHits = cms.int32( 3 ),
    nSigmaMinPt = cms.double( 5.0 ),
    chargeSignificance = cms.double( -1.0 )
  ),
  ComponentName = cms.string( "hltIter2ESPTrajectoryFilterIT" )
)
process.hltIter2Tau3MuESPTrajectoryBuilderIT = cms.ESProducer( "CkfTrajectoryBuilderESProducer",
  propagatorAlong = cms.string( "PropagatorWithMaterial" ),
  trajectoryFilterName = cms.string( "hltIter2ESPTrajectoryFilterIT" ),
  maxCand = cms.int32( 2 ),
  ComponentName = cms.string( "hltIter2Tau3MuESPTrajectoryBuilderIT" ),
  propagatorOpposite = cms.string( "PropagatorWithMaterialOpposite" ),
  MeasurementTrackerName = cms.string( "hltIter2Tau3MuESPMeasurementTracker" ),
  estimator = cms.string( "hltESPChi2MeasurementEstimator16" ),
  TTRHBuilder = cms.string( "hltESPTTRHBWithTrackAngle" ),
  updator = cms.string( "hltESPKFUpdator" ),
  alwaysUseInvalidHits = cms.bool( False ),
  intermediateCleaning = cms.bool( True ),
  lostHitPenalty = cms.double( 30.0 )
)
process.hltIter3ESPTrajectoryBuilderIT = cms.ESProducer( "CkfTrajectoryBuilderESProducer",
  propagatorAlong = cms.string( "PropagatorWithMaterial" ),
  trajectoryFilterName = cms.string( "hltIter3ESPTrajectoryFilterIT" ),
  maxCand = cms.int32( 1 ),
  ComponentName = cms.string( "hltIter3ESPTrajectoryBuilderIT" ),
  propagatorOpposite = cms.string( "PropagatorWithMaterialOpposite" ),
  MeasurementTrackerName = cms.string( "hltIter3ESPMeasurementTracker" ),
  estimator = cms.string( "hltESPChi2MeasurementEstimator16" ),
  TTRHBuilder = cms.string( "hltESPTTRHBWithTrackAngle" ),
  updator = cms.string( "hltESPKFUpdator" ),
  alwaysUseInvalidHits = cms.bool( False ),
  intermediateCleaning = cms.bool( True ),
  lostHitPenalty = cms.double( 30.0 )
)
process.hltIter3ESPTrajectoryBuilderITPA = cms.ESProducer( "CkfTrajectoryBuilderESProducer",
  propagatorAlong = cms.string( "PropagatorWithMaterial" ),
  trajectoryFilterName = cms.string( "hltIter3ESPTrajectoryFilterIT" ),
  maxCand = cms.int32( 1 ),
  ComponentName = cms.string( "hltIter3ESPTrajectoryBuilderITPA" ),
  propagatorOpposite = cms.string( "PropagatorWithMaterialOpposite" ),
  MeasurementTrackerName = cms.string( "hltIter3ESPMeasurementTrackerPA" ),
  estimator = cms.string( "hltESPChi2MeasurementEstimator16" ),
  TTRHBuilder = cms.string( "hltESPTTRHBWithTrackAngle" ),
  updator = cms.string( "hltESPKFUpdator" ),
  alwaysUseInvalidHits = cms.bool( False ),
  intermediateCleaning = cms.bool( True ),
  lostHitPenalty = cms.double( 30.0 )
)
process.hltIter3ESPTrajectoryBuilderITReg = cms.ESProducer( "CkfTrajectoryBuilderESProducer",
  propagatorAlong = cms.string( "PropagatorWithMaterial" ),
  trajectoryFilterName = cms.string( "hltIter3ESPTrajectoryFilterIT" ),
  maxCand = cms.int32( 1 ),
  ComponentName = cms.string( "hltIter3ESPTrajectoryBuilderITReg" ),
  propagatorOpposite = cms.string( "PropagatorWithMaterialOpposite" ),
  MeasurementTrackerName = cms.string( "hltIter3ESPMeasurementTrackerReg" ),
  estimator = cms.string( "hltESPChi2MeasurementEstimator16" ),
  TTRHBuilder = cms.string( "hltESPTTRHBWithTrackAngle" ),
  updator = cms.string( "hltESPKFUpdator" ),
  alwaysUseInvalidHits = cms.bool( False ),
  intermediateCleaning = cms.bool( True ),
  lostHitPenalty = cms.double( 30.0 )
)
process.hltIter3ESPTrajectoryFilterIT = cms.ESProducer( "TrajectoryFilterESProducer",
  filterPset = cms.PSet( 
    minPt = cms.double( 0.3 ),
    minHitsMinPt = cms.int32( 3 ),
    ComponentType = cms.string( "CkfBaseTrajectoryFilter" ),
    maxLostHits = cms.int32( 0 ),
    maxNumberOfHits = cms.int32( 100 ),
    maxConsecLostHits = cms.int32( 1 ),
    minimumNumberOfHits = cms.int32( 3 ),
    nSigmaMinPt = cms.double( 5.0 ),
    chargeSignificance = cms.double( -1.0 )
  ),
  ComponentName = cms.string( "hltIter3ESPTrajectoryFilterIT" )
)
process.hltIter3Tau3MuESPTrajectoryBuilderIT = cms.ESProducer( "CkfTrajectoryBuilderESProducer",
  propagatorAlong = cms.string( "PropagatorWithMaterial" ),
  trajectoryFilterName = cms.string( "hltIter3ESPTrajectoryFilterIT" ),
  maxCand = cms.int32( 1 ),
  ComponentName = cms.string( "hltIter3Tau3MuESPTrajectoryBuilderIT" ),
  propagatorOpposite = cms.string( "PropagatorWithMaterialOpposite" ),
  MeasurementTrackerName = cms.string( "hltIter3Tau3MuESPMeasurementTracker" ),
  estimator = cms.string( "hltESPChi2MeasurementEstimator16" ),
  TTRHBuilder = cms.string( "hltESPTTRHBWithTrackAngle" ),
  updator = cms.string( "hltESPKFUpdator" ),
  alwaysUseInvalidHits = cms.bool( False ),
  intermediateCleaning = cms.bool( True ),
  lostHitPenalty = cms.double( 30.0 )
)
process.hltIter4ESPTrajectoryBuilderIT = cms.ESProducer( "CkfTrajectoryBuilderESProducer",
  propagatorAlong = cms.string( "PropagatorWithMaterial" ),
  trajectoryFilterName = cms.string( "hltIter4ESPTrajectoryFilterIT" ),
  maxCand = cms.int32( 1 ),
  ComponentName = cms.string( "hltIter4ESPTrajectoryBuilderIT" ),
  propagatorOpposite = cms.string( "PropagatorWithMaterialOpposite" ),
  MeasurementTrackerName = cms.string( "hltIter4ESPMeasurementTracker" ),
  estimator = cms.string( "hltESPChi2MeasurementEstimator16" ),
  TTRHBuilder = cms.string( "hltESPTTRHBWithTrackAngle" ),
  updator = cms.string( "hltESPKFUpdator" ),
  alwaysUseInvalidHits = cms.bool( False ),
  intermediateCleaning = cms.bool( True ),
  lostHitPenalty = cms.double( 30.0 ),
  minNrOfHitsForRebuild = cms.untracked.int32( 4 )
)
process.hltIter4ESPTrajectoryBuilderITPA = cms.ESProducer( "CkfTrajectoryBuilderESProducer",
  propagatorAlong = cms.string( "PropagatorWithMaterial" ),
  trajectoryFilterName = cms.string( "hltIter4ESPTrajectoryFilterIT" ),
  maxCand = cms.int32( 1 ),
  ComponentName = cms.string( "hltIter4ESPTrajectoryBuilderITPA" ),
  propagatorOpposite = cms.string( "PropagatorWithMaterialOpposite" ),
  MeasurementTrackerName = cms.string( "hltIter4ESPMeasurementTrackerPA" ),
  estimator = cms.string( "hltESPChi2MeasurementEstimator16" ),
  TTRHBuilder = cms.string( "hltESPTTRHBWithTrackAngle" ),
  updator = cms.string( "hltESPKFUpdator" ),
  alwaysUseInvalidHits = cms.bool( False ),
  intermediateCleaning = cms.bool( True ),
  lostHitPenalty = cms.double( 30.0 )
)
process.hltIter4ESPTrajectoryBuilderITReg = cms.ESProducer( "CkfTrajectoryBuilderESProducer",
  propagatorAlong = cms.string( "PropagatorWithMaterial" ),
  trajectoryFilterName = cms.string( "hltIter4ESPTrajectoryFilterIT" ),
  maxCand = cms.int32( 1 ),
  ComponentName = cms.string( "hltIter4ESPTrajectoryBuilderITReg" ),
  propagatorOpposite = cms.string( "PropagatorWithMaterialOpposite" ),
  MeasurementTrackerName = cms.string( "hltIter4ESPMeasurementTrackerReg" ),
  estimator = cms.string( "hltESPChi2MeasurementEstimator16" ),
  TTRHBuilder = cms.string( "hltESPTTRHBWithTrackAngle" ),
  updator = cms.string( "hltESPKFUpdator" ),
  alwaysUseInvalidHits = cms.bool( False ),
  intermediateCleaning = cms.bool( True ),
  lostHitPenalty = cms.double( 30.0 )
)
process.hltIter4ESPTrajectoryFilterIT = cms.ESProducer( "TrajectoryFilterESProducer",
  filterPset = cms.PSet( 
    minPt = cms.double( 0.3 ),
    minHitsMinPt = cms.int32( 3 ),
    ComponentType = cms.string( "CkfBaseTrajectoryFilter" ),
    maxLostHits = cms.int32( 0 ),
    maxNumberOfHits = cms.int32( 100 ),
    maxConsecLostHits = cms.int32( 1 ),
    minimumNumberOfHits = cms.int32( 6 ),
    nSigmaMinPt = cms.double( 5.0 ),
    chargeSignificance = cms.double( -1.0 )
  ),
  ComponentName = cms.string( "hltIter4ESPTrajectoryFilterIT" )
)
process.hltIter4Tau3MuESPTrajectoryBuilderIT = cms.ESProducer( "CkfTrajectoryBuilderESProducer",
  propagatorAlong = cms.string( "PropagatorWithMaterial" ),
  trajectoryFilterName = cms.string( "hltIter4ESPTrajectoryFilterIT" ),
  maxCand = cms.int32( 1 ),
  ComponentName = cms.string( "hltIter4Tau3MuESPTrajectoryBuilderIT" ),
  propagatorOpposite = cms.string( "PropagatorWithMaterialOpposite" ),
  MeasurementTrackerName = cms.string( "hltIter4Tau3MuESPMeasurementTracker" ),
  estimator = cms.string( "hltESPChi2MeasurementEstimator16" ),
  TTRHBuilder = cms.string( "hltESPTTRHBWithTrackAngle" ),
  updator = cms.string( "hltESPKFUpdator" ),
  alwaysUseInvalidHits = cms.bool( False ),
  intermediateCleaning = cms.bool( True ),
  lostHitPenalty = cms.double( 30.0 ),
  minNrOfHitsForRebuild = cms.untracked.int32( 4 )
)
process.hoDetIdAssociator = cms.ESProducer( "DetIdAssociatorESProducer",
  ComponentName = cms.string( "HODetIdAssociator" ),
  etaBinSize = cms.double( 0.087 ),
  nEta = cms.int32( 30 ),
  nPhi = cms.int32( 72 ),
  includeBadChambers = cms.bool( False )
)
process.muonDetIdAssociator = cms.ESProducer( "DetIdAssociatorESProducer",
  ComponentName = cms.string( "MuonDetIdAssociator" ),
  etaBinSize = cms.double( 0.125 ),
  nEta = cms.int32( 48 ),
  nPhi = cms.int32( 48 ),
  includeBadChambers = cms.bool( False )
)
process.navigationSchoolESProducer = cms.ESProducer( "NavigationSchoolESProducer",
  ComponentName = cms.string( "SimpleNavigationSchool" )
)
process.preshowerDetIdAssociator = cms.ESProducer( "DetIdAssociatorESProducer",
  ComponentName = cms.string( "PreshowerDetIdAssociator" ),
  etaBinSize = cms.double( 0.1 ),
  nEta = cms.int32( 60 ),
  nPhi = cms.int32( 30 ),
  includeBadChambers = cms.bool( False )
)
process.siPixelQualityESProducer = cms.ESProducer( "SiPixelQualityESProducer",
  ListOfRecordToMerge = cms.VPSet( 
    cms.PSet(  record = cms.string( "SiPixelQualityFromDbRcd" ),
      tag = cms.string( "" )
    ),
    cms.PSet(  record = cms.string( "SiPixelDetVOffRcd" ),
      tag = cms.string( "" )
    )
  )
)
process.siPixelTemplateDBObjectESProducer = cms.ESProducer( "SiPixelTemplateDBObjectESProducer" )
process.siStripBackPlaneCorrectionDepESProducer = cms.ESProducer( "SiStripBackPlaneCorrectionDepESProducer",
  LatencyRecord = cms.PSet( 
    record = cms.string( "SiStripLatencyRcd" ),
    label = cms.untracked.string( "" )
  ),
  BackPlaneCorrectionDeconvMode = cms.PSet( 
    record = cms.string( "SiStripBackPlaneCorrectionRcd" ),
    label = cms.untracked.string( "deconvolution" )
  ),
  BackPlaneCorrectionPeakMode = cms.PSet( 
    record = cms.string( "SiStripBackPlaneCorrectionRcd" ),
    label = cms.untracked.string( "peak" )
  )
)
process.siStripLorentzAngleDepESProducer = cms.ESProducer( "SiStripLorentzAngleDepESProducer",
  LatencyRecord = cms.PSet( 
    record = cms.string( "SiStripLatencyRcd" ),
    label = cms.untracked.string( "" )
  ),
  LorentzAngleDeconvMode = cms.PSet( 
    record = cms.string( "SiStripLorentzAngleRcd" ),
    label = cms.untracked.string( "deconvolution" )
  ),
  LorentzAnglePeakMode = cms.PSet( 
    record = cms.string( "SiStripLorentzAngleRcd" ),
    label = cms.untracked.string( "peak" )
  )
)
process.sistripconn = cms.ESProducer( "SiStripConnectivity" )
process.trackerTopologyConstants = cms.ESProducer( "TrackerTopologyEP",
  pxb_layerMask = cms.uint32( 15 ),
  tib_str_int_extStartBit = cms.uint32( 10 ),
  tib_layerMask = cms.uint32( 7 ),
  tib_str_fw_bwStartBit = cms.uint32( 12 ),
  pxf_bladeMask = cms.uint32( 63 ),
  pxb_moduleStartBit = cms.uint32( 2 ),
  pxb_ladderStartBit = cms.uint32( 8 ),
  pxb_layerStartBit = cms.uint32( 16 ),
  tec_wheelStartBit = cms.uint32( 14 ),
  tib_str_fw_bwMask = cms.uint32( 3 ),
  tec_ringStartBit = cms.uint32( 5 ),
  tib_moduleStartBit = cms.uint32( 2 ),
  tib_sterMask = cms.uint32( 3 ),
  tid_sideStartBit = cms.uint32( 13 ),
  tid_wheelStartBit = cms.uint32( 11 ),
  tid_ringMask = cms.uint32( 3 ),
  tid_sterMask = cms.uint32( 3 ),
  tec_petal_fw_bwStartBit = cms.uint32( 12 ),
  tec_ringMask = cms.uint32( 7 ),
  tib_strMask = cms.uint32( 63 ),
  tec_sterMask = cms.uint32( 3 ),
  tec_sideStartBit = cms.uint32( 18 ),
  pxb_moduleMask = cms.uint32( 63 ),
  pxf_panelStartBit = cms.uint32( 8 ),
  tid_sideMask = cms.uint32( 3 ),
  tob_moduleMask = cms.uint32( 7 ),
  tid_ringStartBit = cms.uint32( 9 ),
  pxf_sideMask = cms.uint32( 3 ),
  appendToDataLabel = cms.string( "" ),
  pxf_diskStartBit = cms.uint32( 16 ),
  tib_str_int_extMask = cms.uint32( 3 ),
  tec_moduleMask = cms.uint32( 7 ),
  tob_sterMask = cms.uint32( 3 ),
  tob_rod_fw_bwMask = cms.uint32( 3 ),
  tob_layerStartBit = cms.uint32( 14 ),
  tec_petal_fw_bwMask = cms.uint32( 3 ),
  tib_layerStartBit = cms.uint32( 14 ),
  tec_sterStartBit = cms.uint32( 0 ),
  tid_moduleMask = cms.uint32( 31 ),
  tib_sterStartBit = cms.uint32( 0 ),
  tid_sterStartBit = cms.uint32( 0 ),
  pxf_moduleStartBit = cms.uint32( 2 ),
  pxf_diskMask = cms.uint32( 15 ),
  pxf_sideStartBit = cms.uint32( 23 ),
  tid_module_fw_bwStartBit = cms.uint32( 7 ),
  tob_layerMask = cms.uint32( 7 ),
  tid_module_fw_bwMask = cms.uint32( 3 ),
  tob_rod_fw_bwStartBit = cms.uint32( 12 ),
  tec_petalMask = cms.uint32( 15 ),
  pxb_ladderMask = cms.uint32( 255 ),
  tec_moduleStartBit = cms.uint32( 2 ),
  tec_sideMask = cms.uint32( 3 ),
  tob_rodMask = cms.uint32( 127 ),
  tib_strStartBit = cms.uint32( 4 ),
  tec_wheelMask = cms.uint32( 15 ),
  tob_rodStartBit = cms.uint32( 5 ),
  pxf_panelMask = cms.uint32( 3 ),
  tib_moduleMask = cms.uint32( 3 ),
  pxf_bladeStartBit = cms.uint32( 10 ),
  tid_wheelMask = cms.uint32( 3 ),
  tob_sterStartBit = cms.uint32( 0 ),
  tid_moduleStartBit = cms.uint32( 2 ),
  tec_petalStartBit = cms.uint32( 8 ),
  tob_moduleStartBit = cms.uint32( 2 ),
  pxf_moduleMask = cms.uint32( 63 )
)

process.FastTimerService = cms.Service( "FastTimerService",
    dqmPath = cms.untracked.string( "HLT/TimerService" ),
    dqmModuleTimeRange = cms.untracked.double( 40.0 ),
    luminosityProduct = cms.untracked.InputTag( "hltScalersRawToDigi" ),
    enableTimingExclusive = cms.untracked.bool( False ),
    enableTimingModules = cms.untracked.bool( True ),
    enableDQMbyPathOverhead = cms.untracked.bool( False ),
    dqmTimeResolution = cms.untracked.double( 5.0 ),
    enableDQMbyModule = cms.untracked.bool( False ),
    dqmLuminosityResolution = cms.untracked.double( 1.0E31 ),
    skipFirstPath = cms.untracked.bool( False ),
    enableTimingPaths = cms.untracked.bool( True ),
    enableDQMbyLumiSection = cms.untracked.bool( True ),
    dqmPathTimeResolution = cms.untracked.double( 0.5 ),
    dqmPathTimeRange = cms.untracked.double( 100.0 ),
    dqmTimeRange = cms.untracked.double( 1000.0 ),
    dqmLumiSectionsRange = cms.untracked.uint32( 2500 ),
    enableDQMSummary = cms.untracked.bool( True ),
    enableTimingSummary = cms.untracked.bool( False ),
    enableDQMbyPathTotal = cms.untracked.bool( False ),
    useRealTimeClock = cms.untracked.bool( True ),
    enableDQMbyPathExclusive = cms.untracked.bool( False ),
    enableDQMbyLuminosity = cms.untracked.bool( True ),
    enableDQM = cms.untracked.bool( True ),
    supportedProcesses = cms.untracked.vuint32( 8, 12, 16, 24, 32 ),
    dqmModuleTimeResolution = cms.untracked.double( 0.2 ),
    dqmLuminosityRange = cms.untracked.double( 1.0E34 ),
    enableDQMbyPathActive = cms.untracked.bool( False ),
    enableDQMbyPathDetails = cms.untracked.bool( False ),
    enableDQMbyProcesses = cms.untracked.bool( True ),
    enableDQMbyPathCounters = cms.untracked.bool( False ),
    enableDQMbyModuleType = cms.untracked.bool( False )
)
process.DQM = cms.Service( "DQM",
    publishFrequency = cms.untracked.double( 5.0 ),
    debug = cms.untracked.bool( False ),
    collectorPort = cms.untracked.int32( 0 ),
    collectorHost = cms.untracked.string( "" )
)
process.DQMStore = cms.Service( "DQMStore",
    verboseQT = cms.untracked.int32( 0 ),
    enableMultiThread = cms.untracked.bool( False ),
    verbose = cms.untracked.int32( 0 ),
    collateHistograms = cms.untracked.bool( False ),
)
process.DTDataIntegrityTask = cms.Service( "DTDataIntegrityTask",
    processingMode = cms.untracked.string( "HLT" ),
    fedIntegrityFolder = cms.untracked.string( "DT/FEDIntegrity_EvF" ),
    getSCInfo = cms.untracked.bool( True )
)
process.MessageLogger = cms.Service( "MessageLogger",
    suppressInfo = cms.untracked.vstring(  ),
    debugs = cms.untracked.PSet( 
      threshold = cms.untracked.string( "INFO" ),
      placeholder = cms.untracked.bool( True ),
      suppressInfo = cms.untracked.vstring(  ),
      suppressWarning = cms.untracked.vstring(  ),
      suppressDebug = cms.untracked.vstring(  ),
      suppressError = cms.untracked.vstring(  )
    ),
    suppressDebug = cms.untracked.vstring(  ),
    cout = cms.untracked.PSet( 
      threshold = cms.untracked.string( "ERROR" ),
      suppressInfo = cms.untracked.vstring(  ),
      suppressWarning = cms.untracked.vstring(  ),
      suppressDebug = cms.untracked.vstring(  ),
      suppressError = cms.untracked.vstring(  )
    ),
    cerr_stats = cms.untracked.PSet( 
      threshold = cms.untracked.string( "WARNING" ),
      output = cms.untracked.string( "cerr" ),
      optionalPSet = cms.untracked.bool( True )
    ),
    warnings = cms.untracked.PSet( 
      threshold = cms.untracked.string( "INFO" ),
      placeholder = cms.untracked.bool( True ),
      suppressInfo = cms.untracked.vstring(  ),
      suppressWarning = cms.untracked.vstring(  ),
      suppressDebug = cms.untracked.vstring(  ),
      suppressError = cms.untracked.vstring(  )
    ),
    statistics = cms.untracked.vstring( 'cerr' ),
    cerr = cms.untracked.PSet( 
      INFO = cms.untracked.PSet(  limit = cms.untracked.int32( 0 ) ),
      noTimeStamps = cms.untracked.bool( False ),
      FwkReport = cms.untracked.PSet( 
        reportEvery = cms.untracked.int32( 1 ),
        limit = cms.untracked.int32( 0 )
      ),
      default = cms.untracked.PSet(  limit = cms.untracked.int32( 10000000 ) ),
      Root_NoDictionary = cms.untracked.PSet(  limit = cms.untracked.int32( 0 ) ),
      FwkJob = cms.untracked.PSet(  limit = cms.untracked.int32( 0 ) ),
      FwkSummary = cms.untracked.PSet( 
        reportEvery = cms.untracked.int32( 1 ),
        limit = cms.untracked.int32( 10000000 )
      ),
      threshold = cms.untracked.string( "INFO" ),
      suppressInfo = cms.untracked.vstring(  ),
      suppressWarning = cms.untracked.vstring(  ),
      suppressDebug = cms.untracked.vstring(  ),
      suppressError = cms.untracked.vstring(  )
    ),
    FrameworkJobReport = cms.untracked.PSet( 
      default = cms.untracked.PSet(  limit = cms.untracked.int32( 0 ) ),
      FwkJob = cms.untracked.PSet(  limit = cms.untracked.int32( 10000000 ) )
    ),
    suppressWarning = cms.untracked.vstring( 'hltOnlineBeamSpot',
      'hltCtf3HitL1SeededWithMaterialTracks',
      'hltL3MuonsOIState',
      'hltPixelTracksForHighMult',
      'hltHITPixelTracksHE',
      'hltHITPixelTracksHB',
      'hltCtfL1SeededWithMaterialTracks',
      'hltRegionalTracksForL3MuonIsolation',
      'hltSiPixelClusters',
      'hltActivityStartUpElectronPixelSeeds',
      'hltLightPFTracks',
      'hltPixelVertices3DbbPhi',
      'hltL3MuonsIOHit',
      'hltPixelTracks',
      'hltSiPixelDigis',
      'hltL3MuonsOIHit',
      'hltL1SeededElectronGsfTracks',
      'hltL1SeededStartUpElectronPixelSeeds',
      'hltBLifetimeRegionalCtfWithMaterialTracksbbPhiL1FastJetFastPV',
      'hltCtfActivityWithMaterialTracks' ),
    errors = cms.untracked.PSet( 
      threshold = cms.untracked.string( "INFO" ),
      placeholder = cms.untracked.bool( True ),
      suppressInfo = cms.untracked.vstring(  ),
      suppressWarning = cms.untracked.vstring(  ),
      suppressDebug = cms.untracked.vstring(  ),
      suppressError = cms.untracked.vstring(  )
    ),
    fwkJobReports = cms.untracked.vstring( 'FrameworkJobReport' ),
    debugModules = cms.untracked.vstring(  ),
    infos = cms.untracked.PSet( 
      threshold = cms.untracked.string( "INFO" ),
      Root_NoDictionary = cms.untracked.PSet(  limit = cms.untracked.int32( 0 ) ),
      placeholder = cms.untracked.bool( True ),
      suppressInfo = cms.untracked.vstring(  ),
      suppressWarning = cms.untracked.vstring(  ),
      suppressDebug = cms.untracked.vstring(  ),
      suppressError = cms.untracked.vstring(  )
    ),
    categories = cms.untracked.vstring( 'FwkJob',
      'FwkReport',
      'FwkSummary',
      'Root_NoDictionary' ),
    destinations = cms.untracked.vstring( 'warnings',
      'errors',
      'infos',
      'debugs',
      'cout',
      'cerr' ),
    threshold = cms.untracked.string( "INFO" ),
    suppressError = cms.untracked.vstring( 'hltOnlineBeamSpot',
      'hltL3MuonCandidates',
      'hltL3TkTracksFromL2OIState',
      'hltPFJetCtfWithMaterialTracks',
      'hltL3TkTracksFromL2IOHit',
      'hltL3TkTracksFromL2OIHit' )
)
process.PrescaleService = cms.Service( "PrescaleService",
    forceDefault = cms.bool( False ),
    prescaleTable = cms.VPSet( 
      cms.PSet(  pathName = cms.string( "HLT_HIMET120_v6" ),
        prescales = cms.vuint32( 0, 0, 0, 0, 0, 0, 0, 0, 0, 1, 1, 1, 1, 1, 1, 1, 1, 1, 1, 0, 0, 0, 0, 0, 0, 0, 0, 0, 0, 0, 0, 0, 0, 0, 0, 0, 0, 0 )
      ),
      cms.PSet(  pathName = cms.string( "HLT_HIMET200_v6" ),
        prescales = cms.vuint32( 0, 0, 0, 0, 0, 0, 0, 0, 0, 1, 1, 1, 1, 1, 1, 1, 1, 1, 1, 0, 0, 0, 0, 0, 0, 0, 0, 0, 0, 0, 0, 0, 0, 0, 0, 0, 0, 0 )
      ),
      cms.PSet(  pathName = cms.string( "HLT_HIMET220_v6" ),
        prescales = cms.vuint32( 0, 0, 0, 0, 0, 0, 0, 0, 0, 1, 1, 1, 1, 1, 1, 1, 1, 1, 1, 0, 0, 0, 0, 0, 0, 0, 0, 0, 0, 0, 0, 0, 0, 0, 0, 0, 0, 0 )
      ),
      cms.PSet(  pathName = cms.string( "HLT_HIPhysics_v4" ),
        prescales = cms.vuint32( 0, 0, 0, 0, 0, 0, 0, 0, 0, 600, 500, 400, 300, 200, 150, 100, 50, 200, 200, 0, 0, 0, 0, 0, 0, 0, 0, 0, 0, 0, 0, 0, 0, 0, 0, 0, 0, 0 )
      ),
      cms.PSet(  pathName = cms.string( "HLT_HIDTCalibration_v3" ),
        prescales = cms.vuint32( 0, 0, 0, 0, 0, 0, 0, 0, 0, 1, 1, 1, 1, 1, 1, 1, 1, 1, 1, 0, 0, 0, 0, 0, 0, 0, 0, 0, 0, 0, 0, 0, 0, 0, 0, 0, 0, 0 )
      ),
      cms.PSet(  pathName = cms.string( "HLT_HIEcalCalibration_v3" ),
        prescales = cms.vuint32( 0, 0, 0, 0, 0, 0, 0, 0, 0, 1, 1, 1, 1, 1, 1, 1, 1, 1, 1, 0, 0, 0, 0, 0, 0, 0, 0, 0, 0, 0, 0, 0, 0, 0, 0, 0, 0, 0 )
      ),
      cms.PSet(  pathName = cms.string( "HLT_HIHcalCalibration_v3" ),
        prescales = cms.vuint32( 0, 0, 0, 0, 0, 0, 0, 0, 0, 1, 1, 1, 1, 1, 1, 1, 1, 1, 1, 0, 0, 0, 0, 0, 0, 0, 0, 0, 0, 0, 0, 0, 0, 0, 0, 0, 0, 0 )
      ),
      cms.PSet(  pathName = cms.string( "HLT_HIZeroBias_v4" ),
        prescales = cms.vuint32( 0, 0, 0, 0, 0, 0, 0, 0, 0, 1, 1, 1, 1, 1, 1, 1, 1, 1, 1, 0, 0, 0, 0, 0, 0, 0, 0, 0, 0, 0, 0, 0, 0, 0, 0, 0, 0, 0 )
      ),
      cms.PSet(  pathName = cms.string( "HLT_HIZeroBiasXOR_v4" ),
        prescales = cms.vuint32( 0, 0, 0, 0, 0, 0, 0, 0, 0, 0, 0, 0, 0, 0, 0, 0, 0, 0, 0, 0, 0, 0, 0, 0, 0, 0, 0, 0, 0, 0, 0, 0, 0, 0, 0, 0, 0, 0 )
      ),
      cms.PSet(  pathName = cms.string( "HLT_HIZeroBiasPixel_SingleTrack_v5" ),
        prescales = cms.vuint32( 0, 0, 0, 0, 0, 0, 0, 0, 0, 0, 0, 0, 0, 0, 0, 0, 0, 0, 0, 0, 0, 0, 0, 0, 0, 0, 0, 0, 0, 0, 0, 0, 0, 0, 0, 0, 0, 0 )
      ),
      cms.PSet(  pathName = cms.string( "HLT_HIMinBiasBSC_v4" ),
        prescales = cms.vuint32( 0, 0, 0, 0, 0, 0, 0, 0, 0, 1, 1, 1, 1, 1, 1, 1, 1, 1, 1, 0, 0, 0, 0, 0, 0, 0, 0, 0, 0, 0, 0, 0, 0, 0, 0, 0, 0, 0 )
      ),
      cms.PSet(  pathName = cms.string( "HLT_HIMinBiasBSC_OR_v4" ),
        prescales = cms.vuint32( 0, 0, 0, 0, 0, 0, 0, 0, 0, 1, 1, 1, 1, 1, 1, 1, 1, 1, 1, 0, 0, 0, 0, 0, 0, 0, 0, 0, 0, 0, 0, 0, 0, 0, 0, 0, 0, 0 )
      ),
      cms.PSet(  pathName = cms.string( "HLT_HIMinBiasHF_v4" ),
        prescales = cms.vuint32( 0, 0, 0, 0, 0, 0, 0, 0, 0, 1, 1, 1, 1, 1, 1, 1, 1, 1, 1, 0, 0, 0, 0, 0, 0, 0, 0, 0, 0, 0, 0, 0, 0, 0, 0, 0, 0, 0 )
      ),
      cms.PSet(  pathName = cms.string( "HLT_HIMinBiasHf_OR_v4" ),
        prescales = cms.vuint32( 0, 0, 0, 0, 0, 0, 0, 0, 0, 1, 1, 1, 1, 1, 1, 1, 1, 1, 1, 0, 0, 0, 0, 0, 0, 0, 0, 0, 0, 0, 0, 0, 0, 0, 0, 0, 0, 0 )
      ),
      cms.PSet(  pathName = cms.string( "HLT_HIMinBiasHfOrBSC_v4" ),
        prescales = cms.vuint32( 0, 0, 0, 0, 0, 0, 0, 0, 0, 1, 1, 1, 1, 1, 1, 1, 1, 1, 1, 0, 0, 0, 0, 0, 0, 0, 0, 0, 0, 0, 0, 0, 0, 0, 0, 0, 0, 0 )
      ),
      cms.PSet(  pathName = cms.string( "HLT_HIMinBiasPixel_SingleTrack_v5" ),
        prescales = cms.vuint32( 0, 0, 0, 0, 0, 0, 0, 0, 0, 0, 0, 0, 0, 0, 0, 0, 0, 0, 0, 0, 0, 0, 0, 0, 0, 0, 0, 0, 0, 0, 0, 0, 0, 0, 0, 0, 0, 0 )
      ),
      cms.PSet(  pathName = cms.string( "HLT_HIMinBiasZDC_Calo_v4" ),
        prescales = cms.vuint32( 0, 0, 0, 0, 0, 0, 0, 0, 0, 1, 1, 1, 1, 1, 1, 1, 1, 1, 1, 0, 0, 0, 0, 0, 0, 0, 0, 0, 0, 0, 0, 0, 0, 0, 0, 0, 0, 0 )
      ),
      cms.PSet(  pathName = cms.string( "HLT_HIMinBiasZDC_Calo_PlusOrMinus_v4" ),
        prescales = cms.vuint32( 0, 0, 0, 0, 0, 0, 0, 0, 0, 11, 11, 11, 11, 11, 11, 11, 11, 11, 11, 0, 0, 0, 0, 0, 0, 0, 0, 0, 0, 0, 0, 0, 0, 0, 0, 0, 0, 0 )
      ),
      cms.PSet(  pathName = cms.string( "HLT_HIMinBiasZDCPixel_SingleTrack_v5" ),
        prescales = cms.vuint32( 0, 0, 0, 0, 0, 0, 0, 0, 0, 0, 0, 0, 0, 0, 0, 0, 0, 0, 0, 0, 0, 0, 0, 0, 0, 0, 0, 0, 0, 0, 0, 0, 0, 0, 0, 0, 0, 0 )
      ),
      cms.PSet(  pathName = cms.string( "HLT_HIMinBiasZDC_PlusOrMinusPixel_SingleTrack_v5" ),
        prescales = cms.vuint32( 0, 0, 0, 0, 0, 0, 0, 0, 0, 1, 1, 1, 1, 1, 1, 1, 1, 1, 1, 0, 0, 0, 0, 0, 0, 0, 0, 0, 0, 0, 0, 0, 0, 0, 0, 0, 0, 0 )
      ),
      cms.PSet(  pathName = cms.string( "HLT_HIBptxXOR_v4" ),
        prescales = cms.vuint32( 0, 0, 0, 0, 0, 0, 0, 0, 0, 0, 0, 0, 0, 0, 0, 0, 0, 0, 0, 0, 0, 0, 0, 0, 0, 0, 0, 0, 0, 0, 0, 0, 0, 0, 0, 0, 0, 0 )
      ),
      cms.PSet(  pathName = cms.string( "HLT_HIL1Algo_BptxXOR_BSC_OR_v4" ),
        prescales = cms.vuint32( 0, 0, 0, 0, 0, 0, 0, 0, 0, 0, 0, 0, 0, 0, 0, 0, 0, 0, 0, 0, 0, 0, 0, 0, 0, 0, 0, 0, 0, 0, 0, 0, 0, 0, 0, 0, 0, 0 )
      ),
      cms.PSet(  pathName = cms.string( "HLT_HIL1DoubleMuOpen_v5" ),
        prescales = cms.vuint32( 0, 0, 0, 0, 0, 0, 0, 0, 0, 0, 0, 0, 0, 0, 0, 0, 0, 0, 0, 0, 0, 0, 0, 0, 0, 0, 0, 0, 0, 0, 0, 0, 0, 0, 0, 0, 0, 0 )
      ),
      cms.PSet(  pathName = cms.string( "HLT_HIL1DoubleMu0_HighQ_v5" ),
        prescales = cms.vuint32( 0, 0, 0, 0, 0, 0, 0, 0, 0, 1, 1, 1, 1, 1, 1, 1, 1, 1, 1, 0, 0, 0, 0, 0, 0, 0, 0, 0, 0, 0, 0, 0, 0, 0, 0, 0, 0, 0 )
      ),
      cms.PSet(  pathName = cms.string( "HLT_HIL2Mu3_v5" ),
        prescales = cms.vuint32( 0, 0, 0, 0, 0, 0, 0, 0, 0, 0, 0, 0, 0, 0, 0, 0, 0, 0, 0, 0, 0, 0, 0, 0, 0, 0, 0, 0, 0, 0, 0, 0, 0, 0, 0, 0, 0, 0 )
      ),
      cms.PSet(  pathName = cms.string( "HLT_HIL2Mu3_NHitQ_v5" ),
        prescales = cms.vuint32( 0, 0, 0, 0, 0, 0, 0, 0, 0, 7, 5, 3, 1, 1, 1, 1, 1, 7, 3, 0, 0, 0, 0, 0, 0, 0, 0, 0, 0, 0, 0, 0, 0, 0, 0, 0, 0, 0 )
      ),
      cms.PSet(  pathName = cms.string( "HLT_HIL2Mu7_v5" ),
        prescales = cms.vuint32( 0, 0, 0, 0, 0, 0, 0, 0, 0, 1, 1, 1, 1, 1, 1, 1, 1, 3, 3, 0, 0, 0, 0, 0, 0, 0, 0, 0, 0, 0, 0, 0, 0, 0, 0, 0, 0, 0 )
      ),
      cms.PSet(  pathName = cms.string( "HLT_HIL2Mu15_v5" ),
        prescales = cms.vuint32( 0, 0, 0, 0, 0, 0, 0, 0, 0, 1, 1, 1, 1, 1, 1, 1, 1, 1, 1, 0, 0, 0, 0, 0, 0, 0, 0, 0, 0, 0, 0, 0, 0, 0, 0, 0, 0, 0 )
      ),
      cms.PSet(  pathName = cms.string( "HLT_HIL2DoubleMu0_v5" ),
        prescales = cms.vuint32( 0, 0, 0, 0, 0, 0, 0, 0, 0, 0, 0, 0, 0, 0, 0, 0, 0, 0, 0, 0, 0, 0, 0, 0, 0, 0, 0, 0, 0, 0, 0, 0, 0, 0, 0, 0, 0, 0 )
      ),
      cms.PSet(  pathName = cms.string( "HLT_HIL2DoubleMu0_NHitQ_v5" ),
        prescales = cms.vuint32( 0, 0, 0, 0, 0, 0, 0, 0, 0, 0, 0, 0, 0, 0, 0, 0, 0, 0, 0, 0, 0, 0, 0, 0, 0, 0, 0, 0, 0, 0, 0, 0, 0, 0, 0, 0, 0, 0 )
      ),
      cms.PSet(  pathName = cms.string( "HLT_HIL2DoubleMu0_L1HighQL2NHitQ_v5" ),
        prescales = cms.vuint32( 0, 0, 0, 0, 0, 0, 0, 0, 0, 0, 0, 0, 0, 0, 0, 0, 0, 0, 0, 0, 0, 0, 0, 0, 0, 0, 0, 0, 0, 0, 0, 0, 0, 0, 0, 0, 0, 0 )
      ),
      cms.PSet(  pathName = cms.string( "HLT_HIL2DoubleMu3_v5" ),
        prescales = cms.vuint32( 0, 0, 0, 0, 0, 0, 0, 0, 0, 1, 1, 1, 1, 1, 1, 1, 1, 1, 1, 0, 0, 0, 0, 0, 0, 0, 0, 0, 0, 0, 0, 0, 0, 0, 0, 0, 0, 0 )
      ),
      cms.PSet(  pathName = cms.string( "HLT_HIL3Mu3_v8" ),
        prescales = cms.vuint32( 0, 0, 0, 0, 0, 0, 0, 0, 0, 25, 15, 10, 1, 1, 1, 1, 1, 35, 35, 0, 0, 0, 0, 0, 0, 0, 0, 0, 0, 0, 0, 0, 0, 0, 0, 0, 0, 0 )
      ),
      cms.PSet(  pathName = cms.string( "HLT_HIL3DoubleMuOpen_v8" ),
        prescales = cms.vuint32( 0, 0, 0, 0, 0, 0, 0, 0, 0, 7, 5, 3, 1, 1, 1, 1, 1, 5, 5, 0, 0, 0, 0, 0, 0, 0, 0, 0, 0, 0, 0, 0, 0, 0, 0, 0, 0, 0 )
      ),
      cms.PSet(  pathName = cms.string( "HLT_HIL3DoubleMuOpen_Mgt2_v8" ),
        prescales = cms.vuint32( 0, 0, 0, 0, 0, 0, 0, 0, 0, 0, 0, 0, 0, 0, 0, 0, 0, 0, 0, 0, 0, 0, 0, 0, 0, 0, 0, 0, 0, 0, 0, 0, 0, 0, 0, 0, 0, 0 )
      ),
      cms.PSet(  pathName = cms.string( "HLT_HIL3DoubleMuOpen_Mgt2_SS_v8" ),
        prescales = cms.vuint32( 0, 0, 0, 0, 0, 0, 0, 0, 0, 0, 0, 0, 0, 0, 0, 0, 0, 0, 0, 0, 0, 0, 0, 0, 0, 0, 0, 0, 0, 0, 0, 0, 0, 0, 0, 0, 0, 0 )
      ),
      cms.PSet(  pathName = cms.string( "HLT_HIL3DoubleMuOpen_Mgt2_OS_v8" ),
        prescales = cms.vuint32( 0, 0, 0, 0, 0, 0, 0, 0, 0, 0, 0, 0, 0, 0, 0, 0, 0, 0, 0, 0, 0, 0, 0, 0, 0, 0, 0, 0, 0, 0, 0, 0, 0, 0, 0, 0, 0, 0 )
      ),
      cms.PSet(  pathName = cms.string( "HLT_HIL3DoubleMuOpen_Mgt2_OS_NoCowboy_v8" ),
        prescales = cms.vuint32( 0, 0, 0, 0, 0, 0, 0, 0, 0, 1, 1, 1, 1, 1, 1, 1, 1, 1, 1, 0, 0, 0, 0, 0, 0, 0, 0, 0, 0, 0, 0, 0, 0, 0, 0, 0, 0, 0 )
      ),
      cms.PSet(  pathName = cms.string( "HLT_HISinglePhoton15_v5" ),
        prescales = cms.vuint32( 0, 0, 0, 0, 0, 0, 0, 0, 0, 17, 13, 11, 7, 5, 3, 1, 1, 1, 1, 0, 0, 0, 0, 0, 0, 0, 0, 0, 0, 0, 0, 0, 0, 0, 0, 0, 0, 0 )
      ),
      cms.PSet(  pathName = cms.string( "HLT_HISinglePhoton20_v6" ),
        prescales = cms.vuint32( 0, 0, 0, 0, 0, 0, 0, 0, 0, 3, 2, 2, 1, 1, 1, 1, 1, 3, 3, 0, 0, 0, 0, 0, 0, 0, 0, 0, 0, 0, 0, 0, 0, 0, 0, 0, 0, 0 )
      ),
      cms.PSet(  pathName = cms.string( "HLT_HISinglePhoton30_v6" ),
        prescales = cms.vuint32( 0, 0, 0, 0, 0, 0, 0, 0, 0, 2, 1, 1, 1, 1, 1, 1, 1, 1, 1, 0, 0, 0, 0, 0, 0, 0, 0, 0, 0, 0, 0, 0, 0, 0, 0, 0, 0, 0 )
      ),
      cms.PSet(  pathName = cms.string( "HLT_HISinglePhoton40_v6" ),
        prescales = cms.vuint32( 0, 0, 0, 0, 0, 0, 0, 0, 0, 1, 1, 1, 1, 1, 1, 1, 1, 1, 1, 0, 0, 0, 0, 0, 0, 0, 0, 0, 0, 0, 0, 0, 0, 0, 0, 0, 0, 0 )
      ),
      cms.PSet(  pathName = cms.string( "HLT_HIPhoton10_Photon15_v5" ),
        prescales = cms.vuint32( 0, 0, 0, 0, 0, 0, 0, 0, 0, 33, 23, 17, 7, 3, 2, 1, 1, 1, 30, 0, 0, 0, 0, 0, 0, 0, 0, 0, 0, 0, 0, 0, 0, 0, 0, 0, 0, 0 )
      ),
      cms.PSet(  pathName = cms.string( "HLT_HIPhoton15_Photon20_v5" ),
        prescales = cms.vuint32( 0, 0, 0, 0, 0, 0, 0, 0, 0, 2, 1, 1, 1, 1, 1, 1, 1, 1, 1, 0, 0, 0, 0, 0, 0, 0, 0, 0, 0, 0, 0, 0, 0, 0, 0, 0, 0, 0 )
      ),
      cms.PSet(  pathName = cms.string( "HLT_HIDoublePhoton10_v5" ),
        prescales = cms.vuint32( 0, 0, 0, 0, 0, 0, 0, 0, 0, 60, 50, 40, 30, 20, 10, 5, 2, 300, 300, 0, 0, 0, 0, 0, 0, 0, 0, 0, 0, 0, 0, 0, 0, 0, 0, 0, 0, 0 )
      ),
      cms.PSet(  pathName = cms.string( "HLT_HIDoublePhoton15_v5" ),
        prescales = cms.vuint32( 0, 0, 0, 0, 0, 0, 0, 0, 0, 2, 2, 1, 1, 1, 1, 1, 1, 3, 3, 0, 0, 0, 0, 0, 0, 0, 0, 0, 0, 0, 0, 0, 0, 0, 0, 0, 0, 0 )
      ),
      cms.PSet(  pathName = cms.string( "HLT_HIDoublePhoton20_v5" ),
        prescales = cms.vuint32( 0, 0, 0, 0, 0, 0, 0, 0, 0, 1, 1, 1, 1, 1, 1, 1, 1, 1, 1, 0, 0, 0, 0, 0, 0, 0, 0, 0, 0, 0, 0, 0, 0, 0, 0, 0, 0, 0 )
      ),
      cms.PSet(  pathName = cms.string( "HLT_HIJet55_v7" ),
        prescales = cms.vuint32( 0, 0, 0, 0, 0, 0, 0, 0, 0, 8, 6, 5, 4, 3, 1, 1, 1, 5, 1, 0, 0, 0, 0, 0, 0, 0, 0, 0, 0, 0, 0, 0, 0, 0, 0, 0, 0, 0 )
      ),
      cms.PSet(  pathName = cms.string( "HLT_HIJet65_v7" ),
        prescales = cms.vuint32( 0, 0, 0, 0, 0, 0, 0, 0, 0, 3, 3, 2, 1, 1, 1, 1, 1, 1, 1, 0, 0, 0, 0, 0, 0, 0, 0, 0, 0, 0, 0, 0, 0, 0, 0, 0, 0, 0 )
      ),
      cms.PSet(  pathName = cms.string( "HLT_HIJet80_v7" ),
        prescales = cms.vuint32( 0, 0, 0, 0, 0, 0, 0, 0, 0, 2, 1, 1, 1, 1, 1, 1, 1, 1, 1, 0, 0, 0, 0, 0, 0, 0, 0, 0, 0, 0, 0, 0, 0, 0, 0, 0, 0, 0 )
      ),
      cms.PSet(  pathName = cms.string( "HLT_HIJet95_v7" ),
        prescales = cms.vuint32( 0, 0, 0, 0, 0, 0, 0, 0, 0, 1, 1, 1, 1, 1, 1, 1, 1, 1, 1, 0, 0, 0, 0, 0, 0, 0, 0, 0, 0, 0, 0, 0, 0, 0, 0, 0, 0, 0 )
      ),
      cms.PSet(  pathName = cms.string( "HLT_HIDiJet55_v7" ),
        prescales = cms.vuint32( 0, 0, 0, 0, 0, 0, 0, 0, 0, 2, 3, 2, 1, 1, 1, 1, 1, 1, 1, 0, 0, 0, 0, 0, 0, 0, 0, 0, 0, 0, 0, 0, 0, 0, 0, 0, 0, 0 )
      ),
      cms.PSet(  pathName = cms.string( "HLT_HIJet65_Jet55_v7" ),
        prescales = cms.vuint32( 0, 0, 0, 0, 0, 0, 0, 0, 0, 1, 1, 1, 1, 1, 1, 1, 1, 1, 1, 0, 0, 0, 0, 0, 0, 0, 0, 0, 0, 0, 0, 0, 0, 0, 0, 0, 0, 0 )
      ),
      cms.PSet(  pathName = cms.string( "HLT_HIJetE30_NoBPTX_v6" ),
        prescales = cms.vuint32( 0, 0, 0, 0, 0, 0, 0, 0, 0, 1, 1, 1, 1, 1, 1, 1, 1, 1, 1, 0, 0, 0, 0, 0, 0, 0, 0, 0, 0, 0, 0, 0, 0, 0, 0, 0, 0, 0 )
      ),
      cms.PSet(  pathName = cms.string( "HLT_HIJetE50_NoBPTX3BX_NoHalo_v6" ),
        prescales = cms.vuint32( 0, 0, 0, 0, 0, 0, 0, 0, 0, 1, 1, 1, 1, 1, 1, 1, 1, 1, 1, 0, 0, 0, 0, 0, 0, 0, 0, 0, 0, 0, 0, 0, 0, 0, 0, 0, 0, 0 )
      ),
      cms.PSet(  pathName = cms.string( "HLT_HIActivityHF_Coincidence3_v5" ),
        prescales = cms.vuint32( 0, 0, 0, 0, 0, 0, 0, 0, 0, 0, 0, 0, 0, 0, 0, 0, 0, 0, 0, 0, 0, 0, 0, 0, 0, 0, 0, 0, 0, 0, 0, 0, 0, 0, 0, 0, 0, 0 )
      ),
      cms.PSet(  pathName = cms.string( "HLT_HIActivityHF_Single3_v5" ),
        prescales = cms.vuint32( 0, 0, 0, 0, 0, 0, 0, 0, 0, 0, 0, 0, 0, 0, 0, 0, 0, 0, 0, 0, 0, 0, 0, 0, 0, 0, 0, 0, 0, 0, 0, 0, 0, 0, 0, 0, 0, 0 )
      ),
      cms.PSet(  pathName = cms.string( "HLT_HIClusterVertexCompatibility_v5" ),
        prescales = cms.vuint32( 0, 0, 0, 0, 0, 0, 0, 0, 0, 0, 0, 0, 0, 0, 0, 0, 0, 0, 0, 0, 0, 0, 0, 0, 0, 0, 0, 0, 0, 0, 0, 0, 0, 0, 0, 0, 0, 0 )
      ),
      cms.PSet(  pathName = cms.string( "HLT_HICentralityVeto_v5" ),
        prescales = cms.vuint32( 0, 0, 0, 0, 0, 0, 0, 0, 0, 1, 1, 1, 1, 1, 1, 1, 1, 1, 1, 0, 0, 0, 0, 0, 0, 0, 0, 0, 0, 0, 0, 0, 0, 0, 0, 0, 0, 0 )
      ),
      cms.PSet(  pathName = cms.string( "HLT_HIFullTrack12_L1Central_v7" ),
        prescales = cms.vuint32( 0, 0, 0, 0, 0, 0, 0, 0, 0, 3, 5, 4, 2, 1, 1, 1, 1, 5, 1, 0, 0, 0, 0, 0, 0, 0, 0, 0, 0, 0, 0, 0, 0, 0, 0, 0, 0, 0 )
      ),
      cms.PSet(  pathName = cms.string( "HLT_HIFullTrack12_L1Peripheral_v7" ),
        prescales = cms.vuint32( 0, 0, 0, 0, 0, 0, 0, 0, 0, 1, 1, 1, 2, 1, 1, 1, 1, 1, 1, 0, 0, 0, 0, 0, 0, 0, 0, 0, 0, 0, 0, 0, 0, 0, 0, 0, 0, 0 )
      ),
      cms.PSet(  pathName = cms.string( "HLT_HIFullTrack14_L1Central_v7" ),
        prescales = cms.vuint32( 0, 0, 0, 0, 0, 0, 0, 0, 0, 1, 2, 1, 1, 1, 1, 1, 1, 1, 1, 0, 0, 0, 0, 0, 0, 0, 0, 0, 0, 0, 0, 0, 0, 0, 0, 0, 0, 0 )
      ),
      cms.PSet(  pathName = cms.string( "HLT_HIFullTrack14_L1Peripheral_v7" ),
        prescales = cms.vuint32( 0, 0, 0, 0, 0, 0, 0, 0, 0, 1, 1, 1, 1, 1, 1, 1, 1, 1, 1, 0, 0, 0, 0, 0, 0, 0, 0, 0, 0, 0, 0, 0, 0, 0, 0, 0, 0, 0 )
      ),
      cms.PSet(  pathName = cms.string( "HLT_HIFullTrack20_L1Central_v7" ),
        prescales = cms.vuint32( 0, 0, 0, 0, 0, 0, 0, 0, 0, 1, 1, 1, 1, 1, 1, 1, 1, 1, 1, 0, 0, 0, 0, 0, 0, 0, 0, 0, 0, 0, 0, 0, 0, 0, 0, 0, 0, 0 )
      ),
      cms.PSet(  pathName = cms.string( "HLT_HIFullTrack20_L1Peripheral_v7" ),
        prescales = cms.vuint32( 0, 0, 0, 0, 0, 0, 0, 0, 0, 1, 1, 1, 1, 1, 1, 1, 1, 1, 1, 0, 0, 0, 0, 0, 0, 0, 0, 0, 0, 0, 0, 0, 0, 0, 0, 0, 0, 0 )
      ),
      cms.PSet(  pathName = cms.string( "HLT_HIFullTrack25_L1Central_v7" ),
        prescales = cms.vuint32( 0, 0, 0, 0, 0, 0, 0, 0, 0, 1, 1, 1, 1, 1, 1, 1, 1, 1, 1, 0, 0, 0, 0, 0, 0, 0, 0, 0, 0, 0, 0, 0, 0, 0, 0, 0, 0, 0 )
      ),
      cms.PSet(  pathName = cms.string( "HLT_HIFullTrack25_L1Peripheral_v7" ),
        prescales = cms.vuint32( 0, 0, 0, 0, 0, 0, 0, 0, 0, 1, 1, 1, 1, 1, 1, 1, 1, 1, 1, 0, 0, 0, 0, 0, 0, 0, 0, 0, 0, 0, 0, 0, 0, 0, 0, 0, 0, 0 )
      ),
      cms.PSet(  pathName = cms.string( "HLT_HIRandom_v3" ),
        prescales = cms.vuint32( 0, 0, 0, 0, 0, 0, 0, 0, 0, 200, 200, 200, 200, 200, 200, 200, 200, 200, 200, 0, 0, 0, 0, 0, 0, 0, 0, 0, 0, 0, 0, 0, 0, 0, 0, 0, 0, 0 )
      ),
      cms.PSet(  pathName = cms.string( "HLT_HIUCC010_v7" ),
        prescales = cms.vuint32( 0, 0, 0, 0, 0, 0, 0, 0, 0, 1, 1, 1, 1, 1, 1, 1, 1, 1, 1, 0, 0, 0, 0, 0, 0, 0, 0, 0, 0, 0, 0, 0, 0, 0, 0, 0, 0, 0 )
      ),
      cms.PSet(  pathName = cms.string( "HLT_HIUCC015_v7" ),
        prescales = cms.vuint32( 0, 0, 0, 0, 0, 0, 0, 0, 0, 5, 4, 3, 2, 1, 1, 1, 1, 1, 2, 0, 0, 0, 0, 0, 0, 0, 0, 0, 0, 0, 0, 0, 0, 0, 0, 0, 0, 0 )
      ),
      cms.PSet(  pathName = cms.string( "HLT_HICentral10_v7" ),
        prescales = cms.vuint32( 0, 0, 0, 0, 0, 0, 0, 0, 0, 40, 35, 30, 25, 15, 12, 7, 4, 25, 25, 0, 0, 0, 0, 0, 0, 0, 0, 0, 0, 0, 0, 0, 0, 0, 0, 0, 0, 0 )
      ),
      cms.PSet(  pathName = cms.string( "HLT_HIUPCNeuMuPixel_SingleTrack_v5" ),
        prescales = cms.vuint32( 0, 0, 0, 0, 0, 0, 0, 0, 0, 1, 1, 1, 1, 1, 1, 1, 1, 1, 1, 0, 0, 0, 0, 0, 0, 0, 0, 0, 0, 0, 0, 0, 0, 0, 0, 0, 0, 0 )
      ),
      cms.PSet(  pathName = cms.string( "HLT_HIUPCNeuEG2Pixel_SingleTrack_v5" ),
        prescales = cms.vuint32( 0, 0, 0, 0, 0, 0, 0, 0, 0, 1, 1, 1, 1, 1, 1, 1, 1, 1, 1, 0, 0, 0, 0, 0, 0, 0, 0, 0, 0, 0, 0, 0, 0, 0, 0, 0, 0, 0 )
      ),
      cms.PSet(  pathName = cms.string( "HLT_HIUPCNeuEG5Pixel_SingleTrack_v5" ),
        prescales = cms.vuint32( 0, 0, 0, 0, 0, 0, 0, 0, 0, 1, 1, 1, 1, 1, 1, 1, 1, 1, 1, 0, 0, 0, 0, 0, 0, 0, 0, 0, 0, 0, 0, 0, 0, 0, 0, 0, 0, 0 )
      ),
      cms.PSet(  pathName = cms.string( "HLT_HIUPCNeuHcalHfMuPixel_SingleTrack_v5" ),
        prescales = cms.vuint32( 0, 0, 0, 0, 0, 0, 0, 0, 0, 0, 0, 0, 0, 0, 0, 0, 0, 0, 0, 0, 0, 0, 0, 0, 0, 0, 0, 0, 0, 0, 0, 0, 0, 0, 0, 0, 0, 0 )
      ),
      cms.PSet(  pathName = cms.string( "HLT_HIUPCNeuHcalHfEG2Pixel_SingleTrack_v5" ),
        prescales = cms.vuint32( 0, 0, 0, 0, 0, 0, 0, 0, 0, 0, 0, 0, 0, 0, 0, 0, 0, 0, 0, 0, 0, 0, 0, 0, 0, 0, 0, 0, 0, 0, 0, 0, 0, 0, 0, 0, 0, 0 )
      ),
      cms.PSet(  pathName = cms.string( "HLT_HIUPCNeuHcalHfEG5Pixel_SingleTrack_v5" ),
        prescales = cms.vuint32( 0, 0, 0, 0, 0, 0, 0, 0, 0, 0, 0, 0, 0, 0, 0, 0, 0, 0, 0, 0, 0, 0, 0, 0, 0, 0, 0, 0, 0, 0, 0, 0, 0, 0, 0, 0, 0, 0 )
      ),
      cms.PSet(  pathName = cms.string( "AForHIOutput" ),
        prescales = cms.vuint32( 0, 0, 0, 0, 0, 0, 0, 0, 0, 1, 1, 1, 1, 1, 1, 1, 1, 1, 1, 0, 0, 0, 0, 0, 0, 0, 0, 0, 0, 0, 0, 0, 0, 0, 0, 0, 0, 0 )
      ),
      cms.PSet(  pathName = cms.string( "ALCALUMIPIXELSOutput" ),
        prescales = cms.vuint32( 1, 1, 1, 1, 1, 1, 1, 1, 1, 1, 1, 1, 1, 1, 1, 1, 1, 1, 1, 1, 1, 1, 1, 1, 1, 1, 1, 1, 1, 1, 1, 1, 1, 1, 1, 1, 0, 0 )
      ),
      cms.PSet(  pathName = cms.string( "DQMOutput" ),
        prescales = cms.vuint32( 10, 10, 10, 10, 10, 10, 10, 10, 10, 10, 10, 10, 10, 10, 10, 10, 10, 10, 10, 2, 20, 20, 20, 20, 33, 33, 33, 33, 33, 33, 33, 33, 33, 2, 2, 2, 1, 1 )
      ),
      cms.PSet(  pathName = cms.string( "ExpressForHIOutput" ),
        prescales = cms.vuint32( 0, 0, 0, 0, 0, 0, 0, 0, 0, 1, 1, 1, 1, 1, 1, 1, 1, 1, 1, 0, 0, 0, 0, 0, 0, 0, 0, 0, 0, 0, 0, 0, 0, 0, 0, 0, 0, 0 )
      ),
      cms.PSet(  pathName = cms.string( "HLTMONOutput" ),
        prescales = cms.vuint32( 100, 100, 100, 100, 100, 100, 100, 100, 100, 100, 100, 100, 100, 100, 100, 100, 100, 100, 100, 100, 0, 0, 0, 0, 0, 0, 0, 0, 0, 0, 0, 0, 0, 100, 100, 100, 0, 100 )
      )
    ),
    lvl1DefaultLabel = cms.string( "7e33" ),
    lvl1Labels = cms.vstring( '9e33nopark',
      'HalfRate',
      '8e33nopark',
      '8e33',
      '7e33',
      '6e33',
      '4e33',
      '2e33',
      '5e32',
      '6000Hz',
      '5000Hz',
      '4000Hz',
      '3000Hz',
      '2000Hz',
      '1500Hz',
      '1000Hz',
      '500Hz',
      'EM1',
      'EM2',
      'PAPilot8Bunches',
      'PAEM',
      'PA2MHz',
      'PA1600kHz',
      'PA1100kHz',
      'PA750kHz',
      'PA500kHz',
      'PA300kHz',
      'PA200kHz',
      'PA140kHz',
      'PA90kHz',
      'PA60kHz',
      'PA40kHz',
      'PP4MHz',
      'PAPilot8BunchesEM',
      'PAPilot4Bunches',
      'PAPilot4BunchesEM',
      'CirculatingBeam',
      'CirculatingBeam+HighRandom' )
)

process.hltGetConditions = cms.EDAnalyzer( "EventSetupRecordDataGetter",
    toGet = cms.VPSet( 
    ),
    verbose = cms.untracked.bool( False )
)
process.hltGetRaw = cms.EDAnalyzer( "HLTGetRaw",
    RawDataCollection = cms.InputTag( "rawDataCollector" )
)
process.hltBoolFalse = cms.EDFilter( "HLTBool",
    result = cms.bool( False )
)
process.hltTriggerType = cms.EDFilter( "HLTTriggerTypeFilter",
    SelectedTriggerType = cms.int32( 1 )
)
process.hltGtDigis = cms.EDProducer( "L1GlobalTriggerRawToDigi",
    DaqGtFedId = cms.untracked.int32( 813 ),
    DaqGtInputTag = cms.InputTag( "rawDataCollector" ),
    UnpackBxInEvent = cms.int32( 5 ),
    ActiveBoardsMask = cms.uint32( 0xffff )
)
process.hltGctDigis = cms.EDProducer( "GctRawToDigi",
    unpackSharedRegions = cms.bool( False ),
    numberOfGctSamplesToUnpack = cms.uint32( 1 ),
    verbose = cms.untracked.bool( False ),
    numberOfRctSamplesToUnpack = cms.uint32( 1 ),
    inputLabel = cms.InputTag( "rawDataCollector" ),
    unpackerVersion = cms.uint32( 0 ),
    gctFedId = cms.untracked.int32( 745 ),
    hltMode = cms.bool( True )
)
process.hltL1GtObjectMap = cms.EDProducer( "L1GlobalTrigger",
    TechnicalTriggersUnprescaled = cms.bool( True ),
    ProduceL1GtObjectMapRecord = cms.bool( True ),
    AlgorithmTriggersUnmasked = cms.bool( False ),
    EmulateBxInEvent = cms.int32( 1 ),
    AlgorithmTriggersUnprescaled = cms.bool( True ),
    ProduceL1GtDaqRecord = cms.bool( False ),
    ReadTechnicalTriggerRecords = cms.bool( True ),
    RecordLength = cms.vint32( 3, 0 ),
    TechnicalTriggersUnmasked = cms.bool( False ),
    ProduceL1GtEvmRecord = cms.bool( False ),
    GmtInputTag = cms.InputTag( "hltGtDigis" ),
    TechnicalTriggersVetoUnmasked = cms.bool( True ),
    AlternativeNrBxBoardEvm = cms.uint32( 0 ),
    TechnicalTriggersInputTags = cms.VInputTag( 'simBscDigis' ),
    CastorInputTag = cms.InputTag( "castorL1Digis" ),
    GctInputTag = cms.InputTag( "hltGctDigis" ),
    AlternativeNrBxBoardDaq = cms.uint32( 0 ),
    WritePsbL1GtDaqRecord = cms.bool( False ),
    BstLengthBytes = cms.int32( -1 )
)
process.hltL1extraParticles = cms.EDProducer( "L1ExtraParticlesProd",
    tauJetSource = cms.InputTag( 'hltGctDigis','tauJets' ),
    etHadSource = cms.InputTag( "hltGctDigis" ),
    etTotalSource = cms.InputTag( "hltGctDigis" ),
    centralBxOnly = cms.bool( True ),
    centralJetSource = cms.InputTag( 'hltGctDigis','cenJets' ),
    etMissSource = cms.InputTag( "hltGctDigis" ),
    hfRingEtSumsSource = cms.InputTag( "hltGctDigis" ),
    produceMuonParticles = cms.bool( True ),
    forwardJetSource = cms.InputTag( 'hltGctDigis','forJets' ),
    ignoreHtMiss = cms.bool( False ),
    htMissSource = cms.InputTag( "hltGctDigis" ),
    produceCaloParticles = cms.bool( True ),
    muonSource = cms.InputTag( "hltGtDigis" ),
    isolatedEmSource = cms.InputTag( 'hltGctDigis','isoEm' ),
    nonIsolatedEmSource = cms.InputTag( 'hltGctDigis','nonIsoEm' ),
    hfRingBitCountsSource = cms.InputTag( "hltGctDigis" )
)
process.hltScalersRawToDigi = cms.EDProducer( "ScalersRawToDigi",
    scalersInputTag = cms.InputTag( "rawDataCollector" )
)
process.hltOnlineBeamSpot = cms.EDProducer( "BeamSpotOnlineProducer",
    maxZ = cms.double( 40.0 ),
    src = cms.InputTag( "hltScalersRawToDigi" ),
    gtEvmLabel = cms.InputTag( "" ),
    changeToCMSCoordinates = cms.bool( False ),
    setSigmaZ = cms.double( 0.0 ),
    maxRadius = cms.double( 2.0 )
)
process.hltL1sL1ETM30BptxAND = cms.EDFilter( "HLTLevel1GTSeed",
    L1SeedsLogicalExpression = cms.string( "L1_ETM30_BptxAND" ),
    saveTags = cms.bool( True ),
    L1MuonCollectionTag = cms.InputTag( "hltL1extraParticles" ),
    L1UseL1TriggerObjectMaps = cms.bool( True ),
    L1UseAliasesForSeeding = cms.bool( True ),
    L1GtReadoutRecordTag = cms.InputTag( "hltGtDigis" ),
    L1CollectionsTag = cms.InputTag( "hltL1extraParticles" ),
    L1NrBxInEvent = cms.int32( 3 ),
    L1GtObjectMapTag = cms.InputTag( "hltL1GtObjectMap" ),
    L1TechTriggerSeeding = cms.bool( False )
)
process.hltPreHIMET120 = cms.EDFilter( "HLTPrescaler",
    L1GtReadoutRecordTag = cms.InputTag( "hltGtDigis" ),
    offset = cms.uint32( 0 )
)
process.hltEcalRawToRecHitFacility = cms.EDProducer( "EcalRawToRecHitFacility",
    sourceTag = cms.InputTag( "rawDataCollector" ),
    workerName = cms.string( "" )
)
process.hltEcalRegionalRestFEDs = cms.EDProducer( "EcalRawToRecHitRoI",
    JetJobPSet = cms.VPSet( 
    ),
    sourceTag_es = cms.InputTag( "NotNeededoESfalse" ),
    doES = cms.bool( False ),
    type = cms.string( "all" ),
    sourceTag = cms.InputTag( "hltEcalRawToRecHitFacility" ),
    EmJobPSet = cms.VPSet( 
    ),
    CandJobPSet = cms.VPSet( 
    ),
    MuonJobPSet = cms.PSet(  ),
    esInstance = cms.untracked.string( "es" ),
    MuJobPSet = cms.PSet(  )
)
process.hltEcalRecHitAll = cms.EDProducer( "EcalRawToRecHitProducer",
    splitOutput = cms.bool( True ),
    rechitCollection = cms.string( "NotNeededsplitOutputTrue" ),
    EErechitCollection = cms.string( "EcalRecHitsEE" ),
    EBrechitCollection = cms.string( "EcalRecHitsEB" ),
    sourceTag = cms.InputTag( "hltEcalRegionalRestFEDs" ),
    cleaningConfig = cms.PSet( 
      e6e2thresh = cms.double( 0.04 ),
      tightenCrack_e6e2_double = cms.double( 3.0 ),
      e4e1Threshold_endcap = cms.double( 0.3 ),
      tightenCrack_e4e1_single = cms.double( 3.0 ),
      tightenCrack_e1_double = cms.double( 2.0 ),
      cThreshold_barrel = cms.double( 4.0 ),
      e4e1Threshold_barrel = cms.double( 0.08 ),
      tightenCrack_e1_single = cms.double( 2.0 ),
      e4e1_b_barrel = cms.double( -0.024 ),
      e4e1_a_barrel = cms.double( 0.04 ),
      ignoreOutOfTimeThresh = cms.double( 1.0E9 ),
      cThreshold_endcap = cms.double( 15.0 ),
      e4e1_b_endcap = cms.double( -0.0125 ),
      e4e1_a_endcap = cms.double( 0.02 ),
      cThreshold_double = cms.double( 10.0 )
    ),
    lazyGetterTag = cms.InputTag( "hltEcalRawToRecHitFacility" )
)
process.hltHcalDigis = cms.EDProducer( "HcalRawToDigi",
    UnpackZDC = cms.untracked.bool( True ),
    FilterDataQuality = cms.bool( True ),
    InputLabel = cms.InputTag( "rawDataCollector" ),
    ComplainEmptyData = cms.untracked.bool( False ),
    UnpackCalib = cms.untracked.bool( True ),
    UnpackTTP = cms.untracked.bool( False ),
    lastSample = cms.int32( 9 ),
    firstSample = cms.int32( 0 )
)
process.hltHbhereco = cms.EDProducer( "HcalHitReconstructor",
    digiTimeFromDB = cms.bool( True ),
    S9S1stat = cms.PSet(  ),
    saturationParameters = cms.PSet(  maxADCvalue = cms.int32( 127 ) ),
    tsFromDB = cms.bool( True ),
    samplesToAdd = cms.int32( 4 ),
    correctionPhaseNS = cms.double( 13.0 ),
    HFInWindowStat = cms.PSet(  ),
    digiLabel = cms.InputTag( "hltHcalDigis" ),
    setHSCPFlags = cms.bool( False ),
    firstAuxTS = cms.int32( 4 ),
    setSaturationFlags = cms.bool( False ),
    hfTimingTrustParameters = cms.PSet(  ),
    PETstat = cms.PSet(  ),
    digistat = cms.PSet(  ),
    useLeakCorrection = cms.bool( False ),
    setTimingTrustFlags = cms.bool( False ),
    S8S1stat = cms.PSet(  ),
    correctForPhaseContainment = cms.bool( True ),
    correctForTimeslew = cms.bool( True ),
    setNoiseFlags = cms.bool( False ),
    correctTiming = cms.bool( False ),
    setPulseShapeFlags = cms.bool( False ),
    Subdetector = cms.string( "HBHE" ),
    dropZSmarkedPassed = cms.bool( True ),
    recoParamsFromDB = cms.bool( True ),
    firstSample = cms.int32( 4 ),
    setTimingShapedCutsFlags = cms.bool( False ),
    timingshapedcutsParameters = cms.PSet( 
      ignorelowest = cms.bool( True ),
      win_offset = cms.double( 0.0 ),
      ignorehighest = cms.bool( False ),
      win_gain = cms.double( 1.0 ),
      tfilterEnvelope = cms.vdouble( 4.0, 12.04, 13.0, 10.56, 23.5, 8.82, 37.0, 7.38, 56.0, 6.3, 81.0, 5.64, 114.5, 5.44, 175.5, 5.38, 350.5, 5.14 )
    ),
    pulseShapeParameters = cms.PSet(  ),
    flagParameters = cms.PSet( 
      nominalPedestal = cms.double( 3.0 ),
      hitMultiplicityThreshold = cms.int32( 17 ),
      hitEnergyMinimum = cms.double( 1.0 ),
      pulseShapeParameterSets = cms.VPSet( 
        cms.PSet(  pulseShapeParameters = cms.vdouble( 0.0, 100.0, -50.0, 0.0, -15.0, 0.15 )        ),
        cms.PSet(  pulseShapeParameters = cms.vdouble( 100.0, 2000.0, -50.0, 0.0, -5.0, 0.05 )        ),
        cms.PSet(  pulseShapeParameters = cms.vdouble( 2000.0, 1000000.0, -50.0, 0.0, 95.0, 0.0 )        ),
        cms.PSet(  pulseShapeParameters = cms.vdouble( -1000000.0, 1000000.0, 45.0, 0.1, 1000000.0, 0.0 )        )
      )
    ),
    hscpParameters = cms.PSet( 
      slopeMax = cms.double( -0.6 ),
      r1Max = cms.double( 1.0 ),
      r1Min = cms.double( 0.15 ),
      TimingEnergyThreshold = cms.double( 30.0 ),
      slopeMin = cms.double( -1.5 ),
      outerMin = cms.double( 0.0 ),
      outerMax = cms.double( 0.1 ),
      fracLeaderMin = cms.double( 0.4 ),
      r2Min = cms.double( 0.1 ),
      r2Max = cms.double( 0.5 ),
      fracLeaderMax = cms.double( 0.7 )
    )
)
process.hltHfreco = cms.EDProducer( "HcalHitReconstructor",
    digiTimeFromDB = cms.bool( True ),
    S9S1stat = cms.PSet( 
      longETParams = cms.vdouble( 0.0, 0.0, 0.0, 0.0, 0.0, 0.0, 0.0, 0.0, 0.0, 0.0, 0.0, 0.0, 0.0 ),
      shortEnergyParams = cms.vdouble( 35.1773, 35.37, 35.7933, 36.4472, 37.3317, 38.4468, 39.7925, 41.3688, 43.1757, 45.2132, 47.4813, 49.98, 52.7093 ),
      flagsToSkip = cms.int32( 24 ),
      shortETParams = cms.vdouble( 0.0, 0.0, 0.0, 0.0, 0.0, 0.0, 0.0, 0.0, 0.0, 0.0, 0.0, 0.0, 0.0 ),
      short_optimumSlope = cms.vdouble( -99999.0, 0.0164905, 0.0238698, 0.0321383, 0.041296, 0.0513428, 0.0622789, 0.0741041, 0.0868186, 0.100422, 0.135313, 0.136289, 0.0589927 ),
      longEnergyParams = cms.vdouble( 43.5, 45.7, 48.32, 51.36, 54.82, 58.7, 63.0, 67.72, 72.86, 78.42, 84.4, 90.8, 97.62 ),
      long_optimumSlope = cms.vdouble( -99999.0, 0.0164905, 0.0238698, 0.0321383, 0.041296, 0.0513428, 0.0622789, 0.0741041, 0.0868186, 0.100422, 0.135313, 0.136289, 0.0589927 ),
      isS8S1 = cms.bool( False ),
      HcalAcceptSeverityLevel = cms.int32( 9 )
    ),
    saturationParameters = cms.PSet(  maxADCvalue = cms.int32( 127 ) ),
    tsFromDB = cms.bool( True ),
    samplesToAdd = cms.int32( 2 ),
    correctionPhaseNS = cms.double( 13.0 ),
    HFInWindowStat = cms.PSet( 
      hflongEthresh = cms.double( 40.0 ),
      hflongMinWindowTime = cms.vdouble( -10.0 ),
      hfshortEthresh = cms.double( 40.0 ),
      hflongMaxWindowTime = cms.vdouble( 10.0 ),
      hfshortMaxWindowTime = cms.vdouble( 10.0 ),
      hfshortMinWindowTime = cms.vdouble( -12.0 )
    ),
    digiLabel = cms.InputTag( "hltHcalDigis" ),
    setHSCPFlags = cms.bool( False ),
    firstAuxTS = cms.int32( 1 ),
    setSaturationFlags = cms.bool( False ),
    hfTimingTrustParameters = cms.PSet( 
      hfTimingTrustLevel2 = cms.int32( 4 ),
      hfTimingTrustLevel1 = cms.int32( 1 )
    ),
    PETstat = cms.PSet( 
      longETParams = cms.vdouble( 0.0, 0.0, 0.0, 0.0, 0.0, 0.0, 0.0, 0.0, 0.0, 0.0, 0.0, 0.0, 0.0 ),
      short_R_29 = cms.vdouble( 0.8 ),
      shortEnergyParams = cms.vdouble( 35.1773, 35.37, 35.7933, 36.4472, 37.3317, 38.4468, 39.7925, 41.3688, 43.1757, 45.2132, 47.4813, 49.98, 52.7093 ),
      flagsToSkip = cms.int32( 0 ),
      short_R = cms.vdouble( 0.8 ),
      shortETParams = cms.vdouble( 0.0, 0.0, 0.0, 0.0, 0.0, 0.0, 0.0, 0.0, 0.0, 0.0, 0.0, 0.0, 0.0 ),
      long_R_29 = cms.vdouble( 0.8 ),
      longEnergyParams = cms.vdouble( 43.5, 45.7, 48.32, 51.36, 54.82, 58.7, 63.0, 67.72, 72.86, 78.42, 84.4, 90.8, 97.62 ),
      long_R = cms.vdouble( 0.98 ),
      HcalAcceptSeverityLevel = cms.int32( 9 )
    ),
    digistat = cms.PSet( 
      HFdigiflagFirstSample = cms.int32( 1 ),
      HFdigiflagMinEthreshold = cms.double( 40.0 ),
      HFdigiflagSamplesToAdd = cms.int32( 3 ),
      HFdigiflagExpectedPeak = cms.int32( 2 ),
      HFdigiflagCoef = cms.vdouble( 0.93, -0.012667, -0.38275 )
    ),
    useLeakCorrection = cms.bool( False ),
    setTimingTrustFlags = cms.bool( False ),
    S8S1stat = cms.PSet( 
      longETParams = cms.vdouble( 0.0, 0.0, 0.0, 0.0, 0.0, 0.0, 0.0, 0.0, 0.0, 0.0, 0.0, 0.0, 0.0 ),
      shortEnergyParams = cms.vdouble( 40.0, 100.0, 100.0, 100.0, 100.0, 100.0, 100.0, 100.0, 100.0, 100.0, 100.0, 100.0, 100.0 ),
      flagsToSkip = cms.int32( 16 ),
      shortETParams = cms.vdouble( 0.0, 0.0, 0.0, 0.0, 0.0, 0.0, 0.0, 0.0, 0.0, 0.0, 0.0, 0.0, 0.0 ),
      short_optimumSlope = cms.vdouble( 0.3, 0.1, 0.1, 0.1, 0.1, 0.1, 0.1, 0.1, 0.1, 0.1, 0.1, 0.1, 0.1 ),
      longEnergyParams = cms.vdouble( 40.0, 100.0, 100.0, 100.0, 100.0, 100.0, 100.0, 100.0, 100.0, 100.0, 100.0, 100.0, 100.0 ),
      long_optimumSlope = cms.vdouble( 0.3, 0.1, 0.1, 0.1, 0.1, 0.1, 0.1, 0.1, 0.1, 0.1, 0.1, 0.1, 0.1 ),
      isS8S1 = cms.bool( True ),
      HcalAcceptSeverityLevel = cms.int32( 9 )
    ),
    correctForPhaseContainment = cms.bool( False ),
    correctForTimeslew = cms.bool( False ),
    setNoiseFlags = cms.bool( True ),
    correctTiming = cms.bool( False ),
    setPulseShapeFlags = cms.bool( False ),
    Subdetector = cms.string( "HF" ),
    dropZSmarkedPassed = cms.bool( True ),
    recoParamsFromDB = cms.bool( True ),
    firstSample = cms.int32( 2 ),
    setTimingShapedCutsFlags = cms.bool( False ),
    timingshapedcutsParameters = cms.PSet(  ),
    pulseShapeParameters = cms.PSet(  ),
    flagParameters = cms.PSet(  ),
    hscpParameters = cms.PSet(  )
)
process.hltHoreco = cms.EDProducer( "HcalHitReconstructor",
    digiTimeFromDB = cms.bool( True ),
    S9S1stat = cms.PSet(  ),
    saturationParameters = cms.PSet(  maxADCvalue = cms.int32( 127 ) ),
    tsFromDB = cms.bool( True ),
    samplesToAdd = cms.int32( 4 ),
    correctionPhaseNS = cms.double( 13.0 ),
    HFInWindowStat = cms.PSet(  ),
    digiLabel = cms.InputTag( "hltHcalDigis" ),
    setHSCPFlags = cms.bool( False ),
    firstAuxTS = cms.int32( 4 ),
    setSaturationFlags = cms.bool( False ),
    hfTimingTrustParameters = cms.PSet(  ),
    PETstat = cms.PSet(  ),
    digistat = cms.PSet(  ),
    useLeakCorrection = cms.bool( False ),
    setTimingTrustFlags = cms.bool( False ),
    S8S1stat = cms.PSet(  ),
    correctForPhaseContainment = cms.bool( True ),
    correctForTimeslew = cms.bool( True ),
    setNoiseFlags = cms.bool( False ),
    correctTiming = cms.bool( False ),
    setPulseShapeFlags = cms.bool( False ),
    Subdetector = cms.string( "HO" ),
    dropZSmarkedPassed = cms.bool( True ),
    recoParamsFromDB = cms.bool( True ),
    firstSample = cms.int32( 4 ),
    setTimingShapedCutsFlags = cms.bool( False ),
    timingshapedcutsParameters = cms.PSet(  ),
    pulseShapeParameters = cms.PSet(  ),
    flagParameters = cms.PSet(  ),
    hscpParameters = cms.PSet(  )
)
process.hltTowerMakerForAll = cms.EDProducer( "CaloTowersCreator",
    EBSumThreshold = cms.double( 0.2 ),
    MomHBDepth = cms.double( 0.2 ),
    UseEtEBTreshold = cms.bool( False ),
    hfInput = cms.InputTag( "hltHfreco" ),
    AllowMissingInputs = cms.bool( False ),
    MomEEDepth = cms.double( 0.0 ),
    EESumThreshold = cms.double( 0.45 ),
    HBGrid = cms.vdouble(  ),
    HcalAcceptSeverityLevelForRejectedHit = cms.uint32( 9999 ),
    HBThreshold = cms.double( 0.7 ),
    EcalSeveritiesToBeUsedInBadTowers = cms.vstring(  ),
    UseEcalRecoveredHits = cms.bool( False ),
    MomConstrMethod = cms.int32( 1 ),
    MomHEDepth = cms.double( 0.4 ),
    HcalThreshold = cms.double( -1000.0 ),
    HF2Weights = cms.vdouble(  ),
    HOWeights = cms.vdouble(  ),
    EEGrid = cms.vdouble(  ),
    UseSymEBTreshold = cms.bool( False ),
    EEWeights = cms.vdouble(  ),
    EEWeight = cms.double( 1.0 ),
    UseHO = cms.bool( False ),
    HBWeights = cms.vdouble(  ),
    HF1Weight = cms.double( 1.0 ),
    HF2Grid = cms.vdouble(  ),
    HEDWeights = cms.vdouble(  ),
    HEDGrid = cms.vdouble(  ),
    EBWeight = cms.double( 1.0 ),
    HF1Grid = cms.vdouble(  ),
    EBWeights = cms.vdouble(  ),
    HOWeight = cms.double( 1.0E-99 ),
    HESWeight = cms.double( 1.0 ),
    HESThreshold = cms.double( 0.8 ),
    hbheInput = cms.InputTag( "hltHbhereco" ),
    HF2Weight = cms.double( 1.0 ),
    HF2Threshold = cms.double( 0.85 ),
    HcalAcceptSeverityLevel = cms.uint32( 9 ),
    EEThreshold = cms.double( 0.3 ),
    HOThresholdPlus1 = cms.double( 3.5 ),
    HOThresholdPlus2 = cms.double( 3.5 ),
    HF1Weights = cms.vdouble(  ),
    hoInput = cms.InputTag( "hltHoreco" ),
    HF1Threshold = cms.double( 0.5 ),
    HOThresholdMinus1 = cms.double( 3.5 ),
    HESGrid = cms.vdouble(  ),
    EcutTower = cms.double( -1000.0 ),
    UseRejectedRecoveredEcalHits = cms.bool( False ),
    UseEtEETreshold = cms.bool( False ),
    HESWeights = cms.vdouble(  ),
    EcalRecHitSeveritiesToBeExcluded = cms.vstring( 'kTime',
      'kWeird',
      'kBad' ),
    HEDWeight = cms.double( 1.0 ),
    UseSymEETreshold = cms.bool( False ),
    HEDThreshold = cms.double( 0.8 ),
    EBThreshold = cms.double( 0.07 ),
    UseRejectedHitsOnly = cms.bool( False ),
    UseHcalRecoveredHits = cms.bool( False ),
    HOThresholdMinus2 = cms.double( 3.5 ),
    HOThreshold0 = cms.double( 3.5 ),
    ecalInputs = cms.VInputTag( 'hltEcalRecHitAll:EcalRecHitsEB','hltEcalRecHitAll:EcalRecHitsEE' ),
    UseRejectedRecoveredHcalHits = cms.bool( False ),
    MomEBDepth = cms.double( 0.3 ),
    HBWeight = cms.double( 1.0 ),
    HOGrid = cms.vdouble(  ),
    EBGrid = cms.vdouble(  )
)
process.hltMet = cms.EDProducer( "CaloMETProducer",
    resolutionsEra = cms.string( "Spring10" ),
    HB_EtResPar = cms.vdouble( 0.0, 1.22, 0.05 ),
    EE_PhiResPar = cms.vdouble( 0.02511 ),
    jdpt9 = cms.vdouble( 0.843, 0.885, 1.245, 1.665, 1.944, 1.981, 1.972, 2.875, 3.923, 7.51 ),
    jdpt8 = cms.vdouble( 0.889, 0.939, 1.166, 1.365, 1.553, 1.805, 2.06, 2.22, 2.268, 2.247 ),
    jdpt7 = cms.vdouble( 1.094, 1.139, 1.436, 1.672, 1.831, 2.05, 2.267, 2.549, 2.785, 2.86 ),
    jdpt6 = cms.vdouble( 1.213, 1.298, 1.716, 2.015, 2.191, 2.612, 2.863, 2.879, 2.925, 2.902 ),
    jdpt5 = cms.vdouble( 1.049, 1.149, 1.607, 1.869, 2.012, 2.219, 2.289, 2.412, 2.695, 2.865 ),
    jdpt4 = cms.vdouble( 0.85, 0.961, 1.337, 1.593, 1.854, 2.005, 2.209, 2.533, 2.812, 3.047 ),
    jdpt3 = cms.vdouble( 0.929, 1.04, 1.46, 1.74, 2.042, 2.289, 2.639, 2.837, 2.946, 2.971 ),
    jdpt2 = cms.vdouble( 0.841, 0.937, 1.316, 1.605, 1.919, 2.295, 2.562, 2.722, 2.943, 3.293 ),
    jdpt1 = cms.vdouble( 0.718, 0.813, 1.133, 1.384, 1.588, 1.841, 2.115, 2.379, 2.508, 2.772 ),
    jdpt0 = cms.vdouble( 0.749, 0.829, 1.099, 1.355, 1.584, 1.807, 2.035, 2.217, 2.378, 2.591 ),
    HE_EtResPar = cms.vdouble( 0.0, 1.3, 0.05 ),
    alias = cms.string( "RawCaloMET" ),
    HF_PhiResPar = cms.vdouble( 0.05022 ),
    HE_PhiResPar = cms.vdouble( 0.02511 ),
    HB_PhiResPar = cms.vdouble( 0.02511 ),
    EE_EtResPar = cms.vdouble( 0.2, 0.03, 0.005 ),
    noHF = cms.bool( False ),
    PF_PhiResType2 = cms.vdouble( 0.002 ),
    PF_PhiResType3 = cms.vdouble( 0.002 ),
    HF_EtResPar = cms.vdouble( 0.0, 1.82, 0.09 ),
    resolutionsAlgo = cms.string( "AK5PF" ),
    PF_PhiResType6 = cms.vdouble( 0.02511 ),
    PF_PhiResType7 = cms.vdouble( 0.02511 ),
    PF_PhiResType4 = cms.vdouble( 0.0028, 0.0, 0.0022 ),
    PF_PhiResType5 = cms.vdouble( 0.1, 0.1, 0.13 ),
    ptresolthreshold = cms.double( 10.0 ),
    EB_EtResPar = cms.vdouble( 0.2, 0.03, 0.005 ),
    PF_PhiResType1 = cms.vdouble( 0.002 ),
    globalThreshold = cms.double( 0.3 ),
    EB_PhiResPar = cms.vdouble( 0.00502 ),
    src = cms.InputTag( "hltTowerMakerForAll" ),
    jdphi9 = cms.vdouble( 0.062, 0.059, 0.053, 0.047, 0.042, 0.045, 0.036, 0.032, 0.034, 0.044 ),
    jdphi8 = cms.vdouble( 0.059, 0.057, 0.051, 0.044, 0.038, 0.035, 0.037, 0.032, 0.028, 0.028 ),
    jdphi4 = cms.vdouble( 0.042, 0.042, 0.043, 0.042, 0.038, 0.036, 0.036, 0.033, 0.031, 0.031 ),
    jdphi3 = cms.vdouble( 0.042, 0.043, 0.044, 0.043, 0.041, 0.039, 0.039, 0.036, 0.034, 0.031 ),
    jdphi2 = cms.vdouble( 0.04, 0.04, 0.04, 0.04, 0.04, 0.038, 0.036, 0.035, 0.034, 0.033 ),
    jdphi1 = cms.vdouble( 0.034, 0.035, 0.035, 0.035, 0.035, 0.034, 0.031, 0.03, 0.029, 0.027 ),
    jdphi0 = cms.vdouble( 0.034, 0.034, 0.034, 0.034, 0.032, 0.031, 0.028, 0.027, 0.027, 0.027 ),
    jdphi7 = cms.vdouble( 0.077, 0.072, 0.059, 0.05, 0.045, 0.042, 0.039, 0.039, 0.037, 0.031 ),
    jdphi6 = cms.vdouble( 0.084, 0.08, 0.072, 0.065, 0.066, 0.06, 0.051, 0.049, 0.045, 0.045 ),
    jdphi5 = cms.vdouble( 0.069, 0.069, 0.064, 0.058, 0.053, 0.049, 0.049, 0.043, 0.039, 0.04 ),
    HO_EtResPar = cms.vdouble( 0.0, 1.3, 0.005 ),
    HO_PhiResPar = cms.vdouble( 0.02511 ),
    PF_EtResType5 = cms.vdouble( 0.41, 0.52, 0.25 ),
    PF_EtResType4 = cms.vdouble( 0.042, 0.1, 0.0 ),
    PF_EtResType7 = cms.vdouble( 0.0, 1.22, 0.05 ),
    PF_EtResType6 = cms.vdouble( 0.0, 1.22, 0.05 ),
    PF_EtResType1 = cms.vdouble( 0.05, 0.0, 0.0 ),
    calculateSignificance = cms.bool( False ),
    PF_EtResType3 = cms.vdouble( 0.05, 0.0, 0.0 ),
    PF_EtResType2 = cms.vdouble( 0.05, 0.0, 0.0 )
)
process.hltHIMET120 = cms.EDFilter( "HLT1CaloMET",
    saveTags = cms.bool( True ),
    MinPt = cms.double( 120.0 ),
    MinN = cms.int32( 1 ),
    MaxEta = cms.double( -1.0 ),
    MinMass = cms.double( -1.0 ),
    inputTag = cms.InputTag( "hltMet" ),
    MinE = cms.double( -1.0 ),
    triggerType = cms.int32( 87 )
)
process.hltSiStripRawToDigi = cms.EDProducer( "SiStripRawToDigiModule",
    UseDaqRegister = cms.bool( False ),
    ProductLabel = cms.InputTag( "rawDataCollector" ),
    MarkModulesOnMissingFeds = cms.bool( True ),
    UnpackCommonModeValues = cms.bool( False ),
    AppendedBytes = cms.int32( 0 ),
    UseFedKey = cms.bool( False ),
    ErrorThreshold = cms.uint32( 7174 ),
    TriggerFedId = cms.int32( 0 ),
    DoAPVEmulatorCheck = cms.bool( False ),
    UnpackBadChannels = cms.bool( False ),
    DoAllCorruptBufferChecks = cms.bool( False )
)
process.hltSiStripZeroSuppression = cms.EDProducer( "SiStripZeroSuppression",
    fixCM = cms.bool( False ),
    DigisToMergeVR = cms.InputTag( 'siStripVRDigis','VirginRaw' ),
    produceCalculatedBaseline = cms.bool( False ),
    produceBaselinePoints = cms.bool( False ),
    RawDigiProducersList = cms.VInputTag( 'hltSiStripRawToDigi:VirginRaw','hltSiStripRawToDigi:ProcessedRaw','hltSiStripRawToDigi:ScopeMode' ),
    storeInZScollBadAPV = cms.bool( True ),
    mergeCollections = cms.bool( False ),
    Algorithms = cms.PSet( 
      CutToAvoidSignal = cms.double( 2.0 ),
      PedestalSubtractionFedMode = cms.bool( False ),
      Fraction = cms.double( 0.2 ),
      minStripsToFit = cms.uint32( 4 ),
      consecThreshold = cms.uint32( 5 ),
      hitStripThreshold = cms.uint32( 40 ),
      Deviation = cms.uint32( 25 ),
      CommonModeNoiseSubtractionMode = cms.string( "IteratedMedian" ),
      TruncateInSuppressor = cms.bool( True ),
      restoreThreshold = cms.double( 0.5 ),
      APVInspectMode = cms.string( "BaselineFollower" ),
      ForceNoRestore = cms.bool( False ),
      useRealMeanCM = cms.bool( False ),
      DeltaCMThreshold = cms.uint32( 20 ),
      nSigmaNoiseDerTh = cms.uint32( 4 ),
      nSaturatedStrip = cms.uint32( 2 ),
      SiStripFedZeroSuppressionMode = cms.uint32( 4 ),
      APVRestoreMode = cms.string( "BaselineFollower" ),
      distortionThreshold = cms.uint32( 20 ),
      Iterations = cms.int32( 3 ),
      nSmooth = cms.uint32( 9 ),
      SelfSelectRestoreAlgo = cms.bool( False ),
      doAPVRestore = cms.bool( True ),
      useCMMeanMap = cms.bool( False ),
      ApplyBaselineCleaner = cms.bool( True ),
      MeanCM = cms.int32( 0 ),
      CleaningSequence = cms.uint32( 1 ),
      slopeX = cms.int32( 3 ),
      slopeY = cms.int32( 4 ),
      ApplyBaselineRejection = cms.bool( True ),
      filteredBaselineMax = cms.double( 6.0 ),
      filteredBaselineDerivativeSumSquare = cms.double( 30.0 )
    ),
    DigisToMergeZS = cms.InputTag( 'siStripDigis','ZeroSuppressed' ),
    storeCM = cms.bool( False ),
    produceRawDigis = cms.bool( True )
)
process.hltSiStripDigiToZSRaw = cms.EDProducer( "SiStripDigiToRawModule",
    InputDigiLabel = cms.string( "VirginRaw" ),
    FedReadoutMode = cms.string( "ZERO_SUPPRESSED" ),
    UseWrongDigiType = cms.bool( False ),
    UseFedKey = cms.bool( False ),
    InputModuleLabel = cms.string( "hltSiStripZeroSuppression" )
)
process.hltSiStripRawDigiToVirginRaw = cms.EDProducer( "SiStripDigiToRawModule",
    InputDigiLabel = cms.string( "VirginRaw" ),
    FedReadoutMode = cms.string( "VIRGIN_RAW" ),
    UseWrongDigiType = cms.bool( False ),
    UseFedKey = cms.bool( False ),
    InputModuleLabel = cms.string( "hltSiStripZeroSuppression" )
)
process.virginRawDataRepacker = cms.EDProducer( "RawDataCollectorByLabel",
    verbose = cms.untracked.int32( 0 ),
    RawCollectionList = cms.VInputTag( 'hltSiStripRawDigiToVirginRaw' )
)
process.rawDataRepacker = cms.EDProducer( "RawDataCollectorByLabel",
    verbose = cms.untracked.int32( 0 ),
    RawCollectionList = cms.VInputTag( 'hltSiStripDigiToZSRaw','source','rawDataCollector' )
)
process.hltBoolEnd = cms.EDFilter( "HLTBool",
    result = cms.bool( True )
)
process.hltL1sL1ETM50BptxAND = cms.EDFilter( "HLTLevel1GTSeed",
    L1SeedsLogicalExpression = cms.string( "L1_ETM50_BptxAND" ),
    saveTags = cms.bool( True ),
    L1MuonCollectionTag = cms.InputTag( "hltL1extraParticles" ),
    L1UseL1TriggerObjectMaps = cms.bool( True ),
    L1UseAliasesForSeeding = cms.bool( True ),
    L1GtReadoutRecordTag = cms.InputTag( "hltGtDigis" ),
    L1CollectionsTag = cms.InputTag( "hltL1extraParticles" ),
    L1NrBxInEvent = cms.int32( 3 ),
    L1GtObjectMapTag = cms.InputTag( "hltL1GtObjectMap" ),
    L1TechTriggerSeeding = cms.bool( False )
)
process.hltPreHIMET200 = cms.EDFilter( "HLTPrescaler",
    L1GtReadoutRecordTag = cms.InputTag( "hltGtDigis" ),
    offset = cms.uint32( 0 )
)
process.hltHIMET200 = cms.EDFilter( "HLT1CaloMET",
    saveTags = cms.bool( True ),
    MinPt = cms.double( 200.0 ),
    MinN = cms.int32( 1 ),
    MaxEta = cms.double( -1.0 ),
    MinMass = cms.double( -1.0 ),
    inputTag = cms.InputTag( "hltMet" ),
    MinE = cms.double( -1.0 ),
    triggerType = cms.int32( 87 )
)
process.hltPreHIMET220 = cms.EDFilter( "HLTPrescaler",
    L1GtReadoutRecordTag = cms.InputTag( "hltGtDigis" ),
    offset = cms.uint32( 0 )
)
process.hltHIMET220 = cms.EDFilter( "HLT1CaloMET",
    saveTags = cms.bool( True ),
    MinPt = cms.double( 220.0 ),
    MinN = cms.int32( 1 ),
    MaxEta = cms.double( -1.0 ),
    MinMass = cms.double( -1.0 ),
    inputTag = cms.InputTag( "hltMet" ),
    MinE = cms.double( -1.0 ),
    triggerType = cms.int32( 87 )
)
process.hltPreHIPhysics = cms.EDFilter( "HLTPrescaler",
    L1GtReadoutRecordTag = cms.InputTag( "hltGtDigis" ),
    offset = cms.uint32( 0 )
)
process.hltCalibrationEventsFilter = cms.EDFilter( "HLTTriggerTypeFilter",
    SelectedTriggerType = cms.int32( 2 )
)
process.hltPreHIDTCalibration = cms.EDFilter( "HLTPrescaler",
    L1GtReadoutRecordTag = cms.InputTag( "hltGtDigis" ),
    offset = cms.uint32( 0 )
)
process.hltDTCalibrationRaw = cms.EDProducer( "EvFFEDSelector",
    inputTag = cms.InputTag( "rawDataCollector" ),
    fedList = cms.vuint32( 770, 771, 772, 773, 774, 775, 776, 777, 778, 779, 780 )
)
process.hltPreHIEcalCalibration = cms.EDFilter( "HLTPrescaler",
    L1GtReadoutRecordTag = cms.InputTag( "hltGtDigis" ),
    offset = cms.uint32( 0 )
)
process.hltEcalCalibrationRaw = cms.EDProducer( "EvFFEDSelector",
    inputTag = cms.InputTag( "rawDataCollector" ),
    fedList = cms.vuint32( 601, 602, 603, 604, 605, 606, 607, 608, 609, 610, 611, 612, 613, 614, 615, 616, 617, 618, 619, 620, 621, 622, 623, 624, 625, 626, 627, 628, 629, 630, 631, 632, 633, 634, 635, 636, 637, 638, 639, 640, 641, 642, 643, 644, 645, 646, 647, 648, 649, 650, 651, 652, 653, 654 )
)
process.hltPreHIHcalCalibration = cms.EDFilter( "HLTPrescaler",
    L1GtReadoutRecordTag = cms.InputTag( "hltGtDigis" ),
    offset = cms.uint32( 0 )
)
process.hltHcalCalibTypeFilter = cms.EDFilter( "HLTHcalCalibTypeFilter",
    InputTag = cms.InputTag( "rawDataCollector" ),
    CalibTypes = cms.vint32( 1, 2, 3, 4, 5, 6 ),
    FilterSummary = cms.untracked.bool( False )
)
process.hltHcalCalibrationRaw = cms.EDProducer( "EvFFEDSelector",
    inputTag = cms.InputTag( "rawDataCollector" ),
    fedList = cms.vuint32( 700, 701, 702, 703, 704, 705, 706, 707, 708, 709, 710, 711, 712, 713, 714, 715, 716, 717, 718, 719, 720, 721, 722, 723, 724, 725, 726, 727, 728, 729, 730, 731 )
)
process.hltL1sHIZeroBias = cms.EDFilter( "HLTLevel1GTSeed",
    L1SeedsLogicalExpression = cms.string( "L1_ZeroBias" ),
    saveTags = cms.bool( True ),
    L1MuonCollectionTag = cms.InputTag( "hltL1extraParticles" ),
    L1UseL1TriggerObjectMaps = cms.bool( True ),
    L1UseAliasesForSeeding = cms.bool( True ),
    L1GtReadoutRecordTag = cms.InputTag( "hltGtDigis" ),
    L1CollectionsTag = cms.InputTag( "hltL1extraParticles" ),
    L1NrBxInEvent = cms.int32( 3 ),
    L1GtObjectMapTag = cms.InputTag( "hltL1GtObjectMap" ),
    L1TechTriggerSeeding = cms.bool( False )
)
process.hltPreHIZeroBias = cms.EDFilter( "HLTPrescaler",
    L1GtReadoutRecordTag = cms.InputTag( "hltGtDigis" ),
    offset = cms.uint32( 0 )
)
process.hltL1sL1BptxXOR = cms.EDFilter( "HLTLevel1GTSeed",
    L1SeedsLogicalExpression = cms.string( "L1_BptxXOR" ),
    saveTags = cms.bool( True ),
    L1MuonCollectionTag = cms.InputTag( "hltL1extraParticles" ),
    L1UseL1TriggerObjectMaps = cms.bool( True ),
    L1UseAliasesForSeeding = cms.bool( True ),
    L1GtReadoutRecordTag = cms.InputTag( "hltGtDigis" ),
    L1CollectionsTag = cms.InputTag( "hltL1extraParticles" ),
    L1NrBxInEvent = cms.int32( 3 ),
    L1GtObjectMapTag = cms.InputTag( "hltL1GtObjectMap" ),
    L1TechTriggerSeeding = cms.bool( False )
)
process.hltPreHIZeroBiasXOR = cms.EDFilter( "HLTPrescaler",
    L1GtReadoutRecordTag = cms.InputTag( "hltGtDigis" ),
    offset = cms.uint32( 0 )
)
process.hltL1sHIZeroBiasXOR = cms.EDFilter( "HLTLevel1GTSeed",
    L1SeedsLogicalExpression = cms.string( "L1_BptxPlusANDMinus OR L1_BptxXOR" ),
    saveTags = cms.bool( True ),
    L1MuonCollectionTag = cms.InputTag( "hltL1extraParticles" ),
    L1UseL1TriggerObjectMaps = cms.bool( True ),
    L1UseAliasesForSeeding = cms.bool( True ),
    L1GtReadoutRecordTag = cms.InputTag( "hltGtDigis" ),
    L1CollectionsTag = cms.InputTag( "hltL1extraParticles" ),
    L1NrBxInEvent = cms.int32( 3 ),
    L1GtObjectMapTag = cms.InputTag( "hltL1GtObjectMap" ),
    L1TechTriggerSeeding = cms.bool( False )
)
process.hltPreHIZeroBiasPixelSingleTrack = cms.EDFilter( "HLTPrescaler",
    L1GtReadoutRecordTag = cms.InputTag( "hltGtDigis" ),
    offset = cms.uint32( 0 )
)
process.hltSiPixelDigis = cms.EDProducer( "SiPixelRawToDigi",
    UseQualityInfo = cms.bool( False ),
    CheckPixelOrder = cms.bool( False ),
    IncludeErrors = cms.bool( False ),
    UseCablingTree = cms.untracked.bool( True ),
    InputLabel = cms.InputTag( "rawDataCollector" ),
    ErrorList = cms.vint32(  ),
    Regions = cms.PSet(  ),
    Timing = cms.untracked.bool( False ),
    UserErrorList = cms.vint32(  )
)
process.hltHISiPixelClusters = cms.EDProducer( "SiPixelClusterProducer",
    src = cms.InputTag( "hltSiPixelDigis" ),
    ChannelThreshold = cms.int32( 1000 ),
    maxNumberOfClusters = cms.int32( -1 ),
    VCaltoElectronGain = cms.int32( 65 ),
    MissCalibrate = cms.untracked.bool( True ),
    SplitClusters = cms.bool( False ),
    VCaltoElectronOffset = cms.int32( -414 ),
    payloadType = cms.string( "HLT" ),
    SeedThreshold = cms.int32( 1000 ),
    ClusterThreshold = cms.double( 4000.0 )
)
process.hltHISiPixelRecHits = cms.EDProducer( "SiPixelRecHitConverter",
    VerboseLevel = cms.untracked.int32( 0 ),
    src = cms.InputTag( "hltHISiPixelClusters" ),
    CPE = cms.string( "hltESPPixelCPEGeneric" )
)
process.hltHIPixelClusterVertices = cms.EDProducer( "HIPixelClusterVtxProducer",
    maxZ = cms.double( 20.05 ),
    zStep = cms.double( 0.1 ),
    minZ = cms.double( -20.0 ),
    pixelRecHits = cms.string( "hltHISiPixelRecHits" )
)
process.hltHIPixelLayerTriplets = cms.EDProducer( "SeedingLayersEDProducer",
    layerList = cms.vstring( 'BPix1+BPix2+BPix3',
      'BPix1+BPix2+FPix1_pos',
      'BPix1+BPix2+FPix1_neg',
      'BPix1+FPix1_pos+FPix2_pos',
      'BPix1+FPix1_neg+FPix2_neg' ),
    TEC = cms.PSet(  ),
    FPix = cms.PSet( 
      useErrorsFromParam = cms.bool( True ),
      hitErrorRPhi = cms.double( 0.0051 ),
      TTRHBuilder = cms.string( "hltESPTTRHBuilderPixelOnly" ),
      HitProducer = cms.string( "hltHISiPixelRecHits" ),
      hitErrorRZ = cms.double( 0.0036 )
    ),
    TID = cms.PSet(  ),
    TOB = cms.PSet(  ),
    BPix = cms.PSet( 
      useErrorsFromParam = cms.bool( True ),
      hitErrorRPhi = cms.double( 0.0027 ),
      TTRHBuilder = cms.string( "hltESPTTRHBuilderPixelOnly" ),
      HitProducer = cms.string( "hltHISiPixelRecHits" ),
      hitErrorRZ = cms.double( 0.006 )
    ),
    TIB = cms.PSet(  )
)
process.hltPixelTracksForHITrackTrigger = cms.EDProducer( "PixelTrackProducer",
    FilterPSet = cms.PSet( 
      doVariablePtMin = cms.bool( True ),
      beamSpot = cms.InputTag( "hltOnlineBeamSpot" ),
      chi2 = cms.double( 1000.0 ),
      ComponentName = cms.string( "HIProtoTrackFilter" ),
      ptMin = cms.double( 1.0 ),
      siPixelRecHits = cms.InputTag( "hltHISiPixelRecHits" ),
      tipMax = cms.double( 1.0 )
    ),
    useFilterWithES = cms.bool( False ),
    passLabel = cms.string( "Pixel triplet primary tracks with vertex constraint" ),
    FitterPSet = cms.PSet( 
      ComponentName = cms.string( "PixelFitterByHelixProjections" ),
      TTRHBuilder = cms.string( "hltESPTTRHBuilderPixelOnly" )
    ),
    RegionFactoryPSet = cms.PSet( 
      ComponentName = cms.string( "HITrackingRegionForPrimaryVtxProducer" ),
      RegionPSet = cms.PSet( 
        precise = cms.bool( True ),
        doVariablePtMin = cms.bool( True ),
        beamSpot = cms.InputTag( "hltOnlineBeamSpot" ),
        useFixedError = cms.bool( True ),
        directionYCoord = cms.double( 1.0 ),
        sigmaZVertex = cms.double( 3.0 ),
        fixedError = cms.double( 2.0 ),
        directionXCoord = cms.double( 1.0 ),
        directionZCoord = cms.double( 0.0 ),
        VertexCollection = cms.InputTag( "hltHIPixelClusterVertices" ),
        ptMin = cms.double( 0.7 ),
        siPixelRecHits = cms.InputTag( "hltHISiPixelRecHits" ),
        nSigmaZ = cms.double( 3.0 ),
        useFoundVertices = cms.bool( True ),
        originRadius = cms.double( 0.1 )
      )
    ),
    CleanerPSet = cms.PSet(  ComponentName = cms.string( "PixelTrackCleanerBySharedHits" ) ),
    OrderedHitsFactoryPSet = cms.PSet( 
      ComponentName = cms.string( "StandardHitTripletGenerator" ),
      GeneratorPSet = cms.PSet( 
        useBending = cms.bool( True ),
        useFixedPreFiltering = cms.bool( False ),
        maxElement = cms.uint32( 100000 ),
        phiPreFiltering = cms.double( 0.3 ),
        extraHitRPhitolerance = cms.double( 0.06 ),
        useMultScattering = cms.bool( True ),
        ComponentName = cms.string( "PixelTripletHLTGenerator" ),
        extraHitRZtolerance = cms.double( 0.06 ),
        SeedComparitorPSet = cms.PSet(  ComponentName = cms.string( "none" ) )
      ),
      SeedingLayers = cms.InputTag( "hltHIPixelLayerTriplets" )
    )
)
process.hltPixelCandsForHITrackTrigger = cms.EDProducer( "ConcreteChargedCandidateProducer",
    src = cms.InputTag( "hltPixelTracksForHITrackTrigger" ),
    particleType = cms.string( "pi+" )
)
process.hltHISinglePixelTrackFilter = cms.EDFilter( "HLTPixlMBFilt",
    pixlTag = cms.InputTag( "hltPixelCandsForHITrackTrigger" ),
    saveTags = cms.bool( False ),
    MinTrks = cms.uint32( 1 ),
    MinPt = cms.double( 0.0 ),
    MinSep = cms.double( 1.0 )
)
process.hltL1sHIMinBiasBSC = cms.EDFilter( "HLTLevel1GTSeed",
    L1SeedsLogicalExpression = cms.string( "L1_BscMinBiasThreshold1_BptxAND" ),
    saveTags = cms.bool( True ),
    L1MuonCollectionTag = cms.InputTag( "hltL1extraParticles" ),
    L1UseL1TriggerObjectMaps = cms.bool( True ),
    L1UseAliasesForSeeding = cms.bool( True ),
    L1GtReadoutRecordTag = cms.InputTag( "hltGtDigis" ),
    L1CollectionsTag = cms.InputTag( "hltL1extraParticles" ),
    L1NrBxInEvent = cms.int32( 3 ),
    L1GtObjectMapTag = cms.InputTag( "hltL1GtObjectMap" ),
    L1TechTriggerSeeding = cms.bool( False )
)
process.hltPreHIMinBiasBSC = cms.EDFilter( "HLTPrescaler",
    L1GtReadoutRecordTag = cms.InputTag( "hltGtDigis" ),
    offset = cms.uint32( 0 )
)
process.hltL1sHIMinBiasBSCOR = cms.EDFilter( "HLTLevel1GTSeed",
    L1SeedsLogicalExpression = cms.string( "L1_BscMinBiasOR_BptxAND" ),
    saveTags = cms.bool( True ),
    L1MuonCollectionTag = cms.InputTag( "hltL1extraParticles" ),
    L1UseL1TriggerObjectMaps = cms.bool( True ),
    L1UseAliasesForSeeding = cms.bool( True ),
    L1GtReadoutRecordTag = cms.InputTag( "hltGtDigis" ),
    L1CollectionsTag = cms.InputTag( "hltL1extraParticles" ),
    L1NrBxInEvent = cms.int32( 3 ),
    L1GtObjectMapTag = cms.InputTag( "hltL1GtObjectMap" ),
    L1TechTriggerSeeding = cms.bool( False )
)
process.hltPreHIMinBiasBSCOR = cms.EDFilter( "HLTPrescaler",
    L1GtReadoutRecordTag = cms.InputTag( "hltGtDigis" ),
    offset = cms.uint32( 0 )
)
process.hltL1sHIMinBiasHF = cms.EDFilter( "HLTLevel1GTSeed",
    L1SeedsLogicalExpression = cms.string( "L1_HcalHfCoincidencePm_BptxAND" ),
    saveTags = cms.bool( True ),
    L1MuonCollectionTag = cms.InputTag( "hltL1extraParticles" ),
    L1UseL1TriggerObjectMaps = cms.bool( True ),
    L1UseAliasesForSeeding = cms.bool( True ),
    L1GtReadoutRecordTag = cms.InputTag( "hltGtDigis" ),
    L1CollectionsTag = cms.InputTag( "hltL1extraParticles" ),
    L1NrBxInEvent = cms.int32( 3 ),
    L1GtObjectMapTag = cms.InputTag( "hltL1GtObjectMap" ),
    L1TechTriggerSeeding = cms.bool( False )
)
process.hltPreHIMinBiasHF = cms.EDFilter( "HLTPrescaler",
    L1GtReadoutRecordTag = cms.InputTag( "hltGtDigis" ),
    offset = cms.uint32( 0 )
)
process.hltL1sHIMinBiasHfOr = cms.EDFilter( "HLTLevel1GTSeed",
    L1SeedsLogicalExpression = cms.string( "L1_HcalHfMmOrPpOrPm_BptxAND" ),
    saveTags = cms.bool( True ),
    L1MuonCollectionTag = cms.InputTag( "hltL1extraParticles" ),
    L1UseL1TriggerObjectMaps = cms.bool( True ),
    L1UseAliasesForSeeding = cms.bool( True ),
    L1GtReadoutRecordTag = cms.InputTag( "hltGtDigis" ),
    L1CollectionsTag = cms.InputTag( "hltL1extraParticles" ),
    L1NrBxInEvent = cms.int32( 3 ),
    L1GtObjectMapTag = cms.InputTag( "hltL1GtObjectMap" ),
    L1TechTriggerSeeding = cms.bool( False )
)
process.hltPreHIMinBiasHfOR = cms.EDFilter( "HLTPrescaler",
    L1GtReadoutRecordTag = cms.InputTag( "hltGtDigis" ),
    offset = cms.uint32( 0 )
)
process.hltL1sHIMinBiasHfOrBSC = cms.EDFilter( "HLTLevel1GTSeed",
    L1SeedsLogicalExpression = cms.string( "L1_HcalHfCoincPmORBscMinBiasThresh1_BptxAND" ),
    saveTags = cms.bool( True ),
    L1MuonCollectionTag = cms.InputTag( "hltL1extraParticles" ),
    L1UseL1TriggerObjectMaps = cms.bool( True ),
    L1UseAliasesForSeeding = cms.bool( True ),
    L1GtReadoutRecordTag = cms.InputTag( "hltGtDigis" ),
    L1CollectionsTag = cms.InputTag( "hltL1extraParticles" ),
    L1NrBxInEvent = cms.int32( 3 ),
    L1GtObjectMapTag = cms.InputTag( "hltL1GtObjectMap" ),
    L1TechTriggerSeeding = cms.bool( False )
)
process.hltPreHIMinBiasHfOrBSC = cms.EDFilter( "HLTPrescaler",
    L1GtReadoutRecordTag = cms.InputTag( "hltGtDigis" ),
    offset = cms.uint32( 0 )
)
process.hltPreHIMinBiasPixelSingleTrack = cms.EDFilter( "HLTPrescaler",
    L1GtReadoutRecordTag = cms.InputTag( "hltGtDigis" ),
    offset = cms.uint32( 0 )
)
process.hltL1sHIMinBiasZDC = cms.EDFilter( "HLTLevel1GTSeed",
    L1SeedsLogicalExpression = cms.string( "L1_ZdcCaloPlus_ZdcCaloMinus_BptxAND" ),
    saveTags = cms.bool( True ),
    L1MuonCollectionTag = cms.InputTag( "hltL1extraParticles" ),
    L1UseL1TriggerObjectMaps = cms.bool( True ),
    L1UseAliasesForSeeding = cms.bool( True ),
    L1GtReadoutRecordTag = cms.InputTag( "hltGtDigis" ),
    L1CollectionsTag = cms.InputTag( "hltL1extraParticles" ),
    L1NrBxInEvent = cms.int32( 3 ),
    L1GtObjectMapTag = cms.InputTag( "hltL1GtObjectMap" ),
    L1TechTriggerSeeding = cms.bool( False )
)
process.hltPreHIMinBiasZDCCalo = cms.EDFilter( "HLTPrescaler",
    L1GtReadoutRecordTag = cms.InputTag( "hltGtDigis" ),
    offset = cms.uint32( 0 )
)
process.hltL1sHIMinBiasZDCCaloPlusOrMinus = cms.EDFilter( "HLTLevel1GTSeed",
    L1SeedsLogicalExpression = cms.string( "L1_ZdcCaloPlus_BptxAND OR L1_ZdcCaloMinus_BptxAND" ),
    saveTags = cms.bool( True ),
    L1MuonCollectionTag = cms.InputTag( "hltL1extraParticles" ),
    L1UseL1TriggerObjectMaps = cms.bool( True ),
    L1UseAliasesForSeeding = cms.bool( True ),
    L1GtReadoutRecordTag = cms.InputTag( "hltGtDigis" ),
    L1CollectionsTag = cms.InputTag( "hltL1extraParticles" ),
    L1NrBxInEvent = cms.int32( 3 ),
    L1GtObjectMapTag = cms.InputTag( "hltL1GtObjectMap" ),
    L1TechTriggerSeeding = cms.bool( False )
)
process.hltPreHIMinBiasZDCCaloPlusOrMinus = cms.EDFilter( "HLTPrescaler",
    L1GtReadoutRecordTag = cms.InputTag( "hltGtDigis" ),
    offset = cms.uint32( 0 )
)
process.hltL1sHIMinBiasZDCPixelSingleTrack = cms.EDFilter( "HLTLevel1GTSeed",
    L1SeedsLogicalExpression = cms.string( "L1_ZdcCaloPlus_ZdcCaloMinus_BptxAND" ),
    saveTags = cms.bool( True ),
    L1MuonCollectionTag = cms.InputTag( "hltL1extraParticles" ),
    L1UseL1TriggerObjectMaps = cms.bool( True ),
    L1UseAliasesForSeeding = cms.bool( True ),
    L1GtReadoutRecordTag = cms.InputTag( "hltGtDigis" ),
    L1CollectionsTag = cms.InputTag( "hltL1extraParticles" ),
    L1NrBxInEvent = cms.int32( 3 ),
    L1GtObjectMapTag = cms.InputTag( "hltL1GtObjectMap" ),
    L1TechTriggerSeeding = cms.bool( False )
)
process.hltPreHIMinBiasZDCPixelSingleTrack = cms.EDFilter( "HLTPrescaler",
    L1GtReadoutRecordTag = cms.InputTag( "hltGtDigis" ),
    offset = cms.uint32( 0 )
)
process.hltL1sHIMinBiasZDCPlusOrMinusPixelSingleTrack = cms.EDFilter( "HLTLevel1GTSeed",
    L1SeedsLogicalExpression = cms.string( "L1_ZdcCaloPlus_BptxAND OR L1_ZdcCaloMinus_BptxAND" ),
    saveTags = cms.bool( True ),
    L1MuonCollectionTag = cms.InputTag( "hltL1extraParticles" ),
    L1UseL1TriggerObjectMaps = cms.bool( True ),
    L1UseAliasesForSeeding = cms.bool( True ),
    L1GtReadoutRecordTag = cms.InputTag( "hltGtDigis" ),
    L1CollectionsTag = cms.InputTag( "hltL1extraParticles" ),
    L1NrBxInEvent = cms.int32( 3 ),
    L1GtObjectMapTag = cms.InputTag( "hltL1GtObjectMap" ),
    L1TechTriggerSeeding = cms.bool( False )
)
process.hltPreHIMinBiasZDCPlusOrMinusPixelSingleTrack = cms.EDFilter( "HLTPrescaler",
    L1GtReadoutRecordTag = cms.InputTag( "hltGtDigis" ),
    offset = cms.uint32( 0 )
)
process.hltPreHIBptxXOR = cms.EDFilter( "HLTPrescaler",
    L1GtReadoutRecordTag = cms.InputTag( "hltGtDigis" ),
    offset = cms.uint32( 0 )
)
process.hltL1sL1BptxXORBscMinBiasOR = cms.EDFilter( "HLTLevel1GTSeed",
    L1SeedsLogicalExpression = cms.string( "L1_BptxXOR_BscMinBiasOR" ),
    saveTags = cms.bool( True ),
    L1MuonCollectionTag = cms.InputTag( "hltL1extraParticles" ),
    L1UseL1TriggerObjectMaps = cms.bool( True ),
    L1UseAliasesForSeeding = cms.bool( True ),
    L1GtReadoutRecordTag = cms.InputTag( "hltGtDigis" ),
    L1CollectionsTag = cms.InputTag( "hltL1extraParticles" ),
    L1NrBxInEvent = cms.int32( 3 ),
    L1GtObjectMapTag = cms.InputTag( "hltL1GtObjectMap" ),
    L1TechTriggerSeeding = cms.bool( False )
)
process.hltPreHIL1AlgoBptxXORBSCOR = cms.EDFilter( "HLTPrescaler",
    L1GtReadoutRecordTag = cms.InputTag( "hltGtDigis" ),
    offset = cms.uint32( 0 )
)
process.hltL1sL1DoubleMuOpenBptxAND = cms.EDFilter( "HLTLevel1GTSeed",
    L1SeedsLogicalExpression = cms.string( "( L1_DoubleMuOpen_BptxAND OR L1_ETT2000 ) AND ( L1_HcalHfCoincPmORBscMinBiasThresh1_BptxAND_instance1 OR L1_NotBsc2_BscMinBiasOR OR L1_NotBsc2_HcalHfMmOrPpOrPm )" ),
    saveTags = cms.bool( True ),
    L1MuonCollectionTag = cms.InputTag( "hltL1extraParticles" ),
    L1UseL1TriggerObjectMaps = cms.bool( True ),
    L1UseAliasesForSeeding = cms.bool( True ),
    L1GtReadoutRecordTag = cms.InputTag( "hltGtDigis" ),
    L1CollectionsTag = cms.InputTag( "hltL1extraParticles" ),
    L1NrBxInEvent = cms.int32( 3 ),
    L1GtObjectMapTag = cms.InputTag( "hltL1GtObjectMap" ),
    L1TechTriggerSeeding = cms.bool( False )
)
process.hltPreHIL1DoubleMuOpen = cms.EDFilter( "HLTPrescaler",
    L1GtReadoutRecordTag = cms.InputTag( "hltGtDigis" ),
    offset = cms.uint32( 0 )
)
process.hltHIDoubleMuLevel1PathL1OpenFiltered = cms.EDFilter( "HLTMuonL1Filter",
    saveTags = cms.bool( True ),
    CSCTFtag = cms.InputTag( "unused" ),
    PreviousCandTag = cms.InputTag( "hltL1sL1DoubleMuOpenBptxAND" ),
    MinPt = cms.double( 0.0 ),
    MinN = cms.int32( 2 ),
    MaxEta = cms.double( 2.5 ),
    SelectQualities = cms.vint32(  ),
    CandTag = cms.InputTag( "hltL1extraParticles" ),
    ExcludeSingleSegmentCSC = cms.bool( False )
)
process.hltPreHIL1DoubleMu0HighQ = cms.EDFilter( "HLTPrescaler",
    L1GtReadoutRecordTag = cms.InputTag( "hltGtDigis" ),
    offset = cms.uint32( 0 )
)
process.hltHIDoubleMuLevel1PathL1HighQFiltered = cms.EDFilter( "HLTMuonL1Filter",
    saveTags = cms.bool( True ),
    CSCTFtag = cms.InputTag( "unused" ),
    PreviousCandTag = cms.InputTag( "hltL1sL1DoubleMuOpenBptxAND" ),
    MinPt = cms.double( 0.0 ),
    MinN = cms.int32( 2 ),
    MaxEta = cms.double( 2.5 ),
    SelectQualities = cms.vint32( 7, 6, 5, 0, 0, 0, 0, 0 ),
    CandTag = cms.InputTag( "hltL1extraParticles" ),
    ExcludeSingleSegmentCSC = cms.bool( False )
)
process.hltL1sL1SingleMu3BptxAND = cms.EDFilter( "HLTLevel1GTSeed",
    L1SeedsLogicalExpression = cms.string( "( L1_SingleMu3_BptxAND OR L1_ETT2000 ) AND ( L1_HcalHfCoincPmORBscMinBiasThresh1_BptxAND_instance1 OR L1_NotBsc2_BscMinBiasOR OR L1_NotBsc2_HcalHfMmOrPpOrPm )" ),
    saveTags = cms.bool( True ),
    L1MuonCollectionTag = cms.InputTag( "hltL1extraParticles" ),
    L1UseL1TriggerObjectMaps = cms.bool( True ),
    L1UseAliasesForSeeding = cms.bool( True ),
    L1GtReadoutRecordTag = cms.InputTag( "hltGtDigis" ),
    L1CollectionsTag = cms.InputTag( "hltL1extraParticles" ),
    L1NrBxInEvent = cms.int32( 3 ),
    L1GtObjectMapTag = cms.InputTag( "hltL1GtObjectMap" ),
    L1TechTriggerSeeding = cms.bool( False )
)
process.hltPreHIL2Mu3 = cms.EDFilter( "HLTPrescaler",
    L1GtReadoutRecordTag = cms.InputTag( "hltGtDigis" ),
    offset = cms.uint32( 0 )
)
process.hltHIL1SingleMu3withBptxANDL1Filtered = cms.EDFilter( "HLTMuonL1Filter",
    saveTags = cms.bool( False ),
    CSCTFtag = cms.InputTag( "unused" ),
    PreviousCandTag = cms.InputTag( "hltL1sL1SingleMu3BptxAND" ),
    MinPt = cms.double( 0.0 ),
    MinN = cms.int32( 1 ),
    MaxEta = cms.double( 2.5 ),
    SelectQualities = cms.vint32(  ),
    CandTag = cms.InputTag( "hltL1extraParticles" ),
    ExcludeSingleSegmentCSC = cms.bool( False )
)
process.hltMuonDTDigis = cms.EDProducer( "DTUnpackingModule",
    useStandardFEDid = cms.bool( True ),
    inputLabel = cms.InputTag( "rawDataCollector" ),
    dataType = cms.string( "DDU" ),
    fedbyType = cms.bool( False ),
    readOutParameters = cms.PSet( 
      debug = cms.untracked.bool( False ),
      rosParameters = cms.PSet( 
        writeSC = cms.untracked.bool( True ),
        readingDDU = cms.untracked.bool( True ),
        performDataIntegrityMonitor = cms.untracked.bool( False ),
        readDDUIDfromDDU = cms.untracked.bool( True ),
        debug = cms.untracked.bool( False ),
        localDAQ = cms.untracked.bool( False )
      ),
      localDAQ = cms.untracked.bool( False ),
      performDataIntegrityMonitor = cms.untracked.bool( False )
    ),
    dqmOnly = cms.bool( False )
)
process.hltDt1DRecHits = cms.EDProducer( "DTRecHitProducer",
    debug = cms.untracked.bool( False ),
    recAlgoConfig = cms.PSet( 
      tTrigMode = cms.string( "DTTTrigSyncFromDB" ),
      minTime = cms.double( -3.0 ),
      stepTwoFromDigi = cms.bool( False ),
      doVdriftCorr = cms.bool( False ),
      debug = cms.untracked.bool( False ),
      maxTime = cms.double( 420.0 ),
      tTrigModeConfig = cms.PSet( 
        vPropWire = cms.double( 24.4 ),
        doTOFCorrection = cms.bool( True ),
        tofCorrType = cms.int32( 0 ),
        wirePropCorrType = cms.int32( 0 ),
        tTrigLabel = cms.string( "" ),
        doWirePropCorrection = cms.bool( True ),
        doT0Correction = cms.bool( True ),
        debug = cms.untracked.bool( False )
      )
    ),
    dtDigiLabel = cms.InputTag( "hltMuonDTDigis" ),
    recAlgo = cms.string( "DTLinearDriftFromDBAlgo" )
)
process.hltDt4DSegments = cms.EDProducer( "DTRecSegment4DProducer",
    debug = cms.untracked.bool( False ),
    Reco4DAlgoName = cms.string( "DTCombinatorialPatternReco4D" ),
    recHits2DLabel = cms.InputTag( "dt2DSegments" ),
    recHits1DLabel = cms.InputTag( "hltDt1DRecHits" ),
    Reco4DAlgoConfig = cms.PSet( 
      segmCleanerMode = cms.int32( 2 ),
      Reco2DAlgoName = cms.string( "DTCombinatorialPatternReco" ),
      recAlgoConfig = cms.PSet( 
        tTrigMode = cms.string( "DTTTrigSyncFromDB" ),
        minTime = cms.double( -3.0 ),
        stepTwoFromDigi = cms.bool( False ),
        doVdriftCorr = cms.bool( False ),
        debug = cms.untracked.bool( False ),
        maxTime = cms.double( 420.0 ),
        tTrigModeConfig = cms.PSet( 
          vPropWire = cms.double( 24.4 ),
          doTOFCorrection = cms.bool( True ),
          tofCorrType = cms.int32( 0 ),
          wirePropCorrType = cms.int32( 0 ),
          tTrigLabel = cms.string( "" ),
          doWirePropCorrection = cms.bool( True ),
          doT0Correction = cms.bool( True ),
          debug = cms.untracked.bool( False )
        )
      ),
      nSharedHitsMax = cms.int32( 2 ),
      hit_afterT0_resolution = cms.double( 0.03 ),
      Reco2DAlgoConfig = cms.PSet( 
        segmCleanerMode = cms.int32( 2 ),
        recAlgoConfig = cms.PSet( 
          tTrigMode = cms.string( "DTTTrigSyncFromDB" ),
          minTime = cms.double( -3.0 ),
          stepTwoFromDigi = cms.bool( False ),
          doVdriftCorr = cms.bool( False ),
          debug = cms.untracked.bool( False ),
          maxTime = cms.double( 420.0 ),
          tTrigModeConfig = cms.PSet( 
            vPropWire = cms.double( 24.4 ),
            doTOFCorrection = cms.bool( True ),
            tofCorrType = cms.int32( 0 ),
            wirePropCorrType = cms.int32( 0 ),
            tTrigLabel = cms.string( "" ),
            doWirePropCorrection = cms.bool( True ),
            doT0Correction = cms.bool( True ),
            debug = cms.untracked.bool( False )
          )
        ),
        nSharedHitsMax = cms.int32( 2 ),
        AlphaMaxPhi = cms.double( 1.0 ),
        hit_afterT0_resolution = cms.double( 0.03 ),
        MaxAllowedHits = cms.uint32( 50 ),
        performT0_vdriftSegCorrection = cms.bool( False ),
        AlphaMaxTheta = cms.double( 0.9 ),
        debug = cms.untracked.bool( False ),
        recAlgo = cms.string( "DTLinearDriftFromDBAlgo" ),
        nUnSharedHitsMin = cms.int32( 2 ),
        performT0SegCorrection = cms.bool( False ),
        perform_delta_rejecting = cms.bool( False )
      ),
      performT0_vdriftSegCorrection = cms.bool( False ),
      debug = cms.untracked.bool( False ),
      recAlgo = cms.string( "DTLinearDriftFromDBAlgo" ),
      nUnSharedHitsMin = cms.int32( 2 ),
      AllDTRecHits = cms.bool( True ),
      performT0SegCorrection = cms.bool( False ),
      perform_delta_rejecting = cms.bool( False )
    )
)
process.hltMuonCSCDigis = cms.EDProducer( "CSCDCCUnpacker",
    PrintEventNumber = cms.untracked.bool( False ),
    UseSelectiveUnpacking = cms.bool( True ),
    UseExaminer = cms.bool( True ),
    ErrorMask = cms.uint32( 0x0 ),
    InputObjects = cms.InputTag( "rawDataCollector" ),
    UseFormatStatus = cms.bool( True ),
    ExaminerMask = cms.uint32( 0x1febf3f6 ),
    UnpackStatusDigis = cms.bool( False ),
    VisualFEDInspect = cms.untracked.bool( False ),
    FormatedEventDump = cms.untracked.bool( False ),
    Debug = cms.untracked.bool( False ),
    VisualFEDShort = cms.untracked.bool( False )
)
process.hltCsc2DRecHits = cms.EDProducer( "CSCRecHitDProducer",
    XTasymmetry_ME1b = cms.double( 0.0 ),
    XTasymmetry_ME1a = cms.double( 0.0 ),
    ConstSyst_ME1a = cms.double( 0.022 ),
    ConstSyst_ME1b = cms.double( 0.007 ),
    XTasymmetry_ME41 = cms.double( 0.0 ),
    CSCStripxtalksOffset = cms.double( 0.03 ),
    CSCUseCalibrations = cms.bool( True ),
    CSCUseTimingCorrections = cms.bool( True ),
    CSCNoOfTimeBinsForDynamicPedestal = cms.int32( 2 ),
    XTasymmetry_ME22 = cms.double( 0.0 ),
    UseFivePoleFit = cms.bool( True ),
    XTasymmetry_ME21 = cms.double( 0.0 ),
    ConstSyst_ME21 = cms.double( 0.0 ),
    CSCDebug = cms.untracked.bool( False ),
    ConstSyst_ME22 = cms.double( 0.0 ),
    CSCUseGasGainCorrections = cms.bool( False ),
    XTasymmetry_ME31 = cms.double( 0.0 ),
    readBadChambers = cms.bool( True ),
    NoiseLevel_ME13 = cms.double( 8.0 ),
    NoiseLevel_ME12 = cms.double( 9.0 ),
    NoiseLevel_ME32 = cms.double( 9.0 ),
    NoiseLevel_ME31 = cms.double( 9.0 ),
    XTasymmetry_ME32 = cms.double( 0.0 ),
    ConstSyst_ME41 = cms.double( 0.0 ),
    CSCStripClusterSize = cms.untracked.int32( 3 ),
    CSCStripClusterChargeCut = cms.double( 25.0 ),
    CSCStripPeakThreshold = cms.double( 10.0 ),
    readBadChannels = cms.bool( True ),
    UseParabolaFit = cms.bool( False ),
    XTasymmetry_ME13 = cms.double( 0.0 ),
    XTasymmetry_ME12 = cms.double( 0.0 ),
    wireDigiTag = cms.InputTag( 'hltMuonCSCDigis','MuonCSCWireDigi' ),
    ConstSyst_ME12 = cms.double( 0.0 ),
    ConstSyst_ME13 = cms.double( 0.0 ),
    ConstSyst_ME32 = cms.double( 0.0 ),
    ConstSyst_ME31 = cms.double( 0.0 ),
    UseAverageTime = cms.bool( False ),
    NoiseLevel_ME1a = cms.double( 7.0 ),
    NoiseLevel_ME1b = cms.double( 8.0 ),
    CSCWireClusterDeltaT = cms.int32( 1 ),
    CSCUseStaticPedestals = cms.bool( False ),
    stripDigiTag = cms.InputTag( 'hltMuonCSCDigis','MuonCSCStripDigi' ),
    CSCstripWireDeltaTime = cms.int32( 8 ),
    NoiseLevel_ME21 = cms.double( 9.0 ),
    NoiseLevel_ME22 = cms.double( 9.0 ),
    NoiseLevel_ME41 = cms.double( 9.0 )
)
process.hltCscSegments = cms.EDProducer( "CSCSegmentProducer",
    inputObjects = cms.InputTag( "hltCsc2DRecHits" ),
    algo_psets = cms.VPSet( 
      cms.PSet(  chamber_types = cms.vstring( 'ME1/a',
  'ME1/b',
  'ME1/2',
  'ME1/3',
  'ME2/1',
  'ME2/2',
  'ME3/1',
  'ME3/2',
  'ME4/1',
  'ME4/2' ),
        algo_name = cms.string( "CSCSegAlgoST" ),
        parameters_per_chamber_type = cms.vint32( 2, 1, 1, 1, 1, 1, 1, 1, 1, 1 ),
        algo_psets = cms.VPSet( 
          cms.PSet(  maxRatioResidualPrune = cms.double( 3.0 ),
            yweightPenalty = cms.double( 1.5 ),
            maxRecHitsInCluster = cms.int32( 20 ),
            dPhiFineMax = cms.double( 0.025 ),
            preClusteringUseChaining = cms.bool( True ),
            ForceCovariance = cms.bool( False ),
            hitDropLimit6Hits = cms.double( 0.3333 ),
            NormChi2Cut2D = cms.double( 20.0 ),
            BPMinImprovement = cms.double( 10000.0 ),
            Covariance = cms.double( 0.0 ),
            tanPhiMax = cms.double( 0.5 ),
            SeedBig = cms.double( 0.0015 ),
            onlyBestSegment = cms.bool( False ),
            dRPhiFineMax = cms.double( 8.0 ),
            SeedSmall = cms.double( 2.0E-4 ),
            curvePenalty = cms.double( 2.0 ),
            dXclusBoxMax = cms.double( 4.0 ),
            BrutePruning = cms.bool( True ),
            curvePenaltyThreshold = cms.double( 0.85 ),
            CorrectTheErrors = cms.bool( True ),
            hitDropLimit4Hits = cms.double( 0.6 ),
            useShowering = cms.bool( False ),
            CSCDebug = cms.untracked.bool( False ),
            tanThetaMax = cms.double( 1.2 ),
            NormChi2Cut3D = cms.double( 10.0 ),
            minHitsPerSegment = cms.int32( 3 ),
            ForceCovarianceAll = cms.bool( False ),
            yweightPenaltyThreshold = cms.double( 1.0 ),
            prePrunLimit = cms.double( 3.17 ),
            hitDropLimit5Hits = cms.double( 0.8 ),
            preClustering = cms.bool( True ),
            prePrun = cms.bool( True ),
            maxDPhi = cms.double( 999.0 ),
            maxDTheta = cms.double( 999.0 ),
            Pruning = cms.bool( True ),
            dYclusBoxMax = cms.double( 8.0 )
          ),
          cms.PSet(  maxRatioResidualPrune = cms.double( 3.0 ),
            yweightPenalty = cms.double( 1.5 ),
            maxRecHitsInCluster = cms.int32( 24 ),
            dPhiFineMax = cms.double( 0.025 ),
            preClusteringUseChaining = cms.bool( True ),
            ForceCovariance = cms.bool( False ),
            hitDropLimit6Hits = cms.double( 0.3333 ),
            NormChi2Cut2D = cms.double( 20.0 ),
            BPMinImprovement = cms.double( 10000.0 ),
            Covariance = cms.double( 0.0 ),
            tanPhiMax = cms.double( 0.5 ),
            SeedBig = cms.double( 0.0015 ),
            onlyBestSegment = cms.bool( False ),
            dRPhiFineMax = cms.double( 8.0 ),
            SeedSmall = cms.double( 2.0E-4 ),
            curvePenalty = cms.double( 2.0 ),
            dXclusBoxMax = cms.double( 4.0 ),
            BrutePruning = cms.bool( True ),
            curvePenaltyThreshold = cms.double( 0.85 ),
            CorrectTheErrors = cms.bool( True ),
            hitDropLimit4Hits = cms.double( 0.6 ),
            useShowering = cms.bool( False ),
            CSCDebug = cms.untracked.bool( False ),
            tanThetaMax = cms.double( 1.2 ),
            NormChi2Cut3D = cms.double( 10.0 ),
            minHitsPerSegment = cms.int32( 3 ),
            ForceCovarianceAll = cms.bool( False ),
            yweightPenaltyThreshold = cms.double( 1.0 ),
            prePrunLimit = cms.double( 3.17 ),
            hitDropLimit5Hits = cms.double( 0.8 ),
            preClustering = cms.bool( True ),
            prePrun = cms.bool( True ),
            maxDPhi = cms.double( 999.0 ),
            maxDTheta = cms.double( 999.0 ),
            Pruning = cms.bool( True ),
            dYclusBoxMax = cms.double( 8.0 )
          )
        )
      )
    ),
    algo_type = cms.int32( 1 )
)
process.hltMuonRPCDigis = cms.EDProducer( "RPCUnpackingModule",
    InputLabel = cms.InputTag( "rawDataCollector" ),
    doSynchro = cms.bool( False )
)
process.hltRpcRecHits = cms.EDProducer( "RPCRecHitProducer",
    recAlgoConfig = cms.PSet(  ),
    deadvecfile = cms.FileInPath( "RecoLocalMuon/RPCRecHit/data/RPCDeadVec.dat" ),
    rpcDigiLabel = cms.InputTag( "hltMuonRPCDigis" ),
    maskvecfile = cms.FileInPath( "RecoLocalMuon/RPCRecHit/data/RPCMaskVec.dat" ),
    recAlgo = cms.string( "RPCRecHitStandardAlgo" ),
    deadSource = cms.string( "File" ),
    maskSource = cms.string( "File" )
)
process.hltL2OfflineMuonSeeds = cms.EDProducer( "MuonSeedGenerator",
    SMB_21 = cms.vdouble( 1.043, -0.124, 0.0, 0.183, 0.0, 0.0 ),
    SMB_20 = cms.vdouble( 1.011, -0.052, 0.0, 0.188, 0.0, 0.0 ),
    SMB_22 = cms.vdouble( 1.474, -0.758, 0.0, 0.185, 0.0, 0.0 ),
    OL_2213 = cms.vdouble( 0.117, 0.0, 0.0, 0.044, 0.0, 0.0 ),
    SME_11 = cms.vdouble( 3.295, -1.527, 0.112, 0.378, 0.02, 0.0 ),
    SME_13 = cms.vdouble( -1.286, 1.711, 0.0, 0.356, 0.0, 0.0 ),
    SME_12 = cms.vdouble( 0.102, 0.599, 0.0, 0.38, 0.0, 0.0 ),
    DT_34_2_scale = cms.vdouble( -11.901897, 0.0 ),
    OL_1213_0_scale = cms.vdouble( -4.488158, 0.0 ),
    OL_1222_0_scale = cms.vdouble( -5.810449, 0.0 ),
    DT_13 = cms.vdouble( 0.315, 0.068, -0.127, 0.051, -0.002, 0.0 ),
    DT_12 = cms.vdouble( 0.183, 0.054, -0.087, 0.028, 0.002, 0.0 ),
    DT_14 = cms.vdouble( 0.359, 0.052, -0.107, 0.072, -0.004, 0.0 ),
    CSC_13_3_scale = cms.vdouble( -1.701268, 0.0 ),
    DT_24_2_scale = cms.vdouble( -6.63094, 0.0 ),
    CSC_23 = cms.vdouble( -0.081, 0.113, -0.029, 0.015, 0.008, 0.0 ),
    CSC_24 = cms.vdouble( 0.004, 0.021, -0.002, 0.053, 0.0, 0.0 ),
    OL_2222 = cms.vdouble( 0.107, 0.0, 0.0, 0.04, 0.0, 0.0 ),
    DT_14_2_scale = cms.vdouble( -4.808546, 0.0 ),
    SMB_10 = cms.vdouble( 1.387, -0.038, 0.0, 0.19, 0.0, 0.0 ),
    SMB_11 = cms.vdouble( 1.247, 0.72, -0.802, 0.229, -0.075, 0.0 ),
    SMB_12 = cms.vdouble( 2.128, -0.956, 0.0, 0.199, 0.0, 0.0 ),
    SME_21 = cms.vdouble( -0.529, 1.194, -0.358, 0.472, 0.086, 0.0 ),
    SME_22 = cms.vdouble( -1.207, 1.491, -0.251, 0.189, 0.243, 0.0 ),
    DT_13_2_scale = cms.vdouble( -4.257687, 0.0 ),
    CSC_34 = cms.vdouble( 0.062, -0.067, 0.019, 0.021, 0.003, 0.0 ),
    SME_22_0_scale = cms.vdouble( -3.457901, 0.0 ),
    DT_24_1_scale = cms.vdouble( -7.490909, 0.0 ),
    OL_1232_0_scale = cms.vdouble( -5.964634, 0.0 ),
    DT_23_1_scale = cms.vdouble( -5.320346, 0.0 ),
    SME_13_0_scale = cms.vdouble( 0.104905, 0.0 ),
    SMB_22_0_scale = cms.vdouble( 1.346681, 0.0 ),
    CSC_12_1_scale = cms.vdouble( -6.434242, 0.0 ),
    DT_34 = cms.vdouble( 0.044, 0.004, -0.013, 0.029, 0.003, 0.0 ),
    SME_32 = cms.vdouble( -0.901, 1.333, -0.47, 0.41, 0.073, 0.0 ),
    SME_31 = cms.vdouble( -1.594, 1.482, -0.317, 0.487, 0.097, 0.0 ),
    CSC_13_2_scale = cms.vdouble( -6.077936, 0.0 ),
    crackEtas = cms.vdouble( 0.2, 1.6, 1.7 ),
    SME_11_0_scale = cms.vdouble( 1.325085, 0.0 ),
    SMB_20_0_scale = cms.vdouble( 1.486168, 0.0 ),
    DT_13_1_scale = cms.vdouble( -4.520923, 0.0 ),
    CSC_24_1_scale = cms.vdouble( -6.055701, 0.0 ),
    CSC_01_1_scale = cms.vdouble( -1.915329, 0.0 ),
    DT_23 = cms.vdouble( 0.13, 0.023, -0.057, 0.028, 0.004, 0.0 ),
    DT_24 = cms.vdouble( 0.176, 0.014, -0.051, 0.051, 0.003, 0.0 ),
    SMB_12_0_scale = cms.vdouble( 2.283221, 0.0 ),
    SMB_30_0_scale = cms.vdouble( -3.629838, 0.0 ),
    SME_42 = cms.vdouble( -0.003, 0.005, 0.005, 0.608, 0.076, 0.0 ),
    SME_41 = cms.vdouble( -0.003, 0.005, 0.005, 0.608, 0.076, 0.0 ),
    CSC_12_2_scale = cms.vdouble( -1.63622, 0.0 ),
    DT_34_1_scale = cms.vdouble( -13.783765, 0.0 ),
    CSC_34_1_scale = cms.vdouble( -11.520507, 0.0 ),
    OL_2213_0_scale = cms.vdouble( -7.239789, 0.0 ),
    SMB_32_0_scale = cms.vdouble( -3.054156, 0.0 ),
    CSC_12_3_scale = cms.vdouble( -1.63622, 0.0 ),
    SME_21_0_scale = cms.vdouble( -0.040862, 0.0 ),
    OL_1232 = cms.vdouble( 0.184, 0.0, 0.0, 0.066, 0.0, 0.0 ),
    DTRecSegmentLabel = cms.InputTag( "hltDt4DSegments" ),
    SMB_10_0_scale = cms.vdouble( 2.448566, 0.0 ),
    EnableDTMeasurement = cms.bool( True ),
    CSCRecSegmentLabel = cms.InputTag( "hltCscSegments" ),
    CSC_23_2_scale = cms.vdouble( -6.079917, 0.0 ),
    scaleDT = cms.bool( True ),
    DT_12_2_scale = cms.vdouble( -3.518165, 0.0 ),
    OL_1222 = cms.vdouble( 0.848, -0.591, 0.0, 0.062, 0.0, 0.0 ),
    CSC_23_1_scale = cms.vdouble( -19.084285, 0.0 ),
    OL_1213 = cms.vdouble( 0.96, -0.737, 0.0, 0.052, 0.0, 0.0 ),
    CSC_02 = cms.vdouble( 0.612, -0.207, 0.0, 0.067, -0.001, 0.0 ),
    CSC_03 = cms.vdouble( 0.787, -0.338, 0.029, 0.101, -0.008, 0.0 ),
    CSC_01 = cms.vdouble( 0.166, 0.0, 0.0, 0.031, 0.0, 0.0 ),
    SMB_32 = cms.vdouble( 0.67, -0.327, 0.0, 0.22, 0.0, 0.0 ),
    SMB_30 = cms.vdouble( 0.505, -0.022, 0.0, 0.215, 0.0, 0.0 ),
    SMB_31 = cms.vdouble( 0.549, -0.145, 0.0, 0.207, 0.0, 0.0 ),
    crackWindow = cms.double( 0.04 ),
    CSC_14_3_scale = cms.vdouble( -1.969563, 0.0 ),
    SMB_31_0_scale = cms.vdouble( -3.323768, 0.0 ),
    DT_12_1_scale = cms.vdouble( -3.692398, 0.0 ),
    SMB_21_0_scale = cms.vdouble( 1.58384, 0.0 ),
    DT_23_2_scale = cms.vdouble( -5.117625, 0.0 ),
    SME_12_0_scale = cms.vdouble( 2.279181, 0.0 ),
    DT_14_1_scale = cms.vdouble( -5.644816, 0.0 ),
    beamSpotTag = cms.InputTag( "hltOnlineBeamSpot" ),
    SMB_11_0_scale = cms.vdouble( 2.56363, 0.0 ),
    EnableCSCMeasurement = cms.bool( True ),
    CSC_14 = cms.vdouble( 0.606, -0.181, -0.002, 0.111, -0.003, 0.0 ),
    OL_2222_0_scale = cms.vdouble( -7.667231, 0.0 ),
    CSC_13 = cms.vdouble( 0.901, -1.302, 0.533, 0.045, 0.005, 0.0 ),
    CSC_12 = cms.vdouble( -0.161, 0.254, -0.047, 0.042, -0.007, 0.0 )
)
process.hltL2MuonSeeds = cms.EDProducer( "L2MuonSeedGenerator",
    ServiceParameters = cms.PSet( 
      Propagators = cms.untracked.vstring( 'SteppingHelixPropagatorAny' ),
      RPCLayers = cms.bool( True ),
      UseMuonNavigation = cms.untracked.bool( True )
    ),
    InputObjects = cms.InputTag( "hltL1extraParticles" ),
    L1MaxEta = cms.double( 2.5 ),
    OfflineSeedLabel = cms.untracked.InputTag( "hltL2OfflineMuonSeeds" ),
    L1MinPt = cms.double( 0.0 ),
    L1MinQuality = cms.uint32( 1 ),
    GMTReadoutCollection = cms.InputTag( "hltGtDigis" ),
    UseUnassociatedL1 = cms.bool( True ),
    UseOfflineSeed = cms.untracked.bool( True ),
    Propagator = cms.string( "SteppingHelixPropagatorAny" )
)
process.hltL2Muons = cms.EDProducer( "L2MuonProducer",
    ServiceParameters = cms.PSet( 
      Propagators = cms.untracked.vstring( 'hltESPFastSteppingHelixPropagatorAny',
        'hltESPFastSteppingHelixPropagatorOpposite' ),
      RPCLayers = cms.bool( True ),
      UseMuonNavigation = cms.untracked.bool( True )
    ),
    InputObjects = cms.InputTag( "hltL2MuonSeeds" ),
    SeedTransformerParameters = cms.PSet( 
      Fitter = cms.string( "hltESPKFFittingSmootherForL2Muon" ),
      MuonRecHitBuilder = cms.string( "hltESPMuonTransientTrackingRecHitBuilder" ),
      NMinRecHits = cms.uint32( 2 ),
      UseSubRecHits = cms.bool( False ),
      Propagator = cms.string( "hltESPFastSteppingHelixPropagatorAny" ),
      RescaleError = cms.double( 100.0 )
    ),
    L2TrajBuilderParameters = cms.PSet( 
      DoRefit = cms.bool( False ),
      SeedPropagator = cms.string( "hltESPFastSteppingHelixPropagatorAny" ),
      FilterParameters = cms.PSet( 
        NumberOfSigma = cms.double( 3.0 ),
        FitDirection = cms.string( "insideOut" ),
        DTRecSegmentLabel = cms.InputTag( "hltDt4DSegments" ),
        MaxChi2 = cms.double( 1000.0 ),
        MuonTrajectoryUpdatorParameters = cms.PSet( 
          MaxChi2 = cms.double( 25.0 ),
          RescaleErrorFactor = cms.double( 100.0 ),
          Granularity = cms.int32( 0 ),
          ExcludeRPCFromFit = cms.bool( False ),
          UseInvalidHits = cms.bool( True ),
          RescaleError = cms.bool( False )
        ),
        EnableRPCMeasurement = cms.bool( True ),
        CSCRecSegmentLabel = cms.InputTag( "hltCscSegments" ),
        EnableDTMeasurement = cms.bool( True ),
        RPCRecSegmentLabel = cms.InputTag( "hltRpcRecHits" ),
        Propagator = cms.string( "hltESPFastSteppingHelixPropagatorAny" ),
        EnableCSCMeasurement = cms.bool( True )
      ),
      NavigationType = cms.string( "Standard" ),
      SeedTransformerParameters = cms.PSet( 
        Fitter = cms.string( "hltESPKFFittingSmootherForL2Muon" ),
        MuonRecHitBuilder = cms.string( "hltESPMuonTransientTrackingRecHitBuilder" ),
        NMinRecHits = cms.uint32( 2 ),
        UseSubRecHits = cms.bool( False ),
        Propagator = cms.string( "hltESPFastSteppingHelixPropagatorAny" ),
        RescaleError = cms.double( 100.0 )
      ),
      DoBackwardFilter = cms.bool( True ),
      SeedPosition = cms.string( "in" ),
      BWFilterParameters = cms.PSet( 
        NumberOfSigma = cms.double( 3.0 ),
        CSCRecSegmentLabel = cms.InputTag( "hltCscSegments" ),
        FitDirection = cms.string( "outsideIn" ),
        DTRecSegmentLabel = cms.InputTag( "hltDt4DSegments" ),
        MaxChi2 = cms.double( 100.0 ),
        MuonTrajectoryUpdatorParameters = cms.PSet( 
          MaxChi2 = cms.double( 25.0 ),
          RescaleErrorFactor = cms.double( 100.0 ),
          Granularity = cms.int32( 2 ),
          ExcludeRPCFromFit = cms.bool( False ),
          UseInvalidHits = cms.bool( True ),
          RescaleError = cms.bool( False )
        ),
        EnableRPCMeasurement = cms.bool( True ),
        BWSeedType = cms.string( "fromGenerator" ),
        EnableDTMeasurement = cms.bool( True ),
        RPCRecSegmentLabel = cms.InputTag( "hltRpcRecHits" ),
        Propagator = cms.string( "hltESPFastSteppingHelixPropagatorAny" ),
        EnableCSCMeasurement = cms.bool( True )
      ),
      DoSeedRefit = cms.bool( False )
    ),
    DoSeedRefit = cms.bool( False ),
    TrackLoaderParameters = cms.PSet( 
      Smoother = cms.string( "hltESPKFTrajectorySmootherForMuonTrackLoader" ),
      DoSmoothing = cms.bool( False ),
      beamSpot = cms.InputTag( "hltOnlineBeamSpot" ),
      MuonUpdatorAtVertexParameters = cms.PSet( 
        MaxChi2 = cms.double( 1000000.0 ),
        BeamSpotPosition = cms.vdouble( 0.0, 0.0, 0.0 ),
        Propagator = cms.string( "hltESPFastSteppingHelixPropagatorOpposite" ),
        BeamSpotPositionErrors = cms.vdouble( 0.1, 0.1, 5.3 )
      ),
      VertexConstraint = cms.bool( True )
    ),
    MuonTrajectoryBuilder = cms.string( "StandAloneMuonTrajectoryBuilder" )
)
process.hltL2MuonCandidates = cms.EDProducer( "L2MuonCandidateProducer",
    InputObjects = cms.InputTag( 'hltL2Muons','UpdatedAtVtx' )
)
process.hltHIL2Mu3L2Filtered = cms.EDFilter( "HLTMuonL2PreFilter",
    saveTags = cms.bool( True ),
    MaxDr = cms.double( 9999.0 ),
    CutOnChambers = cms.bool( False ),
    PreviousCandTag = cms.InputTag( "hltHIL1SingleMu3withBptxANDL1Filtered" ),
    MinPt = cms.double( 3.0 ),
    MinN = cms.int32( 1 ),
    SeedMapTag = cms.InputTag( "hltL2Muons" ),
    MaxEta = cms.double( 2.5 ),
    MinNhits = cms.vint32( 0 ),
    MinDxySig = cms.double( -1.0 ),
    MinNchambers = cms.vint32( 0 ),
    AbsEtaBins = cms.vdouble( 5.0 ),
    MaxDz = cms.double( 9999.0 ),
    CandTag = cms.InputTag( "hltL2MuonCandidates" ),
    BeamSpotTag = cms.InputTag( "hltOnlineBeamSpot" ),
    MinDr = cms.double( -1.0 ),
    NSigmaPt = cms.double( 0.0 ),
    MinNstations = cms.vint32( 0 )
)
process.hltPreHIL2Mu3NHitQ = cms.EDFilter( "HLTPrescaler",
    L1GtReadoutRecordTag = cms.InputTag( "hltGtDigis" ),
    offset = cms.uint32( 0 )
)
process.hltHIL2Mu3NHitL2Filtered = cms.EDFilter( "HLTMuonL2PreFilter",
    saveTags = cms.bool( True ),
    MaxDr = cms.double( 9999.0 ),
    CutOnChambers = cms.bool( False ),
    PreviousCandTag = cms.InputTag( "hltHIL1SingleMu3withBptxANDL1Filtered" ),
    MinPt = cms.double( 3.0 ),
    MinN = cms.int32( 1 ),
    SeedMapTag = cms.InputTag( "hltL2Muons" ),
    MaxEta = cms.double( 3.0 ),
    MinNhits = cms.vint32( 1 ),
    MinDxySig = cms.double( -1.0 ),
    MinNchambers = cms.vint32( 0 ),
    AbsEtaBins = cms.vdouble( 5.0 ),
    MaxDz = cms.double( 9999.0 ),
    CandTag = cms.InputTag( "hltL2MuonCandidates" ),
    BeamSpotTag = cms.InputTag( "hltOnlineBeamSpot" ),
    MinDr = cms.double( -1.0 ),
    NSigmaPt = cms.double( 0.0 ),
    MinNstations = cms.vint32( 0 )
)
process.hltPreHIL2Mu7 = cms.EDFilter( "HLTPrescaler",
    L1GtReadoutRecordTag = cms.InputTag( "hltGtDigis" ),
    offset = cms.uint32( 0 )
)
process.hltHIL2Mu7L2Filtered = cms.EDFilter( "HLTMuonL2PreFilter",
    saveTags = cms.bool( True ),
    MaxDr = cms.double( 9999.0 ),
    CutOnChambers = cms.bool( False ),
    PreviousCandTag = cms.InputTag( "hltHIL1SingleMu3withBptxANDL1Filtered" ),
    MinPt = cms.double( 7.0 ),
    MinN = cms.int32( 1 ),
    SeedMapTag = cms.InputTag( "hltL2Muons" ),
    MaxEta = cms.double( 2.5 ),
    MinNhits = cms.vint32( 0 ),
    MinDxySig = cms.double( -1.0 ),
    MinNchambers = cms.vint32( 0 ),
    AbsEtaBins = cms.vdouble( 5.0 ),
    MaxDz = cms.double( 9999.0 ),
    CandTag = cms.InputTag( "hltL2MuonCandidates" ),
    BeamSpotTag = cms.InputTag( "hltOnlineBeamSpot" ),
    MinDr = cms.double( -1.0 ),
    NSigmaPt = cms.double( 0.0 ),
    MinNstations = cms.vint32( 0 )
)
process.hltPreHIL2Mu15 = cms.EDFilter( "HLTPrescaler",
    L1GtReadoutRecordTag = cms.InputTag( "hltGtDigis" ),
    offset = cms.uint32( 0 )
)
process.hltHIL2Mu15L2Filtered = cms.EDFilter( "HLTMuonL2PreFilter",
    saveTags = cms.bool( True ),
    MaxDr = cms.double( 9999.0 ),
    CutOnChambers = cms.bool( False ),
    PreviousCandTag = cms.InputTag( "hltHIL1SingleMu3withBptxANDL1Filtered" ),
    MinPt = cms.double( 15.0 ),
    MinN = cms.int32( 1 ),
    SeedMapTag = cms.InputTag( "hltL2Muons" ),
    MaxEta = cms.double( 2.5 ),
    MinNhits = cms.vint32( 0 ),
    MinDxySig = cms.double( -1.0 ),
    MinNchambers = cms.vint32( 0 ),
    AbsEtaBins = cms.vdouble( 5.0 ),
    MaxDz = cms.double( 9999.0 ),
    CandTag = cms.InputTag( "hltL2MuonCandidates" ),
    BeamSpotTag = cms.InputTag( "hltOnlineBeamSpot" ),
    MinDr = cms.double( -1.0 ),
    NSigmaPt = cms.double( 0.0 ),
    MinNstations = cms.vint32( 0 )
)
process.hltPreHIL2DoubleMu0 = cms.EDFilter( "HLTPrescaler",
    L1GtReadoutRecordTag = cms.InputTag( "hltGtDigis" ),
    offset = cms.uint32( 0 )
)
process.hltHIL2DoubleMu0L2Filtered = cms.EDFilter( "HLTMuonL2PreFilter",
    saveTags = cms.bool( True ),
    MaxDr = cms.double( 9999.0 ),
    CutOnChambers = cms.bool( False ),
    PreviousCandTag = cms.InputTag( "hltHIDoubleMuLevel1PathL1OpenFiltered" ),
    MinPt = cms.double( 0.0 ),
    MinN = cms.int32( 2 ),
    SeedMapTag = cms.InputTag( "hltL2Muons" ),
    MaxEta = cms.double( 3.0 ),
    MinNhits = cms.vint32( 0 ),
    MinDxySig = cms.double( -1.0 ),
    MinNchambers = cms.vint32( 0 ),
    AbsEtaBins = cms.vdouble( 5.0 ),
    MaxDz = cms.double( 9999.0 ),
    CandTag = cms.InputTag( "hltL2MuonCandidates" ),
    BeamSpotTag = cms.InputTag( "hltOnlineBeamSpot" ),
    MinDr = cms.double( -1.0 ),
    NSigmaPt = cms.double( 0.0 ),
    MinNstations = cms.vint32( 0 )
)
process.hltPreHIL2DoubleMu0NHitQ = cms.EDFilter( "HLTPrescaler",
    L1GtReadoutRecordTag = cms.InputTag( "hltGtDigis" ),
    offset = cms.uint32( 0 )
)
process.hltHIL2DoubleMu0L2N1HitsFiltered = cms.EDFilter( "HLTMuonL2PreFilter",
    saveTags = cms.bool( True ),
    MaxDr = cms.double( 9999.0 ),
    CutOnChambers = cms.bool( False ),
    PreviousCandTag = cms.InputTag( "hltHIDoubleMuLevel1PathL1OpenFiltered" ),
    MinPt = cms.double( 0.0 ),
    MinN = cms.int32( 2 ),
    SeedMapTag = cms.InputTag( "hltL2Muons" ),
    MaxEta = cms.double( 3.0 ),
    MinNhits = cms.vint32( 1 ),
    MinDxySig = cms.double( -1.0 ),
    MinNchambers = cms.vint32( 0 ),
    AbsEtaBins = cms.vdouble( 5.0 ),
    MaxDz = cms.double( 9999.0 ),
    CandTag = cms.InputTag( "hltL2MuonCandidates" ),
    BeamSpotTag = cms.InputTag( "hltOnlineBeamSpot" ),
    MinDr = cms.double( -1.0 ),
    NSigmaPt = cms.double( 0.0 ),
    MinNstations = cms.vint32( 0 )
)
process.hltPreHIL2DoubleMu0L1HighQL2NHitQ = cms.EDFilter( "HLTPrescaler",
    L1GtReadoutRecordTag = cms.InputTag( "hltGtDigis" ),
    offset = cms.uint32( 0 )
)
process.hltPreHIL2DoubleMu3 = cms.EDFilter( "HLTPrescaler",
    L1GtReadoutRecordTag = cms.InputTag( "hltGtDigis" ),
    offset = cms.uint32( 0 )
)
process.hltHIL2DoubleMu3L2Filtered = cms.EDFilter( "HLTMuonL2PreFilter",
    saveTags = cms.bool( True ),
    MaxDr = cms.double( 9999.0 ),
    CutOnChambers = cms.bool( False ),
    PreviousCandTag = cms.InputTag( "hltHIDoubleMuLevel1PathL1OpenFiltered" ),
    MinPt = cms.double( 3.0 ),
    MinN = cms.int32( 2 ),
    SeedMapTag = cms.InputTag( "hltL2Muons" ),
    MaxEta = cms.double( 3.0 ),
    MinNhits = cms.vint32( 0 ),
    MinDxySig = cms.double( -1.0 ),
    MinNchambers = cms.vint32( 0 ),
    AbsEtaBins = cms.vdouble( 5.0 ),
    MaxDz = cms.double( 9999.0 ),
    CandTag = cms.InputTag( "hltL2MuonCandidates" ),
    BeamSpotTag = cms.InputTag( "hltOnlineBeamSpot" ),
    MinDr = cms.double( -1.0 ),
    NSigmaPt = cms.double( 0.0 ),
    MinNstations = cms.vint32( 0 )
)
process.hltPreHIL3Mu3 = cms.EDFilter( "HLTPrescaler",
    L1GtReadoutRecordTag = cms.InputTag( "hltGtDigis" ),
    offset = cms.uint32( 0 )
)
process.hltSiStripExcludedFEDListProducer = cms.EDProducer( "SiStripExcludedFEDListProducer",
    ProductLabel = cms.InputTag( "rawDataCollector" )
)
process.hltHISiStripRawToClustersFacility = cms.EDProducer( "SiStripRawToClusters",
    ProductLabel = cms.InputTag( "rawDataCollector" ),
    DoAPVEmulatorCheck = cms.bool( False ),
    Algorithms = cms.PSet( 
      SiStripFedZeroSuppressionMode = cms.uint32( 4 ),
      CommonModeNoiseSubtractionMode = cms.string( "IteratedMedian" ),
      PedestalSubtractionFedMode = cms.bool( False ),
      TruncateInSuppressor = cms.bool( True ),
      doAPVRestore = cms.bool( True ),
      useCMMeanMap = cms.bool( False ),
      CutToAvoidSignal = cms.double( 2.0 ),
      Iterations = cms.int32( 3 ),
      APVInspectMode = cms.string( "BaselineFollower" ),
      APVRestoreMode = cms.string( "BaselineFollower" ),
      ForceNoRestore = cms.bool( False ),
      SelfSelectRestoreAlgo = cms.bool( False ),
      useRealMeanCM = cms.bool( False ),
      DeltaCMThreshold = cms.uint32( 20 ),
      distortionThreshold = cms.uint32( 20 ),
      Fraction = cms.double( 0.2 ),
      Deviation = cms.uint32( 25 ),
      restoreThreshold = cms.double( 0.5 ),
      nSaturatedStrip = cms.uint32( 2 ),
      nSigmaNoiseDerTh = cms.uint32( 4 ),
      consecThreshold = cms.uint32( 5 ),
      hitStripThreshold = cms.uint32( 40 ),
      nSmooth = cms.uint32( 9 ),
      minStripsToFit = cms.uint32( 4 ),
      ApplyBaselineCleaner = cms.bool( True ),
      MeanCM = cms.int32( 0 ),
      slopeX = cms.int32( 3 ),
      slopeY = cms.int32( 4 ),
      ApplyBaselineRejection = cms.bool( True ),
      filteredBaselineMax = cms.double( 6.0 ),
      filteredBaselineDerivativeSumSquare = cms.double( 30.0 ),
      CleaningSequence = cms.uint32( 1 )
    ),
    Clusterizer = cms.PSet( 
      ChannelThreshold = cms.double( 2.0 ),
      MaxSequentialBad = cms.uint32( 1 ),
      MaxSequentialHoles = cms.uint32( 0 ),
      Algorithm = cms.string( "ThreeThresholdAlgorithm" ),
      MaxAdjacentBad = cms.uint32( 0 ),
      QualityLabel = cms.string( "" ),
      SeedThreshold = cms.double( 3.0 ),
      ClusterThreshold = cms.double( 5.0 ),
      setDetId = cms.bool( True ),
      RemoveApvShots = cms.bool( True )
    )
)
process.hltHISiStripClusters = cms.EDProducer( "MeasurementTrackerSiStripRefGetterProducer",
    stripLazyGetterProducer = cms.string( "hltHISiStripRawToClustersFacility" ),
    inactivePixelDetectorLabels = cms.VInputTag(  ),
    stripClusterProducer = cms.string( "hltHISiStripClusters" ),
    InputModuleLabel = cms.InputTag( "hltHISiStripRawToClustersFacility" ),
    pixelClusterProducer = cms.string( "hltHISiPixelClusters" ),
    switchOffPixelsIfEmpty = cms.bool( True ),
    inactiveStripDetectorLabels = cms.VInputTag( 'hltSiStripExcludedFEDListProducer' ),
    measurementTracker = cms.string( "hltHIAllESPMeasurementTracker" )
)
process.hltHIL3TrajSeedOIState = cms.EDProducer( "TSGFromL2Muon",
    TkSeedGenerator = cms.PSet( 
      propagatorCompatibleName = cms.string( "hltESPSteppingHelixPropagatorOpposite" ),
      option = cms.uint32( 3 ),
      maxChi2 = cms.double( 40.0 ),
      errorMatrixPset = cms.PSet( 
        atIP = cms.bool( True ),
        action = cms.string( "use" ),
        errorMatrixValuesPSet = cms.PSet( 
          pf3_V12 = cms.PSet( 
            action = cms.string( "scale" ),
            values = cms.vdouble( 1.0, 1.0, 1.0, 1.0, 1.0, 1.0, 1.0, 1.0, 1.0, 1.0, 1.0, 1.0 )
          ),
          pf3_V13 = cms.PSet( 
            action = cms.string( "scale" ),
            values = cms.vdouble( 1.0, 1.0, 1.0, 1.0, 1.0, 1.0, 1.0, 1.0, 1.0, 1.0, 1.0, 1.0 )
          ),
          pf3_V11 = cms.PSet( 
            action = cms.string( "scale" ),
            values = cms.vdouble( 3.0, 3.0, 3.0, 5.0, 4.0, 5.0, 10.0, 7.0, 10.0, 10.0, 10.0, 10.0 )
          ),
          pf3_V14 = cms.PSet( 
            action = cms.string( "scale" ),
            values = cms.vdouble( 1.0, 1.0, 1.0, 1.0, 1.0, 1.0, 1.0, 1.0, 1.0, 1.0, 1.0, 1.0 )
          ),
          pf3_V15 = cms.PSet( 
            action = cms.string( "scale" ),
            values = cms.vdouble( 1.0, 1.0, 1.0, 1.0, 1.0, 1.0, 1.0, 1.0, 1.0, 1.0, 1.0, 1.0 )
          ),
          yAxis = cms.vdouble( 0.0, 1.0, 1.4, 10.0 ),
          pf3_V33 = cms.PSet( 
            action = cms.string( "scale" ),
            values = cms.vdouble( 3.0, 3.0, 3.0, 5.0, 4.0, 5.0, 10.0, 7.0, 10.0, 10.0, 10.0, 10.0 )
          ),
          zAxis = cms.vdouble( -3.14159, 3.14159 ),
          pf3_V44 = cms.PSet( 
            action = cms.string( "scale" ),
            values = cms.vdouble( 3.0, 3.0, 3.0, 5.0, 4.0, 5.0, 10.0, 7.0, 10.0, 10.0, 10.0, 10.0 )
          ),
          xAxis = cms.vdouble( 0.0, 13.0, 30.0, 70.0, 1000.0 ),
          pf3_V22 = cms.PSet( 
            action = cms.string( "scale" ),
            values = cms.vdouble( 3.0, 3.0, 3.0, 5.0, 4.0, 5.0, 10.0, 7.0, 10.0, 10.0, 10.0, 10.0 )
          ),
          pf3_V23 = cms.PSet( 
            action = cms.string( "scale" ),
            values = cms.vdouble( 1.0, 1.0, 1.0, 1.0, 1.0, 1.0, 1.0, 1.0, 1.0, 1.0, 1.0, 1.0 )
          ),
          pf3_V45 = cms.PSet( 
            action = cms.string( "scale" ),
            values = cms.vdouble( 1.0, 1.0, 1.0, 1.0, 1.0, 1.0, 1.0, 1.0, 1.0, 1.0, 1.0, 1.0 )
          ),
          pf3_V55 = cms.PSet( 
            action = cms.string( "scale" ),
            values = cms.vdouble( 3.0, 3.0, 3.0, 5.0, 4.0, 5.0, 10.0, 7.0, 10.0, 10.0, 10.0, 10.0 )
          ),
          pf3_V34 = cms.PSet( 
            action = cms.string( "scale" ),
            values = cms.vdouble( 1.0, 1.0, 1.0, 1.0, 1.0, 1.0, 1.0, 1.0, 1.0, 1.0, 1.0, 1.0 )
          ),
          pf3_V35 = cms.PSet( 
            action = cms.string( "scale" ),
            values = cms.vdouble( 1.0, 1.0, 1.0, 1.0, 1.0, 1.0, 1.0, 1.0, 1.0, 1.0, 1.0, 1.0 )
          ),
          pf3_V25 = cms.PSet( 
            action = cms.string( "scale" ),
            values = cms.vdouble( 1.0, 1.0, 1.0, 1.0, 1.0, 1.0, 1.0, 1.0, 1.0, 1.0, 1.0, 1.0 )
          ),
          pf3_V24 = cms.PSet( 
            action = cms.string( "scale" ),
            values = cms.vdouble( 1.0, 1.0, 1.0, 1.0, 1.0, 1.0, 1.0, 1.0, 1.0, 1.0, 1.0, 1.0 )
          )
        )
      ),
      propagatorName = cms.string( "hltESPSteppingHelixPropagatorAlong" ),
      manySeeds = cms.bool( False ),
      copyMuonRecHit = cms.bool( False ),
      ComponentName = cms.string( "TSGForRoadSearch" ),
      MeasurementTrackerEvent = cms.InputTag( "hltHISiStripClusters" )
    ),
    ServiceParameters = cms.PSet( 
      Propagators = cms.untracked.vstring( 'hltESPSteppingHelixPropagatorOpposite',
        'hltESPSteppingHelixPropagatorAlong' ),
      RPCLayers = cms.bool( True ),
      UseMuonNavigation = cms.untracked.bool( True )
    ),
    MuonCollectionLabel = cms.InputTag( 'hltL2Muons','UpdatedAtVtx' ),
    MuonTrackingRegionBuilder = cms.PSet(  ),
    PCut = cms.double( 2.5 ),
    TrackerSeedCleaner = cms.PSet(  ),
    PtCut = cms.double( 1.0 )
)
process.hltHIL3TrackCandidateFromL2OIState = cms.EDProducer( "CkfTrajectoryMaker",
    src = cms.InputTag( "hltHIL3TrajSeedOIState" ),
    reverseTrajectories = cms.bool( False ),
    TransientInitialStateEstimatorParameters = cms.PSet( 
      propagatorAlongTISE = cms.string( "PropagatorWithMaterial" ),
      numberMeasurementsForFit = cms.int32( 4 ),
      propagatorOppositeTISE = cms.string( "PropagatorWithMaterialOpposite" )
    ),
    TrajectoryCleaner = cms.string( "hltESPTrajectoryCleanerBySharedHits" ),
    MeasurementTrackerEvent = cms.InputTag( "hltHISiStripClusters" ),
    cleanTrajectoryAfterInOut = cms.bool( False ),
    useHitsSplitting = cms.bool( False ),
    RedundantSeedCleaner = cms.string( "CachingSeedCleanerBySharedInput" ),
    doSeedingRegionRebuilding = cms.bool( False ),
    trackCandidateAlso = cms.bool( True ),
    NavigationSchool = cms.string( "SimpleNavigationSchool" ),
    TrajectoryBuilder = cms.string( "hltHIAllESPMuonCkfTrajectoryBuilder" ),
    maxNSeeds = cms.uint32( 100000 )
)
process.hltHIL3TkTracksFromL2OIState = cms.EDProducer( "TrackProducer",
    src = cms.InputTag( "hltHIL3TrackCandidateFromL2OIState" ),
    clusterRemovalInfo = cms.InputTag( "" ),
    beamSpot = cms.InputTag( "hltOnlineBeamSpot" ),
    MeasurementTrackerEvent = cms.InputTag( "hltHISiStripClusters" ),
    Fitter = cms.string( "hltESPKFFittingSmoother" ),
    useHitsSplitting = cms.bool( False ),
    MeasurementTracker = cms.string( "" ),
    AlgorithmName = cms.string( "undefAlgorithm" ),
    alias = cms.untracked.string( "" ),
    NavigationSchool = cms.string( "" ),
    TrajectoryInEvent = cms.bool( True ),
    TTRHBuilder = cms.string( "hltESPTTRHBWithTrackAngle" ),
    GeometricInnerState = cms.bool( True ),
    Propagator = cms.string( "PropagatorWithMaterial" )
)
process.hltHIL3MuonsOIState = cms.EDProducer( "L3MuonProducer",
    ServiceParameters = cms.PSet( 
      Propagators = cms.untracked.vstring( 'hltESPSmartPropagatorAny',
        'SteppingHelixPropagatorAny',
        'hltESPSmartPropagator',
        'hltESPSteppingHelixPropagatorOpposite' ),
      RPCLayers = cms.bool( True ),
      UseMuonNavigation = cms.untracked.bool( True )
    ),
    L3TrajBuilderParameters = cms.PSet( 
      ScaleTECyFactor = cms.double( -1.0 ),
      GlbRefitterParameters = cms.PSet( 
        TrackerSkipSection = cms.int32( -1 ),
        DoPredictionsOnly = cms.bool( False ),
        PropDirForCosmics = cms.bool( False ),
        HitThreshold = cms.int32( 1 ),
        MuonHitsOption = cms.int32( 1 ),
        Chi2CutRPC = cms.double( 1.0 ),
        Fitter = cms.string( "hltESPL3MuKFTrajectoryFitter" ),
        DTRecSegmentLabel = cms.InputTag( "hltDt4DSegments" ),
        TrackerRecHitBuilder = cms.string( "hltESPTTRHBWithTrackAngle" ),
        MuonRecHitBuilder = cms.string( "hltESPMuonTransientTrackingRecHitBuilder" ),
        RefitDirection = cms.string( "insideOut" ),
        CSCRecSegmentLabel = cms.InputTag( "hltCscSegments" ),
        Chi2CutCSC = cms.double( 150.0 ),
        Chi2CutDT = cms.double( 10.0 ),
        RefitRPCHits = cms.bool( True ),
        SkipStation = cms.int32( -1 ),
        Propagator = cms.string( "hltESPSmartPropagatorAny" ),
        TrackerSkipSystem = cms.int32( -1 ),
        DYTthrs = cms.vint32( 30, 15 )
      ),
      ScaleTECxFactor = cms.double( -1.0 ),
      TrackerRecHitBuilder = cms.string( "hltESPTTRHBWithTrackAngle" ),
      MuonRecHitBuilder = cms.string( "hltESPMuonTransientTrackingRecHitBuilder" ),
      MuonTrackingRegionBuilder = cms.PSet( 
        EtaR_UpperLimit_Par1 = cms.double( 0.25 ),
        EtaR_UpperLimit_Par2 = cms.double( 0.15 ),
        OnDemand = cms.double( -1.0 ),
        Rescale_Dz = cms.double( 3.0 ),
        vertexCollection = cms.InputTag( "pixelVertices" ),
        Rescale_phi = cms.double( 3.0 ),
        Eta_fixed = cms.double( 0.2 ),
        DeltaZ_Region = cms.double( 15.9 ),
        MeasurementTrackerName = cms.string( "hltHIAllESPMeasurementTracker" ),
        PhiR_UpperLimit_Par2 = cms.double( 0.2 ),
        Eta_min = cms.double( 0.05 ),
        Phi_fixed = cms.double( 0.2 ),
        DeltaR = cms.double( 0.2 ),
        EscapePt = cms.double( 1.5 ),
        UseFixedRegion = cms.bool( False ),
        PhiR_UpperLimit_Par1 = cms.double( 0.6 ),
        Rescale_eta = cms.double( 3.0 ),
        Phi_min = cms.double( 0.05 ),
        UseVertex = cms.bool( False ),
        beamSpot = cms.InputTag( "hltOnlineBeamSpot" )
      ),
      RefitRPCHits = cms.bool( True ),
      PCut = cms.double( 2.5 ),
      TrackTransformer = cms.PSet( 
        DoPredictionsOnly = cms.bool( False ),
        Fitter = cms.string( "hltESPL3MuKFTrajectoryFitter" ),
        TrackerRecHitBuilder = cms.string( "hltESPTTRHBWithTrackAngle" ),
        Smoother = cms.string( "hltESPKFTrajectorySmootherForMuonTrackLoader" ),
        MuonRecHitBuilder = cms.string( "hltESPMuonTransientTrackingRecHitBuilder" ),
        RefitDirection = cms.string( "insideOut" ),
        RefitRPCHits = cms.bool( True ),
        Propagator = cms.string( "hltESPSmartPropagatorAny" )
      ),
      GlobalMuonTrackMatcher = cms.PSet( 
        Pt_threshold1 = cms.double( 0.0 ),
        DeltaDCut_3 = cms.double( 15.0 ),
        MinP = cms.double( 2.5 ),
        MinPt = cms.double( 1.0 ),
        Chi2Cut_1 = cms.double( 50.0 ),
        Pt_threshold2 = cms.double( 9.99999999E8 ),
        LocChi2Cut = cms.double( 0.001 ),
        Eta_threshold = cms.double( 1.2 ),
        Quality_3 = cms.double( 7.0 ),
        Quality_2 = cms.double( 15.0 ),
        Chi2Cut_2 = cms.double( 50.0 ),
        Chi2Cut_3 = cms.double( 200.0 ),
        DeltaDCut_1 = cms.double( 40.0 ),
        DeltaRCut_2 = cms.double( 0.2 ),
        DeltaRCut_3 = cms.double( 1.0 ),
        DeltaDCut_2 = cms.double( 10.0 ),
        DeltaRCut_1 = cms.double( 0.1 ),
        Propagator = cms.string( "hltESPSmartPropagator" ),
        Quality_1 = cms.double( 20.0 )
      ),
      PtCut = cms.double( 1.0 ),
      TrackerPropagator = cms.string( "SteppingHelixPropagatorAny" ),
      tkTrajLabel = cms.InputTag( "hltHIL3TkTracksFromL2OIState" ),
      tkTrajBeamSpot = cms.InputTag( "hltOnlineBeamSpot" ),
      tkTrajMaxChi2 = cms.double( 9.0E99 ),
      tkTrajMaxDXYBeamSpot = cms.double( 9.0E99 ),
      tkTrajVertex = cms.InputTag( "pixelVertices" ),
      tkTrajUseVertex = cms.bool( False )
    ),
    TrackLoaderParameters = cms.PSet( 
      PutTkTrackIntoEvent = cms.untracked.bool( False ),
      beamSpot = cms.InputTag( "hltOnlineBeamSpot" ),
      SmoothTkTrack = cms.untracked.bool( False ),
      MuonSeededTracksInstance = cms.untracked.string( "L2Seeded" ),
      Smoother = cms.string( "hltESPKFTrajectorySmootherForMuonTrackLoader" ),
      MuonUpdatorAtVertexParameters = cms.PSet( 
        MaxChi2 = cms.double( 1000000.0 ),
        Propagator = cms.string( "hltESPSteppingHelixPropagatorOpposite" ),
        BeamSpotPositionErrors = cms.vdouble( 0.1, 0.1, 5.3 )
      ),
      VertexConstraint = cms.bool( False ),
      DoSmoothing = cms.bool( True )
    ),
    MuonCollectionLabel = cms.InputTag( 'hltL2Muons','UpdatedAtVtx' )
)
process.hltHIL3TrajSeedOIHit = cms.EDProducer( "TSGFromL2Muon",
    TkSeedGenerator = cms.PSet( 
      PSetNames = cms.vstring( 'skipTSG',
        'iterativeTSG' ),
      L3TkCollectionA = cms.InputTag( "hltHIL3MuonsOIState" ),
      iterativeTSG = cms.PSet( 
        ErrorRescaling = cms.double( 3.0 ),
        beamSpot = cms.InputTag( "unused" ),
        MaxChi2 = cms.double( 40.0 ),
        errorMatrixPset = cms.PSet( 
          atIP = cms.bool( True ),
          action = cms.string( "use" ),
          errorMatrixValuesPSet = cms.PSet( 
            pf3_V12 = cms.PSet( 
              action = cms.string( "scale" ),
              values = cms.vdouble( 1.0, 1.0, 1.0, 1.0, 1.0, 1.0, 1.0, 1.0, 1.0, 1.0, 1.0, 1.0 )
            ),
            pf3_V13 = cms.PSet( 
              action = cms.string( "scale" ),
              values = cms.vdouble( 1.0, 1.0, 1.0, 1.0, 1.0, 1.0, 1.0, 1.0, 1.0, 1.0, 1.0, 1.0 )
            ),
            pf3_V11 = cms.PSet( 
              action = cms.string( "scale" ),
              values = cms.vdouble( 3.0, 3.0, 3.0, 5.0, 4.0, 5.0, 10.0, 7.0, 10.0, 10.0, 10.0, 10.0 )
            ),
            pf3_V14 = cms.PSet( 
              action = cms.string( "scale" ),
              values = cms.vdouble( 1.0, 1.0, 1.0, 1.0, 1.0, 1.0, 1.0, 1.0, 1.0, 1.0, 1.0, 1.0 )
            ),
            pf3_V15 = cms.PSet( 
              action = cms.string( "scale" ),
              values = cms.vdouble( 1.0, 1.0, 1.0, 1.0, 1.0, 1.0, 1.0, 1.0, 1.0, 1.0, 1.0, 1.0 )
            ),
            yAxis = cms.vdouble( 0.0, 1.0, 1.4, 10.0 ),
            pf3_V33 = cms.PSet( 
              action = cms.string( "scale" ),
              values = cms.vdouble( 3.0, 3.0, 3.0, 5.0, 4.0, 5.0, 10.0, 7.0, 10.0, 10.0, 10.0, 10.0 )
            ),
            zAxis = cms.vdouble( -3.14159, 3.14159 ),
            pf3_V44 = cms.PSet( 
              action = cms.string( "scale" ),
              values = cms.vdouble( 3.0, 3.0, 3.0, 5.0, 4.0, 5.0, 10.0, 7.0, 10.0, 10.0, 10.0, 10.0 )
            ),
            xAxis = cms.vdouble( 0.0, 13.0, 30.0, 70.0, 1000.0 ),
            pf3_V22 = cms.PSet( 
              action = cms.string( "scale" ),
              values = cms.vdouble( 3.0, 3.0, 3.0, 5.0, 4.0, 5.0, 10.0, 7.0, 10.0, 10.0, 10.0, 10.0 )
            ),
            pf3_V23 = cms.PSet( 
              action = cms.string( "scale" ),
              values = cms.vdouble( 1.0, 1.0, 1.0, 1.0, 1.0, 1.0, 1.0, 1.0, 1.0, 1.0, 1.0, 1.0 )
            ),
            pf3_V45 = cms.PSet( 
              action = cms.string( "scale" ),
              values = cms.vdouble( 1.0, 1.0, 1.0, 1.0, 1.0, 1.0, 1.0, 1.0, 1.0, 1.0, 1.0, 1.0 )
            ),
            pf3_V55 = cms.PSet( 
              action = cms.string( "scale" ),
              values = cms.vdouble( 3.0, 3.0, 3.0, 5.0, 4.0, 5.0, 10.0, 7.0, 10.0, 10.0, 10.0, 10.0 )
            ),
            pf3_V34 = cms.PSet( 
              action = cms.string( "scale" ),
              values = cms.vdouble( 1.0, 1.0, 1.0, 1.0, 1.0, 1.0, 1.0, 1.0, 1.0, 1.0, 1.0, 1.0 )
            ),
            pf3_V35 = cms.PSet( 
              action = cms.string( "scale" ),
              values = cms.vdouble( 1.0, 1.0, 1.0, 1.0, 1.0, 1.0, 1.0, 1.0, 1.0, 1.0, 1.0, 1.0 )
            ),
            pf3_V25 = cms.PSet( 
              action = cms.string( "scale" ),
              values = cms.vdouble( 1.0, 1.0, 1.0, 1.0, 1.0, 1.0, 1.0, 1.0, 1.0, 1.0, 1.0, 1.0 )
            ),
            pf3_V24 = cms.PSet( 
              action = cms.string( "scale" ),
              values = cms.vdouble( 1.0, 1.0, 1.0, 1.0, 1.0, 1.0, 1.0, 1.0, 1.0, 1.0, 1.0, 1.0 )
            )
          )
        ),
        UpdateState = cms.bool( True ),
        MeasurementTrackerName = cms.string( "hltHIAllESPMeasurementTracker" ),
        SelectState = cms.bool( False ),
        SigmaZ = cms.double( 25.0 ),
        ResetMethod = cms.string( "matrix" ),
        ComponentName = cms.string( "TSGFromPropagation" ),
        UseVertexState = cms.bool( True ),
        Propagator = cms.string( "hltESPSmartPropagatorAnyOpposite" ),
        MeasurementTrackerEvent = cms.InputTag( "hltHISiStripClusters" )
      ),
      skipTSG = cms.PSet(  ),
      ComponentName = cms.string( "DualByL2TSG" )
    ),
    ServiceParameters = cms.PSet( 
      Propagators = cms.untracked.vstring( 'PropagatorWithMaterial',
        'hltESPSmartPropagatorAnyOpposite' ),
      RPCLayers = cms.bool( True ),
      UseMuonNavigation = cms.untracked.bool( True )
    ),
    MuonCollectionLabel = cms.InputTag( 'hltL2Muons','UpdatedAtVtx' ),
    MuonTrackingRegionBuilder = cms.PSet(  ),
    PCut = cms.double( 2.5 ),
    TrackerSeedCleaner = cms.PSet( 
      cleanerFromSharedHits = cms.bool( True ),
      ptCleaner = cms.bool( True ),
      TTRHBuilder = cms.string( "hltESPTTRHBWithTrackAngle" ),
      beamSpot = cms.InputTag( "hltOnlineBeamSpot" ),
      directionCleaner = cms.bool( True )
    ),
    PtCut = cms.double( 1.0 )
)
process.hltHIL3TrackCandidateFromL2OIHit = cms.EDProducer( "CkfTrajectoryMaker",
    src = cms.InputTag( "hltHIL3TrajSeedOIHit" ),
    reverseTrajectories = cms.bool( False ),
    TransientInitialStateEstimatorParameters = cms.PSet( 
      propagatorAlongTISE = cms.string( "PropagatorWithMaterial" ),
      numberMeasurementsForFit = cms.int32( 4 ),
      propagatorOppositeTISE = cms.string( "PropagatorWithMaterialOpposite" )
    ),
    TrajectoryCleaner = cms.string( "hltESPTrajectoryCleanerBySharedHits" ),
    MeasurementTrackerEvent = cms.InputTag( "hltHISiStripClusters" ),
    cleanTrajectoryAfterInOut = cms.bool( False ),
    useHitsSplitting = cms.bool( False ),
    RedundantSeedCleaner = cms.string( "CachingSeedCleanerBySharedInput" ),
    doSeedingRegionRebuilding = cms.bool( False ),
    trackCandidateAlso = cms.bool( True ),
    NavigationSchool = cms.string( "SimpleNavigationSchool" ),
    TrajectoryBuilder = cms.string( "hltHIAllESPMuonCkfTrajectoryBuilder" ),
    maxNSeeds = cms.uint32( 100000 )
)
process.hltHIL3TkTracksFromL2OIHit = cms.EDProducer( "TrackProducer",
    src = cms.InputTag( "hltHIL3TrackCandidateFromL2OIHit" ),
    clusterRemovalInfo = cms.InputTag( "" ),
    beamSpot = cms.InputTag( "hltOnlineBeamSpot" ),
    MeasurementTrackerEvent = cms.InputTag( "hltHISiStripClusters" ),
    Fitter = cms.string( "hltESPKFFittingSmoother" ),
    useHitsSplitting = cms.bool( False ),
    MeasurementTracker = cms.string( "" ),
    AlgorithmName = cms.string( "undefAlgorithm" ),
    alias = cms.untracked.string( "" ),
    NavigationSchool = cms.string( "" ),
    TrajectoryInEvent = cms.bool( True ),
    TTRHBuilder = cms.string( "hltESPTTRHBWithTrackAngle" ),
    GeometricInnerState = cms.bool( True ),
    Propagator = cms.string( "PropagatorWithMaterial" )
)
process.hltHIL3MuonsOIHit = cms.EDProducer( "L3MuonProducer",
    ServiceParameters = cms.PSet( 
      Propagators = cms.untracked.vstring( 'hltESPSmartPropagatorAny',
        'SteppingHelixPropagatorAny',
        'hltESPSmartPropagator',
        'hltESPSteppingHelixPropagatorOpposite' ),
      RPCLayers = cms.bool( True ),
      UseMuonNavigation = cms.untracked.bool( True )
    ),
    L3TrajBuilderParameters = cms.PSet( 
      ScaleTECyFactor = cms.double( -1.0 ),
      GlbRefitterParameters = cms.PSet( 
        TrackerSkipSection = cms.int32( -1 ),
        DoPredictionsOnly = cms.bool( False ),
        PropDirForCosmics = cms.bool( False ),
        HitThreshold = cms.int32( 1 ),
        MuonHitsOption = cms.int32( 1 ),
        Chi2CutRPC = cms.double( 1.0 ),
        Fitter = cms.string( "hltESPL3MuKFTrajectoryFitter" ),
        DTRecSegmentLabel = cms.InputTag( "hltDt4DSegments" ),
        TrackerRecHitBuilder = cms.string( "hltESPTTRHBWithTrackAngle" ),
        MuonRecHitBuilder = cms.string( "hltESPMuonTransientTrackingRecHitBuilder" ),
        RefitDirection = cms.string( "insideOut" ),
        CSCRecSegmentLabel = cms.InputTag( "hltCscSegments" ),
        Chi2CutCSC = cms.double( 150.0 ),
        Chi2CutDT = cms.double( 10.0 ),
        RefitRPCHits = cms.bool( True ),
        SkipStation = cms.int32( -1 ),
        Propagator = cms.string( "hltESPSmartPropagatorAny" ),
        TrackerSkipSystem = cms.int32( -1 ),
        DYTthrs = cms.vint32( 30, 15 )
      ),
      ScaleTECxFactor = cms.double( -1.0 ),
      TrackerRecHitBuilder = cms.string( "hltESPTTRHBWithTrackAngle" ),
      MuonRecHitBuilder = cms.string( "hltESPMuonTransientTrackingRecHitBuilder" ),
      MuonTrackingRegionBuilder = cms.PSet( 
        EtaR_UpperLimit_Par1 = cms.double( 0.25 ),
        EtaR_UpperLimit_Par2 = cms.double( 0.15 ),
        OnDemand = cms.double( -1.0 ),
        Rescale_Dz = cms.double( 3.0 ),
        vertexCollection = cms.InputTag( "pixelVertices" ),
        Rescale_phi = cms.double( 3.0 ),
        Eta_fixed = cms.double( 0.2 ),
        DeltaZ_Region = cms.double( 15.9 ),
        MeasurementTrackerName = cms.string( "hltHIAllESPMeasurementTracker" ),
        PhiR_UpperLimit_Par2 = cms.double( 0.2 ),
        Eta_min = cms.double( 0.05 ),
        Phi_fixed = cms.double( 0.2 ),
        DeltaR = cms.double( 0.2 ),
        EscapePt = cms.double( 1.5 ),
        UseFixedRegion = cms.bool( False ),
        PhiR_UpperLimit_Par1 = cms.double( 0.6 ),
        Rescale_eta = cms.double( 3.0 ),
        Phi_min = cms.double( 0.05 ),
        UseVertex = cms.bool( False ),
        beamSpot = cms.InputTag( "hltOnlineBeamSpot" )
      ),
      RefitRPCHits = cms.bool( True ),
      PCut = cms.double( 2.5 ),
      TrackTransformer = cms.PSet( 
        DoPredictionsOnly = cms.bool( False ),
        Fitter = cms.string( "hltESPL3MuKFTrajectoryFitter" ),
        TrackerRecHitBuilder = cms.string( "hltESPTTRHBWithTrackAngle" ),
        Smoother = cms.string( "hltESPKFTrajectorySmootherForMuonTrackLoader" ),
        MuonRecHitBuilder = cms.string( "hltESPMuonTransientTrackingRecHitBuilder" ),
        RefitDirection = cms.string( "insideOut" ),
        RefitRPCHits = cms.bool( True ),
        Propagator = cms.string( "hltESPSmartPropagatorAny" )
      ),
      GlobalMuonTrackMatcher = cms.PSet( 
        Pt_threshold1 = cms.double( 0.0 ),
        DeltaDCut_3 = cms.double( 15.0 ),
        MinP = cms.double( 2.5 ),
        MinPt = cms.double( 1.0 ),
        Chi2Cut_1 = cms.double( 50.0 ),
        Pt_threshold2 = cms.double( 9.99999999E8 ),
        LocChi2Cut = cms.double( 0.001 ),
        Eta_threshold = cms.double( 1.2 ),
        Quality_3 = cms.double( 7.0 ),
        Quality_2 = cms.double( 15.0 ),
        Chi2Cut_2 = cms.double( 50.0 ),
        Chi2Cut_3 = cms.double( 200.0 ),
        DeltaDCut_1 = cms.double( 40.0 ),
        DeltaRCut_2 = cms.double( 0.2 ),
        DeltaRCut_3 = cms.double( 1.0 ),
        DeltaDCut_2 = cms.double( 10.0 ),
        DeltaRCut_1 = cms.double( 0.1 ),
        Propagator = cms.string( "hltESPSmartPropagator" ),
        Quality_1 = cms.double( 20.0 )
      ),
      PtCut = cms.double( 1.0 ),
      TrackerPropagator = cms.string( "SteppingHelixPropagatorAny" ),
      tkTrajLabel = cms.InputTag( "hltHIL3TkTracksFromL2OIHit" ),
      tkTrajBeamSpot = cms.InputTag( "hltOnlineBeamSpot" ),
      tkTrajMaxChi2 = cms.double( 9.0E99 ),
      tkTrajMaxDXYBeamSpot = cms.double( 9.0E99 ),
      tkTrajVertex = cms.InputTag( "pixelVertices" ),
      tkTrajUseVertex = cms.bool( False )
    ),
    TrackLoaderParameters = cms.PSet( 
      PutTkTrackIntoEvent = cms.untracked.bool( False ),
      beamSpot = cms.InputTag( "hltOnlineBeamSpot" ),
      SmoothTkTrack = cms.untracked.bool( False ),
      MuonSeededTracksInstance = cms.untracked.string( "L2Seeded" ),
      Smoother = cms.string( "hltESPKFTrajectorySmootherForMuonTrackLoader" ),
      MuonUpdatorAtVertexParameters = cms.PSet( 
        MaxChi2 = cms.double( 1000000.0 ),
        Propagator = cms.string( "hltESPSteppingHelixPropagatorOpposite" ),
        BeamSpotPositionErrors = cms.vdouble( 0.1, 0.1, 5.3 )
      ),
      VertexConstraint = cms.bool( False ),
      DoSmoothing = cms.bool( True )
    ),
    MuonCollectionLabel = cms.InputTag( 'hltL2Muons','UpdatedAtVtx' )
)
process.hltHIL3TkFromL2OICombination = cms.EDProducer( "L3TrackCombiner",
    labels = cms.VInputTag( 'hltHIL3MuonsOIState','hltHIL3MuonsOIHit' )
)
process.hltHIPixelLayerPairs = cms.EDProducer( "SeedingLayersEDProducer",
    layerList = cms.vstring( 'BPix1+BPix2',
      'BPix1+BPix3',
      'BPix2+BPix3',
      'BPix1+FPix1_pos',
      'BPix1+FPix1_neg',
      'BPix1+FPix2_pos',
      'BPix1+FPix2_neg',
      'BPix2+FPix1_pos',
      'BPix2+FPix1_neg',
      'BPix2+FPix2_pos',
      'BPix2+FPix2_neg',
      'FPix1_pos+FPix2_pos',
      'FPix1_neg+FPix2_neg' ),
    TEC = cms.PSet(  ),
    FPix = cms.PSet( 
      useErrorsFromParam = cms.bool( True ),
      hitErrorRPhi = cms.double( 0.0051 ),
      TTRHBuilder = cms.string( "hltESPTTRHBuilderPixelOnly" ),
      HitProducer = cms.string( "hltHISiPixelRecHits" ),
      hitErrorRZ = cms.double( 0.0036 )
    ),
    TID = cms.PSet(  ),
    TOB = cms.PSet(  ),
    BPix = cms.PSet( 
      useErrorsFromParam = cms.bool( True ),
      hitErrorRPhi = cms.double( 0.0027 ),
      TTRHBuilder = cms.string( "hltESPTTRHBuilderPixelOnly" ),
      HitProducer = cms.string( "hltHISiPixelRecHits" ),
      hitErrorRZ = cms.double( 0.006 )
    ),
    TIB = cms.PSet(  )
)
process.hltHIMixedLayerPairs = cms.EDProducer( "SeedingLayersEDProducer",
    layerList = cms.vstring( 'BPix1+BPix2',
      'BPix1+BPix3',
      'BPix2+BPix3',
      'BPix1+FPix1_pos',
      'BPix1+FPix1_neg',
      'BPix1+FPix2_pos',
      'BPix1+FPix2_neg',
      'BPix2+FPix1_pos',
      'BPix2+FPix1_neg',
      'BPix2+FPix2_pos',
      'BPix2+FPix2_neg',
      'FPix1_pos+FPix2_pos',
      'FPix1_neg+FPix2_neg',
      'FPix2_pos+TEC1_pos',
      'FPix2_pos+TEC2_pos',
      'TEC1_pos+TEC2_pos',
      'TEC2_pos+TEC3_pos',
      'FPix2_neg+TEC1_neg',
      'FPix2_neg+TEC2_neg',
      'TEC1_neg+TEC2_neg',
      'TEC2_neg+TEC3_neg' ),
    TEC = cms.PSet( 
      useRingSlector = cms.bool( True ),
      TTRHBuilder = cms.string( "hltESPTTRHBWithTrackAngle" ),
      minRing = cms.int32( 1 ),
      maxRing = cms.int32( 1 )
    ),
    FPix = cms.PSet( 
      useErrorsFromParam = cms.bool( True ),
      hitErrorRPhi = cms.double( 0.0051 ),
      TTRHBuilder = cms.string( "hltESPTTRHBuilderPixelOnly" ),
      HitProducer = cms.string( "hltHISiPixelRecHits" ),
      hitErrorRZ = cms.double( 0.0036 )
    ),
    TID = cms.PSet(  ),
    TOB = cms.PSet(  ),
    BPix = cms.PSet( 
      useErrorsFromParam = cms.bool( True ),
      hitErrorRPhi = cms.double( 0.0027 ),
      TTRHBuilder = cms.string( "hltESPTTRHBuilderPixelOnly" ),
      HitProducer = cms.string( "hltHISiPixelRecHits" ),
      hitErrorRZ = cms.double( 0.006 )
    ),
    TIB = cms.PSet(  )
)
process.hltHIL3TrajSeedIOHit = cms.EDProducer( "TSGFromL2Muon",
    TkSeedGenerator = cms.PSet( 
      PSetNames = cms.vstring( 'skipTSG',
        'skipTSG' ),
      L3TkCollectionA = cms.InputTag( "hltHIL3TkFromL2OICombination" ),
      iterativeTSG = cms.PSet( 
        firstTSG = cms.PSet( 
          ComponentName = cms.string( "TSGFromOrderedHits" ),
          OrderedHitsFactoryPSet = cms.PSet( 
            ComponentName = cms.string( "StandardHitTripletGenerator" ),
            GeneratorPSet = cms.PSet( 
              useBending = cms.bool( True ),
              useFixedPreFiltering = cms.bool( False ),
              maxElement = cms.uint32( 0 ),
              phiPreFiltering = cms.double( 0.3 ),
              extraHitRPhitolerance = cms.double( 0.06 ),
              useMultScattering = cms.bool( True ),
              ComponentName = cms.string( "PixelTripletHLTGenerator" ),
              extraHitRZtolerance = cms.double( 0.06 ),
              SeedComparitorPSet = cms.PSet(  ComponentName = cms.string( "none" ) )
            ),
            SeedingLayers = cms.InputTag( "hltHIPixelLayerTriplets" )
          ),
          TTRHBuilder = cms.string( "hltESPTTRHBWithTrackAngle" )
        ),
        PSetNames = cms.vstring( 'firstTSG',
          'secondTSG' ),
        ComponentName = cms.string( "CombinedTSG" ),
        thirdTSG = cms.PSet( 
          PSetNames = cms.vstring( 'endcapTSG',
            'barrelTSG' ),
          barrelTSG = cms.PSet(  ),
          endcapTSG = cms.PSet( 
            ComponentName = cms.string( "TSGFromOrderedHits" ),
            OrderedHitsFactoryPSet = cms.PSet( 
              maxElement = cms.uint32( 0 ),
              ComponentName = cms.string( "StandardHitPairGenerator" ),
              useOnDemandTracker = cms.untracked.int32( 0 ),
              SeedingLayers = cms.InputTag( "hltHIMixedLayerPairs" )
            ),
            TTRHBuilder = cms.string( "hltESPTTRHBWithTrackAngle" )
          ),
          etaSeparation = cms.double( 2.0 ),
          ComponentName = cms.string( "DualByEtaTSG" )
        ),
        secondTSG = cms.PSet( 
          ComponentName = cms.string( "TSGFromOrderedHits" ),
          OrderedHitsFactoryPSet = cms.PSet( 
            maxElement = cms.uint32( 0 ),
            ComponentName = cms.string( "StandardHitPairGenerator" ),
            useOnDemandTracker = cms.untracked.int32( 0 ),
            SeedingLayers = cms.InputTag( "hltHIPixelLayerPairs" )
          ),
          TTRHBuilder = cms.string( "hltESPTTRHBWithTrackAngle" )
        )
      ),
      skipTSG = cms.PSet(  ),
      ComponentName = cms.string( "DualByL2TSG" )
    ),
    ServiceParameters = cms.PSet( 
      Propagators = cms.untracked.vstring( 'PropagatorWithMaterial' ),
      RPCLayers = cms.bool( True ),
      UseMuonNavigation = cms.untracked.bool( True )
    ),
    MuonCollectionLabel = cms.InputTag( 'hltL2Muons','UpdatedAtVtx' ),
    MuonTrackingRegionBuilder = cms.PSet( 
      EtaR_UpperLimit_Par1 = cms.double( 0.25 ),
      EtaR_UpperLimit_Par2 = cms.double( 0.15 ),
      OnDemand = cms.double( -1.0 ),
      Rescale_Dz = cms.double( 3.0 ),
      vertexCollection = cms.InputTag( "pixelVertices" ),
      Rescale_phi = cms.double( 3.0 ),
      Eta_fixed = cms.double( 0.2 ),
      DeltaZ_Region = cms.double( 15.9 ),
      MeasurementTrackerName = cms.string( "hltHIAllESPMeasurementTracker" ),
      PhiR_UpperLimit_Par2 = cms.double( 0.2 ),
      Eta_min = cms.double( 0.1 ),
      Phi_fixed = cms.double( 0.2 ),
      DeltaR = cms.double( 0.2 ),
      EscapePt = cms.double( 1.5 ),
      UseFixedRegion = cms.bool( False ),
      PhiR_UpperLimit_Par1 = cms.double( 0.6 ),
      Rescale_eta = cms.double( 3.0 ),
      Phi_min = cms.double( 0.1 ),
      UseVertex = cms.bool( False ),
      beamSpot = cms.InputTag( "hltOnlineBeamSpot" )
    ),
    PCut = cms.double( 2.5 ),
    TrackerSeedCleaner = cms.PSet( 
      cleanerFromSharedHits = cms.bool( True ),
      ptCleaner = cms.bool( True ),
      TTRHBuilder = cms.string( "hltESPTTRHBWithTrackAngle" ),
      beamSpot = cms.InputTag( "hltOnlineBeamSpot" ),
      directionCleaner = cms.bool( True )
    ),
    PtCut = cms.double( 1.0 )
)
process.hltHIL3TrackCandidateFromL2IOHit = cms.EDProducer( "CkfTrajectoryMaker",
    src = cms.InputTag( "hltHIL3TrajSeedIOHit" ),
    reverseTrajectories = cms.bool( False ),
    TransientInitialStateEstimatorParameters = cms.PSet( 
      propagatorAlongTISE = cms.string( "PropagatorWithMaterial" ),
      numberMeasurementsForFit = cms.int32( 4 ),
      propagatorOppositeTISE = cms.string( "PropagatorWithMaterialOpposite" )
    ),
    TrajectoryCleaner = cms.string( "hltESPTrajectoryCleanerBySharedHits" ),
    MeasurementTrackerEvent = cms.InputTag( "hltHISiStripClusters" ),
    cleanTrajectoryAfterInOut = cms.bool( False ),
    useHitsSplitting = cms.bool( False ),
    RedundantSeedCleaner = cms.string( "CachingSeedCleanerBySharedInput" ),
    doSeedingRegionRebuilding = cms.bool( False ),
    trackCandidateAlso = cms.bool( True ),
    NavigationSchool = cms.string( "SimpleNavigationSchool" ),
    TrajectoryBuilder = cms.string( "hltHIAllESPMuonCkfTrajectoryBuilder" ),
    maxNSeeds = cms.uint32( 100000 )
)
process.hltHIL3TkTracksFromL2IOHit = cms.EDProducer( "TrackProducer",
    src = cms.InputTag( "hltHIL3TrackCandidateFromL2IOHit" ),
    clusterRemovalInfo = cms.InputTag( "" ),
    beamSpot = cms.InputTag( "hltOnlineBeamSpot" ),
    MeasurementTrackerEvent = cms.InputTag( "hltHISiStripClusters" ),
    Fitter = cms.string( "hltESPKFFittingSmoother" ),
    useHitsSplitting = cms.bool( False ),
    MeasurementTracker = cms.string( "" ),
    AlgorithmName = cms.string( "undefAlgorithm" ),
    alias = cms.untracked.string( "" ),
    NavigationSchool = cms.string( "" ),
    TrajectoryInEvent = cms.bool( True ),
    TTRHBuilder = cms.string( "hltESPTTRHBWithTrackAngle" ),
    GeometricInnerState = cms.bool( True ),
    Propagator = cms.string( "PropagatorWithMaterial" )
)
process.hltHIAllL3MuonsIOHit = cms.EDProducer( "L3MuonProducer",
    ServiceParameters = cms.PSet( 
      Propagators = cms.untracked.vstring( 'hltESPSmartPropagatorAny',
        'SteppingHelixPropagatorAny',
        'hltESPSmartPropagator',
        'hltESPSteppingHelixPropagatorOpposite' ),
      RPCLayers = cms.bool( True ),
      UseMuonNavigation = cms.untracked.bool( True )
    ),
    L3TrajBuilderParameters = cms.PSet( 
      ScaleTECyFactor = cms.double( -1.0 ),
      GlbRefitterParameters = cms.PSet( 
        TrackerSkipSection = cms.int32( -1 ),
        DoPredictionsOnly = cms.bool( False ),
        PropDirForCosmics = cms.bool( False ),
        HitThreshold = cms.int32( 1 ),
        MuonHitsOption = cms.int32( 1 ),
        Chi2CutRPC = cms.double( 1.0 ),
        Fitter = cms.string( "hltESPL3MuKFTrajectoryFitter" ),
        DTRecSegmentLabel = cms.InputTag( "hltDt4DSegments" ),
        TrackerRecHitBuilder = cms.string( "hltESPTTRHBWithTrackAngle" ),
        MuonRecHitBuilder = cms.string( "hltESPMuonTransientTrackingRecHitBuilder" ),
        RefitDirection = cms.string( "insideOut" ),
        CSCRecSegmentLabel = cms.InputTag( "hltCscSegments" ),
        Chi2CutCSC = cms.double( 150.0 ),
        Chi2CutDT = cms.double( 10.0 ),
        RefitRPCHits = cms.bool( True ),
        SkipStation = cms.int32( -1 ),
        Propagator = cms.string( "hltESPSmartPropagatorAny" ),
        TrackerSkipSystem = cms.int32( -1 ),
        DYTthrs = cms.vint32( 30, 15 )
      ),
      ScaleTECxFactor = cms.double( -1.0 ),
      TrackerRecHitBuilder = cms.string( "hltESPTTRHBWithTrackAngle" ),
      MuonRecHitBuilder = cms.string( "hltESPMuonTransientTrackingRecHitBuilder" ),
      MuonTrackingRegionBuilder = cms.PSet( 
        EtaR_UpperLimit_Par1 = cms.double( 0.25 ),
        EtaR_UpperLimit_Par2 = cms.double( 0.15 ),
        OnDemand = cms.double( -1.0 ),
        Rescale_Dz = cms.double( 3.0 ),
        vertexCollection = cms.InputTag( "pixelVertices" ),
        Rescale_phi = cms.double( 3.0 ),
        Eta_fixed = cms.double( 0.2 ),
        DeltaZ_Region = cms.double( 15.9 ),
        MeasurementTrackerName = cms.string( "hltHIAllESPMeasurementTracker" ),
        PhiR_UpperLimit_Par2 = cms.double( 0.2 ),
        Eta_min = cms.double( 0.05 ),
        Phi_fixed = cms.double( 0.2 ),
        DeltaR = cms.double( 0.2 ),
        EscapePt = cms.double( 1.5 ),
        UseFixedRegion = cms.bool( False ),
        PhiR_UpperLimit_Par1 = cms.double( 0.6 ),
        Rescale_eta = cms.double( 3.0 ),
        Phi_min = cms.double( 0.05 ),
        UseVertex = cms.bool( False ),
        beamSpot = cms.InputTag( "hltOnlineBeamSpot" )
      ),
      RefitRPCHits = cms.bool( True ),
      PCut = cms.double( 2.5 ),
      TrackTransformer = cms.PSet( 
        DoPredictionsOnly = cms.bool( False ),
        Fitter = cms.string( "hltESPL3MuKFTrajectoryFitter" ),
        TrackerRecHitBuilder = cms.string( "hltESPTTRHBWithTrackAngle" ),
        Smoother = cms.string( "hltESPKFTrajectorySmootherForMuonTrackLoader" ),
        MuonRecHitBuilder = cms.string( "hltESPMuonTransientTrackingRecHitBuilder" ),
        RefitDirection = cms.string( "insideOut" ),
        RefitRPCHits = cms.bool( True ),
        Propagator = cms.string( "hltESPSmartPropagatorAny" )
      ),
      GlobalMuonTrackMatcher = cms.PSet( 
        Pt_threshold1 = cms.double( 0.0 ),
        DeltaDCut_3 = cms.double( 15.0 ),
        MinP = cms.double( 2.5 ),
        MinPt = cms.double( 1.0 ),
        Chi2Cut_1 = cms.double( 50.0 ),
        Pt_threshold2 = cms.double( 9.99999999E8 ),
        LocChi2Cut = cms.double( 0.001 ),
        Eta_threshold = cms.double( 1.2 ),
        Quality_3 = cms.double( 7.0 ),
        Quality_2 = cms.double( 15.0 ),
        Chi2Cut_2 = cms.double( 50.0 ),
        Chi2Cut_3 = cms.double( 200.0 ),
        DeltaDCut_1 = cms.double( 40.0 ),
        DeltaRCut_2 = cms.double( 0.2 ),
        DeltaRCut_3 = cms.double( 1.0 ),
        DeltaDCut_2 = cms.double( 10.0 ),
        DeltaRCut_1 = cms.double( 0.1 ),
        Propagator = cms.string( "hltESPSmartPropagator" ),
        Quality_1 = cms.double( 20.0 )
      ),
      PtCut = cms.double( 1.0 ),
      TrackerPropagator = cms.string( "SteppingHelixPropagatorAny" ),
      tkTrajLabel = cms.InputTag( "hltHIL3TkTracksFromL2IOHit" ),
      tkTrajBeamSpot = cms.InputTag( "hltOnlineBeamSpot" ),
      tkTrajMaxChi2 = cms.double( 9.0E99 ),
      tkTrajMaxDXYBeamSpot = cms.double( 9.0E99 ),
      tkTrajVertex = cms.InputTag( "pixelVertices" ),
      tkTrajUseVertex = cms.bool( False )
    ),
    TrackLoaderParameters = cms.PSet( 
      PutTkTrackIntoEvent = cms.untracked.bool( False ),
      beamSpot = cms.InputTag( "hltOnlineBeamSpot" ),
      SmoothTkTrack = cms.untracked.bool( False ),
      MuonSeededTracksInstance = cms.untracked.string( "L2Seeded" ),
      Smoother = cms.string( "hltESPKFTrajectorySmootherForMuonTrackLoader" ),
      MuonUpdatorAtVertexParameters = cms.PSet( 
        MaxChi2 = cms.double( 1000000.0 ),
        Propagator = cms.string( "hltESPSteppingHelixPropagatorOpposite" ),
        BeamSpotPositionErrors = cms.vdouble( 0.1, 0.1, 5.3 )
      ),
      VertexConstraint = cms.bool( False ),
      DoSmoothing = cms.bool( True )
    ),
    MuonCollectionLabel = cms.InputTag( 'hltL2Muons','UpdatedAtVtx' )
)
process.hltHIL3TrajectorySeed = cms.EDProducer( "L3MuonTrajectorySeedCombiner",
    labels = cms.VInputTag( 'hltHIL3TrajSeedIOHit','hltHIL3TrajSeedOIState','hltHIL3TrajSeedOIHit' )
)
process.hltHIL3TrackCandidateFromL2 = cms.EDProducer( "L3TrackCandCombiner",
    labels = cms.VInputTag( 'hltHIL3TrackCandidateFromL2IOHit','hltHIL3TrackCandidateFromL2OIHit','hltHIL3TrackCandidateFromL2OIState' )
)
process.hltHIL3TkTracksFromL2 = cms.EDProducer( "L3TrackCombiner",
    labels = cms.VInputTag( 'hltHIL3TkTracksFromL2IOHit','hltHIL3TkTracksFromL2OIHit','hltHIL3TkTracksFromL2OIState' )
)
process.hltHIL3MuonsLinksCombination = cms.EDProducer( "L3TrackLinksCombiner",
    labels = cms.VInputTag( 'hltHIL3MuonsOIState','hltHIL3MuonsOIHit','hltHIAllL3MuonsIOHit' )
)
process.hltHIL3Muons = cms.EDProducer( "L3TrackCombiner",
    labels = cms.VInputTag( 'hltHIL3MuonsOIState','hltHIL3MuonsOIHit','hltHIAllL3MuonsIOHit' )
)
process.hltHIL3MuonCandidates = cms.EDProducer( "L3MuonCandidateProducer",
    InputLinksObjects = cms.InputTag( "hltHIL3MuonsLinksCombination" ),
    InputObjects = cms.InputTag( "hltHIL3Muons" ),
    MuonPtOption = cms.string( "Global" )
)
process.hltHISingleMu3L3Filtered = cms.EDFilter( "HLTMuonL3PreFilter",
    MaxNormalizedChi2 = cms.double( 9999.0 ),
    saveTags = cms.bool( True ),
    PreviousCandTag = cms.InputTag( "hltHIL2Mu3L2Filtered" ),
    MinNmuonHits = cms.int32( 0 ),
    MinN = cms.int32( 1 ),
    MinTrackPt = cms.double( 0.0 ),
    MaxEta = cms.double( 2.5 ),
    MaxDXYBeamSpot = cms.double( 9999.0 ),
    MinNhits = cms.int32( 0 ),
    MinDxySig = cms.double( -1.0 ),
    NSigmaPt = cms.double( 0.0 ),
    MaxDz = cms.double( 9999.0 ),
    MaxPtDifference = cms.double( 9999.0 ),
    MaxDr = cms.double( 2.0 ),
    CandTag = cms.InputTag( "hltHIL3MuonCandidates" ),
    MinDr = cms.double( -1.0 ),
    BeamSpotTag = cms.InputTag( "hltOnlineBeamSpot" ),
    MinPt = cms.double( 3.0 )
)
process.hltPreHIL3DoubleMuOpen = cms.EDFilter( "HLTPrescaler",
    L1GtReadoutRecordTag = cms.InputTag( "hltGtDigis" ),
    offset = cms.uint32( 0 )
)
process.hltHIDimuonL2PreFiltered0 = cms.EDFilter( "HLTMuonL2PreFilter",
    saveTags = cms.bool( True ),
    MaxDr = cms.double( 9999.0 ),
    CutOnChambers = cms.bool( False ),
    PreviousCandTag = cms.InputTag( "hltHIDoubleMuLevel1PathL1OpenFiltered" ),
    MinPt = cms.double( 0.0 ),
    MinN = cms.int32( 2 ),
    SeedMapTag = cms.InputTag( "hltL2Muons" ),
    MaxEta = cms.double( 2.5 ),
    MinNhits = cms.vint32( 0 ),
    MinDxySig = cms.double( -1.0 ),
    MinNchambers = cms.vint32( 0 ),
    AbsEtaBins = cms.vdouble( 5.0 ),
    MaxDz = cms.double( 9999.0 ),
    CandTag = cms.InputTag( "hltL2MuonCandidates" ),
    BeamSpotTag = cms.InputTag( "hltOnlineBeamSpot" ),
    MinDr = cms.double( -1.0 ),
    NSigmaPt = cms.double( 0.0 ),
    MinNstations = cms.vint32( 0 )
)
process.hltHIDimuonL3FilteredOpen = cms.EDFilter( "HLTMuonDimuonL3Filter",
    saveTags = cms.bool( True ),
    ChargeOpt = cms.int32( 0 ),
    MaxPtMin = cms.vdouble( 1.0E125 ),
    FastAccept = cms.bool( False ),
    CandTag = cms.InputTag( "hltHIL3MuonCandidates" ),
    PreviousCandTag = cms.InputTag( "hltHIDimuonL2PreFiltered0" ),
    MaxPtBalance = cms.double( 999999.0 ),
    MaxPtPair = cms.vdouble( 1.0E125 ),
    MaxAcop = cms.double( 999.0 ),
    MinPtMin = cms.vdouble( 0.0 ),
    MaxInvMass = cms.vdouble( 300.0 ),
    MinPtMax = cms.vdouble( 0.0 ),
    BeamSpotTag = cms.InputTag( "hltOnlineBeamSpot" ),
    MaxDz = cms.double( 9999.0 ),
    MinPtPair = cms.vdouble( 0.0 ),
    MaxDr = cms.double( 20.0 ),
    MinAcop = cms.double( -999.0 ),
    MaxDCAMuMu = cms.double( 999.0 ),
    MinNhits = cms.int32( 0 ),
    NSigmaPt = cms.double( 0.0 ),
    MinPtBalance = cms.double( -1.0 ),
    MaxEta = cms.double( 2.5 ),
    MaxRapidityPair = cms.double( 999999.0 ),
    CutCowboys = cms.bool( False ),
    MinInvMass = cms.vdouble( 0.0 )
)
process.hltPreHIL3DoubleMuOpenMgt2 = cms.EDFilter( "HLTPrescaler",
    L1GtReadoutRecordTag = cms.InputTag( "hltGtDigis" ),
    offset = cms.uint32( 0 )
)
process.hltHIDimuonL3FilteredMgt2 = cms.EDFilter( "HLTMuonDimuonL3Filter",
    saveTags = cms.bool( True ),
    ChargeOpt = cms.int32( 0 ),
    MaxPtMin = cms.vdouble( 1.0E125 ),
    FastAccept = cms.bool( False ),
    CandTag = cms.InputTag( "hltHIL3MuonCandidates" ),
    PreviousCandTag = cms.InputTag( "hltHIDimuonL2PreFiltered0" ),
    MaxPtBalance = cms.double( 999999.0 ),
    MaxPtPair = cms.vdouble( 1.0E125 ),
    MaxAcop = cms.double( 999.0 ),
    MinPtMin = cms.vdouble( 0.0 ),
    MaxInvMass = cms.vdouble( 300.0 ),
    MinPtMax = cms.vdouble( 0.0 ),
    BeamSpotTag = cms.InputTag( "hltOnlineBeamSpot" ),
    MaxDz = cms.double( 9999.0 ),
    MinPtPair = cms.vdouble( 0.0 ),
    MaxDr = cms.double( 20.0 ),
    MinAcop = cms.double( -999.0 ),
    MaxDCAMuMu = cms.double( 999.0 ),
    MinNhits = cms.int32( 0 ),
    NSigmaPt = cms.double( 0.0 ),
    MinPtBalance = cms.double( -1.0 ),
    MaxEta = cms.double( 2.5 ),
    MaxRapidityPair = cms.double( 999999.0 ),
    CutCowboys = cms.bool( False ),
    MinInvMass = cms.vdouble( 2.0 )
)
process.hltPreHIL3DoubleMuOpenMgt2SS = cms.EDFilter( "HLTPrescaler",
    L1GtReadoutRecordTag = cms.InputTag( "hltGtDigis" ),
    offset = cms.uint32( 0 )
)
process.hltHIDimuonL3FilteredMgt2SS = cms.EDFilter( "HLTMuonDimuonL3Filter",
    saveTags = cms.bool( True ),
    ChargeOpt = cms.int32( 1 ),
    MaxPtMin = cms.vdouble( 1.0E125 ),
    FastAccept = cms.bool( False ),
    CandTag = cms.InputTag( "hltHIL3MuonCandidates" ),
    PreviousCandTag = cms.InputTag( "hltHIDimuonL2PreFiltered0" ),
    MaxPtBalance = cms.double( 999999.0 ),
    MaxPtPair = cms.vdouble( 1.0E125 ),
    MaxAcop = cms.double( 999.0 ),
    MinPtMin = cms.vdouble( 0.0 ),
    MaxInvMass = cms.vdouble( 300.0 ),
    MinPtMax = cms.vdouble( 0.0 ),
    BeamSpotTag = cms.InputTag( "hltOnlineBeamSpot" ),
    MaxDz = cms.double( 9999.0 ),
    MinPtPair = cms.vdouble( 0.0 ),
    MaxDr = cms.double( 20.0 ),
    MinAcop = cms.double( -999.0 ),
    MaxDCAMuMu = cms.double( 999.0 ),
    MinNhits = cms.int32( 0 ),
    NSigmaPt = cms.double( 0.0 ),
    MinPtBalance = cms.double( -1.0 ),
    MaxEta = cms.double( 2.5 ),
    MaxRapidityPair = cms.double( 999999.0 ),
    CutCowboys = cms.bool( False ),
    MinInvMass = cms.vdouble( 2.0 )
)
process.hltPreHIL3DoubleMuOpenMgt2OS = cms.EDFilter( "HLTPrescaler",
    L1GtReadoutRecordTag = cms.InputTag( "hltGtDigis" ),
    offset = cms.uint32( 0 )
)
process.hltHIDimuonL3FilteredMg2OS = cms.EDFilter( "HLTMuonDimuonL3Filter",
    saveTags = cms.bool( True ),
    ChargeOpt = cms.int32( -1 ),
    MaxPtMin = cms.vdouble( 1.0E125 ),
    FastAccept = cms.bool( False ),
    CandTag = cms.InputTag( "hltHIL3MuonCandidates" ),
    PreviousCandTag = cms.InputTag( "hltHIDimuonL2PreFiltered0" ),
    MaxPtBalance = cms.double( 999999.0 ),
    MaxPtPair = cms.vdouble( 1.0E125 ),
    MaxAcop = cms.double( 999.0 ),
    MinPtMin = cms.vdouble( 0.0 ),
    MaxInvMass = cms.vdouble( 300.0 ),
    MinPtMax = cms.vdouble( 0.0 ),
    BeamSpotTag = cms.InputTag( "hltOnlineBeamSpot" ),
    MaxDz = cms.double( 9999.0 ),
    MinPtPair = cms.vdouble( 0.0 ),
    MaxDr = cms.double( 20.0 ),
    MinAcop = cms.double( -999.0 ),
    MaxDCAMuMu = cms.double( 999.0 ),
    MinNhits = cms.int32( 0 ),
    NSigmaPt = cms.double( 0.0 ),
    MinPtBalance = cms.double( -1.0 ),
    MaxEta = cms.double( 2.5 ),
    MaxRapidityPair = cms.double( 999999.0 ),
    CutCowboys = cms.bool( False ),
    MinInvMass = cms.vdouble( 2.0 )
)
process.hltPreHIL3DoubleMuOpenMgt2OSNoCowboy = cms.EDFilter( "HLTPrescaler",
    L1GtReadoutRecordTag = cms.InputTag( "hltGtDigis" ),
    offset = cms.uint32( 0 )
)
process.hltHIDimuonL3FilteredMg2OSnoCowboy = cms.EDFilter( "HLTMuonDimuonL3Filter",
    saveTags = cms.bool( True ),
    ChargeOpt = cms.int32( -1 ),
    MaxPtMin = cms.vdouble( 1.0E125 ),
    FastAccept = cms.bool( False ),
    CandTag = cms.InputTag( "hltHIL3MuonCandidates" ),
    PreviousCandTag = cms.InputTag( "hltHIDimuonL2PreFiltered0" ),
    MaxPtBalance = cms.double( 999999.0 ),
    MaxPtPair = cms.vdouble( 1.0E125 ),
    MaxAcop = cms.double( 999.0 ),
    MinPtMin = cms.vdouble( 0.0 ),
    MaxInvMass = cms.vdouble( 300.0 ),
    MinPtMax = cms.vdouble( 0.0 ),
    BeamSpotTag = cms.InputTag( "hltOnlineBeamSpot" ),
    MaxDz = cms.double( 9999.0 ),
    MinPtPair = cms.vdouble( 0.0 ),
    MaxDr = cms.double( 20.0 ),
    MinAcop = cms.double( -999.0 ),
    MaxDCAMuMu = cms.double( 999.0 ),
    MinNhits = cms.int32( 0 ),
    NSigmaPt = cms.double( 0.0 ),
    MinPtBalance = cms.double( -1.0 ),
    MaxEta = cms.double( 2.5 ),
    MaxRapidityPair = cms.double( 999999.0 ),
    CutCowboys = cms.bool( True ),
    MinInvMass = cms.vdouble( 2.0 )
)
process.hltL1sL1SingleEG5BptxANDOrETT2000 = cms.EDFilter( "HLTLevel1GTSeed",
    L1SeedsLogicalExpression = cms.string( "L1_SingleEG5_BptxAND OR L1_ETT2000" ),
    saveTags = cms.bool( True ),
    L1MuonCollectionTag = cms.InputTag( "hltL1extraParticles" ),
    L1UseL1TriggerObjectMaps = cms.bool( True ),
    L1UseAliasesForSeeding = cms.bool( True ),
    L1GtReadoutRecordTag = cms.InputTag( "hltGtDigis" ),
    L1CollectionsTag = cms.InputTag( "hltL1extraParticles" ),
    L1NrBxInEvent = cms.int32( 3 ),
    L1GtObjectMapTag = cms.InputTag( "hltL1GtObjectMap" ),
    L1TechTriggerSeeding = cms.bool( False )
)
process.hltPreHISinglePhoton15 = cms.EDFilter( "HLTPrescaler",
    L1GtReadoutRecordTag = cms.InputTag( "hltGtDigis" ),
    offset = cms.uint32( 0 )
)
process.hltIslandBasicClustersHI = cms.EDProducer( "IslandClusterProducer",
    endcapHits = cms.InputTag( 'hltEcalRecHitAll','EcalRecHitsEE' ),
    IslandEndcapSeedThr = cms.double( 0.18 ),
    posCalcParameters = cms.PSet( 
      T0_barl = cms.double( 7.4 ),
      LogWeighted = cms.bool( True ),
      T0_endc = cms.double( 3.1 ),
      T0_endcPresh = cms.double( 1.2 ),
      W0 = cms.double( 4.2 ),
      X0 = cms.double( 0.89 )
    ),
    barrelShapeAssociation = cms.string( "islandBarrelShapeAssoc" ),
    endcapShapeAssociation = cms.string( "islandEndcapShapeAssoc" ),
    barrelHits = cms.InputTag( 'hltEcalRecHitAll','EcalRecHitsEB' ),
    clustershapecollectionEE = cms.string( "islandEndcapShape" ),
    clustershapecollectionEB = cms.string( "islandBarrelShape" ),
    VerbosityLevel = cms.string( "ERROR" ),
    IslandBarrelSeedThr = cms.double( 0.5 ),
    endcapClusterCollection = cms.string( "islandEndcapBasicClustersHI" ),
    barrelClusterCollection = cms.string( "islandBarrelBasicClustersHI" )
)
process.hltHiIslandSuperClustersHI = cms.EDProducer( "HiSuperClusterProducer",
    barrelSuperclusterCollection = cms.string( "islandBarrelSuperClustersHI" ),
    endcapEtaSearchRoad = cms.double( 0.14 ),
    barrelClusterCollection = cms.string( "islandBarrelBasicClustersHI" ),
    endcapClusterProducer = cms.string( "hltIslandBasicClustersHI" ),
    barrelPhiSearchRoad = cms.double( 0.8 ),
    endcapPhiSearchRoad = cms.double( 0.6 ),
    endcapBCEnergyThreshold = cms.double( 0.0 ),
    VerbosityLevel = cms.string( "ERROR" ),
    seedTransverseEnergyThreshold = cms.double( 1.0 ),
    barrelEtaSearchRoad = cms.double( 0.07 ),
    endcapSuperclusterCollection = cms.string( "islandEndcapSuperClustersHI" ),
    barrelBCEnergyThreshold = cms.double( 0.0 ),
    doBarrel = cms.bool( True ),
    doEndcaps = cms.bool( True ),
    endcapClusterCollection = cms.string( "islandEndcapBasicClustersHI" ),
    barrelClusterProducer = cms.string( "hltIslandBasicClustersHI" )
)
process.hltHiCorrectedIslandBarrelSuperClustersHI = cms.EDProducer( "HiEgammaSCCorrectionMaker",
    corectedSuperClusterCollection = cms.string( "" ),
    sigmaElectronicNoise = cms.double( 0.03 ),
    superClusterAlgo = cms.string( "Island" ),
    etThresh = cms.double( 0.0 ),
    rawSuperClusterProducer = cms.InputTag( 'hltHiIslandSuperClustersHI','islandBarrelSuperClustersHI' ),
    applyEnergyCorrection = cms.bool( True ),
    isl_fCorrPset = cms.PSet( 
      fEtaVect = cms.vdouble( 0.993, 0.0, 0.00546, 1.165, -0.180844, 0.040312 ),
      fBremVect = cms.vdouble( -0.773799, 2.73438, -1.07235, 0.986821, -0.0101822, 3.06744E-4, 1.00595, -0.0495958, 0.00451986, 1.00595, -0.0495958, 0.00451986 ),
      fBremThVect = cms.vdouble( 1.2, 1.2 ),
      fEtEtaVect = cms.vdouble( 0.9497, 0.006985, 1.03754, -0.0142667, -0.0233993, 0.0, 0.0, 0.908915, 0.0137322, 16.9602, -29.3093, 19.8976, -5.92666, 0.654571 ),
      brLinearLowThr = cms.double( 0.0 ),
      brLinearHighThr = cms.double( 0.0 ),
      minR9Barrel = cms.double( 0.94 ),
      minR9Endcap = cms.double( 0.95 ),
      maxR9 = cms.double( 1.5 )
    ),
    VerbosityLevel = cms.string( "ERROR" ),
    recHitProducer = cms.InputTag( 'hltEcalRecHitAll','EcalRecHitsEB' )
)
process.hltHiCorrectedIslandEndcapSuperClustersHI = cms.EDProducer( "HiEgammaSCCorrectionMaker",
    corectedSuperClusterCollection = cms.string( "" ),
    sigmaElectronicNoise = cms.double( 0.15 ),
    superClusterAlgo = cms.string( "Island" ),
    etThresh = cms.double( 0.0 ),
    rawSuperClusterProducer = cms.InputTag( 'hltHiIslandSuperClustersHI','islandEndcapSuperClustersHI' ),
    applyEnergyCorrection = cms.bool( True ),
    isl_fCorrPset = cms.PSet( 
      fEtaVect = cms.vdouble( 0.993, 0.0, 0.00546, 1.165, -0.180844, 0.040312 ),
      fBremVect = cms.vdouble( -0.773799, 2.73438, -1.07235, 0.986821, -0.0101822, 3.06744E-4, 1.00595, -0.0495958, 0.00451986, 1.00595, -0.0495958, 0.00451986 ),
      fBremThVect = cms.vdouble( 1.2, 1.2 ),
      fEtEtaVect = cms.vdouble( 0.9497, 0.006985, 1.03754, -0.0142667, -0.0233993, 0.0, 0.0, 0.908915, 0.0137322, 16.9602, -29.3093, 19.8976, -5.92666, 0.654571 ),
      brLinearLowThr = cms.double( 0.0 ),
      brLinearHighThr = cms.double( 0.0 ),
      minR9Barrel = cms.double( 0.94 ),
      minR9Endcap = cms.double( 0.95 ),
      maxR9 = cms.double( 1.5 )
    ),
    VerbosityLevel = cms.string( "ERROR" ),
    recHitProducer = cms.InputTag( 'hltEcalRecHitAll','EcalRecHitsEE' )
)
process.hltCleanedHiCorrectedIslandBarrelSuperClustersHI = cms.EDProducer( "HiSpikeCleaner",
    originalSuperClusterProducer = cms.InputTag( "hltHiCorrectedIslandBarrelSuperClustersHI" ),
    recHitProducerEndcap = cms.InputTag( 'hltEcalRecHitAll','EcalRecHitsEE' ),
    TimingCut = cms.untracked.double( 9999999.0 ),
    swissCutThr = cms.untracked.double( 0.95 ),
    recHitProducerBarrel = cms.InputTag( 'hltEcalRecHitAll','EcalRecHitsEB' ),
    etCut = cms.double( 8.0 ),
    outputColl = cms.string( "" )
)
process.hltRecoHIEcalWithCleaningCandidate = cms.EDProducer( "EgammaHLTRecoEcalCandidateProducers",
    scIslandEndcapProducer = cms.InputTag( "hltHiCorrectedIslandEndcapSuperClustersHI" ),
    scHybridBarrelProducer = cms.InputTag( "hltCleanedHiCorrectedIslandBarrelSuperClustersHI" ),
    recoEcalCandidateCollection = cms.string( "" )
)
process.hltHIPhoton15 = cms.EDFilter( "HLT1Photon",
    saveTags = cms.bool( False ),
    MinPt = cms.double( 15.0 ),
    MinN = cms.int32( 1 ),
    MaxEta = cms.double( 2.0 ),
    MinMass = cms.double( -1.0 ),
    inputTag = cms.InputTag( "hltRecoHIEcalWithCleaningCandidate" ),
    MinE = cms.double( -1.0 ),
    triggerType = cms.int32( 81 )
)
process.hltPreHISinglePhoton20 = cms.EDFilter( "HLTPrescaler",
    L1GtReadoutRecordTag = cms.InputTag( "hltGtDigis" ),
    offset = cms.uint32( 0 )
)
process.hltHIPhoton20 = cms.EDFilter( "HLT1Photon",
    saveTags = cms.bool( False ),
    MinPt = cms.double( 20.0 ),
    MinN = cms.int32( 1 ),
    MaxEta = cms.double( 2.0 ),
    MinMass = cms.double( -1.0 ),
    inputTag = cms.InputTag( "hltRecoHIEcalWithCleaningCandidate" ),
    MinE = cms.double( -1.0 ),
    triggerType = cms.int32( 81 )
)
process.hltPreHISinglePhoton30 = cms.EDFilter( "HLTPrescaler",
    L1GtReadoutRecordTag = cms.InputTag( "hltGtDigis" ),
    offset = cms.uint32( 0 )
)
process.hltHIPhoton30 = cms.EDFilter( "HLT1Photon",
    saveTags = cms.bool( False ),
    MinPt = cms.double( 30.0 ),
    MinN = cms.int32( 1 ),
    MaxEta = cms.double( 2.0 ),
    MinMass = cms.double( -1.0 ),
    inputTag = cms.InputTag( "hltRecoHIEcalWithCleaningCandidate" ),
    MinE = cms.double( -1.0 ),
    triggerType = cms.int32( 81 )
)
process.hltPreHISinglePhoton40 = cms.EDFilter( "HLTPrescaler",
    L1GtReadoutRecordTag = cms.InputTag( "hltGtDigis" ),
    offset = cms.uint32( 0 )
)
process.hltHIPhoton40 = cms.EDFilter( "HLT1Photon",
    saveTags = cms.bool( False ),
    MinPt = cms.double( 40.0 ),
    MinN = cms.int32( 1 ),
    MaxEta = cms.double( 2.0 ),
    MinMass = cms.double( -1.0 ),
    inputTag = cms.InputTag( "hltRecoHIEcalWithCleaningCandidate" ),
    MinE = cms.double( -1.0 ),
    triggerType = cms.int32( 81 )
)
process.hltL1sL1DoubleEG5BptxAND = cms.EDFilter( "HLTLevel1GTSeed",
    L1SeedsLogicalExpression = cms.string( "L1_DoubleEG5_BptxAND OR L1_ETT2000" ),
    saveTags = cms.bool( True ),
    L1MuonCollectionTag = cms.InputTag( "hltL1extraParticles" ),
    L1UseL1TriggerObjectMaps = cms.bool( True ),
    L1UseAliasesForSeeding = cms.bool( True ),
    L1GtReadoutRecordTag = cms.InputTag( "hltGtDigis" ),
    L1CollectionsTag = cms.InputTag( "hltL1extraParticles" ),
    L1NrBxInEvent = cms.int32( 3 ),
    L1GtObjectMapTag = cms.InputTag( "hltL1GtObjectMap" ),
    L1TechTriggerSeeding = cms.bool( False )
)
process.hltPreHIPhoton10Photon15 = cms.EDFilter( "HLTPrescaler",
    L1GtReadoutRecordTag = cms.InputTag( "hltGtDigis" ),
    offset = cms.uint32( 0 )
)
process.hltHIDoublePhoton1015Filter1 = cms.EDFilter( "HLT1Photon",
    saveTags = cms.bool( False ),
    MinPt = cms.double( 10.0 ),
    MinN = cms.int32( 2 ),
    MaxEta = cms.double( 2.0 ),
    MinMass = cms.double( -1.0 ),
    inputTag = cms.InputTag( "hltRecoHIEcalWithCleaningCandidate" ),
    MinE = cms.double( -1.0 ),
    triggerType = cms.int32( 81 )
)
process.hltHIDoublePhoton1015Filter2 = cms.EDFilter( "HLT1Photon",
    saveTags = cms.bool( False ),
    MinPt = cms.double( 15.0 ),
    MinN = cms.int32( 1 ),
    MaxEta = cms.double( 2.0 ),
    MinMass = cms.double( -1.0 ),
    inputTag = cms.InputTag( "hltRecoHIEcalWithCleaningCandidate" ),
    MinE = cms.double( -1.0 ),
    triggerType = cms.int32( 81 )
)
process.hltPreHIPhoton15Photon20 = cms.EDFilter( "HLTPrescaler",
    L1GtReadoutRecordTag = cms.InputTag( "hltGtDigis" ),
    offset = cms.uint32( 0 )
)
process.hltHIDoublePhoton1520Filter1 = cms.EDFilter( "HLT1Photon",
    saveTags = cms.bool( False ),
    MinPt = cms.double( 15.0 ),
    MinN = cms.int32( 2 ),
    MaxEta = cms.double( 2.0 ),
    MinMass = cms.double( -1.0 ),
    inputTag = cms.InputTag( "hltRecoHIEcalWithCleaningCandidate" ),
    MinE = cms.double( -1.0 ),
    triggerType = cms.int32( 81 )
)
process.hltHIDoublePhoton1520Filter2 = cms.EDFilter( "HLT1Photon",
    saveTags = cms.bool( False ),
    MinPt = cms.double( 20.0 ),
    MinN = cms.int32( 1 ),
    MaxEta = cms.double( 2.0 ),
    MinMass = cms.double( -1.0 ),
    inputTag = cms.InputTag( "hltRecoHIEcalWithCleaningCandidate" ),
    MinE = cms.double( -1.0 ),
    triggerType = cms.int32( 81 )
)
process.hltPreHIDoublePhoton10 = cms.EDFilter( "HLTPrescaler",
    L1GtReadoutRecordTag = cms.InputTag( "hltGtDigis" ),
    offset = cms.uint32( 0 )
)
process.hltHIDoublePhoton10 = cms.EDFilter( "HLT1Photon",
    saveTags = cms.bool( False ),
    MinPt = cms.double( 10.0 ),
    MinN = cms.int32( 2 ),
    MaxEta = cms.double( 2.0 ),
    MinMass = cms.double( -1.0 ),
    inputTag = cms.InputTag( "hltRecoHIEcalWithCleaningCandidate" ),
    MinE = cms.double( -1.0 ),
    triggerType = cms.int32( 81 )
)
process.hltPreHIDoublePhoton15 = cms.EDFilter( "HLTPrescaler",
    L1GtReadoutRecordTag = cms.InputTag( "hltGtDigis" ),
    offset = cms.uint32( 0 )
)
process.hltHIDoublePhoton15 = cms.EDFilter( "HLT1Photon",
    saveTags = cms.bool( False ),
    MinPt = cms.double( 15.0 ),
    MinN = cms.int32( 2 ),
    MaxEta = cms.double( 2.0 ),
    MinMass = cms.double( -1.0 ),
    inputTag = cms.InputTag( "hltRecoHIEcalWithCleaningCandidate" ),
    MinE = cms.double( -1.0 ),
    triggerType = cms.int32( 81 )
)
process.hltPreHIDoublePhoton20 = cms.EDFilter( "HLTPrescaler",
    L1GtReadoutRecordTag = cms.InputTag( "hltGtDigis" ),
    offset = cms.uint32( 0 )
)
process.hltHIDoublePhoton20 = cms.EDFilter( "HLT1Photon",
    saveTags = cms.bool( False ),
    MinPt = cms.double( 20.0 ),
    MinN = cms.int32( 2 ),
    MaxEta = cms.double( 2.0 ),
    MinMass = cms.double( -1.0 ),
    inputTag = cms.InputTag( "hltRecoHIEcalWithCleaningCandidate" ),
    MinE = cms.double( -1.0 ),
    triggerType = cms.int32( 81 )
)
process.hltL1sL1SingleJet36BptxAND = cms.EDFilter( "HLTLevel1GTSeed",
    L1SeedsLogicalExpression = cms.string( "L1_SingleJet36_BptxAND OR L1_ETT2000" ),
    saveTags = cms.bool( True ),
    L1MuonCollectionTag = cms.InputTag( "hltL1extraParticles" ),
    L1UseL1TriggerObjectMaps = cms.bool( True ),
    L1UseAliasesForSeeding = cms.bool( True ),
    L1GtReadoutRecordTag = cms.InputTag( "hltGtDigis" ),
    L1CollectionsTag = cms.InputTag( "hltL1extraParticles" ),
    L1NrBxInEvent = cms.int32( 3 ),
    L1GtObjectMapTag = cms.InputTag( "hltL1GtObjectMap" ),
    L1TechTriggerSeeding = cms.bool( False )
)
process.hltPreHIJet55 = cms.EDFilter( "HLTPrescaler",
    L1GtReadoutRecordTag = cms.InputTag( "hltGtDigis" ),
    offset = cms.uint32( 0 )
)
process.hltIterativeCone4PileupSubtractionCaloJets = cms.EDProducer( "FastjetJetProducer",
    Active_Area_Repeats = cms.int32( 5 ),
    doAreaFastjet = cms.bool( False ),
    voronoiRfact = cms.double( -9.0 ),
    maxBadHcalCells = cms.uint32( 9999999 ),
    doAreaDiskApprox = cms.bool( False ),
    maxRecoveredEcalCells = cms.uint32( 9999999 ),
    jetType = cms.string( "CaloJet" ),
    minSeed = cms.uint32( 0 ),
    Ghost_EtaMax = cms.double( 6.0 ),
    doRhoFastjet = cms.bool( False ),
    jetAlgorithm = cms.string( "IterativeCone" ),
    nSigmaPU = cms.double( 1.0 ),
    GhostArea = cms.double( 0.01 ),
    Rho_EtaMax = cms.double( 4.4 ),
    maxBadEcalCells = cms.uint32( 9999999 ),
    useDeterministicSeed = cms.bool( True ),
    doPVCorrection = cms.bool( False ),
    maxRecoveredHcalCells = cms.uint32( 9999999 ),
    rParam = cms.double( 0.4 ),
    maxProblematicHcalCells = cms.uint32( 9999999 ),
    doOutputJets = cms.bool( True ),
    src = cms.InputTag( "hltTowerMakerForAll" ),
    inputEtMin = cms.double( 0.3 ),
    puPtMin = cms.double( 10.0 ),
    srcPVs = cms.InputTag( "offlinePrimaryVertices" ),
    jetPtMin = cms.double( 10.0 ),
    radiusPU = cms.double( 0.4 ),
    maxProblematicEcalCells = cms.uint32( 9999999 ),
    doPUOffsetCorr = cms.bool( True ),
    inputEMin = cms.double( 0.0 ),
    subtractorName = cms.string( "MultipleAlgoIterator" ),
    MinVtxNdof = cms.int32( 5 ),
    MaxVtxZ = cms.double( 15.0 ),
    UseOnlyVertexTracks = cms.bool( False ),
    UseOnlyOnePV = cms.bool( False ),
    DzTrVtxMax = cms.double( 0.0 ),
    sumRecHits = cms.bool( False ),
    DxyTrVtxMax = cms.double( 0.0 )
)
process.hltHICaloJetIDPassed = cms.EDProducer( "HLTCaloJetIDProducer",
    min_N90 = cms.int32( -2 ),
    min_N90hits = cms.int32( -2 ),
    min_EMF = cms.double( 1.0E-6 ),
    jetsInput = cms.InputTag( "hltIterativeCone4PileupSubtractionCaloJets" ),
    JetIDParams = cms.PSet( 
      useRecHits = cms.bool( True ),
      hbheRecHitsColl = cms.InputTag( "hltHbhereco" ),
      hoRecHitsColl = cms.InputTag( "hltHoreco" ),
      hfRecHitsColl = cms.InputTag( "hltHfreco" ),
      ebRecHitsColl = cms.InputTag( 'hltEcalRecHitAll','EcalRecHitsEB' ),
      eeRecHitsColl = cms.InputTag( 'hltEcalRecHitAll','EcalRecHitsEE' )
    ),
    max_EMF = cms.double( 999.0 )
)
process.hltHICaloJetCorrected = cms.EDProducer( "CaloJetCorrectionProducer",
    src = cms.InputTag( "hltHICaloJetIDPassed" ),
    correctors = cms.vstring( 'hltESPAK4CaloL2L3' )
)
process.hltHI1jet55 = cms.EDFilter( "HLT1CaloJet",
    saveTags = cms.bool( True ),
    MinPt = cms.double( 55.0 ),
    MinN = cms.int32( 1 ),
    MaxEta = cms.double( 5.0 ),
    MinMass = cms.double( -1.0 ),
    inputTag = cms.InputTag( "hltHICaloJetCorrected" ),
    MinE = cms.double( -1.0 ),
    triggerType = cms.int32( 85 )
)
process.hltPreHIJet65 = cms.EDFilter( "HLTPrescaler",
    L1GtReadoutRecordTag = cms.InputTag( "hltGtDigis" ),
    offset = cms.uint32( 0 )
)
process.hltHI1jet65 = cms.EDFilter( "HLT1CaloJet",
    saveTags = cms.bool( True ),
    MinPt = cms.double( 65.0 ),
    MinN = cms.int32( 1 ),
    MaxEta = cms.double( 5.0 ),
    MinMass = cms.double( -1.0 ),
    inputTag = cms.InputTag( "hltHICaloJetCorrected" ),
    MinE = cms.double( -1.0 ),
    triggerType = cms.int32( 85 )
)
process.hltL1sL1SingleJet52BptxAND = cms.EDFilter( "HLTLevel1GTSeed",
    L1SeedsLogicalExpression = cms.string( "L1_SingleJet52_BptxAND OR L1_ETT2000" ),
    saveTags = cms.bool( True ),
    L1MuonCollectionTag = cms.InputTag( "hltL1extraParticles" ),
    L1UseL1TriggerObjectMaps = cms.bool( True ),
    L1UseAliasesForSeeding = cms.bool( True ),
    L1GtReadoutRecordTag = cms.InputTag( "hltGtDigis" ),
    L1CollectionsTag = cms.InputTag( "hltL1extraParticles" ),
    L1NrBxInEvent = cms.int32( 3 ),
    L1GtObjectMapTag = cms.InputTag( "hltL1GtObjectMap" ),
    L1TechTriggerSeeding = cms.bool( False )
)
process.hltPreHIJet80 = cms.EDFilter( "HLTPrescaler",
    L1GtReadoutRecordTag = cms.InputTag( "hltGtDigis" ),
    offset = cms.uint32( 0 )
)
process.hltHI1jet80 = cms.EDFilter( "HLT1CaloJet",
    saveTags = cms.bool( True ),
    MinPt = cms.double( 80.0 ),
    MinN = cms.int32( 1 ),
    MaxEta = cms.double( 5.0 ),
    MinMass = cms.double( -1.0 ),
    inputTag = cms.InputTag( "hltHICaloJetCorrected" ),
    MinE = cms.double( -1.0 ),
    triggerType = cms.int32( 85 )
)
process.hltL1sL1SingleJet68BptxAND = cms.EDFilter( "HLTLevel1GTSeed",
    L1SeedsLogicalExpression = cms.string( "L1_SingleJet52_BptxAND OR L1_ETT2000" ),
    saveTags = cms.bool( True ),
    L1MuonCollectionTag = cms.InputTag( "hltL1extraParticles" ),
    L1UseL1TriggerObjectMaps = cms.bool( True ),
    L1UseAliasesForSeeding = cms.bool( True ),
    L1GtReadoutRecordTag = cms.InputTag( "hltGtDigis" ),
    L1CollectionsTag = cms.InputTag( "hltL1extraParticles" ),
    L1NrBxInEvent = cms.int32( 3 ),
    L1GtObjectMapTag = cms.InputTag( "hltL1GtObjectMap" ),
    L1TechTriggerSeeding = cms.bool( False )
)
process.hltPreHIJet95 = cms.EDFilter( "HLTPrescaler",
    L1GtReadoutRecordTag = cms.InputTag( "hltGtDigis" ),
    offset = cms.uint32( 0 )
)
process.hltHI1jet95 = cms.EDFilter( "HLT1CaloJet",
    saveTags = cms.bool( True ),
    MinPt = cms.double( 95.0 ),
    MinN = cms.int32( 1 ),
    MaxEta = cms.double( 5.0 ),
    MinMass = cms.double( -1.0 ),
    inputTag = cms.InputTag( "hltHICaloJetCorrected" ),
    MinE = cms.double( -1.0 ),
    triggerType = cms.int32( 85 )
)
process.hltPreHIDiJet55 = cms.EDFilter( "HLTPrescaler",
    L1GtReadoutRecordTag = cms.InputTag( "hltGtDigis" ),
    offset = cms.uint32( 0 )
)
process.hltHIDiJet55and55 = cms.EDFilter( "HLT1CaloJet",
    saveTags = cms.bool( True ),
    MinPt = cms.double( 55.0 ),
    MinN = cms.int32( 2 ),
    MaxEta = cms.double( 5.0 ),
    MinMass = cms.double( -1.0 ),
    inputTag = cms.InputTag( "hltHICaloJetCorrected" ),
    MinE = cms.double( -1.0 ),
    triggerType = cms.int32( 85 )
)
process.hltPreHIJet65Jet55 = cms.EDFilter( "HLTPrescaler",
    L1GtReadoutRecordTag = cms.InputTag( "hltGtDigis" ),
    offset = cms.uint32( 0 )
)
process.hltL1sL1SingleJet20CentralNotBptx = cms.EDFilter( "HLTLevel1GTSeed",
    L1SeedsLogicalExpression = cms.string( "L1_SingleJet20_Central_NotBptxOR_NotMuBeamHalo" ),
    saveTags = cms.bool( True ),
    L1MuonCollectionTag = cms.InputTag( "hltL1extraParticles" ),
    L1UseL1TriggerObjectMaps = cms.bool( True ),
    L1UseAliasesForSeeding = cms.bool( True ),
    L1GtReadoutRecordTag = cms.InputTag( "hltGtDigis" ),
    L1CollectionsTag = cms.InputTag( "hltL1extraParticles" ),
    L1NrBxInEvent = cms.int32( 3 ),
    L1GtObjectMapTag = cms.InputTag( "hltL1GtObjectMap" ),
    L1TechTriggerSeeding = cms.bool( False )
)
process.hltPreHIJetE30NoBPTX = cms.EDFilter( "HLTPrescaler",
    L1GtReadoutRecordTag = cms.InputTag( "hltGtDigis" ),
    offset = cms.uint32( 0 )
)
process.hltStoppedHSCPTowerMakerForAll = cms.EDProducer( "CaloTowersCreator",
    EBSumThreshold = cms.double( 0.2 ),
    MomHBDepth = cms.double( 0.2 ),
    UseEtEBTreshold = cms.bool( False ),
    hfInput = cms.InputTag( "" ),
    AllowMissingInputs = cms.bool( True ),
    MomEEDepth = cms.double( 0.0 ),
    EESumThreshold = cms.double( 0.45 ),
    HBGrid = cms.vdouble(  ),
    HcalAcceptSeverityLevelForRejectedHit = cms.uint32( 9999 ),
    HBThreshold = cms.double( 0.7 ),
    EcalSeveritiesToBeUsedInBadTowers = cms.vstring(  ),
    UseEcalRecoveredHits = cms.bool( False ),
    MomConstrMethod = cms.int32( 1 ),
    MomHEDepth = cms.double( 0.4 ),
    HcalThreshold = cms.double( -1000.0 ),
    HF2Weights = cms.vdouble(  ),
    HOWeights = cms.vdouble(  ),
    EEGrid = cms.vdouble(  ),
    UseSymEBTreshold = cms.bool( False ),
    EEWeights = cms.vdouble(  ),
    EEWeight = cms.double( 1.0 ),
    UseHO = cms.bool( False ),
    HBWeights = cms.vdouble(  ),
    HF1Weight = cms.double( 1.0 ),
    HF2Grid = cms.vdouble(  ),
    HEDWeights = cms.vdouble(  ),
    HEDGrid = cms.vdouble(  ),
    EBWeight = cms.double( 1.0 ),
    HF1Grid = cms.vdouble(  ),
    EBWeights = cms.vdouble(  ),
    HOWeight = cms.double( 1.0E-99 ),
    HESWeight = cms.double( 1.0 ),
    HESThreshold = cms.double( 0.8 ),
    hbheInput = cms.InputTag( "hltHbhereco" ),
    HF2Weight = cms.double( 1.0 ),
    HF2Threshold = cms.double( 0.85 ),
    HcalAcceptSeverityLevel = cms.uint32( 9 ),
    EEThreshold = cms.double( 0.3 ),
    HOThresholdPlus1 = cms.double( 3.5 ),
    HOThresholdPlus2 = cms.double( 3.5 ),
    HF1Weights = cms.vdouble(  ),
    hoInput = cms.InputTag( "" ),
    HF1Threshold = cms.double( 0.5 ),
    HOThresholdMinus1 = cms.double( 3.5 ),
    HESGrid = cms.vdouble(  ),
    EcutTower = cms.double( -1000.0 ),
    UseRejectedRecoveredEcalHits = cms.bool( False ),
    UseEtEETreshold = cms.bool( False ),
    HESWeights = cms.vdouble(  ),
    EcalRecHitSeveritiesToBeExcluded = cms.vstring( 'kTime',
      'kWeird',
      'kBad' ),
    HEDWeight = cms.double( 1.0 ),
    UseSymEETreshold = cms.bool( False ),
    HEDThreshold = cms.double( 0.8 ),
    EBThreshold = cms.double( 0.07 ),
    UseRejectedHitsOnly = cms.bool( False ),
    UseHcalRecoveredHits = cms.bool( False ),
    HOThresholdMinus2 = cms.double( 3.5 ),
    HOThreshold0 = cms.double( 3.5 ),
    ecalInputs = cms.VInputTag(  ),
    UseRejectedRecoveredHcalHits = cms.bool( False ),
    MomEBDepth = cms.double( 0.3 ),
    HBWeight = cms.double( 1.0 ),
    HOGrid = cms.vdouble(  ),
    EBGrid = cms.vdouble(  )
)
process.hltStoppedHSCPIterativeCone4CaloJets = cms.EDProducer( "FastjetJetProducer",
    Active_Area_Repeats = cms.int32( 5 ),
    doAreaFastjet = cms.bool( False ),
    voronoiRfact = cms.double( -9.0 ),
    maxBadHcalCells = cms.uint32( 9999999 ),
    doAreaDiskApprox = cms.bool( False ),
    maxRecoveredEcalCells = cms.uint32( 9999999 ),
    jetType = cms.string( "CaloJet" ),
    minSeed = cms.uint32( 0 ),
    Ghost_EtaMax = cms.double( 6.0 ),
    doRhoFastjet = cms.bool( False ),
    jetAlgorithm = cms.string( "IterativeCone" ),
    nSigmaPU = cms.double( 1.0 ),
    GhostArea = cms.double( 0.01 ),
    Rho_EtaMax = cms.double( 4.4 ),
    maxBadEcalCells = cms.uint32( 9999999 ),
    useDeterministicSeed = cms.bool( True ),
    doPVCorrection = cms.bool( False ),
    maxRecoveredHcalCells = cms.uint32( 9999999 ),
    rParam = cms.double( 0.4 ),
    maxProblematicHcalCells = cms.uint32( 9999999 ),
    doOutputJets = cms.bool( True ),
    src = cms.InputTag( "hltStoppedHSCPTowerMakerForAll" ),
    inputEtMin = cms.double( 0.3 ),
    puPtMin = cms.double( 10.0 ),
    srcPVs = cms.InputTag( "offlinePrimaryVertices" ),
    jetPtMin = cms.double( 1.0 ),
    radiusPU = cms.double( 0.4 ),
    maxProblematicEcalCells = cms.uint32( 9999999 ),
    doPUOffsetCorr = cms.bool( False ),
    inputEMin = cms.double( 0.0 ),
    subtractorName = cms.string( "" ),
    MinVtxNdof = cms.int32( 5 ),
    MaxVtxZ = cms.double( 15.0 ),
    UseOnlyVertexTracks = cms.bool( False ),
    UseOnlyOnePV = cms.bool( False ),
    DzTrVtxMax = cms.double( 0.0 ),
    sumRecHits = cms.bool( False ),
    DxyTrVtxMax = cms.double( 0.0 )
)
process.hltStoppedHSCPIterativeCone41CaloJetEnergy30 = cms.EDFilter( "HLT1CaloJet",
    saveTags = cms.bool( True ),
    MinPt = cms.double( -1.0 ),
    MinN = cms.int32( 1 ),
    MaxEta = cms.double( 3.0 ),
    MinMass = cms.double( -1.0 ),
    inputTag = cms.InputTag( "hltStoppedHSCPIterativeCone4CaloJets" ),
    MinE = cms.double( 30.0 ),
    triggerType = cms.int32( 85 )
)
process.hltBPTXAntiCoincidence = cms.EDFilter( "HLTLevel1Activity",
    technicalBits = cms.uint64( 0x8 ),
    ignoreL1Mask = cms.bool( True ),
    invert = cms.bool( True ),
    physicsLoBits = cms.uint64( 0x0 ),
    physicsHiBits = cms.uint64( 0x0 ),
    L1GtReadoutRecordTag = cms.InputTag( "hltGtDigis" ),
    daqPartitions = cms.uint32( 1 ),
    bunchCrossings = cms.vint32( 0, 1, -1 )
)
process.hltL1sL1SingleJet32CentralNotBptx = cms.EDFilter( "HLTLevel1GTSeed",
    L1SeedsLogicalExpression = cms.string( "L1_SingleJet32_Central_NotBptxOR_NotMuBeamHalo" ),
    saveTags = cms.bool( True ),
    L1MuonCollectionTag = cms.InputTag( "hltL1extraParticles" ),
    L1UseL1TriggerObjectMaps = cms.bool( True ),
    L1UseAliasesForSeeding = cms.bool( True ),
    L1GtReadoutRecordTag = cms.InputTag( "hltGtDigis" ),
    L1CollectionsTag = cms.InputTag( "hltL1extraParticles" ),
    L1NrBxInEvent = cms.int32( 3 ),
    L1GtObjectMapTag = cms.InputTag( "hltL1GtObjectMap" ),
    L1TechTriggerSeeding = cms.bool( False )
)
process.hltL1BeamHaloAntiCoincidence3BX = cms.EDFilter( "HLTLevel1Activity",
    technicalBits = cms.uint64( 0x0 ),
    ignoreL1Mask = cms.bool( True ),
    invert = cms.bool( True ),
    physicsLoBits = cms.uint64( 0x0 ),
    physicsHiBits = cms.uint64( 0x8000000000000000 ),
    L1GtReadoutRecordTag = cms.InputTag( "hltGtDigis" ),
    daqPartitions = cms.uint32( 1 ),
    bunchCrossings = cms.vint32( 0, 1, -1 )
)
process.hltPreHIJetE50NoBPTX3BXNoHalo = cms.EDFilter( "HLTPrescaler",
    L1GtReadoutRecordTag = cms.InputTag( "hltGtDigis" ),
    offset = cms.uint32( 0 )
)
process.hltStoppedHSCPHpdFilter = cms.EDFilter( "HLTHPDFilter",
    rbxSpikeEnergy = cms.double( 50.0 ),
    energy = cms.double( -99.0 ),
    inputTag = cms.InputTag( "hltHbhereco" ),
    hpdSpikeIsolationEnergy = cms.double( 1.0 ),
    hpdSpikeEnergy = cms.double( 10.0 ),
    rbxSpikeUnbalance = cms.double( 0.2 )
)
process.hltStoppedHSCPIterativeCone41CaloJetEnergy50 = cms.EDFilter( "HLT1CaloJet",
    saveTags = cms.bool( True ),
    MinPt = cms.double( -1.0 ),
    MinN = cms.int32( 1 ),
    MaxEta = cms.double( 3.0 ),
    MinMass = cms.double( -1.0 ),
    inputTag = cms.InputTag( "hltStoppedHSCPIterativeCone4CaloJets" ),
    MinE = cms.double( 50.0 ),
    triggerType = cms.int32( 85 )
)
process.hltL1sL1GlobalDecision = cms.EDFilter( "HLTLevel1GTSeed",
    L1SeedsLogicalExpression = cms.string( "L1GlobalDecision" ),
    saveTags = cms.bool( True ),
    L1MuonCollectionTag = cms.InputTag( "hltL1extraParticles" ),
    L1UseL1TriggerObjectMaps = cms.bool( True ),
    L1UseAliasesForSeeding = cms.bool( True ),
    L1GtReadoutRecordTag = cms.InputTag( "hltGtDigis" ),
    L1CollectionsTag = cms.InputTag( "hltL1extraParticles" ),
    L1NrBxInEvent = cms.int32( 3 ),
    L1GtObjectMapTag = cms.InputTag( "hltL1GtObjectMap" ),
    L1TechTriggerSeeding = cms.bool( False )
)
process.hltPreHIActivityHFCoincidence3 = cms.EDFilter( "HLTPrescaler",
    L1GtReadoutRecordTag = cms.InputTag( "hltGtDigis" ),
    offset = cms.uint32( 0 )
)
process.hltHcalSimpleRecHitFilterCoincidence = cms.EDFilter( "HLTHcalSimpleRecHitFilter",
    saveTags = cms.bool( False ),
    HFRecHitCollection = cms.InputTag( "hltHfreco" ),
    minNHitsPos = cms.int32( 1 ),
    threshold = cms.double( 3.0 ),
    doCoincidence = cms.bool( True ),
    maskedChannels = cms.vuint32(  ),
    minNHitsNeg = cms.int32( 1 )
)
process.hltPreHIActivityHFSingle3 = cms.EDFilter( "HLTPrescaler",
    L1GtReadoutRecordTag = cms.InputTag( "hltGtDigis" ),
    offset = cms.uint32( 0 )
)
process.hltHcalSimpleRecHitFilter = cms.EDFilter( "HLTHcalSimpleRecHitFilter",
    saveTags = cms.bool( False ),
    HFRecHitCollection = cms.InputTag( "hltHfreco" ),
    minNHitsPos = cms.int32( 1 ),
    threshold = cms.double( 3.0 ),
    doCoincidence = cms.bool( False ),
    maskedChannels = cms.vuint32(  ),
    minNHitsNeg = cms.int32( 1 )
)
process.hltPreHIClusterVertexCompatibility = cms.EDFilter( "HLTPrescaler",
    L1GtReadoutRecordTag = cms.InputTag( "hltGtDigis" ),
    offset = cms.uint32( 0 )
)
process.hltHIPixelClusterShapeFilter = cms.EDFilter( "HLTPixelClusterShapeFilter",
    maxZ = cms.double( 20.05 ),
    saveTags = cms.bool( False ),
    clusterTrunc = cms.double( 2.0 ),
    inputTag = cms.InputTag( "hltHISiPixelRecHits" ),
    zStep = cms.double( 0.2 ),
    minZ = cms.double( -20.0 ),
    nhitsTrunc = cms.int32( 150 ),
    clusterPars = cms.vdouble(  )
)
process.hltPreHICentralityVeto = cms.EDFilter( "HLTPrescaler",
    L1GtReadoutRecordTag = cms.InputTag( "hltGtDigis" ),
    offset = cms.uint32( 0 )
)
process.hltPixelActivityFilterCentralityVeto = cms.EDFilter( "HLTPixelActivityFilter",
    maxClusters = cms.uint32( 1000 ),
    saveTags = cms.bool( False ),
    inputTag = cms.InputTag( "hltHISiPixelClusters" ),
    minClusters = cms.uint32( 3 )
)
process.hltBPTXCoincidence = cms.EDFilter( "HLTLevel1Activity",
    technicalBits = cms.uint64( 0x1 ),
    ignoreL1Mask = cms.bool( True ),
    invert = cms.bool( False ),
    physicsLoBits = cms.uint64( 0x1 ),
    physicsHiBits = cms.uint64( 0x40000 ),
    L1GtReadoutRecordTag = cms.InputTag( "hltGtDigis" ),
    daqPartitions = cms.uint32( 1 ),
    bunchCrossings = cms.vint32( 0, -1, 1 )
)
process.hltL1sETT100BptxAND = cms.EDFilter( "HLTLevel1GTSeed",
    L1SeedsLogicalExpression = cms.string( "L1_ETT100_BptxAND OR L1_ETT2000" ),
    saveTags = cms.bool( True ),
    L1MuonCollectionTag = cms.InputTag( "hltL1extraParticles" ),
    L1UseL1TriggerObjectMaps = cms.bool( True ),
    L1UseAliasesForSeeding = cms.bool( True ),
    L1GtReadoutRecordTag = cms.InputTag( "hltGtDigis" ),
    L1CollectionsTag = cms.InputTag( "hltL1extraParticles" ),
    L1NrBxInEvent = cms.int32( 3 ),
    L1GtObjectMapTag = cms.InputTag( "hltL1GtObjectMap" ),
    L1TechTriggerSeeding = cms.bool( False )
)
process.hltPreHIFullTrack12L1Central = cms.EDFilter( "HLTPrescaler",
    L1GtReadoutRecordTag = cms.InputTag( "hltGtDigis" ),
    offset = cms.uint32( 0 )
)
process.hltHICaloTowerFilter4 = cms.EDFilter( "HLTCaloTowerFilter",
    MaxEta = cms.double( 2.4 ),
    saveTags = cms.bool( False ),
    inputTag = cms.InputTag( "hltTowerMakerForAll" ),
    MinPt = cms.double( 4.0 ),
    MinN = cms.uint32( 1 )
)
process.hltHIPixelClusterVerticesForHITrackTrigger = cms.EDProducer( "HIPixelClusterVtxProducer",
    maxZ = cms.double( 15.0 ),
    zStep = cms.double( 1.0 ),
    minZ = cms.double( -15.0 ),
    pixelRecHits = cms.string( "hltHISiPixelRecHits" )
)
process.hltHIPixel3ProtoTracks = cms.EDProducer( "PixelTrackProducer",
    FilterPSet = cms.PSet( 
      chi2 = cms.double( 1000.0 ),
      ComponentName = cms.string( "HIProtoTrackFilter" ),
      ptMin = cms.double( 1.0 ),
      tipMax = cms.double( 1.0 ),
      doVariablePtMin = cms.bool( True ),
      beamSpot = cms.InputTag( "hltOnlineBeamSpot" ),
      siPixelRecHits = cms.InputTag( "hltHISiPixelRecHits" )
    ),
    useFilterWithES = cms.bool( False ),
    passLabel = cms.string( "Pixel triplet primary tracks with vertex constraint" ),
    FitterPSet = cms.PSet( 
      ComponentName = cms.string( "PixelFitterByHelixProjections" ),
      TTRHBuilder = cms.string( "hltESPTTRHBuilderWithoutAngle4PixelTriplets" )
    ),
    RegionFactoryPSet = cms.PSet( 
      ComponentName = cms.string( "HITrackingRegionForPrimaryVtxProducer" ),
      RegionPSet = cms.PSet( 
        precise = cms.bool( True ),
        originRadius = cms.double( 0.1 ),
        ptMin = cms.double( 1.0 ),
        directionXCoord = cms.double( 1.0 ),
        directionZCoord = cms.double( 0.0 ),
        directionYCoord = cms.double( 1.0 ),
        useFoundVertices = cms.bool( True ),
        doVariablePtMin = cms.bool( True ),
        nSigmaZ = cms.double( 3.0 ),
        beamSpot = cms.InputTag( "hltOnlineBeamSpot" ),
        useFixedError = cms.bool( True ),
        fixedError = cms.double( 1.0 ),
        sigmaZVertex = cms.double( 3.0 ),
        siPixelRecHits = cms.InputTag( "hltHISiPixelRecHits" ),
        VertexCollection = cms.InputTag( "hltHIPixelClusterVerticesForHITrackTrigger" )
      )
    ),
    CleanerPSet = cms.PSet(  ComponentName = cms.string( "PixelTrackCleanerBySharedHits" ) ),
    OrderedHitsFactoryPSet = cms.PSet( 
      ComponentName = cms.string( "StandardHitTripletGenerator" ),
      GeneratorPSet = cms.PSet( 
        useBending = cms.bool( True ),
        useFixedPreFiltering = cms.bool( False ),
        phiPreFiltering = cms.double( 0.3 ),
        extraHitRPhitolerance = cms.double( 0.032 ),
        useMultScattering = cms.bool( True ),
        ComponentName = cms.string( "PixelTripletHLTGenerator" ),
        extraHitRZtolerance = cms.double( 0.037 ),
        maxElement = cms.uint32( 100000 ),
        SeedComparitorPSet = cms.PSet(  ComponentName = cms.string( "none" ) )
      ),
      SeedingLayers = cms.InputTag( "hltHIPixelLayerTriplets" )
    )
)
process.hltHIPixelMedianVertex = cms.EDProducer( "HIPixelMedianVtxProducer",
    PeakFindThreshold = cms.uint32( 100 ),
    PeakFindMaxZ = cms.double( 30.0 ),
    FitThreshold = cms.int32( 5 ),
    TrackCollection = cms.InputTag( "hltHIPixel3ProtoTracks" ),
    PtMin = cms.double( 0.075 ),
    PeakFindBinsPerCm = cms.int32( 10 ),
    FitMaxZ = cms.double( 0.1 ),
    FitBinsPerCm = cms.int32( 500 )
)
process.hltHISelectedProtoTracks = cms.EDFilter( "HIProtoTrackSelection",
    src = cms.InputTag( "hltHIPixel3ProtoTracks" ),
    beamSpotLabel = cms.InputTag( "hltOnlineBeamSpot" ),
    maxD0Significance = cms.double( 5.0 ),
    minZCut = cms.double( 0.2 ),
    VertexCollection = cms.InputTag( "hltHIPixelMedianVertex" ),
    ptMin = cms.double( 0.0 ),
    nSigmaZ = cms.double( 5.0 )
)
process.hltHIPixelAdaptiveVertex = cms.EDProducer( "PrimaryVertexProducer",
    vertexCollections = cms.VPSet( 
      cms.PSet(  maxDistanceToBeam = cms.double( 2.0 ),
        useBeamConstraint = cms.bool( False ),
        minNdof = cms.double( 0.0 ),
        algorithm = cms.string( "AdaptiveVertexFitter" ),
        label = cms.string( "" )
      )
    ),
    verbose = cms.untracked.bool( False ),
    TkFilterParameters = cms.PSet( 
      maxD0Significance = cms.double( 3.0 ),
      minPt = cms.double( 0.0 ),
      maxNormalizedChi2 = cms.double( 5.0 ),
      minSiliconLayersWithHits = cms.int32( 0 ),
      minPixelLayersWithHits = cms.int32( 2 ),
      trackQuality = cms.string( "any" ),
      numTracksThreshold = cms.int32( 2 ),
      algorithm = cms.string( "filterWithThreshold" )
    ),
    beamSpotLabel = cms.InputTag( "hltOnlineBeamSpot" ),
    TrackLabel = cms.InputTag( "hltHISelectedProtoTracks" ),
    TkClusParameters = cms.PSet( 
      algorithm = cms.string( "gap" ),
      TkGapClusParameters = cms.PSet(  zSeparation = cms.double( 1.0 ) )
    )
)
process.hltHIBestAdaptiveVertex = cms.EDFilter( "HIBestVertexSelection",
    maxNumber = cms.uint32( 1 ),
    src = cms.InputTag( "hltHIPixelAdaptiveVertex" )
)
process.hltHISelectedVertex = cms.EDProducer( "HIBestVertexProducer",
    adaptiveVertexCollection = cms.InputTag( "hltHIBestAdaptiveVertex" ),
    beamSpotLabel = cms.InputTag( "hltOnlineBeamSpot" ),
    medianVertexCollection = cms.InputTag( "hltHIPixelMedianVertex" )
)
process.hltHIPixel3PrimTracks = cms.EDProducer( "PixelTrackProducer",
    FilterPSet = cms.PSet( 
      chi2 = cms.double( 1000.0 ),
      ComponentName = cms.string( "HIPixelTrackFilter" ),
      ptMin = cms.double( 0.9 ),
      tipMax = cms.double( 0.0 ),
      useClusterShape = cms.bool( False ),
      VertexCollection = cms.InputTag( "hltHISelectedVertex" ),
      nSigmaTipMaxTolerance = cms.double( 6.0 ),
      nSigmaLipMaxTolerance = cms.double( 0.0 ),
      lipMax = cms.double( 0.3 )
    ),
    useFilterWithES = cms.bool( True ),
    passLabel = cms.string( "Pixel triplet primary tracks with vertex constraint" ),
    FitterPSet = cms.PSet( 
      ComponentName = cms.string( "PixelFitterByHelixProjections" ),
      TTRHBuilder = cms.string( "hltESPTTRHBuilderWithoutAngle4PixelTriplets" )
    ),
    RegionFactoryPSet = cms.PSet( 
      ComponentName = cms.string( "GlobalTrackingRegionWithVerticesProducer" ),
      RegionPSet = cms.PSet( 
        precise = cms.bool( True ),
        originRadius = cms.double( 0.05 ),
        ptMin = cms.double( 0.9 ),
        useFoundVertices = cms.bool( True ),
        nSigmaZ = cms.double( 2.0 ),
        beamSpot = cms.InputTag( "hltOnlineBeamSpot" ),
        useFixedError = cms.bool( True ),
        fixedError = cms.double( 0.2 ),
        sigmaZVertex = cms.double( 3.0 ),
        VertexCollection = cms.InputTag( "hltHISelectedVertex" )
      )
    ),
    CleanerPSet = cms.PSet(  ComponentName = cms.string( "TrackCleaner" ) ),
    OrderedHitsFactoryPSet = cms.PSet( 
      ComponentName = cms.string( "StandardHitTripletGenerator" ),
      GeneratorPSet = cms.PSet( 
        useBending = cms.bool( True ),
        useFixedPreFiltering = cms.bool( False ),
        phiPreFiltering = cms.double( 0.3 ),
        extraHitRPhitolerance = cms.double( 0.032 ),
        useMultScattering = cms.bool( True ),
        ComponentName = cms.string( "PixelTripletHLTGenerator" ),
        extraHitRZtolerance = cms.double( 0.037 ),
        maxElement = cms.uint32( 100000 ),
        SeedComparitorPSet = cms.PSet(  ComponentName = cms.string( "none" ) )
      ),
      SeedingLayers = cms.InputTag( "hltHIPixelLayerTriplets" )
    )
)
process.hltHIPixelTrackCandsForHITrackTrigger = cms.EDProducer( "ConcreteChargedCandidateProducer",
    src = cms.InputTag( "hltHIPixel3PrimTracks" ),
    particleType = cms.string( "pi+" )
)
process.hltHISinglePixelTrackFilter10 = cms.EDFilter( "HLTSingleVertexPixelTrackFilter",
    saveTags = cms.bool( True ),
    MinTrks = cms.int32( 1 ),
    MinPt = cms.double( 10.0 ),
    MaxVz = cms.double( 15.0 ),
    MaxEta = cms.double( 2.4 ),
    trackCollection = cms.InputTag( "hltHIPixelTrackCandsForHITrackTrigger" ),
    vertexCollection = cms.InputTag( "hltHISelectedVertex" ),
    MaxPt = cms.double( 10000.0 ),
    MinSep = cms.double( 0.2 )
)
process.hltHISiStripClustersNonRegional = cms.EDProducer( "SiStripClusterizer",
    DigiProducersList = cms.VInputTag( 'hltSiStripZeroSuppression:VirginRaw','hltSiStripZeroSuppression:ProcessedRaw','hltSiStripZeroSuppression:ScopeMode' ),
    Clusterizer = cms.PSet( 
      ChannelThreshold = cms.double( 2.0 ),
      MaxSequentialBad = cms.uint32( 1 ),
      Algorithm = cms.string( "ThreeThresholdAlgorithm" ),
      MaxSequentialHoles = cms.uint32( 0 ),
      MaxAdjacentBad = cms.uint32( 0 ),
      QualityLabel = cms.string( "" ),
      SeedThreshold = cms.double( 3.0 ),
      ClusterThreshold = cms.double( 5.0 ),
      RemoveApvShots = cms.bool( True )
    )
)
process.hltHIPixelTrackSeeds = cms.EDProducer( "SeedGeneratorFromProtoTracksEDProducer",
    useEventsWithNoVertex = cms.bool( True ),
    originHalfLength = cms.double( 1.0E9 ),
    useProtoTrackKinematics = cms.bool( False ),
    usePV = cms.bool( False ),
    InputVertexCollection = cms.InputTag( "" ),
    TTRHBuilder = cms.string( "hltESPTTRHBWithTrackAngle" ),
    InputCollection = cms.InputTag( "hltHIPixel3PrimTracks" ),
    originRadius = cms.double( 1.0E9 )
)
process.hltHIPrimTrackCandidates = cms.EDProducer( "CkfTrackCandidateMaker",
    src = cms.InputTag( "hltHIPixelTrackSeeds" ),
    maxSeedsBeforeCleaning = cms.uint32( 1000 ),
    TransientInitialStateEstimatorParameters = cms.PSet( 
      propagatorAlongTISE = cms.string( "PropagatorWithMaterialForHI" ),
      propagatorOppositeTISE = cms.string( "PropagatorWithMaterialOppositeForHI" ),
      numberMeasurementsForFit = cms.int32( 4 )
    ),
    TrajectoryCleaner = cms.string( "hltESPTrajectoryCleanerBySharedSeeds" ),
    MeasurementTrackerEvent = cms.InputTag( "hltSiStripClusters" ),
    cleanTrajectoryAfterInOut = cms.bool( True ),
    useHitsSplitting = cms.bool( True ),
    RedundantSeedCleaner = cms.string( "none" ),
    doSeedingRegionRebuilding = cms.bool( False ),
    maxNSeeds = cms.uint32( 100000 ),
    NavigationSchool = cms.string( "SimpleNavigationSchool" ),
    TrajectoryBuilder = cms.string( "hltESPCkfTrajectoryBuilderForHI" )
)
process.hltHIGlobalPrimTracks = cms.EDProducer( "TrackProducer",
    src = cms.InputTag( "hltHIPrimTrackCandidates" ),
    clusterRemovalInfo = cms.InputTag( "" ),
    beamSpot = cms.InputTag( "hltOnlineBeamSpot" ),
    MeasurementTrackerEvent = cms.InputTag( "hltSiStripClusters" ),
    Fitter = cms.string( "hltESPKFFittingSmootherWithOutliersRejectionAndRK" ),
    useHitsSplitting = cms.bool( True ),
    MeasurementTracker = cms.string( "" ),
    AlgorithmName = cms.string( "PropagatorWithMaterialOppositeForHI" ),
    alias = cms.untracked.string( "ctfWithMaterialTracks" ),
    NavigationSchool = cms.string( "" ),
    TrajectoryInEvent = cms.bool( True ),
    TTRHBuilder = cms.string( "hltESPTTRHBuilderAngleAndTemplate" ),
    GeometricInnerState = cms.bool( True ),
    Propagator = cms.string( "hltESPRungeKuttaTrackerPropagator" )
)
process.hltHIGoodLooseTracks = cms.EDProducer( "AnalyticalTrackSelector",
    max_d0 = cms.double( 100.0 ),
    minNumber3DLayers = cms.uint32( 0 ),
    max_lostHitFraction = cms.double( 1.0 ),
    applyAbsCutsIfNoPV = cms.bool( False ),
    qualityBit = cms.string( "loose" ),
    minNumberLayers = cms.uint32( 6 ),
    chi2n_par = cms.double( 9999.0 ),
    useVtxError = cms.bool( True ),
    nSigmaZ = cms.double( 4.0 ),
    dz_par2 = cms.vdouble( 5.0, 0.0 ),
    applyAdaptedPVCuts = cms.bool( True ),
    min_eta = cms.double( -9999.0 ),
    dz_par1 = cms.vdouble( 9999.0, 0.0 ),
    copyTrajectories = cms.untracked.bool( True ),
    vtxNumber = cms.int32( -1 ),
    max_d0NoPV = cms.double( 0.2 ),
    keepAllTracks = cms.bool( False ),
    maxNumberLostLayers = cms.uint32( 999 ),
    beamspot = cms.InputTag( "hltOnlineBeamSpot" ),
    max_relpterr = cms.double( 0.055 ),
    copyExtras = cms.untracked.bool( False ),
    max_z0NoPV = cms.double( 15.0 ),
    vertexCut = cms.string( "" ),
    max_z0 = cms.double( 100.0 ),
    useVertices = cms.bool( True ),
    min_nhits = cms.uint32( 11 ),
    src = cms.InputTag( "hltHIGlobalPrimTracks" ),
    max_minMissHitOutOrIn = cms.int32( 99 ),
    chi2n_no1Dmod_par = cms.double( 0.2 ),
    vertices = cms.InputTag( "hltHISelectedVertex" ),
    max_eta = cms.double( 9999.0 ),
    d0_par2 = cms.vdouble( 5.0, 0.0 ),
    d0_par1 = cms.vdouble( 9999.0, 0.0 ),
    res_par = cms.vdouble( 99999.0, 99999.0 ),
    minHitsToBypassChecks = cms.uint32( 20 )
)
process.hltHIFullTrackCandsForHITrackTrigger = cms.EDProducer( "ConcreteChargedCandidateProducer",
    src = cms.InputTag( "hltHIGoodLooseTracks" ),
    particleType = cms.string( "pi+" )
)
process.hltHISingleFullTrackFilter12 = cms.EDFilter( "HLTSingleVertexPixelTrackFilter",
    saveTags = cms.bool( True ),
    MinTrks = cms.int32( 1 ),
    MinPt = cms.double( 12.0 ),
    MaxVz = cms.double( 15.0 ),
    MaxEta = cms.double( 2.4 ),
    trackCollection = cms.InputTag( "hltHIFullTrackCandsForHITrackTrigger" ),
    vertexCollection = cms.InputTag( "hltHISelectedVertex" ),
    MaxPt = cms.double( 10000.0 ),
    MinSep = cms.double( 0.2 )
)
process.hltL1sJet16CentralNotETT140BptxAND = cms.EDFilter( "HLTLevel1GTSeed",
    L1SeedsLogicalExpression = cms.string( "L1_SingleJet16_Central_NotETT140_BptxAND" ),
    saveTags = cms.bool( True ),
    L1MuonCollectionTag = cms.InputTag( "hltL1extraParticles" ),
    L1UseL1TriggerObjectMaps = cms.bool( True ),
    L1UseAliasesForSeeding = cms.bool( True ),
    L1GtReadoutRecordTag = cms.InputTag( "hltGtDigis" ),
    L1CollectionsTag = cms.InputTag( "hltL1extraParticles" ),
    L1NrBxInEvent = cms.int32( 3 ),
    L1GtObjectMapTag = cms.InputTag( "hltL1GtObjectMap" ),
    L1TechTriggerSeeding = cms.bool( False )
)
process.hltPreHIFullTrack12L1Peripheral = cms.EDFilter( "HLTPrescaler",
    L1GtReadoutRecordTag = cms.InputTag( "hltGtDigis" ),
    offset = cms.uint32( 0 )
)
process.hltPreHIFullTrack14L1Central = cms.EDFilter( "HLTPrescaler",
    L1GtReadoutRecordTag = cms.InputTag( "hltGtDigis" ),
    offset = cms.uint32( 0 )
)
process.hltHISingleFullTrackFilter14 = cms.EDFilter( "HLTSingleVertexPixelTrackFilter",
    saveTags = cms.bool( True ),
    MinTrks = cms.int32( 1 ),
    MinPt = cms.double( 14.0 ),
    MaxVz = cms.double( 15.0 ),
    MaxEta = cms.double( 2.4 ),
    trackCollection = cms.InputTag( "hltHIFullTrackCandsForHITrackTrigger" ),
    vertexCollection = cms.InputTag( "hltHISelectedVertex" ),
    MaxPt = cms.double( 10000.0 ),
    MinSep = cms.double( 0.2 )
)
process.hltPreHIFullTrack14L1Peripheral = cms.EDFilter( "HLTPrescaler",
    L1GtReadoutRecordTag = cms.InputTag( "hltGtDigis" ),
    offset = cms.uint32( 0 )
)
process.hltPreHIFullTrack20L1Central = cms.EDFilter( "HLTPrescaler",
    L1GtReadoutRecordTag = cms.InputTag( "hltGtDigis" ),
    offset = cms.uint32( 0 )
)
process.hltHISingleFullTrackFilter20 = cms.EDFilter( "HLTSingleVertexPixelTrackFilter",
    saveTags = cms.bool( True ),
    MinTrks = cms.int32( 1 ),
    MinPt = cms.double( 20.0 ),
    MaxVz = cms.double( 15.0 ),
    MaxEta = cms.double( 2.4 ),
    trackCollection = cms.InputTag( "hltHIFullTrackCandsForHITrackTrigger" ),
    vertexCollection = cms.InputTag( "hltHISelectedVertex" ),
    MaxPt = cms.double( 10000.0 ),
    MinSep = cms.double( 0.2 )
)
process.hltPreHIFullTrack20L1Peripheral = cms.EDFilter( "HLTPrescaler",
    L1GtReadoutRecordTag = cms.InputTag( "hltGtDigis" ),
    offset = cms.uint32( 0 )
)
process.hltPreHIFullTrack25L1Central = cms.EDFilter( "HLTPrescaler",
    L1GtReadoutRecordTag = cms.InputTag( "hltGtDigis" ),
    offset = cms.uint32( 0 )
)
process.hltHISingleFullTrackFilter25 = cms.EDFilter( "HLTSingleVertexPixelTrackFilter",
    saveTags = cms.bool( True ),
    MinTrks = cms.int32( 1 ),
    MinPt = cms.double( 25.0 ),
    MaxVz = cms.double( 15.0 ),
    MaxEta = cms.double( 2.4 ),
    trackCollection = cms.InputTag( "hltHIFullTrackCandsForHITrackTrigger" ),
    vertexCollection = cms.InputTag( "hltHISelectedVertex" ),
    MaxPt = cms.double( 10000.0 ),
    MinSep = cms.double( 0.2 )
)
process.hltPreHIFullTrack25L1Peripheral = cms.EDFilter( "HLTPrescaler",
    L1GtReadoutRecordTag = cms.InputTag( "hltGtDigis" ),
    offset = cms.uint32( 0 )
)
process.hltRandomEventsFilter = cms.EDFilter( "HLTTriggerTypeFilter",
    SelectedTriggerType = cms.int32( 3 )
)
process.hltPreHIRandom = cms.EDFilter( "HLTPrescaler",
    L1GtReadoutRecordTag = cms.InputTag( "hltGtDigis" ),
    offset = cms.uint32( 0 )
)
process.hltL1sETT2000 = cms.EDFilter( "HLTLevel1GTSeed",
    L1SeedsLogicalExpression = cms.string( "L1_ETT2000" ),
    saveTags = cms.bool( True ),
    L1MuonCollectionTag = cms.InputTag( "hltL1extraParticles" ),
    L1UseL1TriggerObjectMaps = cms.bool( True ),
    L1UseAliasesForSeeding = cms.bool( True ),
    L1GtReadoutRecordTag = cms.InputTag( "hltGtDigis" ),
    L1CollectionsTag = cms.InputTag( "hltL1extraParticles" ),
    L1NrBxInEvent = cms.int32( 3 ),
    L1GtObjectMapTag = cms.InputTag( "hltL1GtObjectMap" ),
    L1TechTriggerSeeding = cms.bool( False )
)
process.hltPreHIUCC010 = cms.EDFilter( "HLTPrescaler",
    L1GtReadoutRecordTag = cms.InputTag( "hltGtDigis" ),
    offset = cms.uint32( 0 )
)
process.hltTowerMakerForHf = cms.EDProducer( "CaloTowersCreator",
    EBSumThreshold = cms.double( 0.2 ),
    MomHBDepth = cms.double( 0.2 ),
    UseEtEBTreshold = cms.bool( False ),
    hfInput = cms.InputTag( "hltHfreco" ),
    AllowMissingInputs = cms.bool( True ),
    MomEEDepth = cms.double( 0.0 ),
    EESumThreshold = cms.double( 0.45 ),
    HBGrid = cms.vdouble(  ),
    HcalAcceptSeverityLevelForRejectedHit = cms.uint32( 9999 ),
    HBThreshold = cms.double( 0.7 ),
    EcalSeveritiesToBeUsedInBadTowers = cms.vstring(  ),
    UseEcalRecoveredHits = cms.bool( True ),
    MomConstrMethod = cms.int32( 1 ),
    MomHEDepth = cms.double( 0.4 ),
    HcalThreshold = cms.double( -1000.0 ),
    HF2Weights = cms.vdouble(  ),
    HOWeights = cms.vdouble(  ),
    EEGrid = cms.vdouble(  ),
    UseSymEBTreshold = cms.bool( False ),
    EEWeights = cms.vdouble(  ),
    EEWeight = cms.double( 1.0E-99 ),
    UseHO = cms.bool( False ),
    HBWeights = cms.vdouble(  ),
    HF1Weight = cms.double( 1.0 ),
    HF2Grid = cms.vdouble(  ),
    HEDWeights = cms.vdouble(  ),
    HEDGrid = cms.vdouble(  ),
    EBWeight = cms.double( 1.0E-99 ),
    HF1Grid = cms.vdouble(  ),
    EBWeights = cms.vdouble(  ),
    HOWeight = cms.double( 1.0E-99 ),
    HESWeight = cms.double( 1.0 ),
    HESThreshold = cms.double( 0.8 ),
    hbheInput = cms.InputTag( "" ),
    HF2Weight = cms.double( 1.0 ),
    HF2Threshold = cms.double( 0.85 ),
    HcalAcceptSeverityLevel = cms.uint32( 11 ),
    EEThreshold = cms.double( 0.3 ),
    HOThresholdPlus1 = cms.double( 3.5 ),
    HOThresholdPlus2 = cms.double( 3.5 ),
    HF1Weights = cms.vdouble(  ),
    hoInput = cms.InputTag( "" ),
    HF1Threshold = cms.double( 0.5 ),
    HOThresholdMinus1 = cms.double( 3.5 ),
    HESGrid = cms.vdouble(  ),
    EcutTower = cms.double( -1000.0 ),
    UseRejectedRecoveredEcalHits = cms.bool( False ),
    UseEtEETreshold = cms.bool( False ),
    HESWeights = cms.vdouble(  ),
    EcalRecHitSeveritiesToBeExcluded = cms.vstring( 'kProblematic',
      'kRecovered',
      'kTime',
      'kWeird',
      'kBad' ),
    HEDWeight = cms.double( 1.0 ),
    UseSymEETreshold = cms.bool( False ),
    HEDThreshold = cms.double( 0.8 ),
    EBThreshold = cms.double( 0.07 ),
    UseRejectedHitsOnly = cms.bool( False ),
    UseHcalRecoveredHits = cms.bool( True ),
    HOThresholdMinus2 = cms.double( 3.5 ),
    HOThreshold0 = cms.double( 3.5 ),
    ecalInputs = cms.VInputTag(  ),
    UseRejectedRecoveredHcalHits = cms.bool( True ),
    MomEBDepth = cms.double( 0.3 ),
    HBWeight = cms.double( 1.0 ),
    HOGrid = cms.vdouble(  ),
    EBGrid = cms.vdouble(  )
)
process.hltHIMetForHf = cms.EDProducer( "CaloMETProducer",
    resolutionsEra = cms.string( "Spring10" ),
    HB_EtResPar = cms.vdouble( 0.0, 1.22, 0.05 ),
    EE_PhiResPar = cms.vdouble( 0.02511 ),
    jdpt9 = cms.vdouble( 0.843, 0.885, 1.245, 1.665, 1.944, 1.981, 1.972, 2.875, 3.923, 7.51 ),
    jdpt8 = cms.vdouble( 0.889, 0.939, 1.166, 1.365, 1.553, 1.805, 2.06, 2.22, 2.268, 2.247 ),
    jdpt7 = cms.vdouble( 1.094, 1.139, 1.436, 1.672, 1.831, 2.05, 2.267, 2.549, 2.785, 2.86 ),
    jdpt6 = cms.vdouble( 1.213, 1.298, 1.716, 2.015, 2.191, 2.612, 2.863, 2.879, 2.925, 2.902 ),
    jdpt5 = cms.vdouble( 1.049, 1.149, 1.607, 1.869, 2.012, 2.219, 2.289, 2.412, 2.695, 2.865 ),
    jdpt4 = cms.vdouble( 0.85, 0.961, 1.337, 1.593, 1.854, 2.005, 2.209, 2.533, 2.812, 3.047 ),
    jdpt3 = cms.vdouble( 0.929, 1.04, 1.46, 1.74, 2.042, 2.289, 2.639, 2.837, 2.946, 2.971 ),
    jdpt2 = cms.vdouble( 0.841, 0.937, 1.316, 1.605, 1.919, 2.295, 2.562, 2.722, 2.943, 3.293 ),
    jdpt1 = cms.vdouble( 0.718, 0.813, 1.133, 1.384, 1.588, 1.841, 2.115, 2.379, 2.508, 2.772 ),
    jdpt0 = cms.vdouble( 0.749, 0.829, 1.099, 1.355, 1.584, 1.807, 2.035, 2.217, 2.378, 2.591 ),
    HE_EtResPar = cms.vdouble( 0.0, 1.3, 0.05 ),
    alias = cms.string( "RawCaloMET" ),
    HF_PhiResPar = cms.vdouble( 0.05022 ),
    HE_PhiResPar = cms.vdouble( 0.02511 ),
    HB_PhiResPar = cms.vdouble( 0.02511 ),
    EE_EtResPar = cms.vdouble( 0.2, 0.03, 0.005 ),
    noHF = cms.bool( False ),
    PF_PhiResType2 = cms.vdouble( 0.002 ),
    PF_PhiResType3 = cms.vdouble( 0.002 ),
    HF_EtResPar = cms.vdouble( 0.0, 1.82, 0.09 ),
    resolutionsAlgo = cms.string( "AK5PF" ),
    PF_PhiResType6 = cms.vdouble( 0.02511 ),
    PF_PhiResType7 = cms.vdouble( 0.02511 ),
    PF_PhiResType4 = cms.vdouble( 0.0028, 0.0, 0.0022 ),
    PF_PhiResType5 = cms.vdouble( 0.1, 0.1, 0.13 ),
    ptresolthreshold = cms.double( 10.0 ),
    EB_EtResPar = cms.vdouble( 0.2, 0.03, 0.005 ),
    PF_PhiResType1 = cms.vdouble( 0.002 ),
    globalThreshold = cms.double( 0.5 ),
    EB_PhiResPar = cms.vdouble( 0.00502 ),
    src = cms.InputTag( "hltTowerMakerForHf" ),
    jdphi9 = cms.vdouble( 0.062, 0.059, 0.053, 0.047, 0.042, 0.045, 0.036, 0.032, 0.034, 0.044 ),
    jdphi8 = cms.vdouble( 0.059, 0.057, 0.051, 0.044, 0.038, 0.035, 0.037, 0.032, 0.028, 0.028 ),
    jdphi4 = cms.vdouble( 0.042, 0.042, 0.043, 0.042, 0.038, 0.036, 0.036, 0.033, 0.031, 0.031 ),
    jdphi3 = cms.vdouble( 0.042, 0.043, 0.044, 0.043, 0.041, 0.039, 0.039, 0.036, 0.034, 0.031 ),
    jdphi2 = cms.vdouble( 0.04, 0.04, 0.04, 0.04, 0.04, 0.038, 0.036, 0.035, 0.034, 0.033 ),
    jdphi1 = cms.vdouble( 0.034, 0.035, 0.035, 0.035, 0.035, 0.034, 0.031, 0.03, 0.029, 0.027 ),
    jdphi0 = cms.vdouble( 0.034, 0.034, 0.034, 0.034, 0.032, 0.031, 0.028, 0.027, 0.027, 0.027 ),
    jdphi7 = cms.vdouble( 0.077, 0.072, 0.059, 0.05, 0.045, 0.042, 0.039, 0.039, 0.037, 0.031 ),
    jdphi6 = cms.vdouble( 0.084, 0.08, 0.072, 0.065, 0.066, 0.06, 0.051, 0.049, 0.045, 0.045 ),
    jdphi5 = cms.vdouble( 0.069, 0.069, 0.064, 0.058, 0.053, 0.049, 0.049, 0.043, 0.039, 0.04 ),
    HO_EtResPar = cms.vdouble( 0.0, 1.3, 0.005 ),
    HO_PhiResPar = cms.vdouble( 0.02511 ),
    PF_EtResType5 = cms.vdouble( 0.41, 0.52, 0.25 ),
    PF_EtResType4 = cms.vdouble( 0.042, 0.1, 0.0 ),
    PF_EtResType7 = cms.vdouble( 0.0, 1.22, 0.05 ),
    PF_EtResType6 = cms.vdouble( 0.0, 1.22, 0.05 ),
    PF_EtResType1 = cms.vdouble( 0.05, 0.0, 0.0 ),
    calculateSignificance = cms.bool( False ),
    PF_EtResType3 = cms.vdouble( 0.05, 0.0, 0.0 ),
    PF_EtResType2 = cms.vdouble( 0.05, 0.0, 0.0 )
)
process.hltGlobalSumETHfFilter3200 = cms.EDFilter( "HLTGlobalSumsCaloMET",
    saveTags = cms.bool( False ),
    observable = cms.string( "sumEt" ),
    MinN = cms.int32( 1 ),
    Min = cms.double( 3200.0 ),
    Max = cms.double( -1.0 ),
    inputTag = cms.InputTag( "hltHIMetForHf" ),
    triggerType = cms.int32( 88 )
)
process.hltPixelActivityFilter51500 = cms.EDFilter( "HLTPixelActivityFilter",
    maxClusters = cms.uint32( 1000000 ),
    saveTags = cms.bool( False ),
    inputTag = cms.InputTag( "hltHISiPixelClusters" ),
    minClusters = cms.uint32( 51500 )
)
process.hltPreHIUCC015 = cms.EDFilter( "HLTPrescaler",
    L1GtReadoutRecordTag = cms.InputTag( "hltGtDigis" ),
    offset = cms.uint32( 0 )
)
process.hltGlobalSumETHfFilter3100 = cms.EDFilter( "HLTGlobalSumsCaloMET",
    saveTags = cms.bool( False ),
    observable = cms.string( "sumEt" ),
    MinN = cms.int32( 1 ),
    Min = cms.double( 3100.0 ),
    Max = cms.double( -1.0 ),
    inputTag = cms.InputTag( "hltHIMetForHf" ),
    triggerType = cms.int32( 88 )
)
process.hltPixelActivityFilter51400 = cms.EDFilter( "HLTPixelActivityFilter",
    maxClusters = cms.uint32( 1000000 ),
    saveTags = cms.bool( False ),
    inputTag = cms.InputTag( "hltHISiPixelClusters" ),
    minClusters = cms.uint32( 51400 )
)
process.hltPreHICentral10 = cms.EDFilter( "HLTPrescaler",
    L1GtReadoutRecordTag = cms.InputTag( "hltGtDigis" ),
    offset = cms.uint32( 0 )
)
process.hltGlobalSumETHfFilter0 = cms.EDFilter( "HLTGlobalSumsCaloMET",
    saveTags = cms.bool( False ),
    observable = cms.string( "sumEt" ),
    MinN = cms.int32( 1 ),
    Min = cms.double( 0.0 ),
    Max = cms.double( -1.0 ),
    inputTag = cms.InputTag( "hltHIMetForHf" ),
    triggerType = cms.int32( 88 )
)
process.hltPixelActivityFilter0 = cms.EDFilter( "HLTPixelActivityFilter",
    maxClusters = cms.uint32( 1000000 ),
    saveTags = cms.bool( False ),
    inputTag = cms.InputTag( "hltHISiPixelClusters" ),
    minClusters = cms.uint32( 34000 )
)
process.hltL1sHIUPCNeuMu = cms.EDFilter( "HLTLevel1GTSeed",
    L1SeedsLogicalExpression = cms.string( "L1_MuOpen_ZdcCalo_NotBscMinBiasThresh2_BptxAND" ),
    saveTags = cms.bool( True ),
    L1MuonCollectionTag = cms.InputTag( "hltL1extraParticles" ),
    L1UseL1TriggerObjectMaps = cms.bool( True ),
    L1UseAliasesForSeeding = cms.bool( True ),
    L1GtReadoutRecordTag = cms.InputTag( "hltGtDigis" ),
    L1CollectionsTag = cms.InputTag( "hltL1extraParticles" ),
    L1NrBxInEvent = cms.int32( 3 ),
    L1GtObjectMapTag = cms.InputTag( "hltL1GtObjectMap" ),
    L1TechTriggerSeeding = cms.bool( False )
)
process.hltPreHIUPCNeuMuPixelSingleTrack = cms.EDFilter( "HLTPrescaler",
    L1GtReadoutRecordTag = cms.InputTag( "hltGtDigis" ),
    offset = cms.uint32( 0 )
)
process.hltL1sHIUPCNeuEG2 = cms.EDFilter( "HLTLevel1GTSeed",
    L1SeedsLogicalExpression = cms.string( "L1_EG2_ZdcCalo_NotBscMinBiasThresh2_BptxAND" ),
    saveTags = cms.bool( True ),
    L1MuonCollectionTag = cms.InputTag( "hltL1extraParticles" ),
    L1UseL1TriggerObjectMaps = cms.bool( True ),
    L1UseAliasesForSeeding = cms.bool( True ),
    L1GtReadoutRecordTag = cms.InputTag( "hltGtDigis" ),
    L1CollectionsTag = cms.InputTag( "hltL1extraParticles" ),
    L1NrBxInEvent = cms.int32( 3 ),
    L1GtObjectMapTag = cms.InputTag( "hltL1GtObjectMap" ),
    L1TechTriggerSeeding = cms.bool( False )
)
process.hltPreHIUPCNeuEG2PixelSingleTrack = cms.EDFilter( "HLTPrescaler",
    L1GtReadoutRecordTag = cms.InputTag( "hltGtDigis" ),
    offset = cms.uint32( 0 )
)
process.hltL1sHIUPCNeuEG5 = cms.EDFilter( "HLTLevel1GTSeed",
    L1SeedsLogicalExpression = cms.string( "L1_EG5_ZdcCalo_NotBscMinBiasThresh2_BptxAND" ),
    saveTags = cms.bool( True ),
    L1MuonCollectionTag = cms.InputTag( "hltL1extraParticles" ),
    L1UseL1TriggerObjectMaps = cms.bool( True ),
    L1UseAliasesForSeeding = cms.bool( True ),
    L1GtReadoutRecordTag = cms.InputTag( "hltGtDigis" ),
    L1CollectionsTag = cms.InputTag( "hltL1extraParticles" ),
    L1NrBxInEvent = cms.int32( 3 ),
    L1GtObjectMapTag = cms.InputTag( "hltL1GtObjectMap" ),
    L1TechTriggerSeeding = cms.bool( False )
)
process.hltPreHIUPCNeuEG5PixelSingleTrack = cms.EDFilter( "HLTPrescaler",
    L1GtReadoutRecordTag = cms.InputTag( "hltGtDigis" ),
    offset = cms.uint32( 0 )
)
process.hltL1sHIUPCNeuHcalHfMu = cms.EDFilter( "HLTLevel1GTSeed",
    L1SeedsLogicalExpression = cms.string( "L1_MuOpen_ZdcCalo_NotHcalHfCoincidencePm_BptxAND" ),
    saveTags = cms.bool( True ),
    L1MuonCollectionTag = cms.InputTag( "hltL1extraParticles" ),
    L1UseL1TriggerObjectMaps = cms.bool( True ),
    L1UseAliasesForSeeding = cms.bool( True ),
    L1GtReadoutRecordTag = cms.InputTag( "hltGtDigis" ),
    L1CollectionsTag = cms.InputTag( "hltL1extraParticles" ),
    L1NrBxInEvent = cms.int32( 3 ),
    L1GtObjectMapTag = cms.InputTag( "hltL1GtObjectMap" ),
    L1TechTriggerSeeding = cms.bool( False )
)
process.hltPreHIUPCNeuHcalHfMuPixelSingleTrack = cms.EDFilter( "HLTPrescaler",
    L1GtReadoutRecordTag = cms.InputTag( "hltGtDigis" ),
    offset = cms.uint32( 0 )
)
process.hltL1sHIUPCNeuHcalHfEG2 = cms.EDFilter( "HLTLevel1GTSeed",
    L1SeedsLogicalExpression = cms.string( "L1_EG2_ZdcCalo_NotHcalHfCoincidencePm_BptxAND" ),
    saveTags = cms.bool( True ),
    L1MuonCollectionTag = cms.InputTag( "hltL1extraParticles" ),
    L1UseL1TriggerObjectMaps = cms.bool( True ),
    L1UseAliasesForSeeding = cms.bool( True ),
    L1GtReadoutRecordTag = cms.InputTag( "hltGtDigis" ),
    L1CollectionsTag = cms.InputTag( "hltL1extraParticles" ),
    L1NrBxInEvent = cms.int32( 3 ),
    L1GtObjectMapTag = cms.InputTag( "hltL1GtObjectMap" ),
    L1TechTriggerSeeding = cms.bool( False )
)
process.hltPreHIUPCNeuHcalHfEG2PixelSingleTrack = cms.EDFilter( "HLTPrescaler",
    L1GtReadoutRecordTag = cms.InputTag( "hltGtDigis" ),
    offset = cms.uint32( 0 )
)
process.hltL1sHIUPCNeuHcalHfEG5 = cms.EDFilter( "HLTLevel1GTSeed",
    L1SeedsLogicalExpression = cms.string( "L1_EG5_ZdcCalo_NotHcalHfCoincidencePm_BptxAND" ),
    saveTags = cms.bool( True ),
    L1MuonCollectionTag = cms.InputTag( "hltL1extraParticles" ),
    L1UseL1TriggerObjectMaps = cms.bool( True ),
    L1UseAliasesForSeeding = cms.bool( True ),
    L1GtReadoutRecordTag = cms.InputTag( "hltGtDigis" ),
    L1CollectionsTag = cms.InputTag( "hltL1extraParticles" ),
    L1NrBxInEvent = cms.int32( 3 ),
    L1GtObjectMapTag = cms.InputTag( "hltL1GtObjectMap" ),
    L1TechTriggerSeeding = cms.bool( False )
)
process.hltPreHIUPCNeuHcalHfEG5PixelSingleTrack = cms.EDFilter( "HLTPrescaler",
    L1GtReadoutRecordTag = cms.InputTag( "hltGtDigis" ),
    offset = cms.uint32( 0 )
)
process.hltFEDSelector = cms.EDProducer( "EvFFEDSelector",
    inputTag = cms.InputTag( "rawDataCollector" ),
    fedList = cms.vuint32( 1023 )
)
process.hltTriggerSummaryAOD = cms.EDProducer( "TriggerSummaryProducerAOD",
    processName = cms.string( "@" )
)
process.hltTriggerSummaryRAW = cms.EDProducer( "TriggerSummaryProducerRAW",
    processName = cms.string( "@" )
)
process.hltL1GtTrigReport = cms.EDAnalyzer( "L1GtTrigReport",
    PrintVerbosity = cms.untracked.int32( 10 ),
    UseL1GlobalTriggerRecord = cms.bool( False ),
    PrintOutput = cms.untracked.int32( 3 ),
    L1GtRecordInputTag = cms.InputTag( "hltGtDigis" )
)
process.hltTrigReport = cms.EDAnalyzer( "HLTrigReport",
    ReferencePath = cms.untracked.string( "HLTriggerFinalPath" ),
    ReferenceRate = cms.untracked.double( 100.0 ),
    serviceBy = cms.untracked.string( "never" ),
    resetBy = cms.untracked.string( "never" ),
    reportBy = cms.untracked.string( "job" ),
    HLTriggerResults = cms.InputTag( 'TriggerResults','','HLT' )
)
process.hltPreAForHIOutput = cms.EDFilter( "HLTPrescaler",
    L1GtReadoutRecordTag = cms.InputTag( "hltGtDigis" ),
    offset = cms.uint32( 0 )
)
process.hltPreALCAP0Output = cms.EDFilter( "HLTPrescaler",
    L1GtReadoutRecordTag = cms.InputTag( "hltGtDigis" ),
    offset = cms.uint32( 0 )
)
process.hltPreALCAPHISYMOutput = cms.EDFilter( "HLTPrescaler",
    L1GtReadoutRecordTag = cms.InputTag( "hltGtDigis" ),
    offset = cms.uint32( 0 )
)
process.hltPreALCALUMIPIXELSOutput = cms.EDFilter( "HLTPrescaler",
    L1GtReadoutRecordTag = cms.InputTag( "hltGtDigis" ),
    offset = cms.uint32( 0 )
)
process.hltPreCalibrationOutput = cms.EDFilter( "HLTPrescaler",
    L1GtReadoutRecordTag = cms.InputTag( "hltGtDigis" ),
    offset = cms.uint32( 0 )
)
process.hltPreDQMOutput = cms.EDFilter( "HLTPrescaler",
    L1GtReadoutRecordTag = cms.InputTag( "hltGtDigis" ),
    offset = cms.uint32( 0 )
)
process.hltPreEcalCalibrationOutput = cms.EDFilter( "HLTPrescaler",
    L1GtReadoutRecordTag = cms.InputTag( "hltGtDigis" ),
    offset = cms.uint32( 0 )
)
process.hltPreExpressForHIOutput = cms.EDFilter( "HLTPrescaler",
    L1GtReadoutRecordTag = cms.InputTag( "hltGtDigis" ),
    offset = cms.uint32( 0 )
)
process.hltPreExpressForHIOutputSmart = cms.EDFilter( "TriggerResultsFilter",
    l1tIgnoreMask = cms.bool( False ),
    l1tResults = cms.InputTag( "hltGtDigis" ),
    l1techIgnorePrescales = cms.bool( False ),
    hltResults = cms.InputTag( "TriggerResults" ),
    triggerConditions = cms.vstring( '( HLT_HIBptxXOR_v4 OR HLT_HICentral10_v7 OR HLT_HIL1Algo_BptxXOR_BSC_OR_v4 OR HLT_HIMinBiasBSC_OR_v4 OR HLT_HIMinBiasBSC_v4 OR HLT_HIMinBiasHF_v4 OR HLT_HIMinBiasHfOrBSC_v4 OR HLT_HIMinBiasHf_OR_v4 OR HLT_HIMinBiasPixel_SingleTrack_v5 OR HLT_HIMinBiasZDCPixel_SingleTrack_v5 OR HLT_HIMinBiasZDC_Calo_PlusOrMinus_v4 OR HLT_HIMinBiasZDC_Calo_v4 OR HLT_HIMinBiasZDC_PlusOrMinusPixel_SingleTrack_v5 OR HLT_HIPhysics_v4 OR HLT_HIRandom_v3 OR HLT_HIUCC010_v7 OR HLT_HIUCC015_v7 OR HLT_HIUPCNeuEG2Pixel_SingleTrack_v5 OR HLT_HIUPCNeuEG5Pixel_SingleTrack_v5 OR HLT_HIUPCNeuHcalHfEG2Pixel_SingleTrack_v5 OR HLT_HIUPCNeuHcalHfEG5Pixel_SingleTrack_v5 OR HLT_HIUPCNeuHcalHfMuPixel_SingleTrack_v5 OR HLT_HIUPCNeuMuPixel_SingleTrack_v5 OR HLT_HIZeroBiasPixel_SingleTrack_v5 OR HLT_HIZeroBiasXOR_v4 OR HLT_HIZeroBias_v4 ) / 20',
      '( HLT_HIDiJet55_v7 OR HLT_HIDoublePhoton10_v5 OR HLT_HIDoublePhoton15_v5 OR HLT_HIDoublePhoton20_v5 OR HLT_HIFullTrack12_L1Central_v7 OR HLT_HIFullTrack12_L1Peripheral_v7 OR HLT_HIFullTrack14_L1Central_v7 OR HLT_HIFullTrack14_L1Peripheral_v7 OR HLT_HIFullTrack20_L1Central_v7 OR HLT_HIFullTrack20_L1Peripheral_v7 OR HLT_HIFullTrack25_L1Central_v7 OR HLT_HIFullTrack25_L1Peripheral_v7 OR HLT_HIJet55_v7 OR HLT_HIJet65_Jet55_v7 OR HLT_HIJet65_v7 OR HLT_HIJet80_v7 OR HLT_HIJet95_v7 OR HLT_HIJetE30_NoBPTX_v6 OR HLT_HIJetE50_NoBPTX3BX_NoHalo_v6 OR HLT_HIMET120_v6 OR HLT_HIMET200_v6 OR HLT_HIMET220_v6 OR HLT_HIPhoton10_Photon15_v5 OR HLT_HIPhoton15_Photon20_v5 OR HLT_HISinglePhoton15_v5 OR HLT_HISinglePhoton20_v6 OR HLT_HISinglePhoton30_v6 OR HLT_HISinglePhoton40_v6 ) / 20',
      '( HLT_HIL1DoubleMu0_HighQ_v5 OR HLT_HIL1DoubleMuOpen_v5 OR HLT_HIL2DoubleMu0_L1HighQL2NHitQ_v5 OR HLT_HIL2DoubleMu0_NHitQ_v5 OR HLT_HIL2DoubleMu0_v5 OR HLT_HIL2DoubleMu3_v5 OR HLT_HIL2Mu15_v5 OR HLT_HIL2Mu3_NHitQ_v5 OR HLT_HIL2Mu3_v5 OR HLT_HIL2Mu7_v5 OR HLT_HIL3DoubleMuOpen_Mgt2_OS_NoCowboy_v8 OR HLT_HIL3DoubleMuOpen_Mgt2_OS_v8 OR HLT_HIL3DoubleMuOpen_Mgt2_SS_v8 OR HLT_HIL3DoubleMuOpen_Mgt2_v8 OR HLT_HIL3DoubleMuOpen_v8 OR HLT_HIL3Mu3_v8 ) / 20',
      '( HLT_HICentralityVeto_v5 ) / 2' ),
    throw = cms.bool( True ),
    daqPartitions = cms.uint32( 1 )
)
process.hltPreHLTDQMOutput = cms.EDFilter( "HLTPrescaler",
    L1GtReadoutRecordTag = cms.InputTag( "hltGtDigis" ),
    offset = cms.uint32( 0 )
)
process.hltPreHLTDQMOutputSmart = cms.EDFilter( "TriggerResultsFilter",
    l1tIgnoreMask = cms.bool( False ),
    l1tResults = cms.InputTag( "hltGtDigis" ),
    l1techIgnorePrescales = cms.bool( False ),
    hltResults = cms.InputTag( "TriggerResults" ),
    triggerConditions = cms.vstring( 'HLT_HIMET120_v6',
      'HLT_HIMET200_v6',
      'HLT_HIMET220_v6',
      'HLT_HIPhysics_v4',
      'HLT_HIZeroBias_v4',
      'HLT_HIZeroBiasXOR_v4',
      'HLT_HIZeroBiasPixel_SingleTrack_v5',
      'HLT_HIMinBiasBSC_v4',
      'HLT_HIMinBiasBSC_OR_v4',
      'HLT_HIMinBiasHF_v4',
      'HLT_HIMinBiasHf_OR_v4',
      'HLT_HIMinBiasHfOrBSC_v4',
      'HLT_HIMinBiasPixel_SingleTrack_v5',
      'HLT_HIMinBiasZDC_Calo_v4',
      'HLT_HIMinBiasZDC_Calo_PlusOrMinus_v4',
      'HLT_HIMinBiasZDCPixel_SingleTrack_v5',
      'HLT_HIMinBiasZDC_PlusOrMinusPixel_SingleTrack_v5',
      'HLT_HIBptxXOR_v4',
      'HLT_HIL1Algo_BptxXOR_BSC_OR_v4',
      'HLT_HIL1DoubleMuOpen_v5',
      'HLT_HIL1DoubleMu0_HighQ_v5',
      'HLT_HIL2Mu3_v5',
      'HLT_HIL2Mu3_NHitQ_v5',
      'HLT_HIL2Mu7_v5',
      'HLT_HIL2Mu15_v5',
      'HLT_HIL2DoubleMu0_v5',
      'HLT_HIL2DoubleMu0_NHitQ_v5',
      'HLT_HIL2DoubleMu0_L1HighQL2NHitQ_v5',
      'HLT_HIL2DoubleMu3_v5',
      'HLT_HIL3Mu3_v8',
      'HLT_HIL3DoubleMuOpen_v8',
      'HLT_HIL3DoubleMuOpen_Mgt2_v8',
      'HLT_HIL3DoubleMuOpen_Mgt2_SS_v8',
      'HLT_HIL3DoubleMuOpen_Mgt2_OS_v8',
      'HLT_HIL3DoubleMuOpen_Mgt2_OS_NoCowboy_v8',
      'HLT_HISinglePhoton15_v5',
      'HLT_HISinglePhoton20_v6',
      'HLT_HISinglePhoton30_v6',
      'HLT_HISinglePhoton40_v6',
      'HLT_HIPhoton10_Photon15_v5',
      'HLT_HIPhoton15_Photon20_v5',
      'HLT_HIDoublePhoton10_v5',
      'HLT_HIDoublePhoton15_v5',
      'HLT_HIDoublePhoton20_v5',
      'HLT_HIJet55_v7',
      'HLT_HIJet65_v7',
      'HLT_HIJet80_v7',
      'HLT_HIJet95_v7',
      'HLT_HIDiJet55_v7',
      'HLT_HIJet65_Jet55_v7',
      'HLT_HIJetE30_NoBPTX_v6',
      'HLT_HIJetE50_NoBPTX3BX_NoHalo_v6',
      'HLT_HIActivityHF_Coincidence3_v5',
      'HLT_HIActivityHF_Single3_v5',
      'HLT_HIClusterVertexCompatibility_v5',
      'HLT_HICentralityVeto_v5',
      'HLT_HIFullTrack12_L1Central_v7',
      'HLT_HIFullTrack12_L1Peripheral_v7',
      'HLT_HIFullTrack14_L1Central_v7',
      'HLT_HIFullTrack14_L1Peripheral_v7',
      'HLT_HIFullTrack20_L1Central_v7',
      'HLT_HIFullTrack20_L1Peripheral_v7',
      'HLT_HIFullTrack25_L1Central_v7',
      'HLT_HIFullTrack25_L1Peripheral_v7',
      'HLT_HIRandom_v3',
      'HLT_HIUCC010_v7',
      'HLT_HIUCC015_v7',
      'HLT_HICentral10_v7',
      'HLT_HIUPCNeuMuPixel_SingleTrack_v5',
      'HLT_HIUPCNeuEG2Pixel_SingleTrack_v5',
      'HLT_HIUPCNeuEG5Pixel_SingleTrack_v5',
      'HLT_HIUPCNeuHcalHfMuPixel_SingleTrack_v5',
      'HLT_HIUPCNeuHcalHfEG2Pixel_SingleTrack_v5',
      'HLT_HIUPCNeuHcalHfEG5Pixel_SingleTrack_v5' ),
    throw = cms.bool( True ),
    daqPartitions = cms.uint32( 1 )
)
process.hltPreHLTMONOutput = cms.EDFilter( "HLTPrescaler",
    L1GtReadoutRecordTag = cms.InputTag( "hltGtDigis" ),
    offset = cms.uint32( 0 )
)
process.hltPreHLTMONOutputSmart = cms.EDFilter( "TriggerResultsFilter",
    l1tIgnoreMask = cms.bool( False ),
    l1tResults = cms.InputTag( "hltGtDigis" ),
    l1techIgnorePrescales = cms.bool( False ),
    hltResults = cms.InputTag( "TriggerResults" ),
    triggerConditions = cms.vstring( 'HLT_HIMET120_v6',
      'HLT_HIMET200_v6',
      'HLT_HIMET220_v6',
      'HLT_HIPhysics_v4',
      'HLT_HIZeroBias_v4',
      'HLT_HIZeroBiasXOR_v4',
      'HLT_HIZeroBiasPixel_SingleTrack_v5',
      'HLT_HIMinBiasBSC_v4',
      'HLT_HIMinBiasBSC_OR_v4',
      'HLT_HIMinBiasHF_v4',
      'HLT_HIMinBiasHf_OR_v4',
      'HLT_HIMinBiasHfOrBSC_v4',
      'HLT_HIMinBiasPixel_SingleTrack_v5',
      'HLT_HIMinBiasZDC_Calo_v4',
      'HLT_HIMinBiasZDC_Calo_PlusOrMinus_v4',
      'HLT_HIMinBiasZDCPixel_SingleTrack_v5',
      'HLT_HIMinBiasZDC_PlusOrMinusPixel_SingleTrack_v5',
      'HLT_HIBptxXOR_v4',
      'HLT_HIL1Algo_BptxXOR_BSC_OR_v4',
      'HLT_HIL1DoubleMuOpen_v5',
      'HLT_HIL1DoubleMu0_HighQ_v5',
      'HLT_HIL2Mu3_v5',
      'HLT_HIL2Mu3_NHitQ_v5',
      'HLT_HIL2Mu7_v5',
      'HLT_HIL2Mu15_v5',
      'HLT_HIL2DoubleMu0_v5',
      'HLT_HIL2DoubleMu0_NHitQ_v5',
      'HLT_HIL2DoubleMu0_L1HighQL2NHitQ_v5',
      'HLT_HIL2DoubleMu3_v5',
      'HLT_HIL3Mu3_v8',
      'HLT_HIL3DoubleMuOpen_v8',
      'HLT_HIL3DoubleMuOpen_Mgt2_v8',
      'HLT_HIL3DoubleMuOpen_Mgt2_SS_v8',
      'HLT_HIL3DoubleMuOpen_Mgt2_OS_v8',
      'HLT_HIL3DoubleMuOpen_Mgt2_OS_NoCowboy_v8',
      'HLT_HISinglePhoton15_v5',
      'HLT_HISinglePhoton20_v6',
      'HLT_HISinglePhoton30_v6',
      'HLT_HISinglePhoton40_v6',
      'HLT_HIPhoton10_Photon15_v5',
      'HLT_HIPhoton15_Photon20_v5',
      'HLT_HIDoublePhoton10_v5',
      'HLT_HIDoublePhoton15_v5',
      'HLT_HIDoublePhoton20_v5',
      'HLT_HIJet55_v7',
      'HLT_HIJet65_v7',
      'HLT_HIJet80_v7',
      'HLT_HIJet95_v7',
      'HLT_HIDiJet55_v7',
      'HLT_HIJet65_Jet55_v7',
      'HLT_HIJetE30_NoBPTX_v6',
      'HLT_HIJetE50_NoBPTX3BX_NoHalo_v6',
      'HLT_HIActivityHF_Coincidence3_v5',
      'HLT_HIActivityHF_Single3_v5',
      'HLT_HIClusterVertexCompatibility_v5',
      'HLT_HICentralityVeto_v5',
      'HLT_HIFullTrack12_L1Central_v7',
      'HLT_HIFullTrack12_L1Peripheral_v7',
      'HLT_HIFullTrack14_L1Central_v7',
      'HLT_HIFullTrack14_L1Peripheral_v7',
      'HLT_HIFullTrack20_L1Central_v7',
      'HLT_HIFullTrack20_L1Peripheral_v7',
      'HLT_HIFullTrack25_L1Central_v7',
      'HLT_HIFullTrack25_L1Peripheral_v7',
      'HLT_HIRandom_v3',
      'HLT_HIUCC010_v7',
      'HLT_HIUCC015_v7',
      'HLT_HICentral10_v7',
      'HLT_HIUPCNeuMuPixel_SingleTrack_v5',
      'HLT_HIUPCNeuEG2Pixel_SingleTrack_v5',
      'HLT_HIUPCNeuEG5Pixel_SingleTrack_v5',
      'HLT_HIUPCNeuHcalHfMuPixel_SingleTrack_v5',
      'HLT_HIUPCNeuHcalHfEG2Pixel_SingleTrack_v5',
      'HLT_HIUPCNeuHcalHfEG5Pixel_SingleTrack_v5' ),
    throw = cms.bool( True ),
    daqPartitions = cms.uint32( 1 )
)
process.hltPreNanoDSTOutput = cms.EDFilter( "HLTPrescaler",
    L1GtReadoutRecordTag = cms.InputTag( "hltGtDigis" ),
    offset = cms.uint32( 0 )
)
process.hltPreRPCMONOutput = cms.EDFilter( "HLTPrescaler",
    L1GtReadoutRecordTag = cms.InputTag( "hltGtDigis" ),
    offset = cms.uint32( 0 )
)

process.hltOutputAForHI = cms.OutputModule( "PoolOutputModule",
    fileName = cms.untracked.string( "outputAForHI.root" ),
    fastCloning = cms.untracked.bool( False ),
    dataset = cms.untracked.PSet(
        filterName = cms.untracked.string( "" ),
        dataTier = cms.untracked.string( "RAW" )
    ),
    SelectEvents = cms.untracked.PSet(  SelectEvents = cms.vstring( 'HLT_HIBptxXOR_v4',
  'HLT_HICentral10_v7',
  'HLT_HICentralityVeto_v5',
  'HLT_HIDiJet55_v7',
  'HLT_HIDoublePhoton10_v5',
  'HLT_HIDoublePhoton15_v5',
  'HLT_HIDoublePhoton20_v5',
  'HLT_HIFullTrack12_L1Central_v7',
  'HLT_HIFullTrack12_L1Peripheral_v7',
  'HLT_HIFullTrack14_L1Central_v7',
  'HLT_HIFullTrack14_L1Peripheral_v7',
  'HLT_HIFullTrack20_L1Central_v7',
  'HLT_HIFullTrack20_L1Peripheral_v7',
  'HLT_HIFullTrack25_L1Central_v7',
  'HLT_HIFullTrack25_L1Peripheral_v7',
  'HLT_HIJet55_v7',
  'HLT_HIJet65_Jet55_v7',
  'HLT_HIJet65_v7',
  'HLT_HIJet80_v7',
  'HLT_HIJet95_v7',
  'HLT_HIJetE30_NoBPTX_v6',
  'HLT_HIJetE50_NoBPTX3BX_NoHalo_v6',
  'HLT_HIL1Algo_BptxXOR_BSC_OR_v4',
  'HLT_HIL1DoubleMu0_HighQ_v5',
  'HLT_HIL1DoubleMuOpen_v5',
  'HLT_HIL2DoubleMu0_L1HighQL2NHitQ_v5',
  'HLT_HIL2DoubleMu0_NHitQ_v5',
  'HLT_HIL2DoubleMu0_v5',
  'HLT_HIL2DoubleMu3_v5',
  'HLT_HIL2Mu15_v5',
  'HLT_HIL2Mu3_NHitQ_v5',
  'HLT_HIL2Mu3_v5',
  'HLT_HIL2Mu7_v5',
  'HLT_HIL3DoubleMuOpen_Mgt2_OS_NoCowboy_v8',
  'HLT_HIL3DoubleMuOpen_Mgt2_OS_v8',
  'HLT_HIL3DoubleMuOpen_Mgt2_SS_v8',
  'HLT_HIL3DoubleMuOpen_Mgt2_v8',
  'HLT_HIL3DoubleMuOpen_v8',
  'HLT_HIL3Mu3_v8',
  'HLT_HIMET120_v6',
  'HLT_HIMET200_v6',
  'HLT_HIMET220_v6',
  'HLT_HIMinBiasBSC_OR_v4',
  'HLT_HIMinBiasBSC_v4',
  'HLT_HIMinBiasHF_v4',
  'HLT_HIMinBiasHfOrBSC_v4',
  'HLT_HIMinBiasHf_OR_v4',
  'HLT_HIMinBiasPixel_SingleTrack_v5',
  'HLT_HIMinBiasZDCPixel_SingleTrack_v5',
  'HLT_HIMinBiasZDC_Calo_PlusOrMinus_v4',
  'HLT_HIMinBiasZDC_Calo_v4',
  'HLT_HIMinBiasZDC_PlusOrMinusPixel_SingleTrack_v5',
  'HLT_HIPhoton10_Photon15_v5',
  'HLT_HIPhoton15_Photon20_v5',
  'HLT_HIPhysics_v4',
  'HLT_HIRandom_v3',
  'HLT_HISinglePhoton15_v5',
  'HLT_HISinglePhoton20_v6',
  'HLT_HISinglePhoton30_v6',
  'HLT_HISinglePhoton40_v6',
  'HLT_HIUCC010_v7',
  'HLT_HIUCC015_v7',
  'HLT_HIUPCNeuEG2Pixel_SingleTrack_v5',
  'HLT_HIUPCNeuEG5Pixel_SingleTrack_v5',
  'HLT_HIUPCNeuHcalHfEG2Pixel_SingleTrack_v5',
  'HLT_HIUPCNeuHcalHfEG5Pixel_SingleTrack_v5',
  'HLT_HIUPCNeuHcalHfMuPixel_SingleTrack_v5',
  'HLT_HIUPCNeuMuPixel_SingleTrack_v5',
  'HLT_HIZeroBiasPixel_SingleTrack_v5',
  'HLT_HIZeroBiasXOR_v4',
  'HLT_HIZeroBias_v4' ) ),
    outputCommands = cms.untracked.vstring( 'drop *',
      'keep *_hltL1GtObjectMap_*_*',
      'keep FEDRawDataCollection_rawDataRepacker_*_*',
      'keep FEDRawDataCollection_virginRawDataRepacker_*_*',
      'keep edmTriggerResults_*_*_*',
      'keep triggerTriggerEvent_*_*_*' )
)
process.hltOutputCalibration = cms.OutputModule( "PoolOutputModule",
    fileName = cms.untracked.string( "outputCalibration.root" ),
    fastCloning = cms.untracked.bool( False ),
    dataset = cms.untracked.PSet(
        filterName = cms.untracked.string( "" ),
        dataTier = cms.untracked.string( "RAW" )
    ),
    SelectEvents = cms.untracked.PSet(  SelectEvents = cms.vstring( 'HLT_HIDTCalibration_v3',
  'HLT_HIEcalCalibration_v3',
  'HLT_HIHcalCalibration_v3' ) ),
    outputCommands = cms.untracked.vstring( 'drop *',
      'keep *_hltDTCalibrationRaw_*_*',
      'keep *_hltEcalCalibrationRaw_*_*',
      'keep *_hltHcalCalibrationRaw_*_*',
      'keep edmTriggerResults_*_*_*',
      'keep triggerTriggerEvent_*_*_*' )
)
process.hltOutputEcalCalibration = cms.OutputModule( "PoolOutputModule",
    fileName = cms.untracked.string( "outputEcalCalibration.root" ),
    fastCloning = cms.untracked.bool( False ),
    dataset = cms.untracked.PSet(
        filterName = cms.untracked.string( "" ),
        dataTier = cms.untracked.string( "RAW" )
    ),
    SelectEvents = cms.untracked.PSet(  SelectEvents = cms.vstring( 'HLT_HIEcalCalibration_v3' ) ),
    outputCommands = cms.untracked.vstring( 'drop *',
      'keep *_hltEcalCalibrationRaw_*_*',
      'keep edmTriggerResults_*_*_*',
      'keep triggerTriggerEvent_*_*_*' )
)
process.hltOutputExpressForHI = cms.OutputModule( "PoolOutputModule",
    fileName = cms.untracked.string( "outputExpressForHI.root" ),
    fastCloning = cms.untracked.bool( False ),
    dataset = cms.untracked.PSet(
        filterName = cms.untracked.string( "" ),
        dataTier = cms.untracked.string( "RAW" )
    ),
    SelectEvents = cms.untracked.PSet(  SelectEvents = cms.vstring( 'HLT_HIBptxXOR_v4',
  'HLT_HICentral10_v7',
  'HLT_HICentralityVeto_v5',
  'HLT_HIDiJet55_v7',
  'HLT_HIDoublePhoton10_v5',
  'HLT_HIDoublePhoton15_v5',
  'HLT_HIDoublePhoton20_v5',
  'HLT_HIFullTrack12_L1Central_v7',
  'HLT_HIFullTrack12_L1Peripheral_v7',
  'HLT_HIFullTrack14_L1Central_v7',
  'HLT_HIFullTrack14_L1Peripheral_v7',
  'HLT_HIFullTrack20_L1Central_v7',
  'HLT_HIFullTrack20_L1Peripheral_v7',
  'HLT_HIFullTrack25_L1Central_v7',
  'HLT_HIFullTrack25_L1Peripheral_v7',
  'HLT_HIJet55_v7',
  'HLT_HIJet65_Jet55_v7',
  'HLT_HIJet65_v7',
  'HLT_HIJet80_v7',
  'HLT_HIJet95_v7',
  'HLT_HIJetE30_NoBPTX_v6',
  'HLT_HIJetE50_NoBPTX3BX_NoHalo_v6',
  'HLT_HIL1Algo_BptxXOR_BSC_OR_v4',
  'HLT_HIL1DoubleMu0_HighQ_v5',
  'HLT_HIL1DoubleMuOpen_v5',
  'HLT_HIL2DoubleMu0_L1HighQL2NHitQ_v5',
  'HLT_HIL2DoubleMu0_NHitQ_v5',
  'HLT_HIL2DoubleMu0_v5',
  'HLT_HIL2DoubleMu3_v5',
  'HLT_HIL2Mu15_v5',
  'HLT_HIL2Mu3_NHitQ_v5',
  'HLT_HIL2Mu3_v5',
  'HLT_HIL2Mu7_v5',
  'HLT_HIL3DoubleMuOpen_Mgt2_OS_NoCowboy_v8',
  'HLT_HIL3DoubleMuOpen_Mgt2_OS_v8',
  'HLT_HIL3DoubleMuOpen_Mgt2_SS_v8',
  'HLT_HIL3DoubleMuOpen_Mgt2_v8',
  'HLT_HIL3DoubleMuOpen_v8',
  'HLT_HIL3Mu3_v8',
  'HLT_HIMET120_v6',
  'HLT_HIMET200_v6',
  'HLT_HIMET220_v6',
  'HLT_HIMinBiasBSC_OR_v4',
  'HLT_HIMinBiasBSC_v4',
  'HLT_HIMinBiasHF_v4',
  'HLT_HIMinBiasHfOrBSC_v4',
  'HLT_HIMinBiasHf_OR_v4',
  'HLT_HIMinBiasPixel_SingleTrack_v5',
  'HLT_HIMinBiasZDCPixel_SingleTrack_v5',
  'HLT_HIMinBiasZDC_Calo_PlusOrMinus_v4',
  'HLT_HIMinBiasZDC_Calo_v4',
  'HLT_HIMinBiasZDC_PlusOrMinusPixel_SingleTrack_v5',
  'HLT_HIPhoton10_Photon15_v5',
  'HLT_HIPhoton15_Photon20_v5',
  'HLT_HIPhysics_v4',
  'HLT_HIRandom_v3',
  'HLT_HISinglePhoton15_v5',
  'HLT_HISinglePhoton20_v6',
  'HLT_HISinglePhoton30_v6',
  'HLT_HISinglePhoton40_v6',
  'HLT_HIUCC010_v7',
  'HLT_HIUCC015_v7',
  'HLT_HIUPCNeuEG2Pixel_SingleTrack_v5',
  'HLT_HIUPCNeuEG5Pixel_SingleTrack_v5',
  'HLT_HIUPCNeuHcalHfEG2Pixel_SingleTrack_v5',
  'HLT_HIUPCNeuHcalHfEG5Pixel_SingleTrack_v5',
  'HLT_HIUPCNeuHcalHfMuPixel_SingleTrack_v5',
  'HLT_HIUPCNeuMuPixel_SingleTrack_v5',
  'HLT_HIZeroBiasPixel_SingleTrack_v5',
  'HLT_HIZeroBiasXOR_v4',
  'HLT_HIZeroBias_v4' ) ),
    outputCommands = cms.untracked.vstring( 'drop *',
      'keep *_hltL1GtObjectMap_*_*',
      'keep FEDRawDataCollection_rawDataRepacker_*_*',
      'keep FEDRawDataCollection_virginRawDataRepacker_*_*',
      'keep edmTriggerResults_*_*_*',
      'keep triggerTriggerEvent_*_*_*' )
)
process.hltOutputHLTDQM = cms.OutputModule( "PoolOutputModule",
    fileName = cms.untracked.string( "outputHLTDQM.root" ),
    fastCloning = cms.untracked.bool( False ),
    dataset = cms.untracked.PSet(
        filterName = cms.untracked.string( "" ),
        dataTier = cms.untracked.string( "RAW" )
    ),
    SelectEvents = cms.untracked.PSet(  SelectEvents = cms.vstring( 'HLT_HIActivityHF_Coincidence3_v5',
  'HLT_HIActivityHF_Single3_v5',
  'HLT_HIBptxXOR_v4',
  'HLT_HICentral10_v7',
  'HLT_HICentralityVeto_v5',
  'HLT_HIClusterVertexCompatibility_v5',
  'HLT_HIDiJet55_v7',
  'HLT_HIDoublePhoton10_v5',
  'HLT_HIDoublePhoton15_v5',
  'HLT_HIDoublePhoton20_v5',
  'HLT_HIFullTrack12_L1Central_v7',
  'HLT_HIFullTrack12_L1Peripheral_v7',
  'HLT_HIFullTrack14_L1Central_v7',
  'HLT_HIFullTrack14_L1Peripheral_v7',
  'HLT_HIFullTrack20_L1Central_v7',
  'HLT_HIFullTrack20_L1Peripheral_v7',
  'HLT_HIFullTrack25_L1Central_v7',
  'HLT_HIFullTrack25_L1Peripheral_v7',
  'HLT_HIJet55_v7',
  'HLT_HIJet65_Jet55_v7',
  'HLT_HIJet65_v7',
  'HLT_HIJet80_v7',
  'HLT_HIJet95_v7',
  'HLT_HIJetE30_NoBPTX_v6',
  'HLT_HIJetE50_NoBPTX3BX_NoHalo_v6',
  'HLT_HIL1Algo_BptxXOR_BSC_OR_v4',
  'HLT_HIL1DoubleMu0_HighQ_v5',
  'HLT_HIL1DoubleMuOpen_v5',
  'HLT_HIL2DoubleMu0_L1HighQL2NHitQ_v5',
  'HLT_HIL2DoubleMu0_NHitQ_v5',
  'HLT_HIL2DoubleMu0_v5',
  'HLT_HIL2DoubleMu3_v5',
  'HLT_HIL2Mu15_v5',
  'HLT_HIL2Mu3_NHitQ_v5',
  'HLT_HIL2Mu3_v5',
  'HLT_HIL2Mu7_v5',
  'HLT_HIL3DoubleMuOpen_Mgt2_OS_NoCowboy_v8',
  'HLT_HIL3DoubleMuOpen_Mgt2_OS_v8',
  'HLT_HIL3DoubleMuOpen_Mgt2_SS_v8',
  'HLT_HIL3DoubleMuOpen_Mgt2_v8',
  'HLT_HIL3DoubleMuOpen_v8',
  'HLT_HIL3Mu3_v8',
  'HLT_HIMET120_v6',
  'HLT_HIMET200_v6',
  'HLT_HIMET220_v6',
  'HLT_HIMinBiasBSC_OR_v4',
  'HLT_HIMinBiasBSC_v4',
  'HLT_HIMinBiasHF_v4',
  'HLT_HIMinBiasHfOrBSC_v4',
  'HLT_HIMinBiasHf_OR_v4',
  'HLT_HIMinBiasPixel_SingleTrack_v5',
  'HLT_HIMinBiasZDCPixel_SingleTrack_v5',
  'HLT_HIMinBiasZDC_Calo_PlusOrMinus_v4',
  'HLT_HIMinBiasZDC_Calo_v4',
  'HLT_HIMinBiasZDC_PlusOrMinusPixel_SingleTrack_v5',
  'HLT_HIPhoton10_Photon15_v5',
  'HLT_HIPhoton15_Photon20_v5',
  'HLT_HIPhysics_v4',
  'HLT_HIRandom_v3',
  'HLT_HISinglePhoton15_v5',
  'HLT_HISinglePhoton20_v6',
  'HLT_HISinglePhoton30_v6',
  'HLT_HISinglePhoton40_v6',
  'HLT_HIUCC010_v7',
  'HLT_HIUCC015_v7',
  'HLT_HIUPCNeuEG2Pixel_SingleTrack_v5',
  'HLT_HIUPCNeuEG5Pixel_SingleTrack_v5',
  'HLT_HIUPCNeuHcalHfEG2Pixel_SingleTrack_v5',
  'HLT_HIUPCNeuHcalHfEG5Pixel_SingleTrack_v5',
  'HLT_HIUPCNeuHcalHfMuPixel_SingleTrack_v5',
  'HLT_HIUPCNeuMuPixel_SingleTrack_v5',
  'HLT_HIZeroBiasPixel_SingleTrack_v5',
  'HLT_HIZeroBiasXOR_v4',
  'HLT_HIZeroBias_v4' ) ),
    outputCommands = cms.untracked.vstring( 'drop *',
      'keep *_hltTriggerSummaryAOD_*_*',
      'keep DcsStatuss_hltScalersRawToDigi_*_*',
      'keep L1GlobalTriggerReadoutRecord_hltGtDigis_*_*',
      'keep LumiScalerss_hltScalersRawToDigi_*_*',
      'keep edmTriggerResults_*_*_*' )
)
process.hltOutputHLTMON = cms.OutputModule( "PoolOutputModule",
    fileName = cms.untracked.string( "outputHLTMON.root" ),
    fastCloning = cms.untracked.bool( False ),
    dataset = cms.untracked.PSet(
        filterName = cms.untracked.string( "" ),
        dataTier = cms.untracked.string( "RAW" )
    ),
    SelectEvents = cms.untracked.PSet(  SelectEvents = cms.vstring( 'HLT_HIActivityHF_Coincidence3_v5',
  'HLT_HIActivityHF_Single3_v5',
  'HLT_HIBptxXOR_v4',
  'HLT_HICentral10_v7',
  'HLT_HICentralityVeto_v5',
  'HLT_HIClusterVertexCompatibility_v5',
  'HLT_HIDiJet55_v7',
  'HLT_HIDoublePhoton10_v5',
  'HLT_HIDoublePhoton15_v5',
  'HLT_HIDoublePhoton20_v5',
  'HLT_HIFullTrack12_L1Central_v7',
  'HLT_HIFullTrack12_L1Peripheral_v7',
  'HLT_HIFullTrack14_L1Central_v7',
  'HLT_HIFullTrack14_L1Peripheral_v7',
  'HLT_HIFullTrack20_L1Central_v7',
  'HLT_HIFullTrack20_L1Peripheral_v7',
  'HLT_HIFullTrack25_L1Central_v7',
  'HLT_HIFullTrack25_L1Peripheral_v7',
  'HLT_HIJet55_v7',
  'HLT_HIJet65_Jet55_v7',
  'HLT_HIJet65_v7',
  'HLT_HIJet80_v7',
  'HLT_HIJet95_v7',
  'HLT_HIJetE30_NoBPTX_v6',
  'HLT_HIJetE50_NoBPTX3BX_NoHalo_v6',
  'HLT_HIL1Algo_BptxXOR_BSC_OR_v4',
  'HLT_HIL1DoubleMu0_HighQ_v5',
  'HLT_HIL1DoubleMuOpen_v5',
  'HLT_HIL2DoubleMu0_L1HighQL2NHitQ_v5',
  'HLT_HIL2DoubleMu0_NHitQ_v5',
  'HLT_HIL2DoubleMu0_v5',
  'HLT_HIL2DoubleMu3_v5',
  'HLT_HIL2Mu15_v5',
  'HLT_HIL2Mu3_NHitQ_v5',
  'HLT_HIL2Mu3_v5',
  'HLT_HIL2Mu7_v5',
  'HLT_HIL3DoubleMuOpen_Mgt2_OS_NoCowboy_v8',
  'HLT_HIL3DoubleMuOpen_Mgt2_OS_v8',
  'HLT_HIL3DoubleMuOpen_Mgt2_SS_v8',
  'HLT_HIL3DoubleMuOpen_Mgt2_v8',
  'HLT_HIL3DoubleMuOpen_v8',
  'HLT_HIL3Mu3_v8',
  'HLT_HIMET120_v6',
  'HLT_HIMET200_v6',
  'HLT_HIMET220_v6',
  'HLT_HIMinBiasBSC_OR_v4',
  'HLT_HIMinBiasBSC_v4',
  'HLT_HIMinBiasHF_v4',
  'HLT_HIMinBiasHfOrBSC_v4',
  'HLT_HIMinBiasHf_OR_v4',
  'HLT_HIMinBiasPixel_SingleTrack_v5',
  'HLT_HIMinBiasZDCPixel_SingleTrack_v5',
  'HLT_HIMinBiasZDC_Calo_PlusOrMinus_v4',
  'HLT_HIMinBiasZDC_Calo_v4',
  'HLT_HIMinBiasZDC_PlusOrMinusPixel_SingleTrack_v5',
  'HLT_HIPhoton10_Photon15_v5',
  'HLT_HIPhoton15_Photon20_v5',
  'HLT_HIPhysics_v4',
  'HLT_HIRandom_v3',
  'HLT_HISinglePhoton15_v5',
  'HLT_HISinglePhoton20_v6',
  'HLT_HISinglePhoton30_v6',
  'HLT_HISinglePhoton40_v6',
  'HLT_HIUCC010_v7',
  'HLT_HIUCC015_v7',
  'HLT_HIUPCNeuEG2Pixel_SingleTrack_v5',
  'HLT_HIUPCNeuEG5Pixel_SingleTrack_v5',
  'HLT_HIUPCNeuHcalHfEG2Pixel_SingleTrack_v5',
  'HLT_HIUPCNeuHcalHfEG5Pixel_SingleTrack_v5',
  'HLT_HIUPCNeuHcalHfMuPixel_SingleTrack_v5',
  'HLT_HIUPCNeuMuPixel_SingleTrack_v5',
  'HLT_HIZeroBiasPixel_SingleTrack_v5',
  'HLT_HIZeroBiasXOR_v4',
  'HLT_HIZeroBias_v4' ) ),
    outputCommands = cms.untracked.vstring( 'drop *',
      'keep *_hltDoublePFTau25TrackPt5MediumIsolationProng4L1HLTMatched_*_*',
      'keep *_hltDoublePFTau25TrackPt5MediumIsolationProng4_*_*',
      'keep *_hltDoublePFTau25TrackPt5MediumIsolation_*_*',
      'keep *_hltDoublePFTau25TrackPt5_*_*',
      'keep *_hltDoublePFTau25_*_*',
      'keep *_hltEle20CaloIdVTTrkIdTDphiFilter_*_*',
      'keep *_hltIter1Merged_*_*',
      'keep *_hltIter2Merged_*_*',
      'keep *_hltIter3Merged_*_*',
      'keep *_hltIter4Merged_*_*',
      'keep *_hltL1extraParticlesCentral_*_*',
      'keep *_hltL1extraParticlesNonIsolated_*_*',
      'keep *_hltL1extraParticlesTau_*_*',
      'keep *_hltL1extraParticles_*_*',
      'keep *_hltL1sDoubleTauJet44erorDoubleJetC64_*_*',
      'keep *_hltL1sL1EG18er_*_*',
      'keep *_hltL1sL1ETM36ORETM40_*_*',
      'keep *_hltL1sMu16Eta2p1_*_*',
      'keep *_hltL3TkTracksFromL2_*_*',
      'keep *_hltL3crIsoL1sMu16Eta2p1L1f0L2f16QL3f18QL3crIsoRhoFiltered0p15_*_*',
      'keep *_hltOverlapFilterEle20LooseIsoPFTau20OldVersion_*_*',
      'keep *_hltOverlapFilterIsoMu18LooseIsoPFTau20_*_*',
      'keep *_hltOverlapFilterIsoMu18PFTau25TrackPt5Prong4_*_*',
      'keep *_hltPFTau20IsoMuVertex_*_*',
      'keep *_hltPFTau20TrackLooseIso_*_*',
      'keep *_hltPFTau20Track_*_*',
      'keep *_hltPFTau20_*_*',
      'keep *_hltPFTau25TrackPt5MediumIsolationProng4IsoMuVertex_*_*',
      'keep *_hltPFTau25TrackPt5MediumIsolationProng4_*_*',
      'keep *_hltPFTau25TrackPt5MediumIsolation_*_*',
      'keep *_hltPFTau25TrackPt5_*_*',
      'keep *_hltPFTau25_*_*',
      'keep *_hltPFTau35TrackPt20LooseIsoProng2_*_*',
      'keep *_hltPFTau35TrackPt20LooseIso_*_*',
      'keep *_hltPFTau35TrackPt20_*_*',
      'keep *_hltPFTau35Track_*_*',
      'keep *_hltPFTau35_*_*',
      'keep *_hltPFTauEleVertex20_*_*',
      'keep *_hltPixelTracks_*_*',
      'keep *_hltPixelVertices3DbbPhi_*_*',
      'keep *_hltPixelVertices_*_*',
      'keep *_hltSiPixelCluster_*_*',
      'keep *_hltSiStripRawToClustersFacility_*_*',
      'keep *_hltTriggerSummaryAOD_*_*',
      'keep *_hltTriggerSummaryRAW_*_*',
      'keep FEDRawDataCollection_rawDataCollector_*_*',
      'keep FEDRawDataCollection_rawDataRepacker_*_*',
      'keep FEDRawDataCollection_source_*_*',
      'keep edmTriggerResults_*_*_*',
      'keep recoCaloJets_*_*_*',
      'keep recoCaloMETs_*_*_*',
      'keep recoCompositeCandidates_*_*_*',
      'keep recoElectrons_*_*_*',
      'keep recoIsolatedPixelTrackCandidates_*_*_*',
      'keep recoMETs_*_*_*',
      'keep recoPFJets_*_*_*',
      'keep recoPFTaus_*_*_*',
      'keep recoRecoChargedCandidates_*_*_*',
      'keep recoRecoEcalCandidates_*_*_*',
      'keep triggerTriggerEventWithRefs_*_*_*',
      'keep triggerTriggerEvent_*_*_*',
      'keep triggerTriggerFilterObjectWithRefs_*_*_*' )
)

process.HLTL1UnpackerSequence = cms.Sequence( process.hltGtDigis + process.hltGctDigis + process.hltL1GtObjectMap + process.hltL1extraParticles )
process.HLTBeamSpot = cms.Sequence( process.hltScalersRawToDigi + process.hltOnlineBeamSpot )
process.HLTBeginSequence = cms.Sequence( process.hltTriggerType + process.HLTL1UnpackerSequence + process.HLTBeamSpot )
process.HLTDoLocalHcalSequence = cms.Sequence( process.hltHcalDigis + process.hltHbhereco + process.hltHfreco + process.hltHoreco )
process.HLTDoCaloSequence = cms.Sequence( process.hltEcalRawToRecHitFacility + process.hltEcalRegionalRestFEDs + process.hltEcalRecHitAll + process.HLTDoLocalHcalSequence + process.hltTowerMakerForAll )
process.HLTRecoMETSequence = cms.Sequence( process.HLTDoCaloSequence + process.hltMet )
process.HLTDoHIStripZeroSuppression = cms.Sequence( process.hltSiStripRawToDigi + process.hltSiStripZeroSuppression + process.hltSiStripDigiToZSRaw + process.hltSiStripRawDigiToVirginRaw + process.virginRawDataRepacker + process.rawDataRepacker )
process.HLTEndSequence = cms.Sequence( process.hltBoolEnd )
process.HLTBeginSequenceCalibration = cms.Sequence( process.hltCalibrationEventsFilter + process.hltGtDigis )
process.HLTDoHILocalPixelSequence = cms.Sequence( process.hltSiPixelDigis + process.hltHISiPixelClusters + process.hltHISiPixelRecHits )
process.HLTPixelTrackingForHITrackTrigger = cms.Sequence( process.hltHIPixelClusterVertices + process.hltHIPixelLayerTriplets + process.hltPixelTracksForHITrackTrigger + process.hltPixelCandsForHITrackTrigger )
process.HLTMuonLocalRecoSequence = cms.Sequence( process.hltMuonDTDigis + process.hltDt1DRecHits + process.hltDt4DSegments + process.hltMuonCSCDigis + process.hltCsc2DRecHits + process.hltCscSegments + process.hltMuonRPCDigis + process.hltRpcRecHits )
process.HLTL2muonrecoNocandSequence = cms.Sequence( process.HLTMuonLocalRecoSequence + process.hltL2OfflineMuonSeeds + process.hltL2MuonSeeds + process.hltL2Muons )
process.HLTL2muonrecoSequence = cms.Sequence( process.HLTL2muonrecoNocandSequence + process.hltL2MuonCandidates )
process.HLTDoHILocalStripSequence = cms.Sequence( process.hltSiStripExcludedFEDListProducer + process.hltHISiStripRawToClustersFacility + process.hltHISiStripClusters )
process.HLTHIL3muonTkCandidateSequence = cms.Sequence( process.HLTDoHILocalPixelSequence + process.HLTDoHILocalStripSequence + process.hltHIL3TrajSeedOIState + process.hltHIL3TrackCandidateFromL2OIState + process.hltHIL3TkTracksFromL2OIState + process.hltHIL3MuonsOIState + process.hltHIL3TrajSeedOIHit + process.hltHIL3TrackCandidateFromL2OIHit + process.hltHIL3TkTracksFromL2OIHit + process.hltHIL3MuonsOIHit + process.hltHIL3TkFromL2OICombination + process.hltHIPixelLayerTriplets + process.hltHIPixelLayerPairs + process.hltHIMixedLayerPairs + process.hltHIL3TrajSeedIOHit + process.hltHIL3TrackCandidateFromL2IOHit + process.hltHIL3TkTracksFromL2IOHit + process.hltHIAllL3MuonsIOHit + process.hltHIL3TrajectorySeed + process.hltHIL3TrackCandidateFromL2 )
process.HLTHIL3muonrecoNocandSequence = cms.Sequence( process.HLTHIL3muonTkCandidateSequence + process.hltHIL3TkTracksFromL2 + process.hltHIL3MuonsLinksCombination + process.hltHIL3Muons )
process.HLTHIL3muonrecoSequence = cms.Sequence( process.HLTHIL3muonrecoNocandSequence + process.hltHIL3MuonCandidates )
process.HLTDoHIEcalClusWithCleaningSequence = cms.Sequence( process.hltIslandBasicClustersHI + process.hltHiIslandSuperClustersHI + process.hltHiCorrectedIslandBarrelSuperClustersHI + process.hltHiCorrectedIslandEndcapSuperClustersHI + process.hltCleanedHiCorrectedIslandBarrelSuperClustersHI + process.hltRecoHIEcalWithCleaningCandidate )
process.HLTHIRecoJetSequenceIC4Uncorrected = cms.Sequence( process.HLTDoCaloSequence + process.hltIterativeCone4PileupSubtractionCaloJets )
process.HLTHIRecoJetSequenceIC4Corrected = cms.Sequence( process.HLTHIRecoJetSequenceIC4Uncorrected + process.hltHICaloJetIDPassed + process.hltHICaloJetCorrected )
process.HLTStoppedHSCPLocalHcalReco = cms.Sequence( process.hltHcalDigis + process.hltHbhereco )
process.HLTStoppedHSCPIterativeCone4JetSequence = cms.Sequence( process.hltStoppedHSCPTowerMakerForAll + process.hltStoppedHSCPIterativeCone4CaloJets )
process.HLTBeginSequenceAntiBPTX = cms.Sequence( process.hltTriggerType + process.HLTL1UnpackerSequence + process.hltBPTXAntiCoincidence + process.HLTBeamSpot )
process.HLTBeginSequenceBPTX = cms.Sequence( process.hltTriggerType + process.HLTL1UnpackerSequence + process.hltBPTXCoincidence + process.HLTBeamSpot )
process.HLTPixelSeedingForHITrackTrigger = cms.Sequence( process.hltHIPixelClusterVerticesForHITrackTrigger + process.hltHIPixelLayerTriplets + process.hltHIPixel3ProtoTracks + process.hltHIPixelMedianVertex + process.hltHISelectedProtoTracks + process.hltHIPixelAdaptiveVertex + process.hltHIBestAdaptiveVertex + process.hltHISelectedVertex + process.hltHIPixel3PrimTracks + process.hltHIPixelTrackCandsForHITrackTrigger )
process.HLTDoHILocalStripSequenceNonRegional = cms.Sequence( process.hltSiStripRawToDigi + process.hltSiStripZeroSuppression + process.hltHISiStripClustersNonRegional )
process.HLTFullTrackingForHITrackTrigger = cms.Sequence( process.hltHIPixelTrackSeeds + process.hltHIPrimTrackCandidates + process.hltHIGlobalPrimTracks + process.hltHIGoodLooseTracks + process.hltHIFullTrackCandsForHITrackTrigger )
process.HLTDoLocalHfSequence = cms.Sequence( process.hltHcalDigis + process.hltHfreco + process.hltTowerMakerForHf )
process.HLTRecoMETHfSequence = cms.Sequence( process.HLTDoLocalHfSequence + process.hltHIMetForHf )
process.HLTDoHILocalPixelClustersSequence = cms.Sequence( process.hltSiPixelDigis + process.hltHISiPixelClusters )

process.HLTriggerFirstPath = cms.Path( process.hltGetConditions + process.hltGetRaw + process.hltBoolFalse )
process.HLT_HIMET120_v6 = cms.Path( process.HLTBeginSequence + process.hltL1sL1ETM30BptxAND + process.hltPreHIMET120 + process.HLTRecoMETSequence + process.hltHIMET120 + process.HLTDoHIStripZeroSuppression + process.HLTEndSequence )
process.HLT_HIMET200_v6 = cms.Path( process.HLTBeginSequence + process.hltL1sL1ETM50BptxAND + process.hltPreHIMET200 + process.HLTRecoMETSequence + process.hltHIMET200 + process.HLTDoHIStripZeroSuppression + process.HLTEndSequence )
process.HLT_HIMET220_v6 = cms.Path( process.HLTBeginSequence + process.hltL1sL1ETM50BptxAND + process.hltPreHIMET220 + process.HLTRecoMETSequence + process.hltHIMET220 + process.HLTDoHIStripZeroSuppression + process.HLTEndSequence )
process.HLT_HIPhysics_v4 = cms.Path( process.HLTBeginSequence + process.hltPreHIPhysics + process.HLTDoHIStripZeroSuppression + process.HLTEndSequence )
process.HLT_HIDTCalibration_v3 = cms.Path( process.HLTBeginSequenceCalibration + process.hltPreHIDTCalibration + process.hltDTCalibrationRaw + process.HLTDoHIStripZeroSuppression + process.HLTEndSequence )
process.HLT_HIEcalCalibration_v3 = cms.Path( process.HLTBeginSequenceCalibration + process.hltPreHIEcalCalibration + process.hltEcalCalibrationRaw + process.HLTDoHIStripZeroSuppression + process.HLTEndSequence )
process.HLT_HIHcalCalibration_v3 = cms.Path( process.HLTBeginSequenceCalibration + process.hltPreHIHcalCalibration + process.hltHcalCalibTypeFilter + process.hltHcalCalibrationRaw + process.HLTDoHIStripZeroSuppression + process.HLTEndSequence )
process.HLT_HIZeroBias_v4 = cms.Path( process.HLTBeginSequence + process.hltL1sHIZeroBias + process.hltPreHIZeroBias + process.HLTDoHIStripZeroSuppression + process.HLTEndSequence )
process.HLT_HIZeroBiasXOR_v4 = cms.Path( process.HLTBeginSequence + process.hltL1sL1BptxXOR + process.hltPreHIZeroBiasXOR + process.HLTDoHIStripZeroSuppression + process.HLTEndSequence )
process.HLT_HIZeroBiasPixel_SingleTrack_v5 = cms.Path( process.HLTBeginSequence + process.hltL1sHIZeroBiasXOR + process.hltPreHIZeroBiasPixelSingleTrack + process.HLTDoHILocalPixelSequence + process.HLTPixelTrackingForHITrackTrigger + process.hltHISinglePixelTrackFilter + process.HLTDoHIStripZeroSuppression + process.HLTEndSequence )
process.HLT_HIMinBiasBSC_v4 = cms.Path( process.HLTBeginSequence + process.hltL1sHIMinBiasBSC + process.hltPreHIMinBiasBSC + process.HLTDoHIStripZeroSuppression + process.HLTEndSequence )
process.HLT_HIMinBiasBSC_OR_v4 = cms.Path( process.HLTBeginSequence + process.hltL1sHIMinBiasBSCOR + process.hltPreHIMinBiasBSCOR + process.HLTDoHIStripZeroSuppression + process.HLTEndSequence )
process.HLT_HIMinBiasHF_v4 = cms.Path( process.HLTBeginSequence + process.hltL1sHIMinBiasHF + process.hltPreHIMinBiasHF + process.HLTDoHIStripZeroSuppression + process.HLTEndSequence )
process.HLT_HIMinBiasHf_OR_v4 = cms.Path( process.HLTBeginSequence + process.hltL1sHIMinBiasHfOr + process.hltPreHIMinBiasHfOR + process.HLTDoHIStripZeroSuppression + process.HLTEndSequence )
process.HLT_HIMinBiasHfOrBSC_v4 = cms.Path( process.HLTBeginSequence + process.hltL1sHIMinBiasHfOrBSC + process.hltPreHIMinBiasHfOrBSC + process.HLTDoHIStripZeroSuppression + process.HLTEndSequence )
process.HLT_HIMinBiasPixel_SingleTrack_v5 = cms.Path( process.HLTBeginSequence + process.hltL1sHIMinBiasHfOrBSC + process.hltPreHIMinBiasPixelSingleTrack + process.HLTDoHILocalPixelSequence + process.HLTPixelTrackingForHITrackTrigger + process.hltHISinglePixelTrackFilter + process.HLTDoHIStripZeroSuppression + process.HLTEndSequence )
process.HLT_HIMinBiasZDC_Calo_v4 = cms.Path( process.HLTBeginSequence + process.hltL1sHIMinBiasZDC + process.hltPreHIMinBiasZDCCalo + process.HLTDoHIStripZeroSuppression + process.HLTEndSequence )
process.HLT_HIMinBiasZDC_Calo_PlusOrMinus_v4 = cms.Path( process.HLTBeginSequence + process.hltL1sHIMinBiasZDCCaloPlusOrMinus + process.hltPreHIMinBiasZDCCaloPlusOrMinus + process.HLTDoHIStripZeroSuppression + process.HLTEndSequence )
process.HLT_HIMinBiasZDCPixel_SingleTrack_v5 = cms.Path( process.HLTBeginSequence + process.hltL1sHIMinBiasZDCPixelSingleTrack + process.hltPreHIMinBiasZDCPixelSingleTrack + process.HLTDoHILocalPixelSequence + process.HLTPixelTrackingForHITrackTrigger + process.hltHISinglePixelTrackFilter + process.HLTDoHIStripZeroSuppression + process.HLTEndSequence )
process.HLT_HIMinBiasZDC_PlusOrMinusPixel_SingleTrack_v5 = cms.Path( process.HLTBeginSequence + process.hltL1sHIMinBiasZDCPlusOrMinusPixelSingleTrack + process.hltPreHIMinBiasZDCPlusOrMinusPixelSingleTrack + process.HLTDoHILocalPixelSequence + process.HLTPixelTrackingForHITrackTrigger + process.hltHISinglePixelTrackFilter + process.HLTDoHIStripZeroSuppression + process.HLTEndSequence )
process.HLT_HIBptxXOR_v4 = cms.Path( process.HLTBeginSequence + process.hltL1sL1BptxXOR + process.hltPreHIBptxXOR + process.HLTDoHIStripZeroSuppression + process.HLTEndSequence )
process.HLT_HIL1Algo_BptxXOR_BSC_OR_v4 = cms.Path( process.HLTBeginSequence + process.hltL1sL1BptxXORBscMinBiasOR + process.hltPreHIL1AlgoBptxXORBSCOR + process.HLTDoHIStripZeroSuppression + process.HLTEndSequence )
process.HLT_HIL1DoubleMuOpen_v5 = cms.Path( process.HLTBeginSequence + process.hltL1sL1DoubleMuOpenBptxAND + process.hltPreHIL1DoubleMuOpen + process.hltHIDoubleMuLevel1PathL1OpenFiltered + process.HLTDoHIStripZeroSuppression + process.HLTEndSequence )
process.HLT_HIL1DoubleMu0_HighQ_v5 = cms.Path( process.HLTBeginSequence + process.hltL1sL1DoubleMuOpenBptxAND + process.hltPreHIL1DoubleMu0HighQ + process.hltHIDoubleMuLevel1PathL1HighQFiltered + process.HLTDoHIStripZeroSuppression + process.HLTEndSequence )
process.HLT_HIL2Mu3_v5 = cms.Path( process.HLTBeginSequence + process.hltL1sL1SingleMu3BptxAND + process.hltPreHIL2Mu3 + process.hltHIL1SingleMu3withBptxANDL1Filtered + process.HLTL2muonrecoSequence + process.hltHIL2Mu3L2Filtered + process.HLTDoHIStripZeroSuppression + process.HLTEndSequence )
process.HLT_HIL2Mu3_NHitQ_v5 = cms.Path( process.HLTBeginSequence + process.hltL1sL1SingleMu3BptxAND + process.hltPreHIL2Mu3NHitQ + process.hltHIL1SingleMu3withBptxANDL1Filtered + process.HLTL2muonrecoSequence + process.hltHIL2Mu3NHitL2Filtered + process.HLTDoHIStripZeroSuppression + process.HLTEndSequence )
process.HLT_HIL2Mu7_v5 = cms.Path( process.HLTBeginSequence + process.hltL1sL1SingleMu3BptxAND + process.hltPreHIL2Mu7 + process.hltHIL1SingleMu3withBptxANDL1Filtered + process.HLTL2muonrecoSequence + process.hltHIL2Mu7L2Filtered + process.HLTDoHIStripZeroSuppression + process.HLTEndSequence )
process.HLT_HIL2Mu15_v5 = cms.Path( process.HLTBeginSequence + process.hltL1sL1SingleMu3BptxAND + process.hltPreHIL2Mu15 + process.hltHIL1SingleMu3withBptxANDL1Filtered + process.HLTL2muonrecoSequence + process.hltHIL2Mu15L2Filtered + process.HLTDoHIStripZeroSuppression + process.HLTEndSequence )
process.HLT_HIL2DoubleMu0_v5 = cms.Path( process.HLTBeginSequence + process.hltL1sL1DoubleMuOpenBptxAND + process.hltPreHIL2DoubleMu0 + process.hltHIDoubleMuLevel1PathL1OpenFiltered + process.HLTL2muonrecoSequence + process.hltHIL2DoubleMu0L2Filtered + process.HLTDoHIStripZeroSuppression + process.HLTEndSequence )
process.HLT_HIL2DoubleMu0_NHitQ_v5 = cms.Path( process.HLTBeginSequence + process.hltL1sL1DoubleMuOpenBptxAND + process.hltPreHIL2DoubleMu0NHitQ + process.hltHIDoubleMuLevel1PathL1OpenFiltered + process.HLTL2muonrecoSequence + process.hltHIL2DoubleMu0L2N1HitsFiltered + process.HLTDoHIStripZeroSuppression + process.HLTEndSequence )
process.HLT_HIL2DoubleMu0_L1HighQL2NHitQ_v5 = cms.Path( process.HLTBeginSequence + process.hltL1sL1DoubleMuOpenBptxAND + process.hltPreHIL2DoubleMu0L1HighQL2NHitQ + process.hltHIDoubleMuLevel1PathL1HighQFiltered + process.HLTL2muonrecoSequence + process.hltHIL2DoubleMu0L2N1HitsFiltered + process.HLTDoHIStripZeroSuppression + process.HLTEndSequence )
process.HLT_HIL2DoubleMu3_v5 = cms.Path( process.HLTBeginSequence + process.hltL1sL1DoubleMuOpenBptxAND + process.hltPreHIL2DoubleMu3 + process.hltHIDoubleMuLevel1PathL1OpenFiltered + process.HLTL2muonrecoSequence + process.hltHIL2DoubleMu3L2Filtered + process.HLTDoHIStripZeroSuppression + process.HLTEndSequence )
process.HLT_HIL3Mu3_v8 = cms.Path( process.HLTBeginSequence + process.hltL1sL1SingleMu3BptxAND + process.hltPreHIL3Mu3 + process.hltHIL1SingleMu3withBptxANDL1Filtered + process.HLTL2muonrecoSequence + process.hltHIL2Mu3L2Filtered + process.HLTHIL3muonrecoSequence + process.hltHISingleMu3L3Filtered + process.HLTDoHIStripZeroSuppression + process.HLTEndSequence )
process.HLT_HIL3DoubleMuOpen_v8 = cms.Path( process.HLTBeginSequence + process.hltL1sL1DoubleMuOpenBptxAND + process.hltPreHIL3DoubleMuOpen + process.hltHIDoubleMuLevel1PathL1OpenFiltered + process.HLTL2muonrecoSequence + process.hltHIDimuonL2PreFiltered0 + process.HLTHIL3muonrecoSequence + process.hltHIDimuonL3FilteredOpen + process.HLTDoHIStripZeroSuppression + process.HLTEndSequence )
process.HLT_HIL3DoubleMuOpen_Mgt2_v8 = cms.Path( process.HLTBeginSequence + process.hltL1sL1DoubleMuOpenBptxAND + process.hltPreHIL3DoubleMuOpenMgt2 + process.hltHIDoubleMuLevel1PathL1OpenFiltered + process.HLTL2muonrecoSequence + process.hltHIDimuonL2PreFiltered0 + process.HLTHIL3muonrecoSequence + process.hltHIDimuonL3FilteredMgt2 + process.HLTDoHIStripZeroSuppression + process.HLTEndSequence )
process.HLT_HIL3DoubleMuOpen_Mgt2_SS_v8 = cms.Path( process.HLTBeginSequence + process.hltL1sL1DoubleMuOpenBptxAND + process.hltPreHIL3DoubleMuOpenMgt2SS + process.hltHIDoubleMuLevel1PathL1OpenFiltered + process.HLTL2muonrecoSequence + process.hltHIDimuonL2PreFiltered0 + process.HLTHIL3muonrecoSequence + process.hltHIDimuonL3FilteredMgt2SS + process.HLTDoHIStripZeroSuppression + process.HLTEndSequence )
process.HLT_HIL3DoubleMuOpen_Mgt2_OS_v8 = cms.Path( process.HLTBeginSequence + process.hltL1sL1DoubleMuOpenBptxAND + process.hltPreHIL3DoubleMuOpenMgt2OS + process.hltHIDoubleMuLevel1PathL1OpenFiltered + process.HLTL2muonrecoSequence + process.hltHIDimuonL2PreFiltered0 + process.HLTHIL3muonrecoSequence + process.hltHIDimuonL3FilteredMg2OS + process.HLTDoHIStripZeroSuppression + process.HLTEndSequence )
process.HLT_HIL3DoubleMuOpen_Mgt2_OS_NoCowboy_v8 = cms.Path( process.HLTBeginSequence + process.hltL1sL1DoubleMuOpenBptxAND + process.hltPreHIL3DoubleMuOpenMgt2OSNoCowboy + process.hltHIDoubleMuLevel1PathL1OpenFiltered + process.HLTL2muonrecoSequence + process.hltHIDimuonL2PreFiltered0 + process.HLTHIL3muonrecoSequence + process.hltHIDimuonL3FilteredMg2OSnoCowboy + process.HLTDoHIStripZeroSuppression + process.HLTEndSequence )
process.HLT_HISinglePhoton15_v5 = cms.Path( process.HLTBeginSequence + process.hltL1sL1SingleEG5BptxANDOrETT2000 + process.hltPreHISinglePhoton15 + process.HLTDoCaloSequence + process.HLTDoHIEcalClusWithCleaningSequence + process.hltHIPhoton15 + process.HLTDoHIStripZeroSuppression + process.HLTEndSequence )
process.HLT_HISinglePhoton20_v6 = cms.Path( process.HLTBeginSequence + process.hltL1sL1SingleEG5BptxANDOrETT2000 + process.hltPreHISinglePhoton20 + process.HLTDoCaloSequence + process.HLTDoHIEcalClusWithCleaningSequence + process.hltHIPhoton20 + process.HLTDoHIStripZeroSuppression + process.HLTEndSequence )
process.HLT_HISinglePhoton30_v6 = cms.Path( process.HLTBeginSequence + process.hltL1sL1SingleEG5BptxANDOrETT2000 + process.hltPreHISinglePhoton30 + process.HLTDoCaloSequence + process.HLTDoHIEcalClusWithCleaningSequence + process.hltHIPhoton30 + process.HLTDoHIStripZeroSuppression + process.HLTEndSequence )
process.HLT_HISinglePhoton40_v6 = cms.Path( process.HLTBeginSequence + process.hltL1sL1SingleEG5BptxANDOrETT2000 + process.hltPreHISinglePhoton40 + process.HLTDoCaloSequence + process.HLTDoHIEcalClusWithCleaningSequence + process.hltHIPhoton40 + process.HLTDoHIStripZeroSuppression + process.HLTEndSequence )
process.HLT_HIPhoton10_Photon15_v5 = cms.Path( process.HLTBeginSequence + process.hltL1sL1DoubleEG5BptxAND + process.hltPreHIPhoton10Photon15 + process.HLTDoCaloSequence + process.HLTDoHIEcalClusWithCleaningSequence + process.hltHIDoublePhoton1015Filter1 + process.hltHIDoublePhoton1015Filter2 + process.HLTDoHIStripZeroSuppression + process.HLTEndSequence )
process.HLT_HIPhoton15_Photon20_v5 = cms.Path( process.HLTBeginSequence + process.hltL1sL1DoubleEG5BptxAND + process.hltPreHIPhoton15Photon20 + process.HLTDoCaloSequence + process.HLTDoHIEcalClusWithCleaningSequence + process.hltHIDoublePhoton1520Filter1 + process.hltHIDoublePhoton1520Filter2 + process.HLTDoHIStripZeroSuppression + process.HLTEndSequence )
process.HLT_HIDoublePhoton10_v5 = cms.Path( process.HLTBeginSequence + process.hltL1sL1DoubleEG5BptxAND + process.hltPreHIDoublePhoton10 + process.HLTDoCaloSequence + process.HLTDoHIEcalClusWithCleaningSequence + process.hltHIDoublePhoton10 + process.HLTDoHIStripZeroSuppression + process.HLTEndSequence )
process.HLT_HIDoublePhoton15_v5 = cms.Path( process.HLTBeginSequence + process.hltL1sL1DoubleEG5BptxAND + process.hltPreHIDoublePhoton15 + process.HLTDoCaloSequence + process.HLTDoHIEcalClusWithCleaningSequence + process.hltHIDoublePhoton15 + process.HLTDoHIStripZeroSuppression + process.HLTEndSequence )
process.HLT_HIDoublePhoton20_v5 = cms.Path( process.HLTBeginSequence + process.hltL1sL1DoubleEG5BptxAND + process.hltPreHIDoublePhoton20 + process.HLTDoCaloSequence + process.HLTDoHIEcalClusWithCleaningSequence + process.hltHIDoublePhoton20 + process.HLTDoHIStripZeroSuppression + process.HLTEndSequence )
process.HLT_HIJet55_v7 = cms.Path( process.HLTBeginSequence + process.hltL1sL1SingleJet36BptxAND + process.hltPreHIJet55 + process.HLTHIRecoJetSequenceIC4Corrected + process.hltHI1jet55 + process.HLTDoHIStripZeroSuppression + process.HLTEndSequence )
process.HLT_HIJet65_v7 = cms.Path( process.HLTBeginSequence + process.hltL1sL1SingleJet36BptxAND + process.hltPreHIJet65 + process.HLTHIRecoJetSequenceIC4Corrected + process.hltHI1jet65 + process.HLTDoHIStripZeroSuppression + process.HLTEndSequence )
process.HLT_HIJet80_v7 = cms.Path( process.HLTBeginSequence + process.hltL1sL1SingleJet52BptxAND + process.hltPreHIJet80 + process.HLTHIRecoJetSequenceIC4Corrected + process.hltHI1jet80 + process.HLTDoHIStripZeroSuppression + process.HLTEndSequence )
process.HLT_HIJet95_v7 = cms.Path( process.HLTBeginSequence + process.hltL1sL1SingleJet68BptxAND + process.hltPreHIJet95 + process.HLTHIRecoJetSequenceIC4Corrected + process.hltHI1jet95 + process.HLTDoHIStripZeroSuppression + process.HLTEndSequence )
process.HLT_HIDiJet55_v7 = cms.Path( process.HLTBeginSequence + process.hltL1sL1SingleJet36BptxAND + process.hltPreHIDiJet55 + process.HLTHIRecoJetSequenceIC4Corrected + process.hltHIDiJet55and55 + process.HLTDoHIStripZeroSuppression + process.HLTEndSequence )
process.HLT_HIJet65_Jet55_v7 = cms.Path( process.HLTBeginSequence + process.hltL1sL1SingleJet36BptxAND + process.hltPreHIJet65Jet55 + process.HLTHIRecoJetSequenceIC4Corrected + process.hltHIDiJet55and55 + process.hltHI1jet65 + process.HLTDoHIStripZeroSuppression + process.HLTEndSequence )
process.HLT_HIJetE30_NoBPTX_v6 = cms.Path( process.HLTBeginSequence + process.hltL1sL1SingleJet20CentralNotBptx + process.hltPreHIJetE30NoBPTX + process.HLTStoppedHSCPLocalHcalReco + process.HLTStoppedHSCPIterativeCone4JetSequence + process.hltStoppedHSCPIterativeCone41CaloJetEnergy30 + process.HLTDoHIStripZeroSuppression + process.HLTEndSequence )
process.HLT_HIJetE50_NoBPTX3BX_NoHalo_v6 = cms.Path( process.HLTBeginSequenceAntiBPTX + process.hltL1sL1SingleJet32CentralNotBptx + process.hltL1BeamHaloAntiCoincidence3BX + process.hltPreHIJetE50NoBPTX3BXNoHalo + process.HLTStoppedHSCPLocalHcalReco + process.hltStoppedHSCPHpdFilter + process.HLTStoppedHSCPIterativeCone4JetSequence + process.hltStoppedHSCPIterativeCone41CaloJetEnergy50 + process.HLTDoHIStripZeroSuppression + process.HLTEndSequence )
process.HLT_HIActivityHF_Coincidence3_v5 = cms.Path( process.HLTBeginSequence + process.hltL1sL1GlobalDecision + process.hltPreHIActivityHFCoincidence3 + process.hltHcalDigis + process.hltHfreco + process.hltHcalSimpleRecHitFilterCoincidence + process.HLTDoHIStripZeroSuppression + process.HLTEndSequence )
process.HLT_HIActivityHF_Single3_v5 = cms.Path( process.HLTBeginSequence + process.hltL1sL1GlobalDecision + process.hltPreHIActivityHFSingle3 + process.hltHcalDigis + process.hltHfreco + process.hltHcalSimpleRecHitFilter + process.HLTDoHIStripZeroSuppression + process.HLTEndSequence )
process.HLT_HIClusterVertexCompatibility_v5 = cms.Path( process.HLTBeginSequence + process.hltL1sL1GlobalDecision + process.hltPreHIClusterVertexCompatibility + process.HLTDoHILocalPixelSequence + process.hltHIPixelClusterShapeFilter + process.HLTDoHIStripZeroSuppression + process.HLTEndSequence )
process.HLT_HICentralityVeto_v5 = cms.Path( process.HLTBeginSequence + process.hltL1sHIMinBiasHfOrBSC + process.hltPreHICentralityVeto + process.HLTDoHILocalPixelSequence + process.hltPixelActivityFilterCentralityVeto + process.HLTDoHIStripZeroSuppression + process.HLTEndSequence )
process.HLT_HIFullTrack12_L1Central_v7 = cms.Path( process.HLTBeginSequenceBPTX + process.hltL1sETT100BptxAND + process.hltPreHIFullTrack12L1Central + process.HLTDoCaloSequence + process.hltHICaloTowerFilter4 + process.HLTDoHILocalPixelSequence + process.HLTPixelSeedingForHITrackTrigger + process.hltHISinglePixelTrackFilter10 + process.HLTDoHILocalStripSequenceNonRegional + process.HLTFullTrackingForHITrackTrigger + process.hltHISingleFullTrackFilter12 + process.HLTDoHIStripZeroSuppression + process.HLTEndSequence )
process.HLT_HIFullTrack12_L1Peripheral_v7 = cms.Path( process.HLTBeginSequenceBPTX + process.hltL1sJet16CentralNotETT140BptxAND + process.hltPreHIFullTrack12L1Peripheral + process.HLTDoCaloSequence + process.hltHICaloTowerFilter4 + process.HLTDoHILocalPixelSequence + process.HLTPixelSeedingForHITrackTrigger + process.hltHISinglePixelTrackFilter10 + process.HLTDoHILocalStripSequenceNonRegional + process.HLTFullTrackingForHITrackTrigger + process.hltHISingleFullTrackFilter12 + process.HLTDoHIStripZeroSuppression + process.HLTEndSequence )
process.HLT_HIFullTrack14_L1Central_v7 = cms.Path( process.HLTBeginSequenceBPTX + process.hltL1sETT100BptxAND + process.hltPreHIFullTrack14L1Central + process.HLTDoCaloSequence + process.hltHICaloTowerFilter4 + process.HLTDoHILocalPixelSequence + process.HLTPixelSeedingForHITrackTrigger + process.hltHISinglePixelTrackFilter10 + process.HLTDoHILocalStripSequenceNonRegional + process.HLTFullTrackingForHITrackTrigger + process.hltHISingleFullTrackFilter14 + process.HLTDoHIStripZeroSuppression + process.HLTEndSequence )
process.HLT_HIFullTrack14_L1Peripheral_v7 = cms.Path( process.HLTBeginSequenceBPTX + process.hltL1sJet16CentralNotETT140BptxAND + process.hltPreHIFullTrack14L1Peripheral + process.HLTDoCaloSequence + process.hltHICaloTowerFilter4 + process.HLTDoHILocalPixelSequence + process.HLTPixelSeedingForHITrackTrigger + process.hltHISinglePixelTrackFilter10 + process.HLTDoHILocalStripSequenceNonRegional + process.HLTFullTrackingForHITrackTrigger + process.hltHISingleFullTrackFilter14 + process.HLTDoHIStripZeroSuppression + process.HLTEndSequence )
process.HLT_HIFullTrack20_L1Central_v7 = cms.Path( process.HLTBeginSequenceBPTX + process.hltL1sETT100BptxAND + process.hltPreHIFullTrack20L1Central + process.HLTDoCaloSequence + process.hltHICaloTowerFilter4 + process.HLTDoHILocalPixelSequence + process.HLTPixelSeedingForHITrackTrigger + process.hltHISinglePixelTrackFilter10 + process.HLTDoHILocalStripSequenceNonRegional + process.HLTFullTrackingForHITrackTrigger + process.hltHISingleFullTrackFilter20 + process.HLTDoHIStripZeroSuppression + process.HLTEndSequence )
process.HLT_HIFullTrack20_L1Peripheral_v7 = cms.Path( process.HLTBeginSequenceBPTX + process.hltL1sJet16CentralNotETT140BptxAND + process.hltPreHIFullTrack20L1Peripheral + process.HLTDoCaloSequence + process.hltHICaloTowerFilter4 + process.HLTDoHILocalPixelSequence + process.HLTPixelSeedingForHITrackTrigger + process.hltHISinglePixelTrackFilter10 + process.HLTDoHILocalStripSequenceNonRegional + process.HLTFullTrackingForHITrackTrigger + process.hltHISingleFullTrackFilter20 + process.HLTDoHIStripZeroSuppression + process.HLTEndSequence )
process.HLT_HIFullTrack25_L1Central_v7 = cms.Path( process.HLTBeginSequenceBPTX + process.hltL1sETT100BptxAND + process.hltPreHIFullTrack25L1Central + process.HLTDoCaloSequence + process.hltHICaloTowerFilter4 + process.HLTDoHILocalPixelSequence + process.HLTPixelSeedingForHITrackTrigger + process.hltHISinglePixelTrackFilter10 + process.HLTDoHILocalStripSequenceNonRegional + process.HLTFullTrackingForHITrackTrigger + process.hltHISingleFullTrackFilter25 + process.HLTDoHIStripZeroSuppression + process.HLTEndSequence )
process.HLT_HIFullTrack25_L1Peripheral_v7 = cms.Path( process.HLTBeginSequenceBPTX + process.hltL1sJet16CentralNotETT140BptxAND + process.hltPreHIFullTrack25L1Peripheral + process.HLTDoCaloSequence + process.hltHICaloTowerFilter4 + process.HLTDoHILocalPixelSequence + process.HLTPixelSeedingForHITrackTrigger + process.hltHISinglePixelTrackFilter10 + process.HLTDoHILocalStripSequenceNonRegional + process.HLTFullTrackingForHITrackTrigger + process.hltHISingleFullTrackFilter25 + process.HLTDoHIStripZeroSuppression + process.HLTEndSequence )
process.HLT_HIRandom_v3 = cms.Path( process.hltRandomEventsFilter + process.HLTL1UnpackerSequence + process.hltPreHIRandom + process.HLTDoHIStripZeroSuppression + process.HLTEndSequence )
process.HLT_HIUCC010_v7 = cms.Path( process.HLTBeginSequenceBPTX + process.hltL1sETT2000 + process.hltPreHIUCC010 + process.HLTRecoMETHfSequence + process.hltGlobalSumETHfFilter3200 + process.HLTDoHILocalPixelClustersSequence + process.hltPixelActivityFilter51500 + process.HLTDoHIStripZeroSuppression + process.HLTEndSequence )
process.HLT_HIUCC015_v7 = cms.Path( process.HLTBeginSequenceBPTX + process.hltL1sETT2000 + process.hltPreHIUCC015 + process.HLTRecoMETHfSequence + process.hltGlobalSumETHfFilter3100 + process.HLTDoHILocalPixelClustersSequence + process.hltPixelActivityFilter51400 + process.HLTDoHIStripZeroSuppression + process.HLTEndSequence )
process.HLT_HICentral10_v7 = cms.Path( process.HLTBeginSequenceBPTX + process.hltL1sETT2000 + process.hltPreHICentral10 + process.HLTRecoMETHfSequence + process.hltGlobalSumETHfFilter0 + process.HLTDoHILocalPixelClustersSequence + process.hltPixelActivityFilter0 + process.HLTDoHIStripZeroSuppression + process.HLTEndSequence )
process.HLT_HIUPCNeuMuPixel_SingleTrack_v5 = cms.Path( process.HLTBeginSequence + process.hltL1sHIUPCNeuMu + process.hltPreHIUPCNeuMuPixelSingleTrack + process.HLTDoHILocalPixelSequence + process.HLTPixelTrackingForHITrackTrigger + process.hltHISinglePixelTrackFilter + process.HLTDoHIStripZeroSuppression + process.HLTEndSequence )
process.HLT_HIUPCNeuEG2Pixel_SingleTrack_v5 = cms.Path( process.HLTBeginSequence + process.hltL1sHIUPCNeuEG2 + process.hltPreHIUPCNeuEG2PixelSingleTrack + process.HLTDoHILocalPixelSequence + process.HLTPixelTrackingForHITrackTrigger + process.hltHISinglePixelTrackFilter + process.HLTDoHIStripZeroSuppression + process.HLTEndSequence )
process.HLT_HIUPCNeuEG5Pixel_SingleTrack_v5 = cms.Path( process.HLTBeginSequence + process.hltL1sHIUPCNeuEG5 + process.hltPreHIUPCNeuEG5PixelSingleTrack + process.HLTDoHILocalPixelSequence + process.HLTPixelTrackingForHITrackTrigger + process.hltHISinglePixelTrackFilter + process.HLTDoHIStripZeroSuppression + process.HLTEndSequence )
process.HLT_HIUPCNeuHcalHfMuPixel_SingleTrack_v5 = cms.Path( process.HLTBeginSequence + process.hltL1sHIUPCNeuHcalHfMu + process.hltPreHIUPCNeuHcalHfMuPixelSingleTrack + process.HLTDoHILocalPixelSequence + process.HLTPixelTrackingForHITrackTrigger + process.hltHISinglePixelTrackFilter + process.HLTDoHIStripZeroSuppression + process.HLTEndSequence )
process.HLT_HIUPCNeuHcalHfEG2Pixel_SingleTrack_v5 = cms.Path( process.HLTBeginSequence + process.hltL1sHIUPCNeuHcalHfEG2 + process.hltPreHIUPCNeuHcalHfEG2PixelSingleTrack + process.HLTDoHILocalPixelSequence + process.HLTPixelTrackingForHITrackTrigger + process.hltHISinglePixelTrackFilter + process.HLTDoHIStripZeroSuppression + process.HLTEndSequence )
process.HLT_HIUPCNeuHcalHfEG5Pixel_SingleTrack_v5 = cms.Path( process.HLTBeginSequence + process.hltL1sHIUPCNeuHcalHfEG5 + process.hltPreHIUPCNeuHcalHfEG5PixelSingleTrack + process.HLTDoHILocalPixelSequence + process.HLTPixelTrackingForHITrackTrigger + process.hltHISinglePixelTrackFilter + process.HLTDoHIStripZeroSuppression + process.HLTEndSequence )
process.HLTriggerFinalPath = cms.Path( process.hltGtDigis + process.hltScalersRawToDigi + process.hltFEDSelector + process.hltTriggerSummaryAOD + process.hltTriggerSummaryRAW )
process.HLTAnalyzerEndpath = cms.EndPath( process.hltL1GtTrigReport + process.hltTrigReport )
process.AForHIOutput = cms.EndPath( process.hltPreAForHIOutput + process.hltOutputAForHI )
process.ALCAP0Output = cms.EndPath( process.hltPreALCAP0Output )
process.ALCAPHISYMOutput = cms.EndPath( process.hltPreALCAPHISYMOutput )
process.ALCALUMIPIXELSOutput = cms.EndPath( process.hltPreALCALUMIPIXELSOutput )
process.CalibrationOutput = cms.EndPath( process.hltPreCalibrationOutput + process.hltOutputCalibration )
process.DQMOutput = cms.Path( process.hltPreDQMOutput )
process.EcalCalibrationOutput = cms.EndPath( process.hltPreEcalCalibrationOutput + process.hltOutputEcalCalibration )
process.ExpressForHIOutput = cms.EndPath( process.hltPreExpressForHIOutput + process.hltPreExpressForHIOutputSmart + process.hltOutputExpressForHI )
process.HLTDQMOutput = cms.EndPath( process.hltPreHLTDQMOutput + process.hltPreHLTDQMOutputSmart + process.hltOutputHLTDQM )
process.HLTMONOutput = cms.EndPath( process.hltPreHLTMONOutput + process.hltPreHLTMONOutputSmart + process.hltOutputHLTMON )
process.NanoDSTOutput = cms.EndPath( process.hltPreNanoDSTOutput )
process.RPCMONOutput = cms.EndPath( process.hltPreRPCMONOutput )


process.source = cms.Source( "PoolSource",
    fileNames = cms.untracked.vstring(
        'file:RelVal_Raw_HIon_STARTUP.root',
    ),
    secondaryFileNames = cms.untracked.vstring(
    ),
    inputCommands = cms.untracked.vstring(
        'keep *'
    )
)

# Disable HF Noise filters in HIon menu
if 'hltHfreco' in process.__dict__:
    process.hltHfreco.setNoiseFlags = cms.bool( False )

# customise the HLT menu for running on MC
from HLTrigger.Configuration.customizeHLTforMC import customizeHLTforMC
process = customizeHLTforMC(process)

# remove the HLT prescales
if 'PrescaleService' in process.__dict__:
    process.PrescaleService.lvl1DefaultLabel = cms.string( '0' )
    process.PrescaleService.lvl1Labels       = cms.vstring( '0', '1', '2', '3', '4', '5', '6', '7', '8', '9' )
    process.PrescaleService.prescaleTable    = cms.VPSet( )

# CMSSW version specific customizations
import os
cmsswVersion = os.environ['CMSSW_VERSION']

# customization for 6_2_X

# none for now


# adapt HLT modules to the correct process name
if 'hltTrigReport' in process.__dict__:
    process.hltTrigReport.HLTriggerResults                    = cms.InputTag( 'TriggerResults', '', 'HLTHIon' )

if 'hltPreExpressCosmicsOutputSmart' in process.__dict__:
    process.hltPreExpressCosmicsOutputSmart.hltResults = cms.InputTag( 'TriggerResults', '', 'HLTHIon' )

if 'hltPreExpressOutputSmart' in process.__dict__:
    process.hltPreExpressOutputSmart.hltResults        = cms.InputTag( 'TriggerResults', '', 'HLTHIon' )

if 'hltPreDQMForHIOutputSmart' in process.__dict__:
    process.hltPreDQMForHIOutputSmart.hltResults       = cms.InputTag( 'TriggerResults', '', 'HLTHIon' )

if 'hltPreDQMForPPOutputSmart' in process.__dict__:
    process.hltPreDQMForPPOutputSmart.hltResults       = cms.InputTag( 'TriggerResults', '', 'HLTHIon' )

if 'hltPreHLTDQMResultsOutputSmart' in process.__dict__:
    process.hltPreHLTDQMResultsOutputSmart.hltResults  = cms.InputTag( 'TriggerResults', '', 'HLTHIon' )

if 'hltPreHLTDQMOutputSmart' in process.__dict__:
    process.hltPreHLTDQMOutputSmart.hltResults         = cms.InputTag( 'TriggerResults', '', 'HLTHIon' )

if 'hltPreHLTMONOutputSmart' in process.__dict__:
    process.hltPreHLTMONOutputSmart.hltResults         = cms.InputTag( 'TriggerResults', '', 'HLTHIon' )

if 'hltDQMHLTScalers' in process.__dict__:
    process.hltDQMHLTScalers.triggerResults                   = cms.InputTag( 'TriggerResults', '', 'HLTHIon' )
    process.hltDQMHLTScalers.processname                      = 'HLTHIon'

if 'hltDQML1SeedLogicScalers' in process.__dict__:
    process.hltDQML1SeedLogicScalers.processname              = 'HLTHIon'

# limit the number of events to be processed
process.maxEvents = cms.untracked.PSet(
    input = cms.untracked.int32( 100 )
)

# enable the TrigReport and TimeReport
process.options = cms.untracked.PSet(
    wantSummary = cms.untracked.bool( True )
)

# override the GlobalTag, connection string and pfnPrefix
if 'GlobalTag' in process.__dict__:
    from Configuration.AlCa.GlobalTag import GlobalTag as customiseGlobalTag
    process.GlobalTag = customiseGlobalTag(process.GlobalTag, globaltag = 'auto:starthi_HIon', conditions = 'L1GtTriggerMenu_L1Menu_CollisionsHeavyIons2011_v0_mc,L1GtTriggerMenuRcd,frontier://FrontierProd/CMS_COND_31X_L1T')
    process.GlobalTag.connect   = 'frontier://FrontierProd/CMS_COND_31X_GLOBALTAG'
    process.GlobalTag.pfnPrefix = cms.untracked.string('frontier://FrontierProd/')
    for pset in process.GlobalTag.toGet.value():
        pset.connect = pset.connect.value().replace('frontier://FrontierProd/', 'frontier://FrontierProd/')
#   Fix for multi-run processing:
    process.GlobalTag.RefreshEachRun = cms.untracked.bool( False )
    process.GlobalTag.ReconnectEachRun = cms.untracked.bool( False )
#

if 'MessageLogger' in process.__dict__:
    process.MessageLogger.categories.append('TriggerSummaryProducerAOD')
    process.MessageLogger.categories.append('L1GtTrigReport')
    process.MessageLogger.categories.append('HLTrigReport')
    process.MessageLogger.categories.append('FastReport')
<|MERGE_RESOLUTION|>--- conflicted
+++ resolved
@@ -1,19 +1,11 @@
-<<<<<<< HEAD
-# /dev/CMSSW_7_0_0/HIon/V45 (CMSSW_7_0_0_pre12)
-=======
 # /dev/CMSSW_7_1_0/HIon/V5 (CMSSW_7_0_0_pre13_HLT3)
->>>>>>> d1616788
 
 import FWCore.ParameterSet.Config as cms
 
 process = cms.Process( "HLTHIon" )
 
 process.HLTConfigVersion = cms.PSet(
-<<<<<<< HEAD
-  tableName = cms.string('/dev/CMSSW_7_0_0/HIon/V45')
-=======
   tableName = cms.string('/dev/CMSSW_7_1_0/HIon/V5')
->>>>>>> d1616788
 )
 
 process.streams = cms.PSet( 
