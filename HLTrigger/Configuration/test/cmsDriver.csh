--- conflicted
+++ resolved
@@ -211,11 +211,7 @@
       set InputLHCRaw = $InputLHCRawHIon
       set Era  = $EraRun2HI
       set Custom = " "
-<<<<<<< HEAD
-      set L1REPACK = L1REPACK:GCTGT
-=======
-      set L1REPACK = L1REPACK:GT2
->>>>>>> 93fb804c
+      set L1REPACK = L1REPACK:GT2
     else if ( $table == HIon_2015_v2 ) then
       set XL1T = $XL1THI
       set XHLT = HLT:HIon_2015_v2
@@ -227,11 +223,7 @@
       set InputLHCRaw = $InputLHCRawHIon
       set Era  = $EraRun2HI
       set Custom = " "
-<<<<<<< HEAD
-      set L1REPACK = L1REPACK:GCTGT
-=======
-      set L1REPACK = L1REPACK:GT2
->>>>>>> 93fb804c
+      set L1REPACK = L1REPACK:GT2
     else if ( $table == PIon ) then
       set XL1T = $XL1TPI
       set XHLT = HLT:PIon
@@ -243,11 +235,7 @@
       set InputLHCRaw = $InputLHCRawPIon
       set Era  = $EraRun2pp
       set Custom = " "
-<<<<<<< HEAD
-      set L1REPACK = L1REPACK:GCTGT
-=======
-      set L1REPACK = L1REPACK:GT2
->>>>>>> 93fb804c
+      set L1REPACK = L1REPACK:GT2
     else if ( $table == PRef ) then
       set XL1T = $XL1TPP3
       set XHLT = HLT:PRef
@@ -256,17 +244,10 @@
       set NN   = $NNPP
       set SCEN = pp
       set InputGenSim = $InputGenSimGRun2
-<<<<<<< HEAD
-      set InputLHCRaw = $InputLHCRawGRun
-      set Era  = $EraRun2pp
-      set Custom = " "
-      set L1REPACK = L1REPACK:GCTGT
-=======
-      set InputLHCRaw = $InputLHCRawGRun2
-      set Era  = $EraRun2pp
-      set Custom = " "
-      set L1REPACK = L1REPACK:GT2
->>>>>>> 93fb804c
+      set InputLHCRaw = $InputLHCRawGRun2
+      set Era  = $EraRun2pp
+      set Custom = " "
+      set L1REPACK = L1REPACK:GT2
     else if ( $table == pp5TeV_2015_v2 ) then
       set XL1T = $XL1TPP3
       set XHLT = HLT:pp5TeV_2015_v2
@@ -275,17 +256,10 @@
       set NN   = $NNPP
       set SCEN = pp
       set InputGenSim = $InputGenSimGRun2
-<<<<<<< HEAD
-      set InputLHCRaw = $InputLHCRawGRun
-      set Era  = $EraRun2pp
-      set Custom = " "
-      set L1REPACK = L1REPACK:GCTGT
-=======
-      set InputLHCRaw = $InputLHCRawGRun2
-      set Era  = $EraRun2pp
-      set Custom = " "
-      set L1REPACK = L1REPACK:GT2
->>>>>>> 93fb804c
+      set InputLHCRaw = $InputLHCRawGRun2
+      set Era  = $EraRun2pp
+      set Custom = " "
+      set L1REPACK = L1REPACK:GT2
     else if ( $table == LowPU ) then
       set XL1T = $XL1TLOWPU
       set XHLT = HLT:LowPU
