--- conflicted
+++ resolved
@@ -1,19 +1,11 @@
-<<<<<<< HEAD
-# /dev/CMSSW_7_6_0/Fake/V3 (CMSSW_7_6_3)
-=======
 # /dev/CMSSW_8_0_0/Fake/V2 (CMSSW_8_0_0_pre5)
->>>>>>> 93fb804c
 
 import FWCore.ParameterSet.Config as cms
 
 process = cms.Process( "HLTFake" )
 
 process.HLTConfigVersion = cms.PSet(
-<<<<<<< HEAD
-  tableName = cms.string('/dev/CMSSW_7_6_0/Fake/V3')
-=======
   tableName = cms.string('/dev/CMSSW_8_0_0/Fake/V2')
->>>>>>> 93fb804c
 )
 
 process.streams = cms.PSet(  A = cms.vstring( 'InitialPD' ) )
@@ -51,12 +43,6 @@
 )
 process.HcalTopologyIdealEP = cms.ESProducer( "HcalTopologyIdealEP",
   Exclude = cms.untracked.string( "" ),
-  appendToDataLabel = cms.string( "" )
-)
-process.hcalDDDRecConstants = cms.ESProducer( "HcalDDDRecConstantsESModule",
-  appendToDataLabel = cms.string( "" )
-)
-process.hcalDDDSimConstants = cms.ESProducer( "HcalDDDSimConstantsESModule",
   appendToDataLabel = cms.string( "" )
 )
 process.hcalDDDRecConstants = cms.ESProducer( "HcalDDDRecConstantsESModule",
