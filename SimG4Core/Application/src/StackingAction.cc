#include "SimG4Core/Application/interface/StackingAction.h"
#include "SimG4Core/Notification/interface/CurrentG4Track.h"
#include "SimG4Core/Notification/interface/NewTrackAction.h"
#include "SimG4Core/Notification/interface/TrackInformation.h"
#include "SimG4Core/Notification/interface/TrackInformationExtractor.h"

#include "FWCore/MessageLogger/interface/MessageLogger.h"

#include "G4VProcess.hh"
#include "G4EmProcessSubType.hh"
#include "G4LogicalVolumeStore.hh"
#include "G4RegionStore.hh"
#include "Randomize.hh"
#include "G4SystemOfUnits.hh"

#include<algorithm>

//#define DebugLog

StackingAction::StackingAction(const edm::ParameterSet & p) 
{
  trackNeutrino  = p.getParameter<bool>("TrackNeutrino");
  killHeavy      = p.getParameter<bool>("KillHeavy");
  kmaxIon        = p.getParameter<double>("IonThreshold")*MeV;
  kmaxProton     = p.getParameter<double>("ProtonThreshold")*MeV;
  kmaxNeutron    = p.getParameter<double>("NeutronThreshold")*MeV;
  killDeltaRay   = p.getParameter<bool>("KillDeltaRay");
  maxTrackTime   = p.getParameter<double>("MaxTrackTime")*ns;
  maxTrackTimes  = p.getParameter<std::vector<double> >("MaxTrackTimes");
  for(unsigned int i=0; i<maxTrackTimes.size(); ++i) { maxTrackTimes[i] *= ns; }
  maxTimeNames   = p.getParameter<std::vector<std::string> >("MaxTimeNames");
  savePDandCinAll = 
    p.getUntrackedParameter<bool>("SaveAllPrimaryDecayProductsAndConversions",
				  true);
  savePDandCinTracker = 
    p.getUntrackedParameter<bool>("SavePrimaryDecayProductsAndConversionsInTracker",
				  false);
  savePDandCinCalo = 
    p.getUntrackedParameter<bool>("SavePrimaryDecayProductsAndConversionsInCalo",
				  false);
  savePDandCinMuon = 
    p.getUntrackedParameter<bool>("SavePrimaryDecayProductsAndConversionsInMuon",
				  false);
  saveFirstSecondary = 
    p.getUntrackedParameter<bool>("SaveFirstLevelSecondary",false);
  killInCalo = false;
  killInCaloEfH = false;

  // Russian Roulette
  regionEcal = 0;
  regionHcal = 0;
  regionMuonIron = 0;
  regionPreShower= 0;
  regionCastor = 0;
  regionWorld = 0;

  gRusRoEnerLim = p.getParameter<double>("RusRoGammaEnergyLimit")*MeV;
  nRusRoEnerLim = p.getParameter<double>("RusRoNeutronEnergyLimit")*MeV;
  pRusRoEnerLim = p.getParameter<double>("RusRoProtonEnergyLimit")*MeV;

  gRusRoEcal = p.getParameter<double>("RusRoEcalGamma");
  gRusRoHcal = p.getParameter<double>("RusRoHcalGamma");
  gRusRoMuonIron = p.getParameter<double>("RusRoMuonIronGamma");
  gRusRoPreShower = p.getParameter<double>("RusRoPreShowerGamma");
  gRusRoCastor = p.getParameter<double>("RusRoCastorGamma");
  gRusRoWorld = p.getParameter<double>("RusRoWorldGamma");

  nRusRoEcal = p.getParameter<double>("RusRoEcalNeutron");
  nRusRoHcal = p.getParameter<double>("RusRoHcalNeutron");
  nRusRoMuonIron = p.getParameter<double>("RusRoMuonIronNeutron");
  nRusRoPreShower = p.getParameter<double>("RusRoPreShowerNeutron");
  nRusRoCastor = p.getParameter<double>("RusRoCastorNeutron");
  nRusRoWorld = p.getParameter<double>("RusRoWorldNeutron");

  pRusRoEcal = p.getParameter<double>("RusRoEcalProton");
  pRusRoHcal = p.getParameter<double>("RusRoHcalProton");
  pRusRoMuonIron = p.getParameter<double>("RusRoMuonIronProton");
  pRusRoPreShower = p.getParameter<double>("RusRoPreShowerProton");
  pRusRoCastor = p.getParameter<double>("RusRoCastorProton");
  pRusRoWorld = p.getParameter<double>("RusRoWorldProton");

  gRRactive = false;
  nRRactive = false;
  pRRactive = false;
  if(gRusRoEnerLim > 0.0 && 
     (gRusRoEcal < 1.0 || gRusRoHcal < 1.0 || 
      gRusRoMuonIron < 1.0 || gRusRoPreShower < 1.0 || gRusRoCastor < 1.0 ||
      gRusRoWorld < 1.0)) { gRRactive = true; }
  if(nRusRoEnerLim > 0.0 && 
     (nRusRoEcal < 1.0 || nRusRoHcal < 1.0 || 
      nRusRoMuonIron < 1.0 || nRusRoPreShower < 1.0 || nRusRoCastor < 1.0 ||
      nRusRoWorld < 1.0)) { nRRactive = true; }
  if(pRusRoEnerLim > 0.0 && 
     (pRusRoEcal < 1.0 || pRusRoHcal < 1.0 || 
      pRusRoMuonIron < 1.0 || pRusRoPreShower < 1.0 || pRusRoCastor < 1.0 ||
      pRusRoWorld < 1.0)) { pRRactive = true; }

  if ( p.exists("TestKillingOptions") ) {
    killInCalo = 
      (p.getParameter<edm::ParameterSet>("TestKillingOptions")).getParameter<bool>("KillInCalo");
    killInCaloEfH = 
      (p.getParameter<edm::ParameterSet>("TestKillingOptions")).getParameter<bool>("KillInCaloEfH");
    edm::LogWarning("SimG4CoreApplication") 
      << " *** Activating special test killing options in StackingAction \n"
      << " *** Kill secondaries in Calorimetetrs volume = " << killInCalo << "\n"
      << " *** Kill electromagnetic secondaries from hadrons in Calorimeters volume = " 
      << killInCaloEfH;
<<<<<<< HEAD

=======
>>>>>>> ab39b3d1
  }

  edm::LogInfo("SimG4CoreApplication") << "StackingAction initiated with"
				       << " flag for saving decay products in "
				       << " Tracker: " << savePDandCinTracker
                                       << " in Calo: " << savePDandCinCalo
                                       << " in Muon: " << savePDandCinMuon
				       << "\n               saveFirstSecondary"
				       << ": " << saveFirstSecondary
				       << " Flag for tracking neutrino: "
				       << trackNeutrino << " Killing Flag "
				       << killHeavy << " protons below " 
				       << kmaxProton <<" MeV, neutrons below "
				       << kmaxNeutron << " MeV and ions"
				       << " below " << kmaxIon << " MeV\n"
				       << "               kill tracks with "
				       << "time larger than " << maxTrackTime
				       << " ns and kill Delta Ray flag set to "
				       << killDeltaRay;
  for (unsigned int i=0; i<maxTrackTimes.size(); i++) {
    maxTrackTimes[i] *= ns;
    edm::LogInfo("SimG4CoreApplication") << "StackingAction::MaxTrackTime for "
					 << maxTimeNames[i] << " is " 
					 << maxTrackTimes[i];
  }
  if(gRRactive) {
    edm::LogInfo("SimG4CoreApplication") 
      << "StackingAction: "
      << "Russian Roulette for gamma Elimit(MeV)= " 
      << nRusRoEnerLim/MeV << "\n"
      << "                 ECAL Prob= " << gRusRoEcal << "\n"
      << "                 HCAL Prob= " << gRusRoHcal << "\n"
      << "             MuonIron Prob= " << gRusRoMuonIron << "\n"
      << "            PreShower Prob= " << gRusRoPreShower << "\n"
      << "               CASTOR Prob= " << gRusRoCastor << "\n"
      << "                World Prob= " << gRusRoWorld;
  }
  if(nRRactive) {
    edm::LogInfo("SimG4CoreApplication") 
      << "StackingAction: "
      << "Russian Roulette for neutron Elimit(MeV)= " 
      << nRusRoEnerLim/MeV << "\n"
      << "                 ECAL Prob= " << nRusRoEcal << "\n"
      << "                 HCAL Prob= " << nRusRoHcal << "\n"
      << "             MuonIron Prob= " << nRusRoMuonIron << "\n"
      << "            PreShower Prob= " << nRusRoPreShower << "\n"
      << "               CASTOR Prob= " << nRusRoCastor << "\n"
      << "                World Prob= " << nRusRoWorld;
  }
  if(pRRactive) {
    edm::LogInfo("SimG4CoreApplication") 
      << "StackingAction: "
      << "Russian Roulette for proton Elimit(MeV)= " 
      << pRusRoEnerLim/MeV << "\n"
      << "                 ECAL Prob= " << pRusRoEcal << "\n"
      << "                 HCAL Prob= " << pRusRoHcal << "\n"
      << "             MuonIron Prob= " << pRusRoMuonIron << "\n"
      << "            PreShower Prob= " << pRusRoPreShower << "\n"
      << "               CASTOR Prob= " << pRusRoCastor << "\n"
      << "                World Prob= " << pRusRoWorld;
  }
  initPointer();
  newTA = new NewTrackAction();
}

StackingAction::~StackingAction() 
{
  delete newTA;
}

G4ClassificationOfNewTrack StackingAction::ClassifyNewTrack(const G4Track * aTrack) 
{
  // G4 interface part
  G4ClassificationOfNewTrack classification = fUrgent;
  if (aTrack->GetCreatorProcess()==0 || aTrack->GetParentID()==0) {
    /*
    std::cout << "StackingAction: primary weight= " 
	      << aTrack->GetWeight() << " "
	      << aTrack->GetDefinition()->GetParticleName()
	      << " " << aTrack->GetKineticEnergy()
	      << " Id=" << aTrack->GetTrackID()
	      << "  trackInfo " << aTrack->GetUserInformation() 
	      << std::endl;
    */
    newTA->primary(aTrack);
    /*
    if (!trackNeutrino) {
      int pdg = std::abs(aTrack->GetDefinition()->GetPDGEncoding());
      if (pdg == 12 || pdg == 14 || pdg == 16 || pdg == 18) {
	classification = fKill;
      }
    }
    */
  } else if (aTrack->GetTouchable() == 0) {
    edm::LogError("SimG4CoreApplication")
      << "StackingAction: no touchable for track " << aTrack->GetTrackID()
      << " from " << aTrack->GetParentID()
      << " with PDG code " << aTrack->GetDefinition()->GetParticleName();
    classification = fKill;
  } else {
    int pdg = aTrack->GetDefinition()->GetPDGEncoding();

    if (aTrack->GetTrackStatus() == fStopAndKill) { classification = fKill; }
    if (killHeavy && classification != fKill) {
      double ke  = aTrack->GetKineticEnergy()/MeV;
      if (((pdg/1000000000 == 1) && (((pdg/10000)%100) > 0) && 
	   (((pdg/10)%100) > 0) && (ke<kmaxIon)) || 
	  ((pdg == 2212) && (ke < kmaxProton)) ||
	  ((pdg == 2112) && (ke < kmaxNeutron))) { classification = fKill; }
    }
    if (!trackNeutrino  && classification != fKill) {
      if (pdg == 12 || pdg == 14 || pdg == 16 || pdg == 18) 
	classification = fKill;
    }
    if (classification != fKill && isItLongLived(aTrack)) 
      { classification = fKill; }
    if (killDeltaRay && classification != fKill) {
      if (aTrack->GetCreatorProcess()->GetProcessType() == fElectromagnetic &&
	  aTrack->GetCreatorProcess()->GetProcessSubType() == fIonisation)
	classification = fKill;
    }
    if (killInCalo && classification != fKill) {
      if ( isThisVolume(aTrack->GetTouchable(),calo)) { 
        classification = fKill; 
      }
    }
    // Russian roulette && MC truth
    if(classification != fKill) {
      const G4Track * mother = CurrentG4Track::track();
      int flag = 0;
      if(savePDandCinAll) {
	flag = isItPrimaryDecayProductOrConversion(aTrack, *mother);
      } else {
	if ((savePDandCinTracker && isThisVolume(aTrack->GetTouchable(),tracker)) ||
	    (savePDandCinCalo    && isThisVolume(aTrack->GetTouchable(),calo)) ||
	    (savePDandCinMuon    && isThisVolume(aTrack->GetTouchable(),muon))) {
	  flag = isItPrimaryDecayProductOrConversion(aTrack, *mother);
	}
      }
      if (saveFirstSecondary) { flag = isItFromPrimary(*mother, flag); }

      // Russian roulette
      if(2112 == pdg || 22 == pdg || 2212 == pdg) {
	double currentWeight = aTrack->GetWeight();

	if(1.0 >= currentWeight) {
	  double prob = 1.0;
	  double elim = 0.0;

	  // neutron
	  if(nRRactive && pdg == 2112) {
	    elim = nRusRoEnerLim;
	    G4Region* reg = aTrack->GetVolume()->GetLogicalVolume()->GetRegion();
	    if(reg == regionEcal)             { prob = nRusRoEcal; }
	    else if(reg == regionHcal)        { prob = nRusRoHcal; }
	    else if(reg == regionMuonIron)    { prob = nRusRoMuonIron; }
	    else if(reg == regionPreShower)   { prob = nRusRoPreShower; }
	    else if(reg == regionCastor)      { prob = nRusRoCastor; }
	    else if(reg == regionWorld)       { prob = nRusRoWorld; }

	    // gamma
	  } else if(gRRactive && pdg == 22) {
	    elim = gRusRoEnerLim;

	    G4Region* reg = aTrack->GetVolume()->GetLogicalVolume()->GetRegion();
	    if(reg == regionEcal || reg == regionPreShower) {
              if(rrApplicable(aTrack, *mother)) {
		if(reg == regionEcal)         { prob = gRusRoEcal; }
                else                          { prob = gRusRoPreShower; }
	      }
	    } else {
	      if(reg == regionHcal)           { prob = gRusRoHcal; }
	      else if(reg == regionMuonIron)  { prob = gRusRoMuonIron; }
	      else if(reg == regionCastor)    { prob = gRusRoCastor; }
	      else if(reg == regionWorld)     { prob = gRusRoWorld; }
	    }

	    // proton
	  } else if(pRRactive && pdg == 2212) {
	    elim = pRusRoEnerLim;
	    G4Region* reg = aTrack->GetVolume()->GetLogicalVolume()->GetRegion();
	    if(reg == regionEcal)             { prob = pRusRoEcal; }
	    else if(reg == regionHcal)        { prob = pRusRoHcal; }
	    else if(reg == regionMuonIron)    { prob = pRusRoMuonIron; }
	    else if(reg == regionPreShower)   { prob = pRusRoPreShower; }
	    else if(reg == regionCastor)      { prob = pRusRoCastor; }
	    else if(reg == regionWorld)       { prob = pRusRoWorld; }
	  }
	  if(prob < 1.0 && aTrack->GetKineticEnergy() < elim) {
	    if(G4UniformRand() < prob) {
	      const_cast<G4Track*>(aTrack)->SetWeight(currentWeight/prob);
	    } else {
	      classification = fKill;
	    }
	  }
	}
      }
	
      if(classification != fKill && killInCaloEfH) {
	int pdgMother = mother->GetDefinition()->GetPDGEncoding();
	if ( (pdg == 22 || std::abs(pdg) == 11) && 
	     (std::abs(pdgMother) < 11 || std::abs(pdgMother) > 17) && 
	     pdgMother != 22  ) {
	  if ( isThisVolume(aTrack->GetTouchable(),calo)) { 
	    classification = fKill; 
	  }
	}
      }
      
      if (classification != fKill) {
	newTA->secondary(aTrack, *mother, flag);
      }
    }
  /*
  double wt2 = aTrack->GetWeight();
  if(wt2 != 1.0) { 
    G4Region* reg = aTrack->GetVolume()->GetLogicalVolume()->GetRegion();
    std::cout << "StackingAction: weight= " << wt2 << " "
	      << aTrack->GetDefinition()->GetParticleName()
	      << " " << aTrack->GetKineticEnergy()
	      << " Id=" << aTrack->GetTrackID()
	      << " IdP=" << aTrack->GetParentID();
    const G4VProcess* pr = aTrack->GetCreatorProcess();
    if(pr) std::cout << " from  " << pr->GetProcessName();
    if(reg) std::cout << " in  " << reg->GetName()
		      << "  trackInfo " << aTrack->GetUserInformation(); 
    std::cout << std::endl;
  }
  */
  }
#ifdef DebugLog
  LogDebug("SimG4CoreApplication") << "StackingAction:Classify Track "
				   << aTrack->GetTrackID() << " Parent " 
				   << aTrack->GetParentID() << " Type "
				   << aTrack->GetDefinition()->GetParticleName() 
				   << " K.E. " << aTrack->GetKineticEnergy()/MeV
				   << " MeV from process/subprocess " 
				   << aTrack->GetCreatorProcess()->GetProcessType() 
				   << "|"
				   <<aTrack->GetCreatorProcess()->GetProcessSubType()
				   << " as " << classification << " Flag " << flag;
#endif
  
  return classification;
}

void StackingAction::NewStage() {}

void StackingAction::PrepareNewEvent() {}

void StackingAction::initPointer() {

  const G4LogicalVolumeStore * lvs = G4LogicalVolumeStore::GetInstance();
  if (lvs) {
    std::vector<G4LogicalVolume*>::const_iterator lvcite;
    for (lvcite = lvs->begin(); lvcite != lvs->end(); lvcite++) {
      if (savePDandCinTracker) {
        if (strcmp("Tracker",(*lvcite)->GetName().c_str()) == 0) {
	  tracker.push_back(*lvcite);
	}
        if (strcmp("BEAM",(*lvcite)->GetName().substr(0,4).c_str()) == 0) {
	  tracker.push_back(*lvcite);
	}
      }
      if (savePDandCinCalo || killInCalo || killInCaloEfH ) {
        if (strcmp("CALO",(*lvcite)->GetName().c_str()) == 0) {
	  calo.push_back(*lvcite);
	}
        if (strcmp("VCAL",(*lvcite)->GetName().c_str()) == 0) {
	  calo.push_back(*lvcite);
	}
      }
      if (savePDandCinMuon) {
        if (strcmp("MUON",(*lvcite)->GetName().c_str()) == 0) {
	  muon.push_back(*lvcite);
	}
      }
    }
    edm::LogInfo("SimG4CoreApplication") << "# of LV for Tracker " 
					 << tracker.size() << " for Calo "
                                         << calo.size() << " for Muon "
					 << muon.size();
    for (unsigned int i=0; i<tracker.size(); ++i)
      edm::LogInfo("SimG4CoreApplication") << "Tracker vol " << i << " name "
					   << tracker[i]->GetName();
    for (unsigned int i=0; i<calo.size(); ++i)
      edm::LogInfo("SimG4CoreApplication") << "Calorimeter vol " <<i <<" name "
					   << calo[i]->GetName();
    for (unsigned int i=0; i<muon.size(); ++i)
      edm::LogInfo("SimG4CoreApplication") << "Muon vol " << i << " name "
					   << muon[i]->GetName();
  }

  std::vector<double> tofs;

  // Russian roulette
  const G4RegionStore * rs = G4RegionStore::GetInstance();
  std::vector<G4Region*>::const_iterator rcite;
  for (rcite = rs->begin(); rcite != rs->end(); rcite++) {
    if ((gRusRoEcal < 1.0 || nRusRoEcal < 1.0 || pRusRoEcal < 1.0) && 
	(*rcite)->GetName() == "EcalRegion") {  
      regionEcal = (*rcite); 
    }
    if ((gRusRoHcal < 1.0 || nRusRoHcal < 1.0 || pRusRoHcal < 1.0) && 
	(*rcite)->GetName() == "HcalRegion") {  
      regionHcal = (*rcite); 
    }
    if ((gRusRoMuonIron < 1.0 || nRusRoMuonIron < 1.0 || pRusRoMuonIron < 1.0) && 
	(*rcite)->GetName() == "MuonIron") {  
      regionMuonIron = (*rcite); 
    }
    if ((gRusRoPreShower < 1.0 || nRusRoPreShower < 1.0 || pRusRoPreShower < 1.0) 
	&& (*rcite)->GetName() == "PreshowerRegion") {  
      regionPreShower = (*rcite); 
    }
    if ((gRusRoCastor < 1.0 || nRusRoCastor < 1.0 || pRusRoCastor < 1.0) && 
	(*rcite)->GetName() == "CastorRegion") {  
      regionCastor = (*rcite); 
    }
    if ((nRusRoWorld < 1.0 || nRusRoWorld < 1.0 || pRusRoWorld < 1.0) && 
	(*rcite)->GetName() == "DefaultRegionForTheWorld") {  
      regionWorld = (*rcite); 
    }

    // time limits
    unsigned int num = maxTimeNames.size();
    if (num > 0) {
      for (unsigned int i=0; i<num; i++) {
	if ((*rcite)->GetName() == (G4String)(maxTimeNames[i])) {
	  maxTimeRegions.push_back(*rcite);
	  tofs.push_back(maxTrackTimes[i]);
	  break;
	}
      }
    }
  }
  if(0 < tofs.size()) {
    for (unsigned int i=0; i<tofs.size(); i++) {
      maxTrackTimes[i] = tofs[i];
      G4String name = "Unknown";
      if (maxTimeRegions[i]) { name = maxTimeRegions[i]->GetName(); }
      edm::LogInfo("SimG4CoreApplication") << name << " with pointer " 
					   << maxTimeRegions[i]<<" KE cut off "
					   << maxTrackTimes[i];
    }
  }
}

bool StackingAction::isThisVolume(const G4VTouchable* touch, 
				  std::vector<G4LogicalVolume*> & lvs) const 
{
  bool flag = false;
  if (lvs.size() > 0 && touch !=0) {
    int level = ((touch->GetHistoryDepth())+1);
    if (level >= 3) {
      unsigned int  ii = (unsigned int)(level - 3);
      flag = (std::count(lvs.begin(),lvs.end(),
			 (touch->GetVolume(ii)->GetLogicalVolume())) != 0);
    }
  }
  return flag;
}

int StackingAction::isItPrimaryDecayProductOrConversion(const G4Track * aTrack,
							const G4Track & mother) const
{
  int flag = 0;
  TrackInformationExtractor extractor;
  const TrackInformation & motherInfo(extractor(mother));
  // Check whether mother is a primary
  if (motherInfo.isPrimary()) {
    if (aTrack->GetCreatorProcess()->GetProcessType() == fDecay) {
      flag = 1;
    } else if (aTrack->GetCreatorProcess()->GetProcessSubType()==fGammaConversion) {
      flag = 2;
      //    } else {
      // flag = 3;
    } 
  }   
  return flag;
}

bool StackingAction::rrApplicable(const G4Track * aTrack,
				  const G4Track & mother) const
{
  bool flag = true;
  TrackInformationExtractor extractor;
  const TrackInformation & motherInfo(extractor(mother));
  // Check whether mother is a primary
  //if (motherInfo.isPrimary()) {
  // }   
  int genID = motherInfo.genParticlePID();
  if(22 == genID || 11 == genID || -11 == genID) { flag = false; }
    
  /*
  //check if the primary was g, e+, e-
  int genID = motherInfo.genParticlePID();
  double genp = motherInfo.genParticleP();
  std::cout << "Track# " << aTrack->GetTrackID() << "  " 
	    << aTrack->GetDefinition()->GetParticleName()  
	    << "  E(MeV)= " << aTrack->GetKineticEnergy()/MeV 
	    << " mother: " << mother.GetTrackID()
	    << "  " << mother.GetDefinition()->GetParticleName()
	    << " E(GeV)= " <<  mother.GetKineticEnergy()/GeV
	    << " flag: " << flag << " genID= " << genID 
	    << " p(GeV)= " << genp/GeV << std::endl; 
    */
  return flag;
}

int StackingAction::isItFromPrimary(const G4Track & mother, int flagIn) const {

  int flag = flagIn;
  if (flag != 1) {
    TrackInformationExtractor extractor;
    const TrackInformation & motherInfo(extractor(mother));
    if (motherInfo.isPrimary()) { flag = 3; }
  }
  return flag;
}

bool StackingAction::isItLongLived(const G4Track * aTrack) const 
{
  bool   flag = false;
  double time = (aTrack->GetGlobalTime())/nanosecond;
  double tofM = maxTrackTime;
  if (maxTimeRegions.size() > 0) {
    G4Region* reg = 
      aTrack->GetTouchable()->GetVolume(0)->GetLogicalVolume()->GetRegion();
    for (unsigned int i=0; i<maxTimeRegions.size(); i++) {
      if (reg == maxTimeRegions[i]) {
	tofM = maxTrackTimes[i];
	break;
      }
    }
  }
  if (time > tofM) { flag = true; }
  return flag;
}

<|MERGE_RESOLUTION|>--- conflicted
+++ resolved
@@ -105,10 +105,7 @@
       << " *** Kill secondaries in Calorimetetrs volume = " << killInCalo << "\n"
       << " *** Kill electromagnetic secondaries from hadrons in Calorimeters volume = " 
       << killInCaloEfH;
-<<<<<<< HEAD
-
-=======
->>>>>>> ab39b3d1
+
   }
 
   edm::LogInfo("SimG4CoreApplication") << "StackingAction initiated with"
