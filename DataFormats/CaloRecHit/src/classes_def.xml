<lcgdict>
  <class name="CaloRecHit" ClassVersion="10">
   <version ClassVersion="10" checksum="582597904"/>
  </class>
  <class name="reco::CaloCluster" ClassVersion="12">
<<<<<<< HEAD
   <version ClassVersion="12" checksum="2380347287"/>
=======
>>>>>>> f67424ca
   <version ClassVersion="10" checksum="3936140"/>
   <version ClassVersion="11" checksum="2938838489"/>
   <version ClassVersion="12" checksum="4229965835"/>
  </class>
  <class name="edm::Wrapper<std::vector<std::pair<unsigned long,edm::Ptr<reco::CaloCluster> > > >"/>
  <class name="std::vector<std::pair<unsigned long,edm::Ptr<reco::CaloCluster> > >"/>
  <class name="std::pair<unsigned long, edm::Ptr<reco::CaloCluster> >"/>
  <class name="edm::RefToBase<CaloRecHit>"/>
  <class name="edm::Ptr<reco::CaloCluster>"/>
  <class name="edm::PtrVector<reco::CaloCluster>"/>
  <class name="edm::Wrapper<edm::PtrVector<reco::CaloCluster> >"/>
  <class name="std::vector<edm::Ptr<reco::CaloCluster> >"/>
  <!-- FIXME: The following 2 entries are found already in DataFormats/EgammaReco with the typedef 'reco::BasicCluster' -->
  <!-- <class name="std::vector<reco::CaloCluster>" /> -->
  <!-- <class name="edm::Wrapper<std::vector<reco::CaloCluster> >" /> -->
  <class name="reco::CaloID" ClassVersion="10">
   <version ClassVersion="10" checksum="2360607337"/>
  </class>
  <class name="edm::reftobase::BaseHolder<CaloRecHit>"/>

  <class name="edm::ValueMap<reco::CaloCluster>" />
  <class name="edm::Wrapper<edm::ValueMap<reco::CaloCluster> >" />

</lcgdict><|MERGE_RESOLUTION|>--- conflicted
+++ resolved
@@ -3,10 +3,7 @@
    <version ClassVersion="10" checksum="582597904"/>
   </class>
   <class name="reco::CaloCluster" ClassVersion="12">
-<<<<<<< HEAD
    <version ClassVersion="12" checksum="2380347287"/>
-=======
->>>>>>> f67424ca
    <version ClassVersion="10" checksum="3936140"/>
    <version ClassVersion="11" checksum="2938838489"/>
    <version ClassVersion="12" checksum="4229965835"/>
