<lcgdict>
 <selection>
  <!-- PAT Base Templates -->
  <class name="pat::PATObject<reco::GsfElectron>" />
  <class name="pat::PATObject<reco::Muon>" />
  <class name="pat::PATObject<reco::BaseTau>" />
  <class name="pat::PATObject<reco::Photon>" />
  <class name="pat::PATObject<reco::Jet>" />
  <class name="pat::PATObject<reco::MET>" />
  <class name="pat::PATObject<reco::LeafCandidate>" />
  <class name="pat::PATObject<reco::CompositeCandidate>" />
  <class name="pat::PATObject<reco::PFCandidate>" />
  <class name="pat::PATObject<reco::RecoCandidate>" />
  <class name="pat::Lepton<reco::GsfElectron>" />
  <class name="pat::Lepton<reco::Muon>" />
  <class name="pat::Lepton<reco::BaseTau>" />

  <!-- PAT Objects, and embedded data  -->
  <class name="pat::Electron"  ClassVersion="29">
   <version ClassVersion="30" checksum="3949366163"/>
   <version ClassVersion="29" checksum="1784986402"/>
   <version ClassVersion="28" checksum="2518240031"/>
   <version ClassVersion="27" checksum="3863179876"/>
   <field name="superClusterRelinked_" transient="true"/>
   <version ClassVersion="26" checksum="2045819644"/>
   <version ClassVersion="25" checksum="1488101799"/>
   <version ClassVersion="24" checksum="2646043873"/>
   <version ClassVersion="23" checksum="434577157"/>
   <version ClassVersion="22" checksum="4113394532"/>
   <version ClassVersion="21" checksum="366535823"/>
   <version ClassVersion="20" checksum="4220542719"/>
   <version ClassVersion="19" checksum="839477640"/>
   <version ClassVersion="18" checksum="191995725"/>
   <version ClassVersion="17" checksum="1230088720"/>
   <version ClassVersion="15" checksum="990589145"/>
   <version ClassVersion="10" checksum="1662079993"/>
  </class>
  <!--NOTE: the declaration of AtomicPtrCache are a temporary work around until ROOT 6 where they will not be needed -->
  <class name="edm::AtomicPtrCache<std::vector<reco::SuperCluster> >" />
  <ioread sourceClass="pat::Electron" targetClass="pat::Electron" version="[1-]" source="" target="superClusterRelinked_">
    <![CDATA[superClusterRelinked_.reset();]]>
  </ioread>
  <ioread sourceClass="pat::Electron"  targetClass="pat::Electron" version="[-28]" target="ip_" source="std::vector<double> ip_" embed="false">
    <![CDATA[ ip_[0] = onfile.ip_[1]; ip_[1] = onfile.ip_[2]; ip_[2] = onfile.ip_[3]; ip_[3] = onfile.ip_[4]; ]]>
  </ioread>
  <ioread sourceClass="pat::Electron"  targetClass="pat::Electron" version="[-28]" target="eip_" source="std::vector<double> eip_" embed="false">
    <![CDATA[ eip_[0] = onfile.eip_[1]; eip_[1] = onfile.eip_[2]; eip_[2] = onfile.eip_[3]; eip_[3] = onfile.eip_[4]; ]]>
  </ioread>
  <ioread sourceClass="pat::Electron"  targetClass="pat::Electron" version="[-28]" target="cachedIP_" source="std::vector<bool> cachedIP_" embed="false">
    <![CDATA[ cachedIP_ = onfile.cachedIP_[1] + 2*onfile.cachedIP_[2] + 4*onfile.cachedIP_[3] + 8*onfile.cachedIP_[4]; ]]>
  </ioread>
<<<<<<< HEAD
=======

>>>>>>> fe37ad1a

  <class name="pat::Muon"  ClassVersion="17">
   <version ClassVersion="18" checksum="1163602263"/>
   <version ClassVersion="17" checksum="1509153359"/>
   <version ClassVersion="16" checksum="2674665735"/>
   <version ClassVersion="15" checksum="1248517999"/>
   <version ClassVersion="14" checksum="132269943"/>
   <version ClassVersion="13" checksum="2943499125"/>
   <version ClassVersion="12" checksum="462627330"/>
   <version ClassVersion="11" checksum="489577659"/>
   <version ClassVersion="10" checksum="2367573922"/>
  </class>
  <ioread sourceClass="pat::Muon"  targetClass="pat::Muon" version="[-16]" target="ip_" source="std::vector<double> ip_" embed="false">
    <![CDATA[ ip_[0] = onfile.ip_[1]; ip_[1] = onfile.ip_[2]; ip_[2] = onfile.ip_[3]; ip_[3] = onfile.ip_[4]; ]]>
  </ioread>
  <ioread sourceClass="pat::Muon"  targetClass="pat::Muon" version="[-16]" target="eip_" source="std::vector<double> eip_" embed="false">
    <![CDATA[ eip_[0] = onfile.eip_[1]; eip_[1] = onfile.eip_[2]; eip_[2] = onfile.eip_[3]; eip_[3] = onfile.eip_[4]; ]]>
  </ioread>
  <ioread sourceClass="pat::Muon"  targetClass="pat::Muon" version="[-16]" target="cachedIP_" source="std::vector<bool> cachedIP_" embed="false">
    <![CDATA[ cachedIP_ = onfile.cachedIP_[1] + 2*onfile.cachedIP_[2] + 4*onfile.cachedIP_[3] + 8*onfile.cachedIP_[4]; ]]>
  </ioread>

  <class name="pat::Tau"  ClassVersion="17">
   <version ClassVersion="17" checksum="2561486007"/>
   <version ClassVersion="16" checksum="2793593983"/>
   <field name="isolationTracksTransientRefVector_" transient="true"/>
   <field name="signalTracksTransientRefVector_" transient="true"/>
   <field name="signalPFCandsTransientPtrs_" transient="true"/>
   <field name="signalPFChargedHadrCandsTransientPtrs_" transient="true"/>
   <field name="signalPFNeutralHadrCandsTransientPtrs_" transient="true"/>
   <field name="signalPFGammaCandsTransientPtrs_" transient="true"/>
   <field name="isolationPFCandsTransientPtrs_" transient="true"/>
   <field name="isolationPFChargedHadrCandsTransientPtrs_" transient="true"/>
   <field name="isolationPFNeutralHadrCandsTransientPtrs_" transient="true"/>
   <field name="isolationPFGammaCandsTransientPtrs_" transient="true"/>
   <version ClassVersion="15" checksum="3797478883"/>
   <version ClassVersion="14" checksum="3966509354"/>
   <version ClassVersion="13" checksum="2969928320"/>
   <version ClassVersion="12" checksum="2900944238"/>
   <version ClassVersion="11" checksum="3100353428"/>
   <version ClassVersion="10" checksum="2244564938"/>
  </class>
  <!--NOTE: the declaration of AtomicPtrCache are a temporary work around until ROOT 6 where they will not be needed -->
   <class name="edm::AtomicPtrCache<reco::TrackRefVector>"/>
   <class name="edm::AtomicPtrCache<std::vector<reco::PFCandidatePtr> >" />
  <ioread sourceClass="pat::Tau" targetClass="pat::Tau" version="[1-]" source="" target="isolationTracksTransientRefVector_">
  <![CDATA[isolationTracksTransientRefVector_.reset();]]>
  </ioread>
  <ioread sourceClass="pat::Tau" targetClass="pat::Tau" version="[1-]" source="" target="signalTracksTransientRefVector_">
  <![CDATA[signalTracksTransientRefVector_.reset();]]>
  </ioread>
  <ioread sourceClass="pat::Tau" targetClass="pat::Tau" version="[1-]" source="" target="signalPFCandsTransientPtrs_">
  <![CDATA[signalPFCandsTransientPtrs_.reset();]]>
  </ioread>
  <ioread sourceClass="pat::Tau" targetClass="pat::Tau" version="[1-]" source="" target="signalPFChargedHadrCandsTransientPtrs_">
  <![CDATA[signalPFChargedHadrCandsTransientPtrs_.reset();]]>
  </ioread>
  <ioread sourceClass="pat::Tau" targetClass="pat::Tau" version="[1-]" source="" target="signalPFNeutralHadrCandsTransientPtrs_">
  <![CDATA[signalPFNeutralHadrCandsTransientPtrs_.reset();]]>
  </ioread>
  <ioread sourceClass="pat::Tau" targetClass="pat::Tau" version="[1-]" source="" target="signalPFGammaCandsTransientPtrs_">
  <![CDATA[signalPFGammaCandsTransientPtrs_.reset();]]>
  </ioread>
  <ioread sourceClass="pat::Tau" targetClass="pat::Tau" version="[1-]" source="" target="isolationPFCandsTransientPtrs_">
  <![CDATA[isolationPFCandsTransientPtrs_.reset();]]>
  </ioread>
  <ioread sourceClass="pat::Tau" targetClass="pat::Tau" version="[1-]" source="" target="isolationPFChargedHadrCandsTransientPtrs_">
  <![CDATA[isolationPFChargedHadrCandsTransientPtrs_.reset();]]>
  </ioread>
  <ioread sourceClass="pat::Tau" targetClass="pat::Tau" version="[1-]" source="" target="isolationPFNeutralHadrCandsTransientPtrs_">
  <![CDATA[isolationPFNeutralHadrCandsTransientPtrs_.reset();]]>
  </ioread>
  <ioread sourceClass="pat::Tau" targetClass="pat::Tau" version="[1-]" source="" target="isolationPFGammaCandsTransientPtrs_">
  <![CDATA[isolationPFGammaCandsTransientPtrs_.reset();]]>
  </ioread>
  <class name="pat::tau::TauPFSpecific"  ClassVersion="14">
   <version ClassVersion="14" checksum="1401440164"/>
   <version ClassVersion="13" checksum="3129436753"/>
   <version ClassVersion="12" checksum="941745608"/>
   <version ClassVersion="11" checksum="3975939304"/>
   <version ClassVersion="10" checksum="2617942038"/>
  </class>
  <class name="std::vector<pat::tau::TauPFSpecific>" />
  <class name="pat::tau::TauCaloSpecific"  ClassVersion="11">
   <version ClassVersion="11" checksum="943826557"/>
   <version ClassVersion="10" checksum="2692173055"/>
  </class>
  <class name="std::vector<pat::tau::TauCaloSpecific>" />
  <class name="pat::tau::TauPFEssential" ClassVersion="11">
    <version ClassVersion="11" checksum="1193752112" />
    <version ClassVersion="10" checksum="1628501942" />
  </class>
  <ioread sourceClass="pat::tau::TauPFEssential" targetClass="pat::tau::TauPFEssential" version="[-10]" source="ROOT::Math::LorentzVector<ROOT::Math::PxPyPzE4D<double> > p4Jet_" target="p4Jet_">
          <![CDATA[ p4Jet_ = ROOT::Math::LorentzVector<ROOT::Math::PtEtaPhiM4D<float> >(onfile.p4Jet_); ]]>
  </ioread>
  <ioread sourceClass="pat::tau::TauPFEssential" targetClass="pat::tau::TauPFEssential" version="[-10]" source="ROOT::Math::LorentzVector<ROOT::Math::PxPyPzE4D<double> > p4CorrJet_" target="p4CorrJet_">
          <![CDATA[ p4CorrJet_ = ROOT::Math::LorentzVector<ROOT::Math::PtEtaPhiM4D<float> >(onfile.p4CorrJet_); ]]>
  </ioread>
  <ioread sourceClass="pat::tau::TauPFEssential" targetClass="pat::tau::TauPFEssential" version="[-10]" source="ROOT::Math::PositionVector3D<ROOT::Math::Cartesian3D<double>,ROOT::Math::DefaultCoordinateSystemTag> dxy_PCA_" target="dxy_PCA_">
          <![CDATA[ dxy_PCA_ = ROOT::Math::PositionVector3D<ROOT::Math::Cartesian3D<float>,ROOT::Math::DefaultCoordinateSystemTag>(onfile.dxy_PCA_); ]]>
  </ioread>
  <ioread sourceClass="pat::tau::TauPFEssential" targetClass="pat::tau::TauPFEssential" version="[-10]" source="ROOT::Math::PositionVector3D<ROOT::Math::Cartesian3D<double>,ROOT::Math::DefaultCoordinateSystemTag> pvPos_" target="pvPos_">
          <![CDATA[ pvPos_ = ROOT::Math::PositionVector3D<ROOT::Math::Cartesian3D<float>,ROOT::Math::DefaultCoordinateSystemTag>(onfile.pvPos_); ]]>
  </ioread>
  <ioread sourceClass="pat::tau::TauPFEssential" targetClass="pat::tau::TauPFEssential" version="[-10]" source="ROOT::Math::SMatrix<double,3,3,ROOT::Math::MatRepSym<double,3> > pvCov_" target="pvCov_">
    <![CDATA[
       // matrices must be copied by hand
       for (unsigned int i = 0; i < 3; ++i) { for (unsigned int j = 0; j < 3; ++j) {
            pvCov_(i,j) = onfile.pvCov_(i,j);
       }}
    ]]>
  </ioread>
  <ioread sourceClass="pat::tau::TauPFEssential" targetClass="pat::tau::TauPFEssential" version="[-10]" source="ROOT::Math::DisplacementVector3D<ROOT::Math::Cartesian3D<double>,ROOT::Math::DefaultCoordinateSystemTag> flightLength_" target="flightLength_">
          <![CDATA[ flightLength_ = ROOT::Math::DisplacementVector3D<ROOT::Math::Cartesian3D<float>,ROOT::Math::DefaultCoordinateSystemTag>(onfile.flightLength_); ]]>
  </ioread>
  <ioread sourceClass="pat::tau::TauPFEssential" targetClass="pat::tau::TauPFEssential" version="[-10]" source="ROOT::Math::PositionVector3D<ROOT::Math::Cartesian3D<double>,ROOT::Math::DefaultCoordinateSystemTag> svPos_" target="svPos_">
          <![CDATA[ svPos_ = ROOT::Math::PositionVector3D<ROOT::Math::Cartesian3D<float>,ROOT::Math::DefaultCoordinateSystemTag>(onfile.svPos_); ]]>
  </ioread>
  <ioread sourceClass="pat::tau::TauPFEssential" targetClass="pat::tau::TauPFEssential" version="[-10]" source="ROOT::Math::SMatrix<double,3,3,ROOT::Math::MatRepSym<double,3> > svCov_" target="svCov_">
    <![CDATA[
       // matrices must be copied by hand
       for (unsigned int i = 0; i < 3; ++i) { for (unsigned int j = 0; j < 3; ++j) {
            svCov_(i,j) = onfile.svCov_(i,j);
       }}
    ]]>
  </ioread>

  <class name="std::vector<pat::tau::TauPFEssential>" />
  <class name="pat::Photon"  ClassVersion="17">
   <version ClassVersion="17" checksum="2394457997"/>
   <field name="superClusterRelinked_" transient="true"/>
   <version ClassVersion="16" checksum="344001813"/>
   <version ClassVersion="15" checksum="3096238365"/>
   <version ClassVersion="14" checksum="2817723713"/>
   <version ClassVersion="13" checksum="3948496360"/>
   <version ClassVersion="12" checksum="2518470540"/>
   <version ClassVersion="11" checksum="3277818926"/>
   <version ClassVersion="10" checksum="865744757"/>
  </class>
  <!--NOTE: the declaration of AtomicPtrCache are a temporary work around until ROOT 6 where they will not be needed -->
  <ioread sourceClass="pat::Photon" targetClass="pat::Photon" version="[1-]" source="" target="superClusterRelinked_">
    <![CDATA[superClusterRelinked_.reset();]]>
  </ioread>

<<<<<<< HEAD
  <class name="pat::Jet"  ClassVersion="14">
   <version ClassVersion="15" checksum="1826981639"/>
=======
  <class name="pat::Jet"  ClassVersion="15">
   <version ClassVersion="16" checksum="4069285947"/>
   <version ClassVersion="15" checksum="727883729"/>
>>>>>>> fe37ad1a
   <version ClassVersion="14" checksum="1304049301"/>
   <version ClassVersion="13" checksum="130552029"/>
   <field name="caloTowersTemp_" transient="true"/>
   <field name="pfCandidatesTemp_" transient="true"/>
   <version ClassVersion="12" checksum="862613450"/>
   <version ClassVersion="11" checksum="4153489469"/>
   <version ClassVersion="10" checksum="3393361159"/>
  </class>
  <ioread sourceClass = "pat::Jet" version="[1-11]" targetClass="pat::Jet" source="int partonFlavour_" target="jetFlavourInfo_">
    <![CDATA[jetFlavourInfo_ = reco::JetFlavourInfo(0,onfile.partonFlavour_);]]>
  </ioread>
  <class name="pat::MET"  ClassVersion="14">
   <version ClassVersion="14" checksum="1795935545"/>
   <version ClassVersion="13" checksum="2368359386"/>
   <version ClassVersion="12" checksum="1474251442"/>
   <version ClassVersion="11" checksum="1829185007"/>
   <version ClassVersion="10" checksum="1136648776"/>
  </class>
  <class name="pat::MET::PackedMETUncertainty" ClassVersion="11">
    <version ClassVersion="11" checksum="3523936012"/>
    <version ClassVersion="10" checksum="1984780659"/>
    <field name="dpx_" transient="true" />
    <field name="dpy_" transient="true" />
    <field name="dsumEt_" transient="true" />
    <field name="unpacked_" transient="true" />

  </class>
  <ioread sourceClass="pat::PackedMETUncertainty"  version="[1-]" targetClass="pat::PackedMETUncertainty" source="" target="unpacked_">
        <![CDATA[unpacked_ = false;
            ]]>
  </ioread>

  <class name="std::vector<pat::MET::PackedMETUncertainty>" />
  <class name="pat::MHT"  ClassVersion="12">
   <version ClassVersion="12" checksum="965016657"/>
   <version ClassVersion="11" checksum="2562213081"/>
   <version ClassVersion="10" checksum="2696169357"/>
  </class>
  <class name="pat::Particle"  ClassVersion="12">
   <version ClassVersion="12" checksum="1268816645"/>
   <version ClassVersion="11" checksum="2960540813"/>
   <version ClassVersion="10" checksum="1421351288"/>
  </class>
  <class name="pat::CompositeCandidate"  ClassVersion="12">
   <version ClassVersion="12" checksum="2489375362"/>
   <version ClassVersion="11" checksum="3492108938"/>
   <version ClassVersion="10" checksum="417284221"/>
  </class>
  <class name="pat::PFParticle"  ClassVersion="12">
   <version ClassVersion="13" checksum="223824921"/>
   <version ClassVersion="12" checksum="4118931093"/>
   <version ClassVersion="11" checksum="2923110109"/>
   <version ClassVersion="10" checksum="2240381542"/>
  </class>
  <class name="pat::GenericParticle"  ClassVersion="12">
   <version ClassVersion="12" checksum="3190464374"/>
   <version ClassVersion="11" checksum="4208136910"/>
   <version ClassVersion="10" checksum="3438694352"/>
  </class>
  <class name="pat::Hemisphere"  ClassVersion="12">
   <version ClassVersion="12" checksum="1827958121"/>
   <version ClassVersion="11" checksum="1034779649"/>
   <version ClassVersion="10" checksum="2908192056"/>
  </class>
  <class name="pat::Conversion"  ClassVersion="11">
   <version ClassVersion="11" checksum="1239840459"/>
  </class>

<<<<<<< HEAD
  <class name="pat::PackedCandidate" ClassVersion="18">
    <version ClassVersion="18" checksum="1257500115"/>
=======
  <class name="pat::PackedCandidate" ClassVersion="17">
    <version ClassVersion="18" checksum="4275117305"/>
>>>>>>> fe37ad1a
    <version ClassVersion="17" checksum="1257500115"/>
    <version ClassVersion="16" checksum="3261782486"/>
    <version ClassVersion="15" checksum="2118306102"/>
    <version ClassVersion="14" checksum="1075333340"/>
    <version ClassVersion="13" checksum="981046949"/>
    <version ClassVersion="12" checksum="981046949"/>
    <version ClassVersion="11" checksum="3135186025"/>
    <version ClassVersion="10" checksum="572957881"/>
    <field name="p4_" transient="true" />
    <field name="p4c_" transient="true" />
    <field name="vertex_" transient="true" />
    <field name="unpacked_" transient="true" />
    <field name="unpackedVtx_" transient="true" />
    <field name="dxy_" transient="true" />
    <field name="dz_" transient="true" />
    <field name="dphi_" transient="true" />
    <field name="dxydxy_" transient="true" />
    <field name="dzdz_" transient="true" />
    <field name="dxydz_" transient="true" />
    <field name="dlambdadz_" transient="true" />
    <field name="dphidxy_" transient="true" />
    <field name="dphidphi_" transient="true" />
    <field name="detadeta_" transient="true" />
    <field name="dptdpt_" transient="true" />
  <field name="track_" transient="true" />
  </class>
  <ioread sourceClass="pat::PackedCandidate"  version="[1-]" targetClass="pat::PackedCandidate" source="" target="unpacked_">
    <![CDATA[unpacked_ = false;
    ]]>
  </ioread>
  <ioread sourceClass="pat::PackedCandidate"  version="[1-]" targetClass="pat::PackedCandidate" source="" target="unpackedVtx_">
    <![CDATA[unpackedVtx_ = false;
    ]]>
  </ioread>
  <ioread sourceClass="pat::PackedCandidate"  version="[1-]" targetClass="pat::PackedCandidate" source="" target="unpackedTrk_">
    <![CDATA[unpackedTrk_ = false;
    ]]>
  </ioread>

  <class name="pat::PackedGenParticle" ClassVersion="11">
    <version ClassVersion="12" checksum="2626711017"/>
    <version ClassVersion="11" checksum="25552245"/>
    <version ClassVersion="10" checksum="389883266"/>
    <field name="p4_" transient="true" />
    <field name="p4c_" transient="true" />
    <field name="unpacked_" transient="true" />
  </class>
  <ioread sourceClass="pat::PackedGenParticle" source="int16_t packedEta_;int16_t packedPt_;int16_t packedM_;" version="[-10]" checksum="[389883266]" targetClass="pat::PackedGenParticle"
  	 target="packedY_" embed="false" include="DataFormats/PatCandidates/interface/ioread_packedgen.h" >
	<![CDATA[
	packedY_ = convertPackedEtaToPackedY(onfile.packedPt_,onfile.packedEta_,onfile.packedM_);
	]]>
   </ioread>

  <ioread sourceClass="pat::PackedGenParticle"  version="[1-]" targetClass="pat::PackedGenParticle" source="" target="unpacked_">
    <![CDATA[unpacked_ = false;
    ]]>
  </ioread>


  <!-- PAT Object Ptrs  -->
  <class name="edm::Ptr<pat::Electron>" />
  <class name="edm::Ptr<pat::Muon>" />
  <class name="edm::Ptr<pat::Tau>" />
  <class name="edm::Ptr<pat::Jet>" />
  <class name="edm::Ptr<pat::MET>" />
  <class name="edm::Ptr<pat::Conversion>" />

  <class name="edm::FwdPtr<pat::PackedCandidate>" />
  <class name="std::vector<edm::FwdPtr<pat::PackedCandidate> >" />
  <class name="edm::Wrapper<edm::FwdPtr<pat::PackedCandidate> >" />
  <class name="edm::Wrapper<std::vector<edm::FwdPtr<pat::PackedCandidate> > >" />


  <!-- PAT Object Collections -->
  <class name="std::vector<pat::Electron>" />
  <class name="std::vector<pat::Muon>" />
  <class name="std::vector<pat::Tau>" />
  <class name="std::vector<pat::Photon>" />
  <class name="std::vector<pat::Jet>" />
  <class name="std::vector<pat::MET>" />
  <class name="std::vector<pat::MHT>" />
  <class name="std::vector<pat::Particle>" />
  <class name="std::vector<pat::CompositeCandidate>" />
  <class name="std::vector<pat::PFParticle>" />
  <class name="std::vector<pat::GenericParticle>" />
  <class name="std::vector<pat::Hemisphere>" />
  <class name="std::vector<pat::Conversion>" />
  <class name="std::vector<pat::PackedCandidate>"/>
  <class name="std::vector<pat::PackedGenParticle>"/>

  <!-- PAT Object Collection Iterators -->
  <class name="std::vector<pat::Electron>::const_iterator" />
  <class name="std::vector<pat::Muon>::const_iterator" />
  <class name="std::vector<pat::Tau>::const_iterator" />
  <class name="std::vector<pat::Photon>::const_iterator" />
  <class name="std::vector<pat::Jet>::const_iterator" />
  <class name="std::vector<pat::MET>::const_iterator" />
  <class name="std::vector<pat::MHT>::const_iterator" />
  <class name="std::vector<pat::Particle>::const_iterator" />
  <class name="std::vector<pat::CompositeCandidate>::const_iterator" />
  <class name="std::vector<pat::PFParticle>::const_iterator" />
  <class name="std::vector<pat::GenericParticle>::const_iterator" />
  <class name="std::vector<pat::Hemisphere>::const_iterator" />
  <class name="std::vector<pat::Conversion>::const_iterator" />
  <class name="std::vector<pat::PackedCandidate>::const_iterator" />
  <class name="std::vector<pat::PackedGenParticle>::const_iterator" />

  <!-- PAT Object Collection Wrappers -->
  <class name="edm::Wrapper<std::vector<pat::Electron> >" />
  <class name="edm::Wrapper<std::vector<pat::Muon> >" />
  <class name="edm::Wrapper<std::vector<pat::Tau> >" />
  <class name="edm::Wrapper<std::vector<pat::Photon> >" />
  <class name="edm::Wrapper<std::vector<pat::Jet> >" />
  <class name="edm::Wrapper<std::vector<pat::MET> >" />
  <class name="edm::Wrapper<std::vector<pat::MHT> >" />
  <class name="edm::Wrapper<std::vector<pat::Particle> >" />
  <class name="edm::Wrapper<std::vector<pat::CompositeCandidate> >" />
  <class name="edm::Wrapper<std::vector<pat::PFParticle> >" />
  <class name="edm::Wrapper<std::vector<pat::GenericParticle> >" />
  <class name="edm::Wrapper<std::vector<pat::Hemisphere> >" />
  <class name="edm::Wrapper<std::vector<pat::Conversion> >" />
  <class name="edm::Wrapper<std::vector<pat::PackedCandidate> >"/>
  <class name="edm::Wrapper<std::vector<pat::PackedGenParticle> >"/>

  <!-- PAT Object References -->
  <class name="pat::ElectronRef" />
  <class name="pat::MuonRef" />
  <class name="pat::TauRef" />
  <class name="pat::PhotonRef" />
  <class name="pat::JetRef" />
  <class name="pat::METRef" />
<!-- no ref needed for pat::MHT as it is filled from PAT objects -->
  <class name="pat::ParticleRef" />
  <class name="pat::CompositeCandidateRef" />
  <class name="pat::PFParticleRef" />
  <class name="pat::GenericParticleRef" />
  <class name="pat::HemisphereRef" />
  <class name="pat::ConversionRef" />
  <class name="pat::PackedCandidateRef" />
  <class name="pat::PackedGenParticleRef" />

  <!-- PAT Object Ref Vectors -->
  <class name="pat::ElectronRefVector" />
  <class name="pat::MuonRefVector" />
  <class name="pat::TauRefVector" />
  <class name="pat::PhotonRefVector" />
  <class name="pat::JetRefVector" />
  <class name="pat::METRefVector" />
  <class name="pat::ParticleRefVector" />
  <class name="pat::CompositeCandidateRefVector" />
  <class name="pat::PFParticleRefVector" />
  <class name="pat::GenericParticleRefVector" />
  <class name="pat::HemisphereRefVector" />
  <class name="pat::ConversionRefVector" />
  <class name="pat::PackedCandidateRefVector" />
  <class name="pat::PackedGenParticleRefVector" />

  <!-- PAT Object Ref Vector Wrappers -->
  <class name="edm::Wrapper<pat::ElectronRefVector>" />
  <class name="edm::Wrapper<pat::MuonRefVector>" />
  <class name="edm::Wrapper<pat::TauRefVector>" />
  <class name="edm::Wrapper<pat::PhotonRefVector>" />
  <class name="edm::Wrapper<pat::JetRefVector>" />
  <class name="edm::Wrapper<pat::METRefVector>" />
  <class name="edm::Wrapper<pat::ParticleRefVector>" />
  <class name="edm::Wrapper<pat::CompositeCandidateRefVector>" />
  <class name="edm::Wrapper<pat::PFParticleRefVector>" />
  <class name="edm::Wrapper<pat::GenericParticleRefVector>" />
  <class name="edm::Wrapper<pat::HemisphereRefVector>" />
  <class name="edm::Wrapper<pat::ConversionRefVector>" />

  <!-- RefToBase<Candidate> from PATObjects -->
    <!-- With direct Holder -->
  <class name="edm::reftobase::Holder<reco::Candidate, pat::ElectronRef>" />
  <class name="edm::reftobase::Holder<reco::Candidate, pat::MuonRef>" />
  <class name="edm::reftobase::Holder<reco::Candidate, pat::TauRef>" />
  <class name="edm::reftobase::Holder<reco::Candidate, pat::PhotonRef>" />
  <class name="edm::reftobase::Holder<reco::Candidate, pat::JetRef>" />
  <class name="edm::reftobase::Holder<reco::Candidate, pat::METRef>" />
<!-- no reftobase needed for pat::MHT as it is filled from PAT objects -->
  <class name="edm::reftobase::Holder<reco::Candidate, pat::ParticleRef>" />
  <class name="edm::reftobase::Holder<reco::Candidate, pat::CompositeCandidateRef>" />
  <class name="edm::reftobase::Holder<reco::Candidate, pat::PFParticleRef>" />
  <class name="edm::reftobase::Holder<reco::Candidate, pat::GenericParticleRef>" />
    <!-- With indirect holder (RefHolder) -->
  <class name="edm::reftobase::RefHolder<pat::ElectronRef>" />
  <class name="edm::reftobase::RefHolder<pat::MuonRef>" />
  <class name="edm::reftobase::RefHolder<pat::TauRef>" />
  <class name="edm::reftobase::RefHolder<pat::PhotonRef>" />
  <class name="edm::reftobase::RefHolder<pat::JetRef>" />
  <class name="edm::reftobase::RefHolder<pat::METRef>" />
<!-- no reftobase needed for pat::MHT as it is filled from PAT objects -->
  <class name="edm::reftobase::RefHolder<pat::ParticleRef>" />
  <class name="edm::reftobase::RefHolder<pat::CompositeCandidateRef>" />
  <class name="edm::reftobase::RefHolder<pat::PFParticleRef>" />
  <class name="edm::reftobase::RefHolder<pat::GenericParticleRef>" />


 <!-- RefToBaseVector<Candidate> from PATObjetcs  -->
  <class name="edm::reftobase::RefVectorHolder<pat::CompositeCandidateRefVector>" />
  <class name="edm::reftobase::VectorHolder<reco::Candidate, pat::CompositeCandidateRefVector>" />

  <class name="edm::RefProd<pat::PackedCandidateCollection>" />
  <class name="edm::Association<pat::PackedCandidateCollection>" />
  <class name="edm::Wrapper<edm::Association<pat::PackedCandidateCollection> >" />

  <class name="edm::RefProd<std::vector<pat::PackedGenParticle> >" />
  <class name="edm::Association<std::vector<pat::PackedGenParticle> >" />
  <class name="edm::Wrapper<edm::Association<std::vector<pat::PackedGenParticle> > >"/>

  <!--- vectors of Ptrs -->
  <class name="std::vector<edm::Ptr<pat::Jet> >" />
  <class name="std::vector< std::vector<edm::Ptr<pat::Jet> > >" />
  <class name="edm::Wrapper< std::vector<edm::Ptr<pat::Jet> > >" />
  <class name="edm::Wrapper< std::vector< std::vector<edm::Ptr<pat::Jet> > > >" />

  </selection>
 <exclusion>
 </exclusion>
</lcgdict>
<|MERGE_RESOLUTION|>--- conflicted
+++ resolved
@@ -49,10 +49,7 @@
   <ioread sourceClass="pat::Electron"  targetClass="pat::Electron" version="[-28]" target="cachedIP_" source="std::vector<bool> cachedIP_" embed="false">
     <![CDATA[ cachedIP_ = onfile.cachedIP_[1] + 2*onfile.cachedIP_[2] + 4*onfile.cachedIP_[3] + 8*onfile.cachedIP_[4]; ]]>
   </ioread>
-<<<<<<< HEAD
-=======
-
->>>>>>> fe37ad1a
+
 
   <class name="pat::Muon"  ClassVersion="17">
    <version ClassVersion="18" checksum="1163602263"/>
@@ -197,14 +194,9 @@
     <![CDATA[superClusterRelinked_.reset();]]>
   </ioread>
 
-<<<<<<< HEAD
-  <class name="pat::Jet"  ClassVersion="14">
-   <version ClassVersion="15" checksum="1826981639"/>
-=======
   <class name="pat::Jet"  ClassVersion="15">
    <version ClassVersion="16" checksum="4069285947"/>
    <version ClassVersion="15" checksum="727883729"/>
->>>>>>> fe37ad1a
    <version ClassVersion="14" checksum="1304049301"/>
    <version ClassVersion="13" checksum="130552029"/>
    <field name="caloTowersTemp_" transient="true"/>
@@ -273,13 +265,8 @@
    <version ClassVersion="11" checksum="1239840459"/>
   </class>
 
-<<<<<<< HEAD
-  <class name="pat::PackedCandidate" ClassVersion="18">
-    <version ClassVersion="18" checksum="1257500115"/>
-=======
   <class name="pat::PackedCandidate" ClassVersion="17">
     <version ClassVersion="18" checksum="4275117305"/>
->>>>>>> fe37ad1a
     <version ClassVersion="17" checksum="1257500115"/>
     <version ClassVersion="16" checksum="3261782486"/>
     <version ClassVersion="15" checksum="2118306102"/>
