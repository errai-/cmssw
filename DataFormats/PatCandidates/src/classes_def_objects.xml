--- conflicted
+++ resolved
@@ -100,15 +100,12 @@
    <version ClassVersion="10" checksum="2692173055"/>
   </class>
   <class name="std::vector<pat::tau::TauCaloSpecific>" />
-<<<<<<< HEAD
-  <class name="pat::Photon"  ClassVersion="12">
-   <field name="superClusterRelinked_" transient="true"/>
+  <class name="pat::Photon"  ClassVersion="13">
+    <field name="superClusterRelinked_" transient="true"/>
+   <!--FIXME-->
+   <version ClassVersion="13" checksum="0"/>
    <version ClassVersion="12" checksum="2518470540"/>
    <version ClassVersion="11" checksum="3277818926"/>
-=======
-  <class name="pat::Photon"  ClassVersion="11">
-   <version ClassVersion="11" checksum="640503406"/>
->>>>>>> d5a27f0c
    <version ClassVersion="10" checksum="865744757"/>
   </class>
   <!--NOTE: the declaration of AtomicPtrCache are a temporary work around until ROOT 6 where they will not be needed -->
