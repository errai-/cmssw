--- conflicted
+++ resolved
@@ -16,13 +16,9 @@
   <class name="pat::Lepton<reco::BaseTau>" />
 
   <!-- PAT Objects, and embedded data  -->
-<<<<<<< HEAD
-  <class name="pat::Electron"  ClassVersion="28">
-   <version ClassVersion="28" checksum="1784986402"/>
-=======
-  <class name="pat::Electron"  ClassVersion="27">
+  <class name="pat::Electron"  ClassVersion="29">
+   <version ClassVersion="29" checksum="1784986402"/>
    <version ClassVersion="28" checksum="2518240031"/>
->>>>>>> f7eac69b
    <version ClassVersion="27" checksum="3863179876"/>
    <field name="superClusterRelinked_" transient="true"/>
    <version ClassVersion="26" checksum="2045819644"/>
@@ -43,25 +39,20 @@
   <ioread sourceClass="pat::Electron" targetClass="pat::Electron" version="[1-]" source="" target="superClusterRelinked_">
     <![CDATA[superClusterRelinked_.reset();]]>
   </ioread>
-  <ioread sourceClass="pat::Electron"  targetClass="pat::Electron" version="[-27]" target="ip_" source="std::vector<double> ip_" embed="false">
+  <ioread sourceClass="pat::Electron"  targetClass="pat::Electron" version="[-28]" target="ip_" source="std::vector<double> ip_" embed="false">
     <![CDATA[ ip_[0] = onfile.ip_[1]; ip_[1] = onfile.ip_[2]; ip_[2] = onfile.ip_[3]; ip_[3] = onfile.ip_[4]; ]]>
   </ioread>
-  <ioread sourceClass="pat::Electron"  targetClass="pat::Electron" version="[-27]" target="eip_" source="std::vector<double> eip_" embed="false">
+  <ioread sourceClass="pat::Electron"  targetClass="pat::Electron" version="[-28]" target="eip_" source="std::vector<double> eip_" embed="false">
     <![CDATA[ eip_[0] = onfile.eip_[1]; eip_[1] = onfile.eip_[2]; eip_[2] = onfile.eip_[3]; eip_[3] = onfile.eip_[4]; ]]>
   </ioread>
-  <ioread sourceClass="pat::Electron"  targetClass="pat::Electron" version="[-27]" target="cachedIP_" source="std::vector<bool> cachedIP_" embed="false">
+  <ioread sourceClass="pat::Electron"  targetClass="pat::Electron" version="[-28]" target="cachedIP_" source="std::vector<bool> cachedIP_" embed="false">
     <![CDATA[ cachedIP_ = onfile.cachedIP_[1] + 2*onfile.cachedIP_[2] + 4*onfile.cachedIP_[3] + 8*onfile.cachedIP_[4]; ]]>
   </ioread>
 
-<<<<<<< HEAD
-
-
-  <class name="pat::Muon"  ClassVersion="16">
-   <version ClassVersion="16" checksum="1509153359"/>
-=======
-  <class name="pat::Muon"  ClassVersion="15">
+
+  <class name="pat::Muon"  ClassVersion="17">
+   <version ClassVersion="17" checksum="1509153359"/>
    <version ClassVersion="16" checksum="2674665735"/>
->>>>>>> f7eac69b
    <version ClassVersion="15" checksum="1248517999"/>
    <version ClassVersion="14" checksum="132269943"/>
    <version ClassVersion="13" checksum="2943499125"/>
@@ -69,26 +60,14 @@
    <version ClassVersion="11" checksum="489577659"/>
    <version ClassVersion="10" checksum="2367573922"/>
   </class>
-  <ioread sourceClass="pat::Muon"  targetClass="pat::Muon" version="[-15]" target="ip_" source="std::vector<double> ip_" embed="false">
-    <![CDATA[
-        ip_[0] = onfile.ip_[1];
-        ip_[1] = onfile.ip_[2];
-        ip_[2] = onfile.ip_[3];
-        ip_[3] = onfile.ip_[4];
-    ]]>
-  </ioread>
-  <ioread sourceClass="pat::Muon"  targetClass="pat::Muon" version="[-15]" target="eip_" source="std::vector<double> eip_" embed="false">
-    <![CDATA[
-        eip_[0] = onfile.eip_[1];
-        eip_[1] = onfile.eip_[2];
-        eip_[2] = onfile.eip_[3];
-        eip_[3] = onfile.eip_[4];
-    ]]>
-  </ioread>
-  <ioread sourceClass="pat::Muon"  targetClass="pat::Muon" version="[-15]" target="cachedIP_" source="std::vector<bool> cachedIP_" embed="false">
-    <![CDATA[
-        cachedIP_ = onfile.cachedIP_[1] + 2*onfile.cachedIP_[2] + 4*onfile.cachedIP_[3] + 8*onfile.cachedIP_[4];
-    ]]>
+  <ioread sourceClass="pat::Muon"  targetClass="pat::Muon" version="[-16]" target="ip_" source="std::vector<double> ip_" embed="false">
+    <![CDATA[ ip_[0] = onfile.ip_[1]; ip_[1] = onfile.ip_[2]; ip_[2] = onfile.ip_[3]; ip_[3] = onfile.ip_[4]; ]]>
+  </ioread>
+  <ioread sourceClass="pat::Muon"  targetClass="pat::Muon" version="[-16]" target="eip_" source="std::vector<double> eip_" embed="false">
+    <![CDATA[ eip_[0] = onfile.eip_[1]; eip_[1] = onfile.eip_[2]; eip_[2] = onfile.eip_[3]; eip_[3] = onfile.eip_[4]; ]]>
+  </ioread>
+  <ioread sourceClass="pat::Muon"  targetClass="pat::Muon" version="[-16]" target="cachedIP_" source="std::vector<bool> cachedIP_" embed="false">
+    <![CDATA[ cachedIP_ = onfile.cachedIP_[1] + 2*onfile.cachedIP_[2] + 4*onfile.cachedIP_[3] + 8*onfile.cachedIP_[4]; ]]>
   </ioread>
 
   <class name="pat::Tau"  ClassVersion="17">
