<lcgdict>
 <selection>
  <!-- PAT Base Templates -->
  <class name="pat::PATObject<reco::GsfElectron>" />
  <class name="pat::PATObject<reco::Muon>" />
  <class name="pat::PATObject<reco::BaseTau>" />
  <class name="pat::PATObject<reco::Photon>" />
  <class name="pat::PATObject<reco::Jet>" />
  <class name="pat::PATObject<reco::MET>" />
  <class name="pat::PATObject<reco::LeafCandidate>" />
  <class name="pat::PATObject<reco::CompositeCandidate>" />
  <class name="pat::PATObject<reco::PFCandidate>" />
  <class name="pat::PATObject<reco::RecoCandidate>" />
  <class name="pat::Lepton<reco::GsfElectron>" />
  <class name="pat::Lepton<reco::Muon>" />
  <class name="pat::Lepton<reco::BaseTau>" />

  <!-- PAT Objects, and embedded data  -->
  <class name="pat::Electron"  ClassVersion="24">
   <field name="superClusterRelinked_" transient="true"/>
   <version ClassVersion="24" checksum="1488101799"/>
   <version ClassVersion="23" checksum="434577157"/>
   <version ClassVersion="22" checksum="4113394532"/>
   <version ClassVersion="21" checksum="366535823"/>
   <version ClassVersion="20" checksum="4220542719"/>
   <version ClassVersion="19" checksum="839477640"/>
   <version ClassVersion="18" checksum="191995725"/>
   <version ClassVersion="17" checksum="1230088720"/>
   <version ClassVersion="15" checksum="990589145"/>
   <version ClassVersion="10" checksum="1662079993"/>
  </class>
  <!--NOTE: the declaration of AtomicPtrCache are a temporary work around until ROOT 6 where they will not be needed -->
  <class name="edm::AtomicPtrCache<std::vector<reco::SuperCluster> >" />
  <ioread sourceClass="pat::Electron" targetClass="pat::Electron" version="[1-]" source="" target="superClusterRelinked_">
    <![CDATA[superClusterRelinked_.reset();]]>
  </ioread>

  <class name="pat::Muon"  ClassVersion="13">
   <version ClassVersion="13" checksum="2943499125"/>
   <version ClassVersion="12" checksum="462627330"/>
   <version ClassVersion="11" checksum="489577659"/>
   <version ClassVersion="10" checksum="2367573922"/>
  </class>
  <class name="pat::Tau"  ClassVersion="15">
   <field name="isolationTracksTransientRefVector_" transient="true"/>
   <field name="signalTracksTransientRefVector_" transient="true"/>
   <field name="signalPFCandsTransientPtrs_" transient="true"/>
   <field name="signalPFChargedHadrCandsTransientPtrs_" transient="true"/>
   <field name="signalPFNeutralHadrCandsTransientPtrs_" transient="true"/>
   <field name="signalPFGammaCandsTransientPtrs_" transient="true"/>
   <field name="isolationPFCandsTransientPtrs_" transient="true"/>
   <field name="isolationPFChargedHadrCandsTransientPtrs_" transient="true"/>
   <field name="isolationPFNeutralHadrCandsTransientPtrs_" transient="true"/>
   <field name="isolationPFGammaCandsTransientPtrs_" transient="true"/>
   <version ClassVersion="15" checksum="3797478883"/>
   <version ClassVersion="14" checksum="3966509354"/>
   <version ClassVersion="13" checksum="2969928320"/>
   <version ClassVersion="12" checksum="2900944238"/>
   <version ClassVersion="11" checksum="3100353428"/>
   <version ClassVersion="10" checksum="2244564938"/>
  </class>
  <!--NOTE: the declaration of AtomicPtrCache are a temporary work around until ROOT 6 where they will not be needed -->
   <class name="edm::AtomicPtrCache<reco::TrackRefVector>"/>
   <class name="edm::AtomicPtrCache<std::vector<reco::PFCandidatePtr> >" />
  <ioread sourceClass="pat::Tau" targetClass="pat::Tau" version="[1-]" source="" target="isolationTracksTransientRefVector_">
  <![CDATA[isolationTracksTransientRefVector_.reset();]]>
  </ioread>
  <ioread sourceClass="pat::Tau" targetClass="pat::Tau" version="[1-]" source="" target="signalTracksTransientRefVector_">
  <![CDATA[signalTracksTransientRefVector_.reset();]]>
  </ioread>
  <ioread sourceClass="pat::Tau" targetClass="pat::Tau" version="[1-]" source="" target="signalPFCandsTransientPtrs_">
  <![CDATA[signalPFCandsTransientPtrs_.reset();]]>
  </ioread>
  <ioread sourceClass="pat::Tau" targetClass="pat::Tau" version="[1-]" source="" target="signalPFChargedHadrCandsTransientPtrs_">
  <![CDATA[signalPFChargedHadrCandsTransientPtrs_.reset();]]>
  </ioread>
  <ioread sourceClass="pat::Tau" targetClass="pat::Tau" version="[1-]" source="" target="signalPFNeutralHadrCandsTransientPtrs_">
  <![CDATA[signalPFNeutralHadrCandsTransientPtrs_.reset();]]>
  </ioread>
  <ioread sourceClass="pat::Tau" targetClass="pat::Tau" version="[1-]" source="" target="signalPFGammaCandsTransientPtrs_">
  <![CDATA[signalPFGammaCandsTransientPtrs_.reset();]]>
  </ioread>
  <ioread sourceClass="pat::Tau" targetClass="pat::Tau" version="[1-]" source="" target="isolationPFCandsTransientPtrs_">
  <![CDATA[isolationPFCandsTransientPtrs_.reset();]]>
  </ioread>
  <ioread sourceClass="pat::Tau" targetClass="pat::Tau" version="[1-]" source="" target="isolationPFChargedHadrCandsTransientPtrs_">
  <![CDATA[isolationPFChargedHadrCandsTransientPtrs_.reset();]]>
  </ioread>
  <ioread sourceClass="pat::Tau" targetClass="pat::Tau" version="[1-]" source="" target="isolationPFNeutralHadrCandsTransientPtrs_">
  <![CDATA[isolationPFNeutralHadrCandsTransientPtrs_.reset();]]>
  </ioread>
  <ioread sourceClass="pat::Tau" targetClass="pat::Tau" version="[1-]" source="" target="isolationPFGammaCandsTransientPtrs_">
  <![CDATA[isolationPFGammaCandsTransientPtrs_.reset();]]>
  </ioread>
  <class name="pat::tau::TauPFSpecific"  ClassVersion="14">
   <version ClassVersion="14" checksum="1401440164"/>
   <version ClassVersion="13" checksum="3129436753"/>
   <version ClassVersion="12" checksum="941745608"/>
   <version ClassVersion="11" checksum="3975939304"/>
   <version ClassVersion="10" checksum="2617942038"/>
  </class>
  <class name="std::vector<pat::tau::TauPFSpecific>" />
  <class name="pat::tau::TauCaloSpecific"  ClassVersion="11">
   <version ClassVersion="11" checksum="943826557"/>
   <version ClassVersion="10" checksum="2692173055"/>
  </class>
  <class name="std::vector<pat::tau::TauCaloSpecific>" />
  <class name="pat::tau::TauPFEssential" ClassVersion="10">
    <version ClassVersion="10" checksum="1628501942" />
  </class>
  <class name="std::vector<pat::tau::TauPFEssential>" />
<<<<<<< HEAD
  <class name="pat::Photon"  ClassVersion="12">
   <field name="superClusterRelinked_" transient="true"/>
   <version ClassVersion="13" checksum="3948496360"/>
=======
  <class name="pat::Photon"  ClassVersion="13">
   <field name="superClusterRelinked_" transient="true"/>
   <version ClassVersion="13" checksum="3096238365"/>
>>>>>>> 670ac7a4
   <version ClassVersion="12" checksum="2518470540"/>
   <version ClassVersion="11" checksum="3277818926"/>
   <version ClassVersion="10" checksum="865744757"/>
  </class>
  <!--NOTE: the declaration of AtomicPtrCache are a temporary work around until ROOT 6 where they will not be needed -->
  <ioread sourceClass="pat::Photon" targetClass="pat::Photon" version="[1-]" source="" target="superClusterRelinked_">
    <![CDATA[superClusterRelinked_.reset();]]>
  </ioread>

  <class name="pat::Jet"  ClassVersion="12">
   <field name="caloTowersTemp_" transient="true"/>
   <field name="pfCandidatesTemp_" transient="true"/>
   <version ClassVersion="12" checksum="862613450"/>
   <version ClassVersion="11" checksum="4153489469"/>
   <version ClassVersion="10" checksum="3393361159"/>
  </class>
  <ioread sourceClass = "pat::Jet" version="[1-11]" targetClass="pat::Jet" source="int partonFlavour_" target="jetFlavourInfo_">
    <![CDATA[jetFlavourInfo_ = reco::JetFlavourInfo(0,onfile.partonFlavour_);]]>
  </ioread>
  <class name="pat::MET"  ClassVersion="11">
   <version ClassVersion="11" checksum="1829185007"/>
   <version ClassVersion="10" checksum="1136648776"/>
    <field name="uncorInfo_" transient="true"/>
    <field name="nCorrections_" transient="true"/>
  </class>
  <class name="pat::MET::PackedMETUncertainty" ClassVersion="10">
    <version ClassVersion="10" checksum="1984780659"/>
  </class>
  <class name="std::vector<pat::MET::PackedMETUncertainty>" />
  <class name="pat::MHT"  ClassVersion="10">
   <version ClassVersion="10" checksum="2696169357"/>
  </class>
  <class name="pat::Particle"  ClassVersion="10">
   <version ClassVersion="10" checksum="1421351288"/>
  </class>
  <class name="pat::CompositeCandidate"  ClassVersion="10">
   <version ClassVersion="10" checksum="417284221"/>
  </class>
  <class name="pat::PFParticle"  ClassVersion="10">
   <version ClassVersion="10" checksum="2240381542"/>
  </class>
  <class name="pat::GenericParticle"  ClassVersion="10">
   <version ClassVersion="10" checksum="3438694352"/>
  </class>
  <class name="pat::Hemisphere"  ClassVersion="10">
   <version ClassVersion="10" checksum="2908192056"/>
  </class>
  <class name="pat::Conversion"  ClassVersion="11">
   <version ClassVersion="11" checksum="1239840459"/>
  </class>

  <class name="pat::PackedCandidate" ClassVersion="13">
    <version ClassVersion="13" checksum="981046949"/>
    <version ClassVersion="12" checksum="981046949"/>
    <version ClassVersion="11" checksum="3135186025"/>
    <version ClassVersion="10" checksum="572957881"/>
    <field name="p4_" transient="true" />
    <field name="p4c_" transient="true" />
    <field name="vertex_" transient="true" />
    <field name="unpacked_" transient="true" />
    <field name="unpackedVtx_" transient="true" />
    <field name="dxy_" transient="true" />
    <field name="dz_" transient="true" />
    <field name="dphi_" transient="true" />
    <field name="dxydxy_" transient="true" />
    <field name="dzdz_" transient="true" />
    <field name="dxydz_" transient="true" />
    <field name="dlambdadz_" transient="true" />
    <field name="dphidxy_" transient="true" />
    <field name="dphidphi_" transient="true" />
    <field name="detadeta_" transient="true" />
    <field name="dptdpt_" transient="true" />
  </class>
  <ioread sourceClass="pat::PackedCandidate"  version="[1-]" targetClass="pat::PackedCandidate" source="" target="unpacked_">
    <![CDATA[unpacked_ = false;
    ]]>
  </ioread>
  <ioread sourceClass="pat::PackedCandidate"  version="[1-]" targetClass="pat::PackedCandidate" source="" target="unpackedVtx_">
    <![CDATA[unpackedVtx_ = false;
    ]]>
  </ioread>


 <class name="pat::PackedGenParticle">
    <field name="p4_" transient="true" />
    <field name="p4c_" transient="true" />
    <field name="unpacked_" transient="true" />
  </class>
  <ioread sourceClass="pat::PackedGenParticle"  version="[1-]" targetClass="pat::PackedGenParticle" source="" target="unpacked_">
    <![CDATA[unpacked_ = false;
    ]]>
  </ioread>


  <!-- PAT Object Ptrs  -->
  <class name="edm::Ptr<pat::Electron>" />
  <class name="edm::Ptr<pat::Muon>" />
  <class name="edm::Ptr<pat::Tau>" />
  <class name="edm::Ptr<pat::Jet>" />
  <class name="edm::Ptr<pat::MET>" />
  <class name="edm::Ptr<pat::Conversion>" />

  <!-- PAT Object Collections -->
  <class name="std::vector<pat::Electron>" />
  <class name="std::vector<pat::Muon>" />
  <class name="std::vector<pat::Tau>" />
  <class name="std::vector<pat::Photon>" />
  <class name="std::vector<pat::Jet>" />
  <class name="std::vector<pat::MET>" />
  <class name="std::vector<pat::MHT>" />
  <class name="std::vector<pat::Particle>" />
  <class name="std::vector<pat::CompositeCandidate>" />
  <class name="std::vector<pat::PFParticle>" />
  <class name="std::vector<pat::GenericParticle>" />
  <class name="std::vector<pat::Hemisphere>" />
  <class name="std::vector<pat::Conversion>" />
  <class name="std::vector<pat::PackedCandidate>"/>
  <class name="std::vector<pat::PackedGenParticle>"/>

  <!-- PAT Object Collection Iterators -->
  <class name="std::vector<pat::Electron>::const_iterator" />
  <class name="std::vector<pat::Muon>::const_iterator" />
  <class name="std::vector<pat::Tau>::const_iterator" />
  <class name="std::vector<pat::Photon>::const_iterator" />
  <class name="std::vector<pat::Jet>::const_iterator" />
  <class name="std::vector<pat::MET>::const_iterator" />
  <class name="std::vector<pat::MHT>::const_iterator" />
  <class name="std::vector<pat::Particle>::const_iterator" />
  <class name="std::vector<pat::CompositeCandidate>::const_iterator" />
  <class name="std::vector<pat::PFParticle>::const_iterator" />
  <class name="std::vector<pat::GenericParticle>::const_iterator" />
  <class name="std::vector<pat::Hemisphere>::const_iterator" />
  <class name="std::vector<pat::Conversion>::const_iterator" />
  <class name="std::vector<pat::PackedCandidate>::const_iterator" />
  <class name="std::vector<pat::PackedGenParticle>::const_iterator" />

  <!-- PAT Object Collection Wrappers -->
  <class name="edm::Wrapper<std::vector<pat::Electron> >" />
  <class name="edm::Wrapper<std::vector<pat::Muon> >" />
  <class name="edm::Wrapper<std::vector<pat::Tau> >" />
  <class name="edm::Wrapper<std::vector<pat::Photon> >" />
  <class name="edm::Wrapper<std::vector<pat::Jet> >" />
  <class name="edm::Wrapper<std::vector<pat::MET> >" />
  <class name="edm::Wrapper<std::vector<pat::MHT> >" />
  <class name="edm::Wrapper<std::vector<pat::Particle> >" />
  <class name="edm::Wrapper<std::vector<pat::CompositeCandidate> >" />
  <class name="edm::Wrapper<std::vector<pat::PFParticle> >" />
  <class name="edm::Wrapper<std::vector<pat::GenericParticle> >" />
  <class name="edm::Wrapper<std::vector<pat::Hemisphere> >" />
  <class name="edm::Wrapper<std::vector<pat::Conversion> >" />
  <class name="edm::Wrapper<std::vector<pat::PackedCandidate> >"/>
  <class name="edm::Wrapper<std::vector<pat::PackedGenParticle> >"/>

  <!-- PAT Object References -->
  <class name="pat::ElectronRef" />
  <class name="pat::MuonRef" />
  <class name="pat::TauRef" />
  <class name="pat::PhotonRef" />
  <class name="pat::JetRef" />
  <class name="pat::METRef" />
<!-- no ref needed for pat::MHT as it is filled from PAT objects -->
  <class name="pat::ParticleRef" />
  <class name="pat::CompositeCandidateRef" />
  <class name="pat::PFParticleRef" />
  <class name="pat::GenericParticleRef" />
  <class name="pat::HemisphereRef" />
  <class name="pat::ConversionRef" />
  <class name="pat::PackedCandidateRef" />
  <class name="pat::PackedGenParticleRef" />

  <!-- PAT Object Ref Vectors -->
  <class name="pat::ElectronRefVector" />
  <class name="pat::MuonRefVector" />
  <class name="pat::TauRefVector" />
  <class name="pat::PhotonRefVector" />
  <class name="pat::JetRefVector" />
  <class name="pat::METRefVector" />
  <class name="pat::ParticleRefVector" />
  <class name="pat::CompositeCandidateRefVector" />
  <class name="pat::PFParticleRefVector" />
  <class name="pat::GenericParticleRefVector" />
  <class name="pat::HemisphereRefVector" />
  <class name="pat::ConversionRefVector" />
  <class name="pat::PackedCandidateRefVector" />
  <class name="pat::PackedGenParticleRefVector" />

  <!-- PAT Object Ref Vector Wrappers -->
  <class name="edm::Wrapper<pat::ElectronRefVector>" />
  <class name="edm::Wrapper<pat::MuonRefVector>" />
  <class name="edm::Wrapper<pat::TauRefVector>" />
  <class name="edm::Wrapper<pat::PhotonRefVector>" />
  <class name="edm::Wrapper<pat::JetRefVector>" />
  <class name="edm::Wrapper<pat::METRefVector>" />
  <class name="edm::Wrapper<pat::ParticleRefVector>" />
  <class name="edm::Wrapper<pat::CompositeCandidateRefVector>" />
  <class name="edm::Wrapper<pat::PFParticleRefVector>" />
  <class name="edm::Wrapper<pat::GenericParticleRefVector>" />
  <class name="edm::Wrapper<pat::HemisphereRefVector>" />
  <class name="edm::Wrapper<pat::ConversionRefVector>" />

  <!-- RefToBase<Candidate> from PATObjects -->
    <!-- With direct Holder -->
  <class name="edm::reftobase::Holder<reco::Candidate, pat::ElectronRef>" />
  <class name="edm::reftobase::Holder<reco::Candidate, pat::MuonRef>" />
  <class name="edm::reftobase::Holder<reco::Candidate, pat::TauRef>" />
  <class name="edm::reftobase::Holder<reco::Candidate, pat::PhotonRef>" />
  <class name="edm::reftobase::Holder<reco::Candidate, pat::JetRef>" />
  <class name="edm::reftobase::Holder<reco::Candidate, pat::METRef>" />
<!-- no reftobase needed for pat::MHT as it is filled from PAT objects -->
  <class name="edm::reftobase::Holder<reco::Candidate, pat::ParticleRef>" />
  <class name="edm::reftobase::Holder<reco::Candidate, pat::CompositeCandidateRef>" />
  <class name="edm::reftobase::Holder<reco::Candidate, pat::PFParticleRef>" />
  <class name="edm::reftobase::Holder<reco::Candidate, pat::GenericParticleRef>" />
    <!-- With indirect holder (RefHolder) -->
  <class name="edm::reftobase::RefHolder<pat::ElectronRef>" />
  <class name="edm::reftobase::RefHolder<pat::MuonRef>" />
  <class name="edm::reftobase::RefHolder<pat::TauRef>" />
  <class name="edm::reftobase::RefHolder<pat::PhotonRef>" />
  <class name="edm::reftobase::RefHolder<pat::JetRef>" />
  <class name="edm::reftobase::RefHolder<pat::METRef>" />
<!-- no reftobase needed for pat::MHT as it is filled from PAT objects -->
  <class name="edm::reftobase::RefHolder<pat::ParticleRef>" />
  <class name="edm::reftobase::RefHolder<pat::CompositeCandidateRef>" />
  <class name="edm::reftobase::RefHolder<pat::PFParticleRef>" />
  <class name="edm::reftobase::RefHolder<pat::GenericParticleRef>" />


 <!-- RefToBaseVector<Candidate> from PATObjetcs  -->
  <class name="edm::reftobase::RefVectorHolder<pat::CompositeCandidateRefVector>" />
  <class name="edm::reftobase::VectorHolder<reco::Candidate, pat::CompositeCandidateRefVector>" />

  <class name="edm::RefProd<pat::PackedCandidateCollection>" />
  <class name="edm::Association<pat::PackedCandidateCollection>" />
  <class name="edm::Wrapper<edm::Association<pat::PackedCandidateCollection> >" />

  </selection>
 <exclusion>
 </exclusion>
</lcgdict>
<|MERGE_RESOLUTION|>--- conflicted
+++ resolved
@@ -109,15 +109,9 @@
     <version ClassVersion="10" checksum="1628501942" />
   </class>
   <class name="std::vector<pat::tau::TauPFEssential>" />
-<<<<<<< HEAD
-  <class name="pat::Photon"  ClassVersion="12">
-   <field name="superClusterRelinked_" transient="true"/>
-   <version ClassVersion="13" checksum="3948496360"/>
-=======
   <class name="pat::Photon"  ClassVersion="13">
    <field name="superClusterRelinked_" transient="true"/>
    <version ClassVersion="13" checksum="3096238365"/>
->>>>>>> 670ac7a4
    <version ClassVersion="12" checksum="2518470540"/>
    <version ClassVersion="11" checksum="3277818926"/>
    <version ClassVersion="10" checksum="865744757"/>
