--- conflicted
+++ resolved
@@ -12,10 +12,8 @@
 Photon::Photon() :
     PATObject<reco::Photon>(reco::Photon()),
     embeddedSuperCluster_(false),
-<<<<<<< HEAD
     embeddedSeedCluster_(false),
     embeddedRecHits_(false)
-=======
     passElectronVeto_(false),
     hasPixelSeed_(false),
     seedEnergy_(0.0),
@@ -46,7 +44,6 @@
     cryPhi_(-999),
     iEta_(-999),
     iPhi_(-999)
->>>>>>> d5a27f0c
 {
 }
 
@@ -54,10 +51,8 @@
 Photon::Photon(const reco::Photon & aPhoton) :
     PATObject<reco::Photon>(aPhoton),
     embeddedSuperCluster_(false),
-<<<<<<< HEAD
     embeddedSeedCluster_(false),
     embeddedRecHits_(false)
-=======
     passElectronVeto_(false),
     hasPixelSeed_(false),
     seedEnergy_(0.0),
@@ -88,7 +83,6 @@
     cryPhi_(-999),
     iEta_(-999),
     iPhi_(-999)
->>>>>>> d5a27f0c
 {
 }
 
@@ -96,10 +90,8 @@
 Photon::Photon(const edm::RefToBase<reco::Photon> & aPhotonRef) :
     PATObject<reco::Photon>(aPhotonRef),
     embeddedSuperCluster_(false),
-<<<<<<< HEAD
     embeddedSeedCluster_(false),
     embeddedRecHits_(false)
-=======
     passElectronVeto_(false),
     hasPixelSeed_(false),
     seedEnergy_(0.0),
@@ -130,7 +122,6 @@
     cryPhi_(-999),
     iEta_(-999),
     iPhi_(-999)
->>>>>>> d5a27f0c
 {
 }
 
@@ -138,10 +129,8 @@
 Photon::Photon(const edm::Ptr<reco::Photon> & aPhotonRef) :
     PATObject<reco::Photon>(aPhotonRef),
     embeddedSuperCluster_(false),
-<<<<<<< HEAD
     embeddedSeedCluster_(false),
     embeddedRecHits_(false)
-=======
     passElectronVeto_(false),
     hasPixelSeed_(false),
     seedEnergy_(0.0),
@@ -172,7 +161,6 @@
     cryPhi_(-999),
     iEta_(-999),
     iPhi_(-999)
->>>>>>> d5a27f0c
 {
 }
 
@@ -180,21 +168,21 @@
 Photon::~Photon() {
 }
 
-std::ostream& 
-reco::operator<<(std::ostream& out, const pat::Photon& obj) 
+std::ostream&
+reco::operator<<(std::ostream& out, const pat::Photon& obj)
 {
   if(!out) return out;
-  
+
   out << "\tpat::Photon: ";
   out << std::setiosflags(std::ios::right);
   out << std::setiosflags(std::ios::fixed);
   out << std::setprecision(3);
-  out << " E/pT/eta/phi " 
+  out << " E/pT/eta/phi "
       << obj.energy()<<"/"
       << obj.pt()<<"/"
       << obj.eta()<<"/"
       << obj.phi();
-  return out; 
+  return out;
 }
 
 /// override the superCluster method from CaloJet, to access the internal storage of the supercluster
@@ -267,7 +255,7 @@
     reco::CaloCluster_iterator itsclE = reco::Photon::superCluster()->clustersEnd();
     for(;itscl!=itsclE;++itscl){
       basicClusters_.push_back( **itscl ) ;
-    } 
+    }
   }
 }
 
