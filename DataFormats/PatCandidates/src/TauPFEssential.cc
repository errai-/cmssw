#include "DataFormats/PatCandidates/interface/TauPFEssential.h"

#include "DataFormats/JetReco/interface/Jet.h"

pat::tau::TauPFEssential::TauPFEssential(const reco::PFTau& tau) :
    p4Jet_(reco::Candidate::LorentzVector()),
    p4CorrJet_(reco::Candidate::LorentzVector()),
    decayMode_(tau.decayMode()),
    dxy_(0.),
    dxy_error_(1.e+3),
    hasSV_(false),
    ip3d_(0.),
    ip3d_error_(1.e+3),
    ecalEnergy_(0.),
    hcalEnergy_(0.),
<<<<<<< HEAD
    leadingTrackNormChi2_(1.e+3)
=======
    leadingTrackNormChi2_(1.e+3),
    etaAtEcalEntrance_(0.),
    ecalEnergyLeadChargedHadrCand_(0.),
    hcalEnergyLeadChargedHadrCand_(0.),
    etaAtEcalEntranceLeadChargedCand_(0.),
    ptLeadChargedCand_(0.),
    emFraction_(0.)
>>>>>>> 7c5a3353
{
  if ( tau.jetRef().isAvailable() && tau.jetRef().isNonnull() ) { // CV: add protection to ease transition to new CMSSW 4_2_x RecoTauTags
    p4Jet_ = tau.jetRef()->p4();
  }
}<|MERGE_RESOLUTION|>--- conflicted
+++ resolved
@@ -13,9 +13,6 @@
     ip3d_error_(1.e+3),
     ecalEnergy_(0.),
     hcalEnergy_(0.),
-<<<<<<< HEAD
-    leadingTrackNormChi2_(1.e+3)
-=======
     leadingTrackNormChi2_(1.e+3),
     etaAtEcalEntrance_(0.),
     ecalEnergyLeadChargedHadrCand_(0.),
@@ -23,7 +20,6 @@
     etaAtEcalEntranceLeadChargedCand_(0.),
     ptLeadChargedCand_(0.),
     emFraction_(0.)
->>>>>>> 7c5a3353
 {
   if ( tau.jetRef().isAvailable() && tau.jetRef().isNonnull() ) { // CV: add protection to ease transition to new CMSSW 4_2_x RecoTauTags
     p4Jet_ = tau.jetRef()->p4();
