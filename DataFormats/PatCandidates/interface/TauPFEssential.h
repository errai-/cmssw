//
//

#ifndef DataFormats_PatCandidates_Tau_PFEssential_h
#define DataFormats_PatCandidates_Tau_PFEssential_h

/**
  \class    pat::tau::PFEssential TauPFEssential.h "DataFormats/PatCandidates/interface/TauPFEssential.h"
  \brief    Structure to hold information from PFTau essential for analysis inside a pat::Tau

  \author   Pavel Jez
*/

#include "DataFormats/TauReco/interface/PFTau.h"
#include "DataFormats/TauReco/interface/PFTauTransverseImpactParameter.h"
#include "DataFormats/Candidate/interface/Candidate.h"
#include "DataFormats/VertexReco/interface/VertexFwd.h"

namespace pat { namespace tau {

struct TauPFEssential {
  // define a float-precision version of the typedefs in reco::PFTauTransverseImpactParameter class
  typedef math::PtEtaPhiMLorentzVectorF LorentzVector;
  typedef math::XYZPointF Point;
  typedef math::XYZVectorF Vector;
  typedef math::ErrorF<3>::type CovMatrix;

// dummy constructor for ROOT I/O
  TauPFEssential() {}
// constructor from PFTau
  TauPFEssential(const reco::PFTau& tau);
// datamembers 
  LorentzVector p4Jet_;
  LorentzVector p4CorrJet_;
  
  int decayMode_;
  
  Point dxy_PCA_;
  float dxy_;
  float dxy_error_;
  float dxy_Sig_;
  reco::VertexRef pv_;
  Point pvPos_;
  CovMatrix pvCov_;
  bool hasSV_;
  Vector flightLength_;
  float flightLengthSig_;
  reco::VertexRef sv_;
  Point svPos_;
  CovMatrix svCov_;
  float ip3d_;
  float ip3d_error_;
  float ecalEnergy_;
  float hcalEnergy_;
  float leadingTrackNormChi2_;
<<<<<<< HEAD
=======
  float etaAtEcalEntrance_;
  float ecalEnergyLeadChargedHadrCand_;
  float hcalEnergyLeadChargedHadrCand_;
  float etaAtEcalEntranceLeadChargedCand_;
  float ptLeadChargedCand_;
  float emFraction_;
>>>>>>> 7c5a3353
};

} }

#endif<|MERGE_RESOLUTION|>--- conflicted
+++ resolved
@@ -53,15 +53,12 @@
   float ecalEnergy_;
   float hcalEnergy_;
   float leadingTrackNormChi2_;
-<<<<<<< HEAD
-=======
   float etaAtEcalEntrance_;
   float ecalEnergyLeadChargedHadrCand_;
   float hcalEnergyLeadChargedHadrCand_;
   float etaAtEcalEntranceLeadChargedCand_;
   float ptLeadChargedCand_;
   float emFraction_;
->>>>>>> 7c5a3353
 };
 
 } }
