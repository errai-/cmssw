#include <cppunit/extensions/HelperMacros.h>
#include <algorithm>
#include <iterator>
#include <iostream>
#include <iomanip>

#include "DataFormats/PatCandidates/interface/PackedCandidate.h"

class testPackedCandidate : public CppUnit::TestFixture {
  CPPUNIT_TEST_SUITE(testPackedCandidate);

  CPPUNIT_TEST(testDefaultConstructor);
  CPPUNIT_TEST(testCopyConstructor);
  CPPUNIT_TEST(testPackUnpack);
  CPPUNIT_TEST(testSimulateReadFromRoot);
  CPPUNIT_TEST(testPackUnpackTime);
<<<<<<< HEAD
=======
  CPPUNIT_TEST(testQualityFlags);
>>>>>>> 2efa9721

  CPPUNIT_TEST_SUITE_END();
public:
  void setUp() {}
  void tearDown() {}

  void testDefaultConstructor() ;
  void testCopyConstructor();
  void testPackUnpack();
  void testSimulateReadFromRoot();

  void testPackUnpackTime();
<<<<<<< HEAD
=======
  void testQualityFlags();
>>>>>>> 2efa9721

private:
};

CPPUNIT_TEST_SUITE_REGISTRATION(testPackedCandidate);



void testPackedCandidate::testDefaultConstructor() {

  pat::PackedCandidate pc;

  CPPUNIT_ASSERT(pc.polarP4() == pat::PackedCandidate::PolarLorentzVector(0,0,0,0));
  CPPUNIT_ASSERT(pc.p4() == pat::PackedCandidate::LorentzVector(0,0,0,0) );
  CPPUNIT_ASSERT(pc.vertex() == pat::PackedCandidate::Point(0,0,0));
}

void testPackedCandidate::testCopyConstructor() {
  pat::PackedCandidate::LorentzVector lv(1.,0.5,0., std::sqrt(1.+0.25 +0.120*0.120));
  pat::PackedCandidate::PolarLorentzVector plv(lv.Pt(), lv.Eta(), lv.Phi(), lv.M());

  pat::PackedCandidate::Point v(0.01,0.02,0.);

  //invalid Refs use a special key
  pat::PackedCandidate pc(lv, v, 1., 1., 1., 11, reco::VertexRefProd(), reco::VertexRef().key());

  //these by design do not work
  //  CPPUNIT_ASSERT(pc.polarP4() == plv);
  //  CPPUNIT_ASSERT(pc.p4() == lv);
  //  CPPUNIT_ASSERT(pc.vertex() == v);

  pat::PackedCandidate copy_pc(pc);

  //CPPUNIT_ASSERT(copy_pc.polarP4() == plv);
  //CPPUNIT_ASSERT(copy_pc.p4() == lv);
  //CPPUNIT_ASSERT(copy_pc.vertex() == v);

  CPPUNIT_ASSERT(&copy_pc.polarP4() != &pc.polarP4());
  CPPUNIT_ASSERT(&copy_pc.p4() != &pc.p4());
  CPPUNIT_ASSERT(&copy_pc.vertex() != &pc.vertex());

}

static bool tolerance(double iLHS, double iRHS, double fraction) {
  return std::abs(iLHS-iRHS) <= fraction*std::abs(iLHS+iRHS)/2.;
}


void 
testPackedCandidate::testPackUnpack() {

  pat::PackedCandidate::LorentzVector lv(1.,1.,0., std::sqrt(2.+0.120*0.120));
  pat::PackedCandidate::PolarLorentzVector plv(lv.Pt(), lv.Eta(), lv.Phi(), lv.M());

  pat::PackedCandidate::Point v(-0.005,0.005,0.1); 
  float trkPt=plv.Pt()+0.5;
  float trkEta=plv.Eta()-0.1;
  float trkPhi=-3./4.*3.1416;


  //invalid Refs use a special key
  pat::PackedCandidate pc(lv, v, trkPt,trkEta,trkPhi, 11, reco::VertexRefProd(), reco::VertexRef().key());

  pc.pack(true);
  pc.packVtx(true);

  CPPUNIT_ASSERT(tolerance(pc.polarP4().Pt(),plv.Pt(),0.001) );
  CPPUNIT_ASSERT(tolerance(pc.polarP4().Eta(),plv.Eta(),0.001) );
  CPPUNIT_ASSERT(tolerance(pc.polarP4().Phi(),plv.Phi(),0.001) );
  CPPUNIT_ASSERT(tolerance(pc.polarP4().M(),plv.M(),0.001) );
  CPPUNIT_ASSERT(tolerance(pc.p4().X(),lv.X(), 0.001));
  CPPUNIT_ASSERT(tolerance(pc.p4().Y(),lv.Y(), 0.001));
  CPPUNIT_ASSERT(tolerance(pc.p4().Z(),lv.Z(), 0.001));
  CPPUNIT_ASSERT(tolerance(pc.p4().E(),lv.E(), 0.001));
  CPPUNIT_ASSERT(tolerance(pc.vertex().X(),v.X(), 0.001));
  CPPUNIT_ASSERT(tolerance(pc.vertex().Y(),v.Y(), 0.001));
  CPPUNIT_ASSERT(tolerance(pc.vertex().Z(),v.Z(), 0.01));  
//AR : this cannot be called unless track details are set
//  CPPUNIT_ASSERT(tolerance(pc.pseudoTrack().pt(),trkPt,0.001));
//  CPPUNIT_ASSERT(tolerance(pc.pseudoTrack().eta(),trkEta,0.001));
//  CPPUNIT_ASSERT(tolerance(pc.pseudoTrack().phi(),trkPhi,0.001));
  CPPUNIT_ASSERT(tolerance(pc.ptTrk(),trkPt,0.001));
  CPPUNIT_ASSERT(tolerance(pc.etaAtVtx(),trkEta,0.001));
  CPPUNIT_ASSERT(tolerance(pc.phiAtVtx(),trkPhi,0.001));
  //Check again after a setP4
  pc.setP4(plv*2);
  CPPUNIT_ASSERT(tolerance(pc.ptTrk(),trkPt,0.001));
  CPPUNIT_ASSERT(tolerance(pc.etaAtVtx(),trkEta,0.001));
  CPPUNIT_ASSERT(tolerance(pc.phiAtVtx(),trkPhi,0.001));
  pc.setP4(lv*3);
  CPPUNIT_ASSERT(tolerance(pc.ptTrk(),trkPt,0.001));
  CPPUNIT_ASSERT(tolerance(pc.etaAtVtx(),trkEta,0.001));
  CPPUNIT_ASSERT(tolerance(pc.phiAtVtx(),trkPhi,0.001));
  pc.setPz(pc.p4().Pz()+3.3);
  CPPUNIT_ASSERT(tolerance(pc.ptTrk(),trkPt,0.005));
  CPPUNIT_ASSERT(tolerance(pc.etaAtVtx(),trkEta,0.005));
  CPPUNIT_ASSERT(tolerance(pc.phiAtVtx(),trkPhi,0.005));
}

void testPackedCandidate::testSimulateReadFromRoot() {

  

  pat::PackedCandidate::LorentzVector lv(1.,1.,0., std::sqrt(2. +0.120*0.120));
  pat::PackedCandidate::PolarLorentzVector plv(lv.Pt(), lv.Eta(), lv.Phi(), lv.M());
  pat::PackedCandidate::Point v(-0.005,0.005,0.1);

  float trkPt=plv.Pt()+0.5;
  float trkEta=plv.Eta()-0.1;
  float trkPhi=-3./4.*3.1416;


  //invalid Refs use a special key
  pat::PackedCandidate pc(lv, v, trkPt,trkEta,trkPhi, 11, reco::VertexRefProd(), reco::VertexRef().key());

  //  CPPUNIT_ASSERT(pc.polarP4() == plv);
  //  CPPUNIT_ASSERT(pc.p4() == lv);
  //  CPPUNIT_ASSERT(pc.vertex() == v);
  //  CPPUNIT_ASSERT(pc.pseudoTrack().p() == lv.P());

  //When reading back from ROOT, these were not stored and are nulled out
  delete pc.p4_.exchange(nullptr);
  delete pc.p4c_.exchange(nullptr);
  delete pc.vertex_.exchange(nullptr);
  delete pc.track_.exchange(nullptr);
  delete pc.m_.exchange(nullptr);

  CPPUNIT_ASSERT(tolerance(pc.polarP4().Pt(),plv.Pt(),0.001) );
  CPPUNIT_ASSERT(tolerance(pc.polarP4().Eta(),plv.Eta(),0.001) );
  CPPUNIT_ASSERT(tolerance(pc.polarP4().Phi(),plv.Phi(),0.001) );
  CPPUNIT_ASSERT(tolerance(pc.polarP4().M(),plv.M(),0.001) );
  CPPUNIT_ASSERT(tolerance(pc.p4().X(),lv.X(), 0.001));
  CPPUNIT_ASSERT(tolerance(pc.p4().Y(),lv.Y(), 0.001));
  CPPUNIT_ASSERT(tolerance(pc.p4().Z(),lv.Z(), 0.001));
  CPPUNIT_ASSERT(tolerance(pc.p4().E(),lv.E(), 0.001));
  CPPUNIT_ASSERT(tolerance(pc.vertex().X(),v.X(), 0.001));
  CPPUNIT_ASSERT(tolerance(pc.vertex().Y(),v.Y(), 0.001));
  CPPUNIT_ASSERT(tolerance(pc.vertex().Z(),v.Z(), 0.01));
//AR : this cannot be called unless track details are set
//  CPPUNIT_ASSERT(tolerance(pc.pseudoTrack().pt(),trkPt,0.001));
//  CPPUNIT_ASSERT(tolerance(pc.pseudoTrack().eta(),trkEta,0.001));
//  CPPUNIT_ASSERT(tolerance(pc.pseudoTrack().phi(),trkPhi,0.001));
  CPPUNIT_ASSERT(tolerance(pc.ptTrk(),trkPt,0.001));
  CPPUNIT_ASSERT(tolerance(pc.etaAtVtx(),trkEta,0.001));
  CPPUNIT_ASSERT(tolerance(pc.phiAtVtx(),trkPhi,0.001));
  
}


void testPackedCandidate::testPackUnpackTime() {
  bool debug = false; // turn this on in order to get a printout of the numerical precision you get for the timing in the various encodings

  if (debug) std::cout << std::endl;
  if (debug) std::cout << "Minimum time error: " << pat::PackedCandidate::unpackTimeError(1) << std::endl;
  if (debug) std::cout << "Maximum time error: " << pat::PackedCandidate::unpackTimeError(255) << std::endl;
  float avgres = 0; int navg = 0;
  for (int i = 2; i < 255; ++i) {
    float unp = pat::PackedCandidate::unpackTimeError(i);
    float res = 0.5*(pat::PackedCandidate::unpackTimeError(i+1)-pat::PackedCandidate::unpackTimeError(i-1));
    avgres += (res/unp); navg++;
    if (debug) std::cout << " i = " << i << " unp = " << unp << " quant error = " << res << "  packed = " << int(pat::PackedCandidate::packTimeError(unp+0.3*res)) << " and " << int(pat::PackedCandidate::packTimeError(unp-0.3*res)) << std::endl;
    CPPUNIT_ASSERT(pat::PackedCandidate::packTimeError(unp+0.3*res) == i);
    CPPUNIT_ASSERT(pat::PackedCandidate::packTimeError(unp-0.3*res) == i);
  }
  if (debug) std::cout << "Average rel uncertainty: " << (avgres/navg) << std::endl;
  if (debug) std::cout << std::endl;

  if (debug) std::cout << "Zero time standalone (pos): " << pat::PackedCandidate::unpackTimeNoError(0) << std::endl;
  if (debug) std::cout << "Minimum time standalone (pos): " << pat::PackedCandidate::unpackTimeNoError(+1) << std::endl;
  if (debug) std::cout << "Minimum time standalone (neg): " << pat::PackedCandidate::unpackTimeNoError(-1) << std::endl;
  if (debug) std::cout << "Maximum time standalone, 8 bits (pos): " << pat::PackedCandidate::unpackTimeNoError(+255) << std::endl;
  if (debug) std::cout << "Maximum time standalone, 8 bits (neg): " << pat::PackedCandidate::unpackTimeNoError(-255) << std::endl;
  if (debug) std::cout << "Maximum time standalone, 10 bits (pos): " << pat::PackedCandidate::unpackTimeNoError(+1023) << std::endl;
  if (debug) std::cout << "Maximum time standalone, 10 bits (neg): " << pat::PackedCandidate::unpackTimeNoError(-1023) << std::endl;
  if (debug) std::cout << "Maximum time standalone, 11 bits (pos): " << pat::PackedCandidate::unpackTimeNoError(+2047) << std::endl;
  if (debug) std::cout << "Maximum time standalone, 11 bits (neg): " << pat::PackedCandidate::unpackTimeNoError(-2047) << std::endl;
  avgres = 0; navg = 0;
  for (int i = 2; i < 2040; i *= 1.5) {
    float unp = pat::PackedCandidate::unpackTimeNoError(i);
    float res = 0.5*(pat::PackedCandidate::unpackTimeNoError(i+1)-pat::PackedCandidate::unpackTimeNoError(i-1));
    avgres += (res/unp); navg++;
    if (debug) std::cout << " i = +" << i << " unp = +" << unp << " quant error = " << res << "  packed = " << int(pat::PackedCandidate::packTimeNoError(unp+0.3*res)) << " and +" << int(pat::PackedCandidate::packTimeNoError(unp-0.3*res)) << std::endl;
    CPPUNIT_ASSERT(pat::PackedCandidate::packTimeNoError(unp+0.3*res) == i);
    CPPUNIT_ASSERT(pat::PackedCandidate::packTimeNoError(unp-0.3*res) == i);
    unp = pat::PackedCandidate::unpackTimeNoError(-i);
    res = 0.5*(pat::PackedCandidate::unpackTimeNoError(-i+1)-pat::PackedCandidate::unpackTimeNoError(-i-1));
    avgres += std::abs(res/unp); navg++;
    if (debug) std::cout << " i = " << -i << " unp = " << unp << " quant error = " << res << "  packed = " << int(pat::PackedCandidate::packTimeNoError(unp+0.3*res)) << " and " << int(pat::PackedCandidate::packTimeNoError(unp-0.3*res)) << std::endl;
    CPPUNIT_ASSERT(pat::PackedCandidate::packTimeNoError(unp+0.3*res) == -i);
    CPPUNIT_ASSERT(pat::PackedCandidate::packTimeNoError(unp-0.3*res) == -i);
  }
  if (debug) std::cout << "Average rel uncertainty: " << (avgres/navg) << std::endl;
  if (debug) std::cout << std::endl;

  for (float aTimeErr = 2.0e-3; aTimeErr <= 1000e-3; aTimeErr *= std::sqrt(5.f)) {
      uint8_t packedTimeErr = pat::PackedCandidate::packTimeError(aTimeErr);
      float unpackedTimeErr = pat::PackedCandidate::unpackTimeError(packedTimeErr);
      if (debug) std::cout << "For a timeError of " << aTimeErr << " ns (uint8: " << unsigned(packedTimeErr) << ", unpack " << unpackedTimeErr << ")" << std::endl;
      if (debug) std::cout << "Minimum time (pos): " << pat::PackedCandidate::unpackTimeWithError(+1, packedTimeErr) << std::endl;
      if (debug) std::cout << "Minimum time (neg): " << pat::PackedCandidate::unpackTimeWithError(-1, packedTimeErr) << std::endl;
      if (debug) std::cout << "Maximum time 8 bits (pos): " << pat::PackedCandidate::unpackTimeWithError(+254, packedTimeErr) << std::endl;
      if (debug) std::cout << "Maximum time 8 bits (neg): " << pat::PackedCandidate::unpackTimeWithError(-254, packedTimeErr) << std::endl;
      if (debug) std::cout << "Maximum time 10 bits (pos): " << pat::PackedCandidate::unpackTimeWithError(+1022, packedTimeErr) << std::endl;
      if (debug) std::cout << "Maximum time 10 bits (neg): " << pat::PackedCandidate::unpackTimeWithError(-1022, packedTimeErr) << std::endl;
      if (debug) std::cout << "Maximum time 12 bits (pos): " << pat::PackedCandidate::unpackTimeWithError(+4094, packedTimeErr) << std::endl;
      if (debug) std::cout << "Maximum time 12 bits (neg): " << pat::PackedCandidate::unpackTimeWithError(-4094, packedTimeErr) << std::endl;
      avgres = 0; navg = 0;
      for (int i = 2; i < 4096; i *= 3) {
        float unp = pat::PackedCandidate::unpackTimeWithError(i,packedTimeErr);
        float res = 0.5*(pat::PackedCandidate::unpackTimeWithError(i+2,packedTimeErr)-pat::PackedCandidate::unpackTimeWithError(i-2,packedTimeErr));
        avgres += (res); navg++;
        if (debug) std::cout << " i = +" << i << " unp = +" << unp << " quant error = " << res << "  packed = +" << int(pat::PackedCandidate::packTimeWithError(unp+0.2*res, unpackedTimeErr)) << " and +" << int(pat::PackedCandidate::packTimeWithError(unp-0.2*res, unpackedTimeErr)) << std::endl;
        CPPUNIT_ASSERT(pat::PackedCandidate::packTimeWithError(unp+0.2*res,unpackedTimeErr) == i);
        CPPUNIT_ASSERT(pat::PackedCandidate::packTimeWithError(unp-0.2*res,unpackedTimeErr) == i);
        unp = pat::PackedCandidate::unpackTimeWithError(-i,packedTimeErr);
        res = 0.5*(pat::PackedCandidate::unpackTimeWithError(-i+2,packedTimeErr)-pat::PackedCandidate::unpackTimeWithError(-i-2,packedTimeErr));
        avgres += std::abs(res); navg++;
        if (debug) std::cout << " i = " << -i << " unp = " << unp << " quant error = " << res << "  packed = " << int(pat::PackedCandidate::packTimeWithError(unp+0.2*res, unpackedTimeErr)) << " and " << int(pat::PackedCandidate::packTimeWithError(unp-0.2*res, unpackedTimeErr)) << std::endl;
        CPPUNIT_ASSERT(pat::PackedCandidate::packTimeWithError(unp+0.2*res,unpackedTimeErr) == -i);
        CPPUNIT_ASSERT(pat::PackedCandidate::packTimeWithError(unp-0.2*res,unpackedTimeErr) == -i);
      }
      if (debug) std::cout << "Average abs uncertainty: " << (avgres/navg) << std::endl;
      if (debug) std::cout << "Now testing overflows: " << std::endl;
      avgres = 0; navg = 0;
      for (float aTime = aTimeErr; aTime <= 200; aTime *= std::sqrt(5.f)) {
        int i = pat::PackedCandidate::packTimeWithError(aTime,unpackedTimeErr);
        float res = 0.5*std::abs(pat::PackedCandidate::unpackTimeWithError(i+2,packedTimeErr)-pat::PackedCandidate::unpackTimeWithError(i-2,packedTimeErr));
        float unp = pat::PackedCandidate::unpackTimeWithError(i,packedTimeErr);
        if (debug) std::cout << " t = +" << aTime << " i = +" << i << "   quant error = " << res << " unpacked = +" << unp << "   diff/res = " << (aTime-unp)/res << std::endl;
        CPPUNIT_ASSERT(std::abs(unp-aTime) < res);
        avgres = std::max(avgres,std::abs(res/unp));
        i = pat::PackedCandidate::packTimeWithError(-aTime,unpackedTimeErr);
        res = 0.5*std::abs(pat::PackedCandidate::unpackTimeWithError(i+2,packedTimeErr)-pat::PackedCandidate::unpackTimeWithError(i-2,packedTimeErr));
        unp = pat::PackedCandidate::unpackTimeWithError(i,packedTimeErr);
        if (debug) std::cout << " t = " << -aTime << " i = " << i << "   quant error = " << res << " unpacked = " << unp << "   diff/res = " << (-aTime-unp)/res << std::endl;
        CPPUNIT_ASSERT(std::abs(unp+aTime) < res);
        avgres = std::max(avgres,std::abs(res/unp));
      }
      if (debug) std::cout << "Worst rel uncertainty: " << (avgres) << std::endl;
      if (debug) std::cout << std::endl;

  }  
  if (debug) std::cout << std::endl;
}
<<<<<<< HEAD
=======


void testPackedCandidate::testQualityFlags() {

  const std::vector<pat::PackedCandidate::PVAssociationQuality> pvAssocVals = { 
    pat::PackedCandidate::NotReconstructedPrimary,pat::PackedCandidate::OtherDeltaZ,pat::PackedCandidate::CompatibilityBTag,pat::PackedCandidate::CompatibilityDz,pat::PackedCandidate::UsedInFitLoose,pat::PackedCandidate::UsedInFitTight
  };
  const std::vector<pat::PackedCandidate::LostInnerHits> lostHitsVals = {
    pat::PackedCandidate::validHitInFirstPixelBarrelLayer,pat::PackedCandidate::noLostInnerHits,pat::PackedCandidate::oneLostInnerHit,pat::PackedCandidate::moreLostInnerHits
  };
  const std::vector<bool> trackQualVals = {false,true};
  const std::vector<bool> glbMuonVals={false,true};
  const std::vector<bool> staMuonVals={false,true};
  const std::vector<bool> goodEGVals={false,true};
  
  pat::PackedCandidate cand;

  for(auto pvAssoc : pvAssocVals){
    for(auto lostHits : lostHitsVals){
      for(auto trackQual : trackQualVals){
	for(auto glbMuon : glbMuonVals){
	  for(auto staMuon : staMuonVals){
	    for(auto goodEGamma : goodEGVals){
	      cand.setMuonID(staMuon,glbMuon);
	      cand.setGoodEgamma(goodEGamma);
	      cand.setAssociationQuality(pvAssoc);
	      cand.setLostInnerHits(lostHits);
	      cand.setTrackHighPurity(trackQual);
	      
	      CPPUNIT_ASSERT(lostHits==cand.lostInnerHits());
	      CPPUNIT_ASSERT(goodEGamma==cand.isGoodEgamma());
	      CPPUNIT_ASSERT(staMuon==cand.isStandAloneMuon());
	      CPPUNIT_ASSERT(glbMuon==cand.isGlobalMuon());
	      CPPUNIT_ASSERT(trackQual==cand.trackHighPurity());
	      CPPUNIT_ASSERT(pvAssoc==cand.pvAssociationQuality());

	    }
	  }
	}
      }
    }
  }
}
	      
	      
	    
>>>>>>> 2efa9721
<|MERGE_RESOLUTION|>--- conflicted
+++ resolved
@@ -14,10 +14,7 @@
   CPPUNIT_TEST(testPackUnpack);
   CPPUNIT_TEST(testSimulateReadFromRoot);
   CPPUNIT_TEST(testPackUnpackTime);
-<<<<<<< HEAD
-=======
   CPPUNIT_TEST(testQualityFlags);
->>>>>>> 2efa9721
 
   CPPUNIT_TEST_SUITE_END();
 public:
@@ -30,10 +27,7 @@
   void testSimulateReadFromRoot();
 
   void testPackUnpackTime();
-<<<<<<< HEAD
-=======
   void testQualityFlags();
->>>>>>> 2efa9721
 
 private:
 };
@@ -278,8 +272,6 @@
   }  
   if (debug) std::cout << std::endl;
 }
-<<<<<<< HEAD
-=======
 
 
 void testPackedCandidate::testQualityFlags() {
@@ -325,5 +317,4 @@
 }
 	      
 	      
-	    
->>>>>>> 2efa9721
+	    