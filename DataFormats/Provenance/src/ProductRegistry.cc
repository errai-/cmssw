/**
   \file
   class impl

   \Original author Stefano ARGIRO
   \Current author Bill Tanenbaum
   \date 19 Jul 2005
*/


#include "DataFormats/Provenance/interface/ProductRegistry.h"

#include "DataFormats/Provenance/interface/ProductHolderIndexHelper.h"

#include "FWCore/Utilities/interface/Algorithms.h"
#include "FWCore/Utilities/interface/EDMException.h"
#include "FWCore/Utilities/interface/DictionaryTools.h"
#include "FWCore/Utilities/interface/TypeID.h"
#include "FWCore/Utilities/interface/TypeWithDict.h"
#include "FWCore/Utilities/interface/WrappedClassName.h"

#include <cassert>
#include <iterator>
#include <limits>
#include <sstream>
#include <ostream>

namespace edm {
  namespace {
    void checkDicts(BranchDescription const& productDesc) {
      if(productDesc.transient()) {
        checkClassDictionaries(TypeID(productDesc.wrappedType().typeInfo()), false);
      } else {
        checkClassDictionaries(TypeID(productDesc.wrappedType().typeInfo()), true);
      }
    }
  }

  ProductRegistry::ProductRegistry() :
      productList_(),
      transient_() {
  }

  ProductRegistry::Transients::Transients() :
      frozen_(false),
      constProductList_(),
      productProduced_(),
      anyProductProduced_(false),
      eventProductLookup_(new ProductHolderIndexHelper),
      lumiProductLookup_(new ProductHolderIndexHelper),
      runProductLookup_(new ProductHolderIndexHelper),
      eventNextIndexValue_(0),
      lumiNextIndexValue_(0),
      runNextIndexValue_(0),

      branchIDToIndex_(),
      missingDictionaries_() {
    for(bool& isProduced : productProduced_) isProduced = false;
  }

  void
  ProductRegistry::Transients::reset() {
    frozen_ = false;
    constProductList_.clear();
    for(bool& isProduced : productProduced_) isProduced = false;
    anyProductProduced_ = false;
    eventProductLookup_.reset(new ProductHolderIndexHelper);
    lumiProductLookup_.reset(new ProductHolderIndexHelper);
    runProductLookup_.reset(new ProductHolderIndexHelper);
    eventNextIndexValue_ = 0;
    lumiNextIndexValue_ = 0;
    runNextIndexValue_ = 0;

    branchIDToIndex_.clear();
    missingDictionaries_.clear();
  }

  ProductRegistry::ProductRegistry(ProductList const& productList, bool toBeFrozen) :
      productList_(productList),
      transient_() {
    freezeIt(toBeFrozen);
  }

  void
  ProductRegistry::addProduct(BranchDescription const& productDesc,
                              bool fromListener) {
    assert(productDesc.produced());
    throwIfFrozen();
    checkDicts(productDesc);
    std::pair<ProductList::iterator, bool> ret =
         productList_.insert(std::make_pair(BranchKey(productDesc), productDesc));
    if(!ret.second) {
      throw Exception(errors::Configuration, "Duplicate Process")
        << "The process name " << productDesc.processName() << " was previously used on these products.\n"
        << "Please modify the configuration file to use a distinct process name.\n";
    }
    addCalled(productDesc, fromListener);
  }

  void
  ProductRegistry::addLabelAlias(BranchDescription const& productDesc,
                                 std::string const& labelAlias,
                                 std::string const& instanceAlias) {
    assert(productDesc.produced());
    assert(productDesc.branchID().isValid());
    throwIfFrozen();
    BranchDescription bd(productDesc, labelAlias, instanceAlias);
    std::pair<ProductList::iterator, bool> ret =
         productList_.insert(std::make_pair(BranchKey(bd), bd));
    assert(ret.second);
    addCalled(bd, false);
  }

  void
  ProductRegistry::copyProduct(BranchDescription const& productDesc) {
    assert(!productDesc.produced());
    throwIfFrozen();
    BranchKey k = BranchKey(productDesc);
    ProductList::iterator iter = productList_.find(k);
    if(iter == productList_.end()) {
      productList_.insert(std::make_pair(k, productDesc));
    } else {
      assert(combinable(iter->second, productDesc));
      iter->second.merge(productDesc);
    }
  }

  bool
  ProductRegistry::anyProducts(BranchType brType) const {
    throwIfNotFrozen();
    for(ProductList::const_iterator it = productList_.begin(), itEnd = productList_.end();
        it != itEnd; ++it) {
      if(it->second.branchType() == brType) {
        return true;
      }
    }
    return false;
  }

  std::shared_ptr<ProductHolderIndexHelper> const&
  ProductRegistry::productLookup(BranchType branchType) const {
    if (branchType == InEvent) return transient_.eventProductLookup_;
    if (branchType == InLumi) return transient_.lumiProductLookup_;
    return transient_.runProductLookup_;
  }

  void
  ProductRegistry::setFrozen(bool initializeLookupInfo) {
    if(frozen()) return;
    freezeIt();
    if(initializeLookupInfo) {
      initializeLookupTables();
    }
  }

  void
  ProductRegistry::throwIfFrozen() const {
    if(frozen()) {
      throw cms::Exception("ProductRegistry", "throwIfFrozen")
        << "cannot modify the ProductRegistry because it is frozen\n";
    }
  }

  void
  ProductRegistry::throwIfNotFrozen() const {
    if(!frozen()) {
      throw cms::Exception("ProductRegistry", "throwIfNotFrozen")
        << "cannot read the ProductRegistry because it is not yet frozen\n";
    }
  }

  void
  ProductRegistry::addCalled(BranchDescription const&, bool) {
  }

  std::vector<std::string>
  ProductRegistry::allBranchNames() const {
    std::vector<std::string> result;
    result.reserve(productList().size());

    for(auto const& product : productList()) {
      result.push_back(product.second.branchName());
    }
    return result;
  }

  std::vector<BranchDescription const*>
  ProductRegistry::allBranchDescriptions() const {
    std::vector<BranchDescription const*> result;
    result.reserve(productList().size());

    for(auto const& product : productList()) {
      result.push_back(&product.second);
    }
    return result;
  }

  void
  ProductRegistry::updateFromInput(ProductList const& other) {
    for(auto const& product : other) {
      copyProduct(product.second);
    }
  }

  void
  ProductRegistry::updateFromInput(std::vector<BranchDescription> const& other) {
    for(BranchDescription const& branchDescription : other) {
      copyProduct(branchDescription);
    }
  }

  std::string
  ProductRegistry::merge(ProductRegistry const& other,
        std::string const& fileName,
        BranchDescription::MatchMode branchesMustMatch) {
    std::ostringstream differences;

    ProductRegistry::ProductList::iterator j = productList_.begin();
    ProductRegistry::ProductList::iterator s = productList_.end();
    ProductRegistry::ProductList::const_iterator i = other.productList().begin();
    ProductRegistry::ProductList::const_iterator e = other.productList().end();

    // Loop over entries in the main product registry.
    while(j != s || i != e) {
      if(j != s && j->second.produced()) {
        // Ignore branches just produced (i.e. not in input file).
        ++j;
      } else if(j == s || (i != e && i->first < j->first)) {
        if(i->second.present()) {
          differences << "Branch '" << i->second.branchName() << "' is in file '" << fileName << "'\n";
          differences << "    but not in previous files.\n";
        } else {
          productList_.insert(*i);
          transient_.branchIDToIndex_[i->second.branchID()] = getNextIndexValue(i->second.branchType());
          ++nextIndexValue(i->second.branchType());
        }
        ++i;
      } else if(i == e || (j != s && j->first < i->first)) {
        if(j->second.present() && branchesMustMatch == BranchDescription::Strict) {
          differences << "Branch '" << j->second.branchName() << "' is in previous files\n";
          differences << "    but not in file '" << fileName << "'.\n";
        }
        ++j;
      } else {
        std::string difs = match(j->second, i->second, fileName);
        if(difs.empty()) {
          j->second.merge(i->second);
        } else {
          differences << difs;
        }
        ++i;
        ++j;
      }
    }
    updateConstProductRegistry();
    return differences.str();
  }

  void ProductRegistry::updateConstProductRegistry() {
    constProductList().clear();
    for(auto const& product : productList_) {
      auto const& key = product.first;
      auto const& desc = product.second;
      constProductList().insert(std::make_pair(key, BranchDescription(desc)));
    }
  }

  void ProductRegistry::initializeLookupTables() {
<<<<<<< HEAD

    TypeSet missingDicts;
=======
    std::map<TypeID, TypeID> containedTypeMap;
    StringSet missingDicts;
>>>>>>> 5ac64878
    transient_.branchIDToIndex_.clear();
    constProductList().clear();

    for(auto const& product : productList_) {
      auto const& key = product.first;
      auto const& desc = product.second;

      constProductList().insert(std::make_pair(key, BranchDescription(desc)));

      if(desc.produced()) {
        setProductProduced(desc.branchType());
      }

      //only do the following if the data is supposed to be available in the event
      if(desc.present()) {
<<<<<<< HEAD
        bool hasDict = checkTypeDictionary(TypeID(desc.unwrappedType().typeInfo())) && checkClassDictionary(TypeID(desc.wrappedType().typeInfo()));
        if(hasDict) {
          TypeWithDict type(TypeWithDict::byName(desc.className()));
=======
        if(!bool(desc.unwrappedType()) || !bool(desc.wrappedType())) {
          missingDicts.insert(desc.className());
        } else {
          TypeID wrappedTypeID(desc.wrappedType().typeInfo());
          TypeID typeID(desc.unwrappedType().typeInfo());
          TypeID containedTypeID;
          auto const& iter = containedTypeMap.find(typeID);
          if(iter != containedTypeMap.end()) {
             containedTypeID = iter->second;
          } else {
             containedTypeID = productholderindexhelper::getContainedTypeFromWrapper(wrappedTypeID, typeID.className());
             containedTypeMap.emplace(typeID, containedTypeID);
          }
>>>>>>> 5ac64878
          ProductHolderIndex index =
            productLookup(desc.branchType())->insert(typeID,
                                                     desc.moduleLabel().c_str(),
                                                     desc.productInstanceName().c_str(),
                                                     desc.processName().c_str(),
                                                     containedTypeID);

          transient_.branchIDToIndex_[desc.branchID()] = index;
        }
      }
    }
    productLookup(InEvent)->setFrozen();
    productLookup(InLumi)->setFrozen();
    productLookup(InRun)->setFrozen();

    transient_.eventNextIndexValue_ = productLookup(InEvent)->nextIndexValue();
    transient_.lumiNextIndexValue_ = productLookup(InLumi)->nextIndexValue();
    transient_.runNextIndexValue_ = productLookup(InRun)->nextIndexValue();

    for(auto const& product : productList_) {
      auto const& desc = product.second;
      if (transient_.branchIDToIndex_.find(desc.branchID()) == transient_.branchIDToIndex_.end()) {
        transient_.branchIDToIndex_[desc.branchID()] = getNextIndexValue(desc.branchType());
        ++nextIndexValue(desc.branchType());
      }
    }

    missingDictionariesForUpdate().reserve(missingDicts.size());
    copy_all(missingDicts, std::back_inserter(missingDictionariesForUpdate()));
  }

  ProductHolderIndex ProductRegistry::indexFrom(BranchID const& iID) const {
    std::map<BranchID, ProductHolderIndex>::const_iterator itFind = transient_.branchIDToIndex_.find(iID);
    if(itFind == transient_.branchIDToIndex_.end()) {
      return ProductHolderIndexInvalid;
    }
    return itFind->second;
  }

  void ProductRegistry::print(std::ostream& os) const {
    for(auto const& product: productList_) {
      os << product.second << "\n-----\n";
    }
  }

  ProductHolderIndex const&
  ProductRegistry::getNextIndexValue(BranchType branchType) const {
    if (branchType == InEvent) return transient_.eventNextIndexValue_;
    if (branchType == InLumi) return  transient_.lumiNextIndexValue_;
    return transient_.runNextIndexValue_;
  }

  ProductHolderIndex&
  ProductRegistry::nextIndexValue(BranchType branchType) {
    if (branchType == InEvent) return transient_.eventNextIndexValue_;
    if (branchType == InLumi) return  transient_.lumiNextIndexValue_;
    return transient_.runNextIndexValue_;
  }
}<|MERGE_RESOLUTION|>--- conflicted
+++ resolved
@@ -266,13 +266,8 @@
   }
 
   void ProductRegistry::initializeLookupTables() {
-<<<<<<< HEAD
 
     TypeSet missingDicts;
-=======
-    std::map<TypeID, TypeID> containedTypeMap;
-    StringSet missingDicts;
->>>>>>> 5ac64878
     transient_.branchIDToIndex_.clear();
     constProductList().clear();
 
@@ -288,25 +283,9 @@
 
       //only do the following if the data is supposed to be available in the event
       if(desc.present()) {
-<<<<<<< HEAD
         bool hasDict = checkTypeDictionary(TypeID(desc.unwrappedType().typeInfo())) && checkClassDictionary(TypeID(desc.wrappedType().typeInfo()));
         if(hasDict) {
           TypeWithDict type(TypeWithDict::byName(desc.className()));
-=======
-        if(!bool(desc.unwrappedType()) || !bool(desc.wrappedType())) {
-          missingDicts.insert(desc.className());
-        } else {
-          TypeID wrappedTypeID(desc.wrappedType().typeInfo());
-          TypeID typeID(desc.unwrappedType().typeInfo());
-          TypeID containedTypeID;
-          auto const& iter = containedTypeMap.find(typeID);
-          if(iter != containedTypeMap.end()) {
-             containedTypeID = iter->second;
-          } else {
-             containedTypeID = productholderindexhelper::getContainedTypeFromWrapper(wrappedTypeID, typeID.className());
-             containedTypeMap.emplace(typeID, containedTypeID);
-          }
->>>>>>> 5ac64878
           ProductHolderIndex index =
             productLookup(desc.branchType())->insert(typeID,
                                                      desc.moduleLabel().c_str(),
