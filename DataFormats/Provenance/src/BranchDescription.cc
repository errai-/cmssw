--- conflicted
+++ resolved
@@ -175,24 +175,12 @@
       }
 
 
-<<<<<<< HEAD
     edm::TypeWithDict wrType(TypeWithDict::byName(wrappedName()));
     setWrappedType(wrType);
     if(!bool(wrappedType())) {
       setSplitLevel(invalidSplitLevel);
       setBasketSize(invalidBasketSize);
       return;
-=======
-      setWrappedType(TypeWithDict::byName(wrappedName()));
-      if(!bool(wrappedType())) {
-	setSplitLevel(invalidSplitLevel);
-	setBasketSize(invalidBasketSize);
-	return;
-      }
-    } catch( edm::Exception& caughtException) {
-      caughtException.addContext(std::string{"While initializing meta data for branch: "}+branchName());
-      throw;
->>>>>>> 66d7b532
     }
     //edm::FunctionWithDict giFunc = wrType.FunctionMemberByName("getInterface");
     //giFunc.Invoke(wrapperInterfaceBase());
