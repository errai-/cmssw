--- conflicted
+++ resolved
@@ -1,10 +1,6 @@
 <use   name="DataFormats/Common"/>
 <use   name="FWCore/MessageLogger"/>
 
-<<<<<<< HEAD
-<use   name="tbb"/>
-=======
->>>>>>> fe37ad1a
 <export>
   <lib   name="1"/>
 </export>