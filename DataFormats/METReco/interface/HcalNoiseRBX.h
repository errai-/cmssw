--- conflicted
+++ resolved
@@ -97,11 +97,7 @@
     
     // helper function to get the unique calotowers
     struct twrcomp {
-<<<<<<< HEAD
-      inline bool operator() ( const CaloTower & t1, const CaloTower & t2 ) const{
-=======
       inline bool operator() ( const CaloTower & t1, const CaloTower & t2 ) const {
->>>>>>> 7ba18fe9
 	return t1.id() < t2.id();
       }
     };
