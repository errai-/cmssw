#ifndef DataFormats_L1Trigger_HGCalClusterT_h
#define DataFormats_L1Trigger_HGCalClusterT_h

/* CMSSW */
#include "DataFormats/Common/interface/Ptr.h"
#include "DataFormats/GeometryVector/interface/GlobalPoint.h"
#include "DataFormats/L1Trigger/interface/L1Candidate.h"
#include "DataFormats/L1THGCal/interface/HGCalTriggerCell.h"
#include "DataFormats/L1THGCal/interface/ClusterShapes.h"

/* ROOT */
#include "Math/Vector3D.h"

namespace l1t 
{
  template <class C> class HGCalClusterT : public L1Candidate 
  {

    public:
      typedef typename std::vector<edm::Ptr<C>>::const_iterator const_iterator;

    public:
      HGCalClusterT(){}
      HGCalClusterT( const LorentzVector p4,
          int pt=0,
          int eta=0,
          int phi=0
          )
        : L1Candidate(p4, pt, eta, phi),
        valid_(true),
        detId_(0),
        centre_(0, 0, 0),
        centreProj_(0., 0., 0.),
        mipPt_(0),
        seedMipPt_(0){}

      HGCalClusterT( const edm::Ptr<C>& c ):
        valid_(true),
        detId_( c->detId() ),
        centre_(0., 0., 0.),
        centreProj_(0., 0., 0.),
        mipPt_(0.),
        seedMipPt_(0.)
      {
        addConstituent(c);
      }
<<<<<<< HEAD
      
      ~HGCalClusterT() override {};
      
      const edm::PtrVector<C>& constituents() const {return constituents_;}        
      const_iterator constituents_begin() const {return constituents_.begin();}
      const_iterator constituents_end() const {return constituents_.end();}
=======

      ~HGCalClusterT() {};

      const std::vector<edm::Ptr<C>>& constituents() const { return constituents_; }
      const_iterator constituents_begin() const { return constituents_.begin(); }
      const_iterator constituents_end() const { return constituents_.end(); }
>>>>>>> 3f4e93ad
      unsigned size() const { return constituents_.size(); }

      void addConstituent( const edm::Ptr<C>& c, bool updateCentre=true, float fraction=1. )
      {

        double cMipt = c->mipPt()*fraction;

        if( constituents_.empty() )
        {
          detId_ = HGCalDetId( c->detId() );
          seedMipPt_ = cMipt;
          /* if the centre will not be dynamically calculated
             the seed centre is considere as cluster centre */
          if( !updateCentre )
          {
            centre_ = c->position();
          }
        }

        /* update cluster positions (IF requested) */
        if( updateCentre ){
          Basic3DVector<float> constituentCentre( c->position() );
          Basic3DVector<float> clusterCentre( centre_ );

          clusterCentre = clusterCentre*mipPt_ + constituentCentre*cMipt;
          if( (mipPt_ + cMipt ) > 0 )
          {
            clusterCentre /= ( mipPt_ +  cMipt );
          }
          centre_ = GlobalPoint( clusterCentre );

          if( clusterCentre.z()!=0 )
          {
            centreProj_= GlobalPoint( clusterCentre / clusterCentre.z() );
          }
        }

        /* update cluster energies */
        mipPt_ += cMipt;

        int updatedPt = hwPt() + (int)(c->hwPt()*fraction);
        setHwPt( updatedPt );

        math::PtEtaPhiMLorentzVector updatedP4 ( p4() );
        updatedP4 += (c->p4()*fraction);
        setP4( updatedP4 );

        constituents_.push_back( c );
        constituentsFraction_.push_back( fraction );

      }

      void removeConstituent( const edm::Ptr<C>& c, bool updateCentre=true ){

        /* remove the pointer to c from the std::vector */
        double fraction=0;
        bool constituentRemoved=false;
        for( unsigned i=0; i<constituents_.size(); i++ )
        {
          if( constituents_[i] == c )
          {
            // remove constituent and get its fraction in the cluster
            constituents_.erase( constituents_.begin()+i );
            fraction = constituentsFraction_.at(i);
            constituentsFraction_.erase( constituentsFraction_.begin()+i );
            constituentRemoved=true;
            break;
          }
        }

        /* if a constituent has been removed update cluster info */
        if( constituentRemoved ) {

          /* update cluster positions (IF requested) */
          double cMipt = c->mipPt()*fraction;
          if( updateCentre ){
            Basic3DVector<float> constituentCentre( c->position() );
            Basic3DVector<float> clusterCentre( centre_ );

            clusterCentre = clusterCentre*mipPt_ - constituentCentre*cMipt;
            if( (mipPt_ - cMipt ) > 0 )
            {
              clusterCentre /= ( mipPt_ - cMipt ) ;
            }
            centre_ = GlobalPoint( clusterCentre );

            if( clusterCentre.z() != 0 )
            {
              centreProj_= GlobalPoint( clusterCentre / clusterCentre.z() );
            }

          }

          /* update cluster energies */
          mipPt_ -= cMipt;

          int updatedPt = hwPt() - ( c->hwPt()*fraction );
          setHwPt( updatedPt );

          math::PtEtaPhiMLorentzVector updatedP4 ( p4() );
          updatedP4 -= ( c->p4()*fraction );
          setP4( updatedP4 );

        }

      }

      bool valid() const { return valid_; }
      void setValid(bool valid) { valid_ = valid; }

      double mipPt() const { return mipPt_; }
      double seedMipPt() const { return seedMipPt_; }
      uint32_t detId() const { return detId_.rawId(); }


      /* distance in 'cm' */
      double distance( const l1t::HGCalTriggerCell &tc ) const { return ( tc.position() - centre_ ).mag(); }

      const GlobalPoint& position() const { return centre_; } 
      const GlobalPoint& centre() const { return centre_; }
      const GlobalPoint& centreProj() const { return centreProj_; }

      // FIXME: will need to fix places where the shapes are directly accessed
      // Right now keep shapes() getter as non-const 
      ClusterShapes& shapes() {return shapes_;}
      double hOverE() const
      {
        double pt_em = 0.;
        double pt_had = 0.;
        double hOe = 0.;

        for(const auto& constituent : constituents())
        {
          switch( constituent->subdetId() )
          {
            case HGCEE:
              pt_em += constituent->pt();
              break;
            case HGCHEF:
              pt_had += constituent->pt();
              break;
            case HGCHEB:
              pt_had += constituent->pt();
              break;
            default:
              break;
          }
        }
        if(pt_em>0) hOe = pt_had / pt_em ;
        else hOe = -1.;
        return hOe;
      }

      uint32_t subdetId() const {return detId_.subdetId();} 
      uint32_t layer() const {return detId_.layer();}
      int32_t zside() const {return detId_.zside();}


      //shower shape

      int showerLength() const { return showerLength_; }
      int coreShowerLength() const { return coreShowerLength_; }
      int firstLayer() const { return firstLayer_; }
      int maxLayer() const { return maxLayer_; }
      float eMax() const { return eMax_; }
      float sigmaEtaEtaMax() const { return sigmaEtaEtaMax_; }
      float sigmaPhiPhiMax() const { return sigmaPhiPhiMax_; }
      float sigmaEtaEtaTot() const { return sigmaEtaEtaTot_; }
      float sigmaPhiPhiTot() const { return sigmaPhiPhiTot_; }
      float sigmaZZ() const { return sigmaZZ_; }
      float sigmaRRTot() const { return sigmaRRTot_; }
      float sigmaRRMax() const { return sigmaRRMax_; }
      float sigmaRRMean() const { return sigmaRRMean_; }

<<<<<<< HEAD
      void showerLength(int showerLength) { showerLength_ = showerLength;}
      void coreShowerLength(int coreShowerLength) { coreShowerLength_ = coreShowerLength;}
      void firstLayer(int firstLayer) { firstLayer_ = firstLayer;}
      void maxLayer(int maxLayer) { maxLayer_ = maxLayer;}
      void eMax(float eMax) { eMax_ = eMax;}
      void sigmaEtaEtaMax(float sigmaEtaEtaMax) { sigmaEtaEtaMax_ = sigmaEtaEtaMax;}
      void sigmaEtaEtaTot(float sigmaEtaEtaTot) { sigmaEtaEtaTot_ = sigmaEtaEtaTot;}
      void sigmaPhiPhiMax(float sigmaPhiPhiMax) { sigmaPhiPhiMax_ = sigmaPhiPhiMax;}
      void sigmaPhiPhiTot(float sigmaPhiPhiTot) { sigmaPhiPhiTot_ = sigmaPhiPhiTot;}
      void sigmaRRMax(float sigmaRRMax) { sigmaRRMax_ = sigmaRRMax;}
      void sigmaRRTot(float sigmaRRTot) { sigmaRRTot_ = sigmaRRTot;}
      void sigmaRRMean(float sigmaRRMean) { sigmaRRMean_ = sigmaRRMean;}
      void sigmaZZ(float sigmaZZ) { sigmaZZ_ = sigmaZZ;}
      
=======
      void set_showerLength(int showerLength) { showerLength_ = showerLength;}
      void set_coreShowerLength(int coreShowerLength) { coreShowerLength_ = coreShowerLength;}
      void set_firstLayer(int firstLayer) { firstLayer_ = firstLayer;}
      void set_maxLayer(int maxLayer) { maxLayer_ = maxLayer;}
      void set_eMax(float eMax) { eMax_ = eMax;}
      void set_sigmaEtaEtaMax(float sigmaEtaEtaMax) { sigmaEtaEtaMax_ = sigmaEtaEtaMax;}
      void set_sigmaEtaEtaTot(float sigmaEtaEtaTot) { sigmaEtaEtaTot_ = sigmaEtaEtaTot;}
      void set_sigmaPhiPhiMax(float sigmaPhiPhiMax) { sigmaPhiPhiMax_ = sigmaPhiPhiMax;}
      void set_sigmaPhiPhiTot(float sigmaPhiPhiTot) { sigmaPhiPhiTot_ = sigmaPhiPhiTot;}
      void set_sigmaRRMax(float sigmaRRMax) { sigmaRRMax_ = sigmaRRMax;}
      void set_sigmaRRTot(float sigmaRRTot) { sigmaRRTot_ = sigmaRRTot;}
      void set_sigmaRRMean(float sigmaRRMean) { sigmaRRMean_ = sigmaRRMean;}
      void set_sigmaZZ(float sigmaZZ) { sigmaZZ_ = sigmaZZ;}

>>>>>>> 3f4e93ad
      /* operators */
      bool operator<(const HGCalClusterT<C>& cl) const {return mipPt() < cl.mipPt();}
      bool operator>(const HGCalClusterT<C>& cl) const  { return  cl<*this;   }
      bool operator<=(const HGCalClusterT<C>& cl) const { return !(cl>*this); }
      bool operator>=(const HGCalClusterT<C>& cl) const { return !(cl<*this); }


    private:

      bool valid_;
      HGCalDetId detId_;

      std::vector<edm::Ptr<C>> constituents_;  /* ???? possibly change this in something like     */
      std::vector<double> constituentsFraction_;  /*    vector<pair<edm::Ptr<C>,float>>    ????  */

      GlobalPoint centre_;
      GlobalPoint centreProj_; // centre projected onto the first HGCal layer

      double mipPt_;
      double seedMipPt_;

      //shower shape

      int showerLength_;
      int coreShowerLength_;
      int firstLayer_;
      int maxLayer_;
      float eMax_;
      float sigmaEtaEtaMax_;
      float sigmaPhiPhiMax_;
      float sigmaRRMax_;
      float sigmaEtaEtaTot_;
      float sigmaPhiPhiTot_;
      float sigmaRRTot_;
      float sigmaRRMean_;
      float sigmaZZ_;

      ClusterShapes shapes_;

  };

}

#endif<|MERGE_RESOLUTION|>--- conflicted
+++ resolved
@@ -44,21 +44,12 @@
       {
         addConstituent(c);
       }
-<<<<<<< HEAD
       
       ~HGCalClusterT() override {};
       
-      const edm::PtrVector<C>& constituents() const {return constituents_;}        
-      const_iterator constituents_begin() const {return constituents_.begin();}
-      const_iterator constituents_end() const {return constituents_.end();}
-=======
-
-      ~HGCalClusterT() {};
-
       const std::vector<edm::Ptr<C>>& constituents() const { return constituents_; }
       const_iterator constituents_begin() const { return constituents_.begin(); }
       const_iterator constituents_end() const { return constituents_.end(); }
->>>>>>> 3f4e93ad
       unsigned size() const { return constituents_.size(); }
 
       void addConstituent( const edm::Ptr<C>& c, bool updateCentre=true, float fraction=1. )
@@ -233,7 +224,6 @@
       float sigmaRRMax() const { return sigmaRRMax_; }
       float sigmaRRMean() const { return sigmaRRMean_; }
 
-<<<<<<< HEAD
       void showerLength(int showerLength) { showerLength_ = showerLength;}
       void coreShowerLength(int coreShowerLength) { coreShowerLength_ = coreShowerLength;}
       void firstLayer(int firstLayer) { firstLayer_ = firstLayer;}
@@ -248,22 +238,6 @@
       void sigmaRRMean(float sigmaRRMean) { sigmaRRMean_ = sigmaRRMean;}
       void sigmaZZ(float sigmaZZ) { sigmaZZ_ = sigmaZZ;}
       
-=======
-      void set_showerLength(int showerLength) { showerLength_ = showerLength;}
-      void set_coreShowerLength(int coreShowerLength) { coreShowerLength_ = coreShowerLength;}
-      void set_firstLayer(int firstLayer) { firstLayer_ = firstLayer;}
-      void set_maxLayer(int maxLayer) { maxLayer_ = maxLayer;}
-      void set_eMax(float eMax) { eMax_ = eMax;}
-      void set_sigmaEtaEtaMax(float sigmaEtaEtaMax) { sigmaEtaEtaMax_ = sigmaEtaEtaMax;}
-      void set_sigmaEtaEtaTot(float sigmaEtaEtaTot) { sigmaEtaEtaTot_ = sigmaEtaEtaTot;}
-      void set_sigmaPhiPhiMax(float sigmaPhiPhiMax) { sigmaPhiPhiMax_ = sigmaPhiPhiMax;}
-      void set_sigmaPhiPhiTot(float sigmaPhiPhiTot) { sigmaPhiPhiTot_ = sigmaPhiPhiTot;}
-      void set_sigmaRRMax(float sigmaRRMax) { sigmaRRMax_ = sigmaRRMax;}
-      void set_sigmaRRTot(float sigmaRRTot) { sigmaRRTot_ = sigmaRRTot;}
-      void set_sigmaRRMean(float sigmaRRMean) { sigmaRRMean_ = sigmaRRMean;}
-      void set_sigmaZZ(float sigmaZZ) { sigmaZZ_ = sigmaZZ;}
-
->>>>>>> 3f4e93ad
       /* operators */
       bool operator<(const HGCalClusterT<C>& cl) const {return mipPt() < cl.mipPt();}
       bool operator>(const HGCalClusterT<C>& cl) const  { return  cl<*this;   }
