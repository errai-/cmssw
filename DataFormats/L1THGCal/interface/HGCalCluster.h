--- conflicted
+++ resolved
@@ -2,93 +2,6 @@
 #define DataFormats_L1Trigger_HGCalCluster_h
 
 #include "DataFormats/L1Trigger/interface/BXVector.h"
-<<<<<<< HEAD
-//#include "DataFormats/Common/interface/PtrVector.h"
-
-#include "DataFormats/L1THGCal/interface/HGCalTriggerCell.h"
-#include "DataFormats/L1THGCal/interface/ClusterShapes.h"
-
-#include "RecoLocalCalo/HGCalRecAlgos/interface/RecHitTools.h"
-#include "DataFormats/DetId/interface/DetId.h"
-
-#include "Math/Vector3D.h"
-
-
-namespace l1t {
-
-    class HGCalCluster : public L1Candidate {
-    public:
-
-        /* constructors and destructor */
-        HGCalCluster(){}
-        HGCalCluster( const LorentzVector p4,
-                      int pt=0,
-                      int eta=0,
-                      int phi=0 );
-        HGCalCluster( const l1t::HGCalTriggerCell &tc, 
-                      //edm::PtrVector<l1t::HGCalTriggerCell> tcCollection,
-                      const edm::EventSetup & es,
-                      const edm::Event & evt );
-        
-        ~HGCalCluster();
-
-        /* helpers */
-        bool isPertinent( const l1t::HGCalTriggerCell &tc, double dR ) const;
-        void addTC( const l1t::HGCalTriggerCell &tc ) const;
-        void addTCseed( const l1t::HGCalTriggerCell &tc ) const;
-
-        /* set info */
-        void setModule  (uint32_t value) { module_   = value; }
-
-        /* get info */
-        bool isValid()      const { return true;  }
-        uint32_t hwPt()     const { return hwPt_; }
-        double mipPt()      const { return mipPt_; }
-        //uint32_t hwSeedPt() const { return hwSeedPt_; }
-        double dist( const l1t::HGCalTriggerCell &tc ) const; /* return distance in 'cm' */
-        
-        ROOT::Math::XYZVector centre() const { return centre_; }
-        ROOT::Math::XYZVector centreNorm() const { return centre_/centre_.z(); }
-
-        uint32_t subdetId()  const; /* EE (3), FH (4) or BH (5) */
-        uint32_t layer()     const;
-        int32_t zside()     const;
-        uint32_t module()    const { return module_; }
-
-        ClusterShapes shapes; /* ??? */
-
-        bool operator<(const HGCalCluster& cl) const;
-        bool operator>(const HGCalCluster& cl) const  { return  cl<*this;   }
-        bool operator<=(const HGCalCluster& cl) const { return !(cl>*this); }
-        bool operator>=(const HGCalCluster& cl) const { return !(cl<*this); }
-        //bool operator+(const HGCalCluster& cl) const; /* to be implemented */
-        //bool operator-(const HGCalCluster& cl) const; /* to be implemented */
-
-
-    private:
-        
-        /* tools for geometry */
-        hgcal::RecHitTools recHitTools_;
-        
-        /* seed detId */
-        mutable uint32_t seedDetId_;
-
-        /* Centre weighted with energy */
-        mutable ROOT::Math::XYZVector centre_;
-
-        /* Energies */
-        mutable uint32_t hwPt_;
-        mutable double mipPt_;
-        uint32_t hwSeedPt_;
-
-        /* HGC specific information */
-        uint32_t module_;
-
-        /* identification variables */
-        uint32_t hOverE_; 
-
-=======
-#include "DataFormats/Common/interface/PtrVector.h"
 
 #include "DataFormats/L1THGCal/interface/HGCalTriggerCell.h"
 #include "DataFormats/L1THGCal/interface/ClusterShapes.h"
@@ -173,7 +86,6 @@
         /* identification variables */
         uint32_t hOverE_; 
          
->>>>>>> b04e07ff
     };
 
     typedef BXVector<HGCalCluster> HGCalClusterBxCollection;
