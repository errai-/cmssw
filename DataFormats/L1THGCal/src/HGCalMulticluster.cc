#include "DataFormats/L1THGCal/interface/HGCalMulticluster.h"

using namespace l1t;

<<<<<<< HEAD

HGCalMulticluster::HGCalMulticluster( const LorentzVector p4, 
                                      int pt,
                                      int eta,
                                      int phi,
                                      ClusterCollection &basic_clusters
    ) :
    L1Candidate(p4, pt, eta, phi),
    myclusters_(basic_clusters){
    } 

HGCalMulticluster::HGCalMulticluster( const l1t::HGCalCluster & clu )
{

    centre_ = clu.centreNorm();
    hwPt_ = clu.hwPt();
    mipPt_ = clu.mipPt();
    zside_ = clu.zside();

=======
HGCalMulticluster::HGCalMulticluster( const l1t::HGCalCluster & clu )
{

    centreNorm_ = clu.centreNorm();
    centre_ = clu.centre();
    hwPt_ = clu.hwPt();
    mipPt_ = clu.mipPt();
    zside_ = clu.zside();

>>>>>>> b04e07ff
}


HGCalMulticluster::~HGCalMulticluster() 
{
  
}


bool HGCalMulticluster::isPertinent( const l1t::HGCalCluster & clu, double dR ) const
{
    
    if( zside_ != clu.zside() )
        return false;

<<<<<<< HEAD
    if( ( centre_ - clu.centreNorm() ).Mag2() < dR )
=======
    if( ( centreNorm_ - clu.centreNorm() ).Mag2() < dR )
>>>>>>> b04e07ff
        return true;
    
    return false;

}


<<<<<<< HEAD
void HGCalMulticluster::addClu( const l1t::HGCalCluster & clu ) const
{

    centre_ = ( centre_*mipPt_ + clu.centreNorm()*clu.mipPt() ) / ( mipPt_+clu.mipPt() ) ;
    
    mipPt_ = mipPt_ + clu.mipPt();
    hwPt_ = hwPt_ + clu.hwPt();

=======
void HGCalMulticluster::addClu( const l1t::HGCalCluster & clu )
{

    /* update c3d position */
    centre_ =  centre_*mipPt_ + clu.centre()*clu.mipPt();
    centre_ = centre_ / ( mipPt_+clu.mipPt() ) ;
 
    centreNorm_ =  centreNorm_*mipPt_ + clu.centreNorm()*clu.mipPt();
    centreNorm_ = centreNorm_ / ( mipPt_+clu.mipPt() ) ;
        
    /* update c3d energies */
    mipPt_ += clu.mipPt();
    hwPt_ += clu.hwPt();
 
    math::PtEtaPhiMLorentzVector p4( this->p4() );
    p4 += clu.p4();
    this->setP4( p4 );

    clusters_.push_back(0, &clu );
>>>>>>> b04e07ff
}


bool HGCalMulticluster::operator<(const HGCalMulticluster& cl) const
{

  bool res = false;
  // Favour high pT
  if( mipPt() < cl.mipPt() ) 
      res = true;
  else if( mipPt() == cl.mipPt() ) {
    // Favour central clusters
    if( abs(hwEta()) > abs(cl.hwEta()) ) 
        res = true;
    else if( abs(hwEta())==abs(cl.hwEta()) )
      // Favour small phi (arbitrary)
      if(hwPhi()>cl.hwPhi()) 
          res = true; 
  }

  return res;

}<|MERGE_RESOLUTION|>--- conflicted
+++ resolved
@@ -2,27 +2,6 @@
 
 using namespace l1t;
 
-<<<<<<< HEAD
-
-HGCalMulticluster::HGCalMulticluster( const LorentzVector p4, 
-                                      int pt,
-                                      int eta,
-                                      int phi,
-                                      ClusterCollection &basic_clusters
-    ) :
-    L1Candidate(p4, pt, eta, phi),
-    myclusters_(basic_clusters){
-    } 
-
-HGCalMulticluster::HGCalMulticluster( const l1t::HGCalCluster & clu )
-{
-
-    centre_ = clu.centreNorm();
-    hwPt_ = clu.hwPt();
-    mipPt_ = clu.mipPt();
-    zside_ = clu.zside();
-
-=======
 HGCalMulticluster::HGCalMulticluster( const l1t::HGCalCluster & clu )
 {
 
@@ -32,7 +11,6 @@
     mipPt_ = clu.mipPt();
     zside_ = clu.zside();
 
->>>>>>> b04e07ff
 }
 
 
@@ -48,28 +26,13 @@
     if( zside_ != clu.zside() )
         return false;
 
-<<<<<<< HEAD
-    if( ( centre_ - clu.centreNorm() ).Mag2() < dR )
-=======
     if( ( centreNorm_ - clu.centreNorm() ).Mag2() < dR )
->>>>>>> b04e07ff
         return true;
     
     return false;
 
 }
 
-
-<<<<<<< HEAD
-void HGCalMulticluster::addClu( const l1t::HGCalCluster & clu ) const
-{
-
-    centre_ = ( centre_*mipPt_ + clu.centreNorm()*clu.mipPt() ) / ( mipPt_+clu.mipPt() ) ;
-    
-    mipPt_ = mipPt_ + clu.mipPt();
-    hwPt_ = hwPt_ + clu.hwPt();
-
-=======
 void HGCalMulticluster::addClu( const l1t::HGCalCluster & clu )
 {
 
@@ -89,7 +52,6 @@
     this->setP4( p4 );
 
     clusters_.push_back(0, &clu );
->>>>>>> b04e07ff
 }
 
 
