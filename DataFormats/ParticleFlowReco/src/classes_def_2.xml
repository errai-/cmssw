<lcgdict>
<selection>

  <class name="reco::PFCluster" ClassVersion="14">
   <version ClassVersion="14" checksum="3610074122"/>
   <version ClassVersion="13" checksum="1305770681"/>
   <version ClassVersion="12" checksum="1218979136"/>
   <version ClassVersion="11" checksum="1793013291"/>
   <version ClassVersion="10" checksum="1793013291"/>
    <field name="posrep_" transient="true"/>
    <field name="color_" transient="true"/>
    <field name="layer_" transient="true"/> 
  </class>
  <class name="std::vector<reco::PFCluster>"/>
  <class name="edm::Wrapper<std::vector<reco::PFCluster> >"/>

  <class name="std::pair<edm::Ptr<reco::CaloCluster>::key_type,edm::Ptr<reco::PFCluster> >"/>
  <class name="reco::PFCluster::EEtoPSAssociation"/>
  <class name="edm::Wrapper<reco::PFCluster::EEtoPSAssociation>"/>

  <class name="PFLayer" ClassVersion="10">
   <version ClassVersion="10" checksum="85611"/>
  </class>
  <enum name="PFLayer::Layer"/> 
  <class name="reco::PFRecHitFraction" ClassVersion="10">
   <version ClassVersion="10" checksum="3960206"/>
  </class>
  <class name="std::vector<reco::PFRecHitFraction>"/>

<<<<<<< HEAD
  <class name="reco::RecoPFClusterRefCandidateBase">
    <field name="p4Polar_" transient="true"/>
    <field name="p4Cartesian_" transient="true"/>
    <field name="cachePolarFixed_" transient="true"/>
    <field name="cacheCartesianFixed_" transient="true"/>
  </class>

  <class name="reco::RecoPFClusterRefCandidate"  ClassVersion="11">
   <version ClassVersion="11" checksum="3413346722"/>
=======
  <class name="reco::RecoPFClusterRefCandidate"  ClassVersion="11">
   <version ClassVersion="11" checksum="3462309765"/>
>>>>>>> 059f1c76
   <version ClassVersion="10" checksum="3428152128"/>
  </class>


  <class name="reco::PFRecHit" ClassVersion="16">
   <version ClassVersion="10" checksum="1807687081"/>
   <version ClassVersion="11" checksum="3727193351"/>
   <version ClassVersion="12" checksum="207373238"/>
   <version ClassVersion="13" checksum="2553278843"/>
   <version ClassVersion="14" checksum="3941705446"/>
   <version ClassVersion="15" checksum="730472518"/>
   <version ClassVersion="16" checksum="2707878893"/>
   <ioread sourceClass = "reco::PFRecHit" version="[1-10]" targetClass="reco::PFRecHit" source="std::vector<unsigned> neighbours4_; std::vector<unsigned> neighbours8_;" target="">
    <![CDATA[]]>
   </ioread>

   <field name="positionrep_" transient="true"/>
   <field name="nCorners_" transient="true"/>
   <field name="cornersrep_" transient="true"/>

  </class>


  <class name="std::vector<reco::PFRecHit>"/>
  <class name="edm::Wrapper<std::vector<reco::PFRecHit> >"/>
  <class name="edm::Ref< std::vector<reco::PFRecHit>, reco::PFRecHit, edm::refhelper::FindUsingAdvance<std::vector<reco::PFRecHit>,reco::PFRecHit>  >"/>

  <class name="edm::RefVector<std::vector<reco::PFRecHit>,reco::PFRecHit,edm::refhelper::FindUsingAdvance<std::vector<reco::PFRecHit>,reco::PFRecHit> >"/>

  

  <class name="reco::PFTrack" ClassVersion="10">
   <version ClassVersion="10" checksum="496926148"/>
  </class>
<!--    <class name="edm::RefToBase<reco::Track>"/>
  <class name="edm::RefToBase::BaseHolder<reco::Track>"/>
  <class name="edm::RefToBase::Holder<reco::GsfTrack>"/>
  <class name="edm::Holder<reco::TrackTransientTrack>"/>
  <class name="edm::Holder<reco::GsfTransientTrack>"/> 
  <class name="edm::Ref< std::vector<reco::Track>, reco::Track, edm::refhelper::FindUsingAdvance<std::vector<reco::Track>,reco::Track> >"/>
-->  

  <class name="reco::PFTrajectoryPoint" ClassVersion="11">
   <version ClassVersion="11" checksum="2337677018"/>
<!-- Removed by Patrick: avoid many useless PFTrack copies (memory+CPU) and costless for RECO/AOD
    <field name="posrep_" transient="true"/>
-->
  </class>
  <class name="std::vector<reco::PFTrajectoryPoint>"/>
  <class name="edm::Wrapper<std::vector<reco::PFTrajectoryPoint> >"/>

  <class name="edm::RefVector<std::vector<reco::PFBlock>,reco::PFBlock,edm::refhelper::FindUsingAdvance<std::vector<reco::PFBlock>,reco::PFBlock> >"/>
  <class name="reco::PFRecTrack" ClassVersion="11">
   <version ClassVersion="11" checksum="2924298092"/>
   <version ClassVersion="10" checksum="2979491836"/>
    <!-- <field name="doPropagation_" transient="true"/> -->
    <!-- <field name="color_" transient="true"/> -->
  </class>
  <class name="std::vector<reco::PFRecTrack>"/>
  <class name="edm::Wrapper<std::vector<reco::PFRecTrack> >"/>

  <class name="reco::GsfPFRecTrack" ClassVersion="11">
   <version ClassVersion="11" checksum="2592328732"/>
   <version ClassVersion="10" checksum="3411096264"/>
    <!-- <field name="doPropagation_" transient="true"/> -->
    <!-- <field name="color_" transient="true"/> -->
  </class>
  <class name="std::vector<reco::GsfPFRecTrack>"/>
  <class name="edm::Wrapper<std::vector<reco::GsfPFRecTrack> >"/>

  <class name="reco::PFBrem" ClassVersion="11">
   <version ClassVersion="11" checksum="1785919010"/>
   <version ClassVersion="10" checksum="3922569476"/>
  </class>
  <class name="std::vector<reco::PFBrem>"/>


  <class name="reco::PFSimParticle" ClassVersion="11">
   <version ClassVersion="11" checksum="3190131965"/>
   <version ClassVersion="10" checksum="545237333"/>
  </class>
  <class name="std::vector<reco::PFSimParticle>"/>
  <class name="edm::Wrapper<std::vector<reco::PFSimParticle> >"/>

  <class name="reco::PFBlockElement" ClassVersion="11">
   <version ClassVersion="11" checksum="3944635097"/>
    <!-- <field name="multilinkslinks_" transient="true"/> -->
   <field name="nullTrack_" transient="true"/>
   <field name="nullPFRecTrack_" transient="true"/>
   <field name="nullPFCluster_" transient="true"/>
   <field name="nullPFDispVertex_" transient="true"/>
   <field name="nullConv_" transient="true"/>
   <field name="nullMuon_" transient="true"/>
   <field name="nullVertex_" transient="true"/>
  </class>
  <class name="std::vector<reco::PFBlockElement *>" />
  <class name="edm::OwnVector<reco::PFBlockElement, edm::ClonePolicy<reco::PFBlockElement> >"/>
  <class name="edm::Wrapper<edm::OwnVector<reco::PFBlockElement, edm::ClonePolicy<reco::PFBlockElement> > >" />

  <class name="reco::PFBlockElementTrack" ClassVersion="12">
   <version ClassVersion="12" checksum="417575083"/>
   <version ClassVersion="10" checksum="2342660248"/>
   <version ClassVersion="11" checksum="1450496342"/>
<!-- removed by Florian. It useful to have this Ref (especially for a reprocessing)   
    <field name="trackRefPF_" transient="true"/>
-->
  </class>

  <class name="reco::PFBlockElementGsfTrack" ClassVersion="11">
   <version ClassVersion="11" checksum="1367777435"/>
   <version ClassVersion="10" checksum="549349370"/>
<!-- removed by Florian. It useful to have this Ref (especially for a reprocessing)
   Florian
    <field name="GsftrackRefPF_" transient="true"/> // Daniele
-->
  </class>

  <class name="reco::PFBlockElementBrem" ClassVersion="11">
   <version ClassVersion="11" checksum="2362699420"/>
   <version ClassVersion="10" checksum="2231967579"/>
<!-- removed by Florian. It useful to have this Ref (especially for a reprocessing)
   Florian
    <field name="BremtrackRefPF_" transient="true"/> // Daniele
-->
  </class>


  <class name="reco::PFBlockElementCluster" ClassVersion="12">
   <version ClassVersion="12" checksum="1263691576"/>
   <version ClassVersion="10" checksum="2503385411"/>
   <version ClassVersion="11" checksum="2936163017"/>
  </class>

  <class name="std::map<unsigned int,reco::PFBlock::Link>"/>
  <class name="reco::PFBlock::Link" ClassVersion="10">
   <version ClassVersion="10" checksum="3119379929"/>
  </class>
  <class name="reco::PFBlock" ClassVersion="10">
   <version ClassVersion="10" checksum="2213575983"/>
  </class>

  <class name="std::vector<reco::PFBlock>"/>
  <class name="edm::Wrapper<std::vector<reco::PFBlock> >"/>
  <class name="edm::Ref< std::vector<reco::PFBlock>, reco::PFBlock, edm::refhelper::FindUsingAdvance<std::vector<reco::PFBlock>,reco::PFBlock> >"/>
  <class name="edm::Ref<std::vector<reco::PFRecTrack>,reco::PFRecTrack,edm::refhelper::FindUsingAdvance<std::vector<reco::PFRecTrack>,reco::PFRecTrack> >"/>
  <class name="edm::RefVector<std::vector<reco::PFRecTrack>,reco::PFRecTrack,edm::refhelper::FindUsingAdvance<std::vector<reco::PFRecTrack>,reco::PFRecTrack> >"/>

  <class name="edm::Ref<std::vector<reco::GsfPFRecTrack>,reco::GsfPFRecTrack,edm::refhelper::FindUsingAdvance<std::vector<reco::GsfPFRecTrack>,reco::GsfPFRecTrack> >"/>
  <class name="edm::RefVector<std::vector<reco::GsfPFRecTrack>,reco::GsfPFRecTrack,edm::refhelper::FindUsingAdvance<std::vector<reco::GsfPFRecTrack>,reco::GsfPFRecTrack> >"/>
  <class name="std::vector<edm::Ref<std::vector<reco::GsfPFRecTrack>,reco::GsfPFRecTrack,edm::refhelper::FindUsingAdvance<std::vector<reco::GsfPFRecTrack>,reco::GsfPFRecTrack> > > "/>

  <class name="edm::Ref<std::vector<reco::PFCluster>,reco::PFCluster,edm::refhelper::FindUsingAdvance<std::vector<reco::PFCluster>,reco::PFCluster> >"/>

  <class name="pftools::CalibrationResultWrapper" ClassVersion="10">
   <version ClassVersion="10" checksum="1290295437"/>
  </class>
  <class name="pftools::Calibratable"  ClassVersion="10">
   <version ClassVersion="10" checksum="594741590"/>
  </class>
  <class name="pftools::CalibratableElement"  ClassVersion="10">
   <version ClassVersion="10" checksum="2434874022"/>
  </class>
  <class name="pftools::CandidateWrapper"  ClassVersion="10">
   <version ClassVersion="10" checksum="683143818"/>
  </class>
  <class name="edm::Wrapper<std::vector<pftools::Calibratable> >" />
  <class name="std::vector<pftools::Calibratable>" />
  <class name="std::vector<pftools::CalibratableElement>" />
  <class name="std::vector<pftools::CandidateWrapper>" />
  <class name="std::vector<pftools::CalibrationResultWrapper> "/>
  <class name="pftools::CaloWindow"  ClassVersion="10">
   <version ClassVersion="10" checksum="1050281643"/>
  </class>
  <class name="pftools::TestCaloWindow"  ClassVersion="10">
   <version ClassVersion="10" checksum="2905084716"/>
  </class>
  <class name="pftools::CaloRing"  ClassVersion="10">
   <version ClassVersion="10" checksum="999780310"/>
  </class>
  <class name="std::map<unsigned int, pftools::CaloRing>"/>
  <class name="std::vector<pftools::CaloRing>"/>
  <class name="pftools::CaloEllipse"  ClassVersion="10">
   <version ClassVersion="10" checksum="3700172067"/>
  </class>
  <class name="pftools::CaloBox"  ClassVersion="10">
   <version ClassVersion="10" checksum="3682355512"/>
  </class>
  <class name="std::pair<unsigned int,pftools::CaloRing>" />  
  
  <class name="pftools::ParticleFiltrationDecision" ClassVersion="10">
   <version ClassVersion="10" checksum="2525480962"/>
  </class>
  <class name="std::vector<pftools::ParticleFiltrationDecision>"/>
  <class name="edm::Wrapper<std::vector<pftools::ParticleFiltrationDecision> >"/>
  <class name="edm::Wrapper<pftools::ParticleFiltrationDecision>"/>


  <class name="std::map<unsigned int,reco::PFDisplacedVertexCandidate::VertexLink>"/>
  <class name="reco::PFDisplacedVertexCandidate::VertexLink" ClassVersion="10">
   <version ClassVersion="10" checksum="1506624066"/>
  </class>
  <class name="reco::PFDisplacedVertexCandidate::DistMap"/>
  <class name="reco::PFDisplacedVertexCandidate" ClassVersion="10">
   <version ClassVersion="10" checksum="165857237"/>
  </class>

  <class name="std::vector<reco::PFDisplacedVertexCandidate>"/>
  <class name="edm::Wrapper<std::vector<reco::PFDisplacedVertexCandidate> >"/>
  <class name="edm::Ref< std::vector<reco::PFDisplacedVertexCandidate>, reco::PFDisplacedVertexCandidate, edm::refhelper::FindUsingAdvance<std::vector<reco::PFDisplacedVertexCandidate>,reco::PFDisplacedVertexCandidate> >"/>

  <class name="reco::PFDisplacedVertex" ClassVersion="11">
   <version ClassVersion="11" checksum="4172417049"/>
   <version ClassVersion="10" checksum="4202892065"/>
  </class>

  <class name="std::vector<reco::PFDisplacedVertex>"/>
  <class name="edm::Wrapper<std::vector<reco::PFDisplacedVertex> >"/>
  <class name="edm::Ref< std::vector<reco::PFDisplacedVertex>, reco::PFDisplacedVertex, edm::refhelper::FindUsingAdvance<std::vector<reco::PFDisplacedVertex>,reco::PFDisplacedVertex> >"/>

  <class name="std::vector<reco::PFDisplacedVertex::VertexTrackType>"/>

  <class name="std::vector<std::pair<std::pair<unsigned int,unsigned int>,std::pair<unsigned int,unsigned int> > > "/>

  <class name="std::pair<std::pair<unsigned int,unsigned int>,std::pair<unsigned int,unsigned int> >"/>

  <class name="reco::PreId" ClassVersion="10">
   <version ClassVersion="10" checksum="1753132977"/>
  </class>
  <class name="std::vector<reco::PreId>"/>
  <class name="edm::Wrapper<std::vector<reco::PreId> >"/>
  <class name="edm::ValueMap<reco::PreIdRef>"/>
  <class name="std::vector<reco::PreIdRef>"/>
  <class name="edm::Wrapper<edm::ValueMap<reco::PreIdRef> >"/>
  <class name="edm::Ref<std::vector<reco::PreId>,reco::PreId,edm::refhelper::FindUsingAdvance<std::vector<reco::PreId>,reco::PreId> >" />

  <class name="reco::PFBlockElementSuperCluster" ClassVersion="12">
   <version ClassVersion="12" checksum="1656578540"/>
   <version ClassVersion="10" checksum="456156271"/>
   <version ClassVersion="11" checksum="3584097231"/>
  </class>
  <class name="std::vector<reco::PFBlockElementSuperCluster>"/>
  <class name="edm::Wrapper<std::vector<reco::PFBlockElementSuperCluster> >"/>

  <!-- // Glowinski & Gouzevitch -->
  <class name="reco::PFMultiLinksTC"> 
    <field name="isValid" transient="true"/>
    <field name="linkedClusters" transient="true"/>
  </class>

  <class name="std::vector<reco::RecoPFClusterRefCandidate>"/>
  <class name="edm::Wrapper<std::vector<reco::RecoPFClusterRefCandidate> >"/>
  <class name="edm::Ref<std::vector<reco::RecoPFClusterRefCandidate>,reco::RecoPFClusterRefCandidate,edm::refhelper::FindUsingAdvance<std::vector<reco::RecoPFClusterRefCandidate>,reco::RecoPFClusterRefCandidate> >"/>
  <class name="edm::RefProd<std::vector<reco::RecoPFClusterRefCandidate> >"/>
  <class name="edm::RefVector<std::vector<reco::RecoPFClusterRefCandidate>,reco::RecoPFClusterRefCandidate,edm::refhelper::FindUsingAdvance<std::vector<reco::RecoPFClusterRefCandidate>,reco::RecoPFClusterRefCandidate> >"/>

  <class name="edm::reftobase::Holder<reco::Candidate, reco::RecoPFClusterRefCandidateRef>" />
  <class name="edm::reftobase::RefHolder<reco::RecoPFClusterRefCandidateRef>" />
  <class name="edm::reftobase::VectorHolder<reco::Candidate, reco::RecoPFClusterRefCandidateRefVector>" />
  <class name="edm::reftobase::RefVectorHolder<reco::RecoPFClusterRefCandidateRefVector>" />

  <class name="edm::Wrapper<edm::RefVector<std::vector<reco::RecoPFClusterRefCandidate>,reco::RecoPFClusterRefCandidate,edm::refhelper::FindUsingAdvance<std::vector<reco::RecoPFClusterRefCandidate>,reco::RecoPFClusterRefCandidate> > >" />

</selection>
<exclusion>
  <class name="edm::OwnVector<reco::PFBlockElement, edm::ClonePolicy<reco::PFBlockElement> >">
    <method name="sort"/>
  </class>
</exclusion>
</lcgdict>
<|MERGE_RESOLUTION|>--- conflicted
+++ resolved
@@ -27,20 +27,9 @@
   </class>
   <class name="std::vector<reco::PFRecHitFraction>"/>
 
-<<<<<<< HEAD
-  <class name="reco::RecoPFClusterRefCandidateBase">
-    <field name="p4Polar_" transient="true"/>
-    <field name="p4Cartesian_" transient="true"/>
-    <field name="cachePolarFixed_" transient="true"/>
-    <field name="cacheCartesianFixed_" transient="true"/>
-  </class>
-
-  <class name="reco::RecoPFClusterRefCandidate"  ClassVersion="11">
-   <version ClassVersion="11" checksum="3413346722"/>
-=======
-  <class name="reco::RecoPFClusterRefCandidate"  ClassVersion="11">
+  <class name="reco::RecoPFClusterRefCandidate"  ClassVersion="12">
+   <version ClassVersion="12" checksum="4214927259"/>
    <version ClassVersion="11" checksum="3462309765"/>
->>>>>>> 059f1c76
    <version ClassVersion="10" checksum="3428152128"/>
   </class>
 
