<lcgdict>
  <class name="reco::CompositeRefCandidateT<reco::GenParticleRefVector>" />
  <class name="reco::GenParticle"  ClassVersion="12">
   <version ClassVersion="12" checksum="3369685722"/>
   <version ClassVersion="11" checksum="446025970"/>
   <version ClassVersion="10" checksum="2736964676"/>
  </class>
  <class name="std::vector<reco::GenParticle>" />
  <class name="reco::GenParticleCollection" />
  <class name="edm::Wrapper<std::vector<reco::GenParticle> >" />
  <class name="edm::Association<std::vector<reco::GenParticle> >" />
  <class name="edm::Wrapper<edm::Association<std::vector<reco::GenParticle> > >" />

  <class name="reco::GenParticleRef" />
  <class name="reco::GenParticleRefProd" />
  <class name="reco::GenParticleRefVector" />
  <class name="std::vector<std::vector<reco::GenParticleRef> >"/>
  <class name="std::vector<reco::GenParticleRef>" />
  <class name="edm::Wrapper<reco::GenParticleRefVector>" />
  <class name="edm::reftobase::Holder<reco::Candidate, reco::GenParticleRef>" />
  <class name="edm::reftobase::RefHolder<reco::GenParticleRef>" />
  <class name="edm::reftobase::VectorHolder<reco::Candidate, reco::GenParticleRefVector>" />
  <class name="edm::reftobase::RefVectorHolder<reco::GenParticleRefVector>" />
  <class name="reco::PdfInfo"  ClassVersion="10">
   <version ClassVersion="10" checksum="1002280074"/>
  </class>
  <class name="edm::Wrapper<reco::PdfInfo>" />
  <class name="reco::FlavorHistory"  ClassVersion="11">
<<<<<<< HEAD
   <version ClassVersion="11" checksum="699034420"/>
=======
   <version ClassVersion="11" checksum="425358630"/>
>>>>>>> 6ea3a837
   <version ClassVersion="10" checksum="425358630"/>
  </class>
  <class name="std::vector<reco::FlavorHistory>" />
  <class name="edm::Wrapper<std::vector<reco::FlavorHistory> >" />
  <class name="edm::ValueMap<reco::FlavorHistory >" />
  <class name="edm::Wrapper<edm::ValueMap<reco::FlavorHistory > >" />
  <class name="reco::FlavorHistoryEvent"  ClassVersion="11">
   <version ClassVersion="11" checksum="1284576356"/>
   <version ClassVersion="10" checksum="3632760022"/>
  </class>
  <class name="std::vector<reco::FlavorHistoryEvent>" />
  <class name="edm::Wrapper<std::vector<reco::FlavorHistoryEvent> >" />
  <class name="edm::Wrapper<reco::FlavorHistoryEvent >" />
  <class name="edm::ValueMap<reco::FlavorHistoryEvent >" />
  <class name="edm::Wrapper<edm::ValueMap<reco::FlavorHistoryEvent > >" />
  <class name="edm::RefVectorIterator<std::vector<reco::GenParticle>,reco::GenParticle,edm::refhelper::FindUsingAdvance<std::vector<reco::GenParticle>,reco::GenParticle> >"/>
  <class pattern="std::iterator<*edm::Ref*GenParticle*>"/>
</lcgdict>
 <|MERGE_RESOLUTION|>--- conflicted
+++ resolved
@@ -26,11 +26,7 @@
   </class>
   <class name="edm::Wrapper<reco::PdfInfo>" />
   <class name="reco::FlavorHistory"  ClassVersion="11">
-<<<<<<< HEAD
    <version ClassVersion="11" checksum="699034420"/>
-=======
-   <version ClassVersion="11" checksum="425358630"/>
->>>>>>> 6ea3a837
    <version ClassVersion="10" checksum="425358630"/>
   </class>
   <class name="std::vector<reco::FlavorHistory>" />
