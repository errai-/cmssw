<lcgdict>
  <class name="reco::CompositeRefCandidateT<reco::GenParticleRefVector>" />
  <class name="reco::GenParticle"  ClassVersion="11">
<<<<<<< HEAD
   <version ClassVersion="11" checksum="446025970"/>
=======
   <version ClassVersion="11" checksum="2736964676"/>
>>>>>>> 059f1c76
   <version ClassVersion="10" checksum="2736964676"/>
  </class>
  <class name="std::vector<reco::GenParticle>" />
  <class name="reco::GenParticleCollection" />
  <class name="edm::Wrapper<std::vector<reco::GenParticle> >" />
  <class name="edm::Association<std::vector<reco::GenParticle> >" />
  <class name="edm::Wrapper<edm::Association<std::vector<reco::GenParticle> > >" />

  <class name="reco::GenParticleRef" />
  <class name="reco::GenParticleRefProd" />
  <class name="reco::GenParticleRefVector" />
  <class name="std::vector<std::vector<reco::GenParticleRef> >"/>
  <class name="std::vector<reco::GenParticleRef>" />
  <class name="edm::Wrapper<reco::GenParticleRefVector>" />
  <class name="edm::reftobase::Holder<reco::Candidate, reco::GenParticleRef>" />
  <class name="edm::reftobase::RefHolder<reco::GenParticleRef>" />
  <class name="edm::reftobase::VectorHolder<reco::Candidate, reco::GenParticleRefVector>" />
  <class name="edm::reftobase::RefVectorHolder<reco::GenParticleRefVector>" />
  <class name="reco::PdfInfo"  ClassVersion="10">
   <version ClassVersion="10" checksum="1002280074"/>
  </class>
  <class name="edm::Wrapper<reco::PdfInfo>" />
  <class name="reco::FlavorHistory"  ClassVersion="11">
   <version ClassVersion="11" checksum="425358630"/>
   <version ClassVersion="10" checksum="425358630"/>
  </class>
  <class name="std::vector<reco::FlavorHistory>" />
  <class name="edm::Wrapper<std::vector<reco::FlavorHistory> >" />
  <class name="edm::ValueMap<reco::FlavorHistory >" />
  <class name="edm::Wrapper<edm::ValueMap<reco::FlavorHistory > >" />
  <class name="reco::FlavorHistoryEvent"  ClassVersion="10">
   <version ClassVersion="10" checksum="3632760022"/>
  </class>
  <class name="std::vector<reco::FlavorHistoryEvent>" />
  <class name="edm::Wrapper<std::vector<reco::FlavorHistoryEvent> >" />
  <class name="edm::Wrapper<reco::FlavorHistoryEvent >" />
  <class name="edm::ValueMap<reco::FlavorHistoryEvent >" />
  <class name="edm::Wrapper<edm::ValueMap<reco::FlavorHistoryEvent > >" />
  <class name="edm::RefVectorIterator<std::vector<reco::GenParticle>,reco::GenParticle,edm::refhelper::FindUsingAdvance<std::vector<reco::GenParticle>,reco::GenParticle> >"/>
  <class pattern="std::iterator<*edm::Ref*GenParticle*>"/>
</lcgdict>
 <|MERGE_RESOLUTION|>--- conflicted
+++ resolved
@@ -1,11 +1,8 @@
 <lcgdict>
   <class name="reco::CompositeRefCandidateT<reco::GenParticleRefVector>" />
-  <class name="reco::GenParticle"  ClassVersion="11">
-<<<<<<< HEAD
+  <class name="reco::GenParticle"  ClassVersion="12">
+   <version ClassVersion="12" checksum="3369685722"/>
    <version ClassVersion="11" checksum="446025970"/>
-=======
-   <version ClassVersion="11" checksum="2736964676"/>
->>>>>>> 059f1c76
    <version ClassVersion="10" checksum="2736964676"/>
   </class>
   <class name="std::vector<reco::GenParticle>" />
