--- conflicted
+++ resolved
@@ -172,11 +172,8 @@
     friend class ShallowCloneCandidate;
     friend class ShallowClonePtrCandidate;
 
-<<<<<<< HEAD
-=======
   protected:
     edm::RefCoreWithIndex ref_;
->>>>>>> 059f1c76
   private:
     // const iterator implementation
     typedef candidate::const_iterator_imp_specific<daughters> const_iterator_imp_specific;
