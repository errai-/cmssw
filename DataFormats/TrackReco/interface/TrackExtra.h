#ifndef TrackReco_TrackExtra_h
#define TrackReco_TrackExtra_h
/** \class reco::TrackExtra TrackExtra.h DataFormats/TrackReco/interface/TrackExtra.h
 *
 * Additional information about a reconstructed track. It is stored in RECO and supplements
 * the basic information stored in the Track class that is stored on AOD only.
 * If you wish to use information in the TrackExtra class, you should
 * access it via the reference supplied in the Track class.
 *
 * \author Luca Lista, INFN
 *
 *
 */
#include <Rtypes.h>
#include "DataFormats/Math/interface/Vector3D.h"
#include "DataFormats/Math/interface/Point3D.h"
#include "DataFormats/Math/interface/Error.h"
#include "DataFormats/TrackReco/interface/TrackExtraBase.h"
#include "DataFormats/TrackReco/interface/TrackResiduals.h"
#include "DataFormats/TrajectorySeed/interface/PropagationDirection.h"
#include "DataFormats/TrajectorySeed/interface/TrajectorySeed.h"
#include "FWCore/Utilities/interface/thread_safety_macros.h"

namespace reco
{
class TrackExtra : public TrackExtraBase
{
public:
    /// tracker parameter dimension
    enum { dimension = 5 };
    /// track error matrix size
    enum { covarianceSize = dimension * (dimension + 1) / 2 };
    /// point in the space
    typedef math::XYZPoint Point;
    /// spatial vector
    typedef math::XYZVector Vector;
    /// 5 parameter covariance matrix
    typedef math::Error<5>::type CovarianceMatrix;
    /// index type
    typedef unsigned int index;

    /// default constructor
    TrackExtra():
        outerMomentum_(),
        outerOk_(false),
        outerDetId_(0),
        innerPosition_(),
        innerMomentum_(),
        innerOk_(false),
        innerDetId_(0),
        seedDir_(anyDirection),
        seedRef_(),
        trackResiduals_() {
        index idx = 0;
        for (index i = 0; i < dimension; ++ i) {
            for (index j = 0; j <= i; ++ j) {
                outerCovariance_[idx] = 0;
                innerCovariance_[idx] = 0;
                ++idx;
            }
        }
    }

    /// constructor from outermost/innermost position and momentum and Seed information
    TrackExtra(const Point & outerPosition, const Vector & outerMomentum, bool ok ,
               const Point & innerPosition, const Vector & innerMomentum, bool iok,
               const CovarianceMatrix& outerState, unsigned int outerId,
               const CovarianceMatrix& innerState, unsigned int innerId,
               PropagationDirection seedDir,
               edm::RefToBase<TrajectorySeed> seedRef = edm::RefToBase<TrajectorySeed>());

    /// outermost hit position
    const Point &outerPosition() const {
        return outerPosition_;
    }
    /// momentum vector at outermost hit position
    const Vector &outerMomentum() const {
        return outerMomentum_;
    }
    /// returns true if the outermost hit is valid
    bool outerOk() const {
        return outerOk_;
    }
    /// innermost hit position
    const Point &innerPosition() const {
        return innerPosition_;
    }
    /// momentum vector at innermost hit position
    const Vector &innerMomentum() const {
        return innerMomentum_;
    }
    /// returns true if the innermost hit is valid
    bool innerOk() const {
        return innerOk_;
    }
    /// x coordinate of momentum vector at the outermost hit position
    double outerPx() const {
        return outerMomentum_.X();
    }
    /// y coordinate of momentum vector at the outermost hit position
    double outerPy() const {
        return outerMomentum_.Y();
    }
    /// z coordinate of momentum vector at the outermost hit position
    double outerPz() const {
        return outerMomentum_.Z();
    }
    /// x coordinate the outermost hit position
    double outerX() const {
        return outerPosition_.X();
    }
    /// y coordinate the outermost hit position
    double outerY() const {
        return outerPosition_.Y();
    }
    /// z coordinate the outermost hit position
    double outerZ() const {
        return outerPosition_.Z();
    }
    /// magnitude of momentum vector at the outermost hit position
    double outerP() const {
        return outerMomentum().R();
    }
    /// transverse momentum at the outermost hit position
    double outerPt() const {
        return outerMomentum().Rho();
    }
    /// azimuthal angle of the  momentum vector at the outermost hit position
    double outerPhi() const {
        return outerMomentum().Phi();
    }
    /// pseudorapidity the  momentum vector at the outermost hit position
    double outerEta() const {
        return outerMomentum().Eta();
    }
    /// polar angle of the  momentum vector at the outermost hit position
    double outerTheta() const {
        return outerMomentum().Theta();
    }
    /// polar radius of the outermost hit position
    double outerRadius() const {
        return outerPosition().Rho();
    }

    /// outermost trajectory state curvilinear errors
    CovarianceMatrix outerStateCovariance() const;
    /// innermost trajectory state curvilinear errors
    CovarianceMatrix innerStateCovariance() const;
    /// fill outermost trajectory state curvilinear errors
<<<<<<< HEAD
    CovarianceMatrix & fillOuter CMS_THREAD_SAFE ( CovarianceMatrix & v ) const;
    /// fill outermost trajectory state curvilinear errors
    CovarianceMatrix & fillInner CMS_THREAD_SAFE ( CovarianceMatrix & v ) const;
=======
    CovarianceMatrix & fillOuter(CovarianceMatrix &v) const;
    /// fill outermost trajectory state curvilinear errors
    CovarianceMatrix & fillInner(CovarianceMatrix &v) const;
>>>>>>> d2b7f73c
    /// DetId of the detector on which surface the outermost state is located
    unsigned int outerDetId() const {
        return outerDetId_;
    }
    /// DetId of the detector on which surface the innermost state is located
    unsigned int innerDetId() const {
        return innerDetId_;
    }
    // direction how the hits were sorted in the original seed
    PropagationDirection seedDirection() const {
        return seedDir_;
    }

    /**  return the edm::reference to the trajectory seed in the original
     *   seeds collection. If the collection has been dropped from the
     *   Event, the reference may be invalid. Its validity should be tested,
     *   before the reference is actually used.
     */
    edm::RefToBase<TrajectorySeed> seedRef() const {
        return seedRef_;
    }
    void setSeedRef(edm::RefToBase<TrajectorySeed> &r) {
        seedRef_ = r;
    }
    /// set the residuals
    void setResiduals(const TrackResiduals &r) {
        trackResiduals_ = r;
    }

    /// get the residuals
    const TrackResiduals &residuals() const {
        return trackResiduals_;
    }

private:

    /// outermost hit position
    Point outerPosition_;
    /// momentum vector at outermost hit position
    Vector outerMomentum_;
    /// outermost hit validity flag
    bool outerOk_;
    /// outermost trajectory state curvilinear errors
    float outerCovariance_[covarianceSize];
    unsigned int outerDetId_;


    /// innermost hit position
    Point innerPosition_;
    /// momentum vector at innermost hit position
    Vector innerMomentum_;
    /// innermost hit validity flag
    bool innerOk_;
    /// innermost trajectory state
    float innerCovariance_[covarianceSize];
    unsigned int innerDetId_;

    PropagationDirection seedDir_;
    edm::RefToBase<TrajectorySeed> seedRef_;

    /// unbiased track residuals
    TrackResiduals trackResiduals_;
};

}

#endif

<|MERGE_RESOLUTION|>--- conflicted
+++ resolved
@@ -1,226 +1,220 @@
-#ifndef TrackReco_TrackExtra_h
-#define TrackReco_TrackExtra_h
-/** \class reco::TrackExtra TrackExtra.h DataFormats/TrackReco/interface/TrackExtra.h
- *
- * Additional information about a reconstructed track. It is stored in RECO and supplements
- * the basic information stored in the Track class that is stored on AOD only.
- * If you wish to use information in the TrackExtra class, you should
- * access it via the reference supplied in the Track class.
- *
- * \author Luca Lista, INFN
- *
- *
- */
-#include <Rtypes.h>
-#include "DataFormats/Math/interface/Vector3D.h"
-#include "DataFormats/Math/interface/Point3D.h"
-#include "DataFormats/Math/interface/Error.h"
-#include "DataFormats/TrackReco/interface/TrackExtraBase.h"
-#include "DataFormats/TrackReco/interface/TrackResiduals.h"
-#include "DataFormats/TrajectorySeed/interface/PropagationDirection.h"
-#include "DataFormats/TrajectorySeed/interface/TrajectorySeed.h"
-#include "FWCore/Utilities/interface/thread_safety_macros.h"
-
-namespace reco
-{
-class TrackExtra : public TrackExtraBase
-{
-public:
-    /// tracker parameter dimension
-    enum { dimension = 5 };
-    /// track error matrix size
-    enum { covarianceSize = dimension * (dimension + 1) / 2 };
-    /// point in the space
-    typedef math::XYZPoint Point;
-    /// spatial vector
-    typedef math::XYZVector Vector;
-    /// 5 parameter covariance matrix
-    typedef math::Error<5>::type CovarianceMatrix;
-    /// index type
-    typedef unsigned int index;
-
-    /// default constructor
-    TrackExtra():
-        outerMomentum_(),
-        outerOk_(false),
-        outerDetId_(0),
-        innerPosition_(),
-        innerMomentum_(),
-        innerOk_(false),
-        innerDetId_(0),
-        seedDir_(anyDirection),
-        seedRef_(),
-        trackResiduals_() {
-        index idx = 0;
-        for (index i = 0; i < dimension; ++ i) {
-            for (index j = 0; j <= i; ++ j) {
-                outerCovariance_[idx] = 0;
-                innerCovariance_[idx] = 0;
-                ++idx;
-            }
-        }
-    }
-
-    /// constructor from outermost/innermost position and momentum and Seed information
-    TrackExtra(const Point & outerPosition, const Vector & outerMomentum, bool ok ,
-               const Point & innerPosition, const Vector & innerMomentum, bool iok,
-               const CovarianceMatrix& outerState, unsigned int outerId,
-               const CovarianceMatrix& innerState, unsigned int innerId,
-               PropagationDirection seedDir,
-               edm::RefToBase<TrajectorySeed> seedRef = edm::RefToBase<TrajectorySeed>());
-
-    /// outermost hit position
-    const Point &outerPosition() const {
-        return outerPosition_;
-    }
-    /// momentum vector at outermost hit position
-    const Vector &outerMomentum() const {
-        return outerMomentum_;
-    }
-    /// returns true if the outermost hit is valid
-    bool outerOk() const {
-        return outerOk_;
-    }
-    /// innermost hit position
-    const Point &innerPosition() const {
-        return innerPosition_;
-    }
-    /// momentum vector at innermost hit position
-    const Vector &innerMomentum() const {
-        return innerMomentum_;
-    }
-    /// returns true if the innermost hit is valid
-    bool innerOk() const {
-        return innerOk_;
-    }
-    /// x coordinate of momentum vector at the outermost hit position
-    double outerPx() const {
-        return outerMomentum_.X();
-    }
-    /// y coordinate of momentum vector at the outermost hit position
-    double outerPy() const {
-        return outerMomentum_.Y();
-    }
-    /// z coordinate of momentum vector at the outermost hit position
-    double outerPz() const {
-        return outerMomentum_.Z();
-    }
-    /// x coordinate the outermost hit position
-    double outerX() const {
-        return outerPosition_.X();
-    }
-    /// y coordinate the outermost hit position
-    double outerY() const {
-        return outerPosition_.Y();
-    }
-    /// z coordinate the outermost hit position
-    double outerZ() const {
-        return outerPosition_.Z();
-    }
-    /// magnitude of momentum vector at the outermost hit position
-    double outerP() const {
-        return outerMomentum().R();
-    }
-    /// transverse momentum at the outermost hit position
-    double outerPt() const {
-        return outerMomentum().Rho();
-    }
-    /// azimuthal angle of the  momentum vector at the outermost hit position
-    double outerPhi() const {
-        return outerMomentum().Phi();
-    }
-    /// pseudorapidity the  momentum vector at the outermost hit position
-    double outerEta() const {
-        return outerMomentum().Eta();
-    }
-    /// polar angle of the  momentum vector at the outermost hit position
-    double outerTheta() const {
-        return outerMomentum().Theta();
-    }
-    /// polar radius of the outermost hit position
-    double outerRadius() const {
-        return outerPosition().Rho();
-    }
-
-    /// outermost trajectory state curvilinear errors
-    CovarianceMatrix outerStateCovariance() const;
-    /// innermost trajectory state curvilinear errors
-    CovarianceMatrix innerStateCovariance() const;
-    /// fill outermost trajectory state curvilinear errors
-<<<<<<< HEAD
-    CovarianceMatrix & fillOuter CMS_THREAD_SAFE ( CovarianceMatrix & v ) const;
-    /// fill outermost trajectory state curvilinear errors
-    CovarianceMatrix & fillInner CMS_THREAD_SAFE ( CovarianceMatrix & v ) const;
-=======
-    CovarianceMatrix & fillOuter(CovarianceMatrix &v) const;
-    /// fill outermost trajectory state curvilinear errors
-    CovarianceMatrix & fillInner(CovarianceMatrix &v) const;
->>>>>>> d2b7f73c
-    /// DetId of the detector on which surface the outermost state is located
-    unsigned int outerDetId() const {
-        return outerDetId_;
-    }
-    /// DetId of the detector on which surface the innermost state is located
-    unsigned int innerDetId() const {
-        return innerDetId_;
-    }
-    // direction how the hits were sorted in the original seed
-    PropagationDirection seedDirection() const {
-        return seedDir_;
-    }
-
-    /**  return the edm::reference to the trajectory seed in the original
-     *   seeds collection. If the collection has been dropped from the
-     *   Event, the reference may be invalid. Its validity should be tested,
-     *   before the reference is actually used.
-     */
-    edm::RefToBase<TrajectorySeed> seedRef() const {
-        return seedRef_;
-    }
-    void setSeedRef(edm::RefToBase<TrajectorySeed> &r) {
-        seedRef_ = r;
-    }
-    /// set the residuals
-    void setResiduals(const TrackResiduals &r) {
-        trackResiduals_ = r;
-    }
-
-    /// get the residuals
-    const TrackResiduals &residuals() const {
-        return trackResiduals_;
-    }
-
-private:
-
-    /// outermost hit position
-    Point outerPosition_;
-    /// momentum vector at outermost hit position
-    Vector outerMomentum_;
-    /// outermost hit validity flag
-    bool outerOk_;
-    /// outermost trajectory state curvilinear errors
-    float outerCovariance_[covarianceSize];
-    unsigned int outerDetId_;
-
-
-    /// innermost hit position
-    Point innerPosition_;
-    /// momentum vector at innermost hit position
-    Vector innerMomentum_;
-    /// innermost hit validity flag
-    bool innerOk_;
-    /// innermost trajectory state
-    float innerCovariance_[covarianceSize];
-    unsigned int innerDetId_;
-
-    PropagationDirection seedDir_;
-    edm::RefToBase<TrajectorySeed> seedRef_;
-
-    /// unbiased track residuals
-    TrackResiduals trackResiduals_;
-};
-
-}
-
-#endif
-
+#ifndef TrackReco_TrackExtra_h
+#define TrackReco_TrackExtra_h
+/** \class reco::TrackExtra TrackExtra.h DataFormats/TrackReco/interface/TrackExtra.h
+ *
+ * Additional information about a reconstructed track. It is stored in RECO and supplements
+ * the basic information stored in the Track class that is stored on AOD only.
+ * If you wish to use information in the TrackExtra class, you should
+ * access it via the reference supplied in the Track class.
+ *
+ * \author Luca Lista, INFN
+ *
+ *
+ */
+#include <Rtypes.h>
+#include "DataFormats/Math/interface/Vector3D.h"
+#include "DataFormats/Math/interface/Point3D.h"
+#include "DataFormats/Math/interface/Error.h"
+#include "DataFormats/TrackReco/interface/TrackExtraBase.h"
+#include "DataFormats/TrackReco/interface/TrackResiduals.h"
+#include "DataFormats/TrajectorySeed/interface/PropagationDirection.h"
+#include "DataFormats/TrajectorySeed/interface/TrajectorySeed.h"
+#include "FWCore/Utilities/interface/thread_safety_macros.h"
+
+namespace reco
+{
+class TrackExtra : public TrackExtraBase
+{
+public:
+    /// tracker parameter dimension
+    enum { dimension = 5 };
+    /// track error matrix size
+    enum { covarianceSize = dimension * (dimension + 1) / 2 };
+    /// point in the space
+    typedef math::XYZPoint Point;
+    /// spatial vector
+    typedef math::XYZVector Vector;
+    /// 5 parameter covariance matrix
+    typedef math::Error<5>::type CovarianceMatrix;
+    /// index type
+    typedef unsigned int index;
+
+    /// default constructor
+    TrackExtra():
+        outerMomentum_(),
+        outerOk_(false),
+        outerDetId_(0),
+        innerPosition_(),
+        innerMomentum_(),
+        innerOk_(false),
+        innerDetId_(0),
+        seedDir_(anyDirection),
+        seedRef_(),
+        trackResiduals_() {
+        index idx = 0;
+        for (index i = 0; i < dimension; ++ i) {
+            for (index j = 0; j <= i; ++ j) {
+                outerCovariance_[idx] = 0;
+                innerCovariance_[idx] = 0;
+                ++idx;
+            }
+        }
+    }
+
+    /// constructor from outermost/innermost position and momentum and Seed information
+    TrackExtra(const Point & outerPosition, const Vector & outerMomentum, bool ok ,
+               const Point & innerPosition, const Vector & innerMomentum, bool iok,
+               const CovarianceMatrix& outerState, unsigned int outerId,
+               const CovarianceMatrix& innerState, unsigned int innerId,
+               PropagationDirection seedDir,
+               edm::RefToBase<TrajectorySeed> seedRef = edm::RefToBase<TrajectorySeed>());
+
+    /// outermost hit position
+    const Point &outerPosition() const {
+        return outerPosition_;
+    }
+    /// momentum vector at outermost hit position
+    const Vector &outerMomentum() const {
+        return outerMomentum_;
+    }
+    /// returns true if the outermost hit is valid
+    bool outerOk() const {
+        return outerOk_;
+    }
+    /// innermost hit position
+    const Point &innerPosition() const {
+        return innerPosition_;
+    }
+    /// momentum vector at innermost hit position
+    const Vector &innerMomentum() const {
+        return innerMomentum_;
+    }
+    /// returns true if the innermost hit is valid
+    bool innerOk() const {
+        return innerOk_;
+    }
+    /// x coordinate of momentum vector at the outermost hit position
+    double outerPx() const {
+        return outerMomentum_.X();
+    }
+    /// y coordinate of momentum vector at the outermost hit position
+    double outerPy() const {
+        return outerMomentum_.Y();
+    }
+    /// z coordinate of momentum vector at the outermost hit position
+    double outerPz() const {
+        return outerMomentum_.Z();
+    }
+    /// x coordinate the outermost hit position
+    double outerX() const {
+        return outerPosition_.X();
+    }
+    /// y coordinate the outermost hit position
+    double outerY() const {
+        return outerPosition_.Y();
+    }
+    /// z coordinate the outermost hit position
+    double outerZ() const {
+        return outerPosition_.Z();
+    }
+    /// magnitude of momentum vector at the outermost hit position
+    double outerP() const {
+        return outerMomentum().R();
+    }
+    /// transverse momentum at the outermost hit position
+    double outerPt() const {
+        return outerMomentum().Rho();
+    }
+    /// azimuthal angle of the  momentum vector at the outermost hit position
+    double outerPhi() const {
+        return outerMomentum().Phi();
+    }
+    /// pseudorapidity the  momentum vector at the outermost hit position
+    double outerEta() const {
+        return outerMomentum().Eta();
+    }
+    /// polar angle of the  momentum vector at the outermost hit position
+    double outerTheta() const {
+        return outerMomentum().Theta();
+    }
+    /// polar radius of the outermost hit position
+    double outerRadius() const {
+        return outerPosition().Rho();
+    }
+
+    /// outermost trajectory state curvilinear errors
+    CovarianceMatrix outerStateCovariance() const;
+    /// innermost trajectory state curvilinear errors
+    CovarianceMatrix innerStateCovariance() const;
+    /// fill outermost trajectory state curvilinear errors
+    CovarianceMatrix & fillOuter CMS_THREAD_SAFE (CovarianceMatrix &v) const;
+    /// fill outermost trajectory state curvilinear errors
+    CovarianceMatrix & fillInner CMS_THREAD_SAFE (CovarianceMatrix &v) const;
+    /// DetId of the detector on which surface the outermost state is located
+    unsigned int outerDetId() const {
+        return outerDetId_;
+    }
+    /// DetId of the detector on which surface the innermost state is located
+    unsigned int innerDetId() const {
+        return innerDetId_;
+    }
+    // direction how the hits were sorted in the original seed
+    PropagationDirection seedDirection() const {
+        return seedDir_;
+    }
+
+    /**  return the edm::reference to the trajectory seed in the original
+     *   seeds collection. If the collection has been dropped from the
+     *   Event, the reference may be invalid. Its validity should be tested,
+     *   before the reference is actually used.
+     */
+    edm::RefToBase<TrajectorySeed> seedRef() const {
+        return seedRef_;
+    }
+    void setSeedRef(edm::RefToBase<TrajectorySeed> &r) {
+        seedRef_ = r;
+    }
+    /// set the residuals
+    void setResiduals(const TrackResiduals &r) {
+        trackResiduals_ = r;
+    }
+
+    /// get the residuals
+    const TrackResiduals &residuals() const {
+        return trackResiduals_;
+    }
+
+private:
+
+    /// outermost hit position
+    Point outerPosition_;
+    /// momentum vector at outermost hit position
+    Vector outerMomentum_;
+    /// outermost hit validity flag
+    bool outerOk_;
+    /// outermost trajectory state curvilinear errors
+    float outerCovariance_[covarianceSize];
+    unsigned int outerDetId_;
+
+
+    /// innermost hit position
+    Point innerPosition_;
+    /// momentum vector at innermost hit position
+    Vector innerMomentum_;
+    /// innermost hit validity flag
+    bool innerOk_;
+    /// innermost trajectory state
+    float innerCovariance_[covarianceSize];
+    unsigned int innerDetId_;
+
+    PropagationDirection seedDir_;
+    edm::RefToBase<TrajectorySeed> seedRef_;
+
+    /// unbiased track residuals
+    TrackResiduals trackResiduals_;
+};
+
+}
+
+#endif
+