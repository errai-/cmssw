--- conflicted
+++ resolved
@@ -68,13 +68,8 @@
   virtual bool sharesInput( const TrackingRecHit* other, SharedInputType what) const;
  
 private:
-<<<<<<< HEAD
   int simhitId_;
   int simtrackId_;
-=======
-  int const simhitId_;
-  int const simtrackId_;
->>>>>>> 3f7acf4b
   uint32_t eeId_;
   ClusterRef cluster_;
   int pixelMultiplicityAlpha_;
