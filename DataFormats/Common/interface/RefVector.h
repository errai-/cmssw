--- conflicted
+++ resolved
@@ -157,12 +157,7 @@
                   FillViewHelperVector& helpers) const;
 
     //Needed for ROOT storage
-<<<<<<< HEAD
     CMS_CLASS_VERSION(10)
-=======
-    CMS_CLASS_VERSION(13)
-
->>>>>>> 9adf9e7b
   private:
 
     contents_type refVector_;
