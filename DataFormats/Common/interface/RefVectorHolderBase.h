#ifndef DataFormats_Common_RefVectorHolderBase_h
#define DataFormats_Common_RefVectorHolderBase_h

#include "DataFormats/Common/interface/RefHolderBase.h"
#include "FWCore/Utilities/interface/EDMException.h"
#include "FWCore/Utilities/interface/HideStdSharedPtrFromRoot.h"
#include "DataFormats/Common/interface/FillViewHelperVector.h"

#include <memory>

namespace edm {
  template<typename T> class RefToBase;
  namespace reftobase {
    class RefVectorHolderBase {
    public:
      virtual ~RefVectorHolderBase() {}
      typedef size_t size_type;
      typedef RefHolderBase value_type;
      void swap(RefVectorHolderBase&) {} // nothing to swap
      virtual bool empty() const = 0;
      virtual size_type size() const = 0;
      virtual void clear() = 0;
      virtual void reserve(size_type n) = 0;
      virtual ProductID id() const = 0;
      virtual EDProductGetter const* productGetter() const = 0;
      virtual RefVectorHolderBase* clone() const = 0;
      virtual RefVectorHolderBase* cloneEmpty() const = 0;
      virtual void push_back(RefHolderBase const* r) = 0;
      // the following structure is public
      // to allow dictionary to compile
      //    protected:
      struct const_iterator_imp {
        typedef ptrdiff_t difference_type;
        const_iterator_imp() { }
        virtual ~const_iterator_imp() { }
        virtual const_iterator_imp* clone() const = 0;
        virtual void increase() = 0;
        virtual void decrease() = 0;
        virtual void increase(difference_type d) = 0;
        virtual void decrease(difference_type d) = 0;
        virtual bool equal_to(const_iterator_imp const*) const = 0;
        virtual bool less_than(const_iterator_imp const*) const = 0;
        virtual void assign(const_iterator_imp const*) = 0;
        virtual std::shared_ptr<RefHolderBase> deref() const = 0;
        virtual difference_type difference(const_iterator_imp const*) const = 0;
      };

      struct const_iterator : public std::iterator <std::random_access_iterator_tag, void*>{
        typedef std::shared_ptr<RefHolderBase> value_type;
        typedef std::ptrdiff_t difference_type;
        const_iterator() : i(0) { }
        const_iterator(const_iterator_imp* it) : i(it) { }
        const_iterator(const_iterator const& it) : i(it.isValid() ? it.i->clone() : 0) { }
        ~const_iterator() { delete i; }
        const_iterator& operator=(const_iterator const& it) {
          if(isInvalid()) i = it.i;
          else i->assign(it.i);
          return *this;
        }
        const_iterator& operator++() {
          if(isInvalid())
            Exception::throwThis(errors::InvalidReference,
              "Trying to increment an inavlid RefToBaseVector<T>::const_iterator\n");
          i->increase();
          return *this;
        }
        const_iterator operator++(int) {
          if(isInvalid())
            Exception::throwThis(errors::InvalidReference,
              "Trying to postincrement an inavlid RefToBaseVector<T>::const_iterator\n");
          const_iterator ci = *this;
          i->increase();
          return ci;
        }
        const_iterator& operator--() {
          if(isInvalid())
            Exception::throwThis(errors::InvalidReference,
              "Trying to decrement an inavlid RefToBaseVector<T>::const_iterator\n");
          i->decrease();
          return *this;
        }
        const_iterator operator--(int) {
          if(isInvalid())
            Exception::throwThis(errors::InvalidReference,
              "Trying to postdecrement an inavlid RefToBaseVector<T>::const_iterator\n");
          const_iterator ci = *this;
          i->decrease();
          return ci;
        }
        difference_type operator-(const_iterator const& o) const {
          if(isInvalid() && o.isInvalid()) return 0;
          if(isInvalid() || o.isInvalid())
            Exception::throwThis(errors::InvalidReference,
              "Trying to compute difference with an inavlid RefToBaseVector<T>::const_iterator\n");
          return i->difference(o.i);
        }
        const_iterator operator+(difference_type n) const {
          if(isInvalid())
            Exception::throwThis(errors::InvalidReference,
              "Trying to compute sum with an inavlid RefToBaseVector<T>::const_iterator\n");
          const_iterator_imp* ii = i->clone();
          ii->increase(n);
          return const_iterator(ii);
        }
        const_iterator operator-(difference_type n) const {
          if(isInvalid())
            Exception::throwThis(errors::InvalidReference,
              "Trying to compute difference with an inavlid RefToBaseVector<T>::const_iterator\n");
          const_iterator_imp* ii = i->clone();
          ii->decrease(n);
          return const_iterator(ii);
        }
        bool operator<(const_iterator const& o) const {
          if(isInvalid() && o.isInvalid()) return false;
          if(isInvalid() || o.isInvalid())
            Exception::throwThis(errors::InvalidReference,
              "Trying to compute < operator with an inavlid RefToBaseVector<T>::const_iterator\n");
          return i->less_than(o.i);
        }
        bool operator==(const const_iterator& ci) const {
          if(isInvalid() && ci.isInvalid()) return true;
          if(isInvalid() || ci.isInvalid()) return false;
          return i->equal_to(ci.i);
        }
        bool operator!=(const const_iterator& ci) const {
          if(isInvalid() && ci.isInvalid()) return false;
          if(isInvalid() || ci.isInvalid()) return true;
          return ! i->equal_to(ci.i);
        }
        value_type operator*() const {
          if(isInvalid())
            Exception::throwThis(errors::InvalidReference,
              "Trying to dereference an inavlid RefToBaseVector<T>::const_iterator\n");
          return i->deref();
        }
        const_iterator& operator-=(difference_type d) {
          if(isInvalid())
            Exception::throwThis(errors::InvalidReference,
              "Trying to decrement an inavlid RefToBaseVector<T>::const_iterator\n");
          i->decrease(d);
          return *this;
        }
        const_iterator& operator+=(difference_type d) {
          if(isInvalid())
            Exception::throwThis(errors::InvalidReference,
              "Trying to increment an inavlid RefToBaseVector<T>::const_iterator\n");
          i->increase(d);
          return *this;
        }
        bool isValid() const { return i != 0; }
        bool isInvalid() const { return i == 0; }

      private:
        const_iterator_imp* i;
      };

      virtual const_iterator begin() const = 0;
      virtual const_iterator end() const = 0;
      template<typename T> RefToBase<T> getRef(size_t idx) const;
<<<<<<< HEAD
      virtual void reallyFillView(void const*, ProductID const&, std::vector<void const*>&) = 0;
=======
      virtual void const* product() const = 0;
      virtual void reallyFillView(void const*, ProductID const&, std::vector<void const*>&, FillViewHelperVector&) = 0;
>>>>>>> 60f95c1a
      virtual size_t keyForIndex(size_t idx) const = 0;

      /// Checks if product collection is in memory or available
      /// in the Event. No type checking is done.
      virtual bool isAvailable() const = 0;

    private:
      virtual std::shared_ptr<reftobase::RefHolderBase> refBase(size_t idx) const = 0;
    };

    template<typename T>
    RefToBase<T> RefVectorHolderBase::getRef(size_t idx) const {
      std::shared_ptr<reftobase::RefHolderBase> rb = refBase(idx);
      return RefToBase<T>(rb);
    }

    // Free swap function
    inline
    void swap(RefVectorHolderBase& lhs, RefVectorHolderBase& rhs) {
      lhs.swap(rhs);
    }
  }
}

#endif<|MERGE_RESOLUTION|>--- conflicted
+++ resolved
@@ -157,12 +157,7 @@
       virtual const_iterator begin() const = 0;
       virtual const_iterator end() const = 0;
       template<typename T> RefToBase<T> getRef(size_t idx) const;
-<<<<<<< HEAD
-      virtual void reallyFillView(void const*, ProductID const&, std::vector<void const*>&) = 0;
-=======
-      virtual void const* product() const = 0;
       virtual void reallyFillView(void const*, ProductID const&, std::vector<void const*>&, FillViewHelperVector&) = 0;
->>>>>>> 60f95c1a
       virtual size_t keyForIndex(size_t idx) const = 0;
 
       /// Checks if product collection is in memory or available
