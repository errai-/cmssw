#ifndef DataFormats_Common_DetSetVectorNew_h
#define DataFormats_Common_DetSetVectorNew_h

#include "DataFormats/Common/interface/CMS_CLASS_VERSION.h"
#include "DataFormats/Common/interface/DetSetNew.h"
#include "DataFormats/Common/interface/traits.h"


#include <boost/iterator_adaptors.hpp>
#include <boost/iterator/transform_iterator.hpp>
#include <boost/iterator/counting_iterator.hpp>
#include <boost/any.hpp>
#include <memory>
#include "FWCore/Utilities/interface/Exception.h"
<<<<<<< HEAD
=======
#include "FWCore/Utilities/interface/GCC11Compatibility.h"

#if !defined(__ROOTCLING__)
#define USE_ATOMIC
// #warning using atomic
#endif

#include <atomic>
#include <thread>
#include <memory>
>>>>>>> 69c8b5cb

#include<vector>
#include <cassert>

class TestDetSet;

namespace edm { namespace refhelper { template<typename T> struct FindForNewDetSetVector; } }

//FIXME remove New when ready
namespace edmNew {
  typedef uint32_t det_id_type;

  struct CapacityExaustedException : public cms::Exception {  CapacityExaustedException(): cms::Exception("Capacity exausted in DetSetVectorNew"){} };

  namespace dslv {
    template< typename T> class LazyGetter;

  }

  /* transient component of DetSetVector
   * for pure conviniency of dictionary declaration
   */
  namespace dstvdetails {

    void errorFilling();
    void notSafe();
    void errorIdExists(det_id_type iid);
    void throw_range(det_id_type iid);

    struct DetSetVectorTrans {
      DetSetVectorTrans(): filling(false){}
      DetSetVectorTrans& operator=(const DetSetVectorTrans&) = delete;
      DetSetVectorTrans(const DetSetVectorTrans&) = delete;
      DetSetVectorTrans(DetSetVectorTrans&&) = default;
      DetSetVectorTrans& operator=(DetSetVectorTrans&&) = default;
      mutable std::atomic<bool> filling;
      boost::any getter;


      void swap(DetSetVectorTrans& rh) {
	// better no one is filling...
        assert(filling==false); assert(rh.filling==false);	
	//	std::swap(filling,rh.filling);
	std::swap(getter,rh.getter);
      }

      typedef unsigned int size_type; // for persistency
      typedef unsigned int id_type;

      struct Item {

	Item(id_type i=0, int io=-1, size_type is=0) : id(i), offset(io), size(is){}

	Item(Item const & rh)  noexcept :
	id(rh.id),offset(int(rh.offset)),size(rh.size) {
	}
	Item & operator=(Item const & rh) noexcept {
	  id=rh.id;offset=int(rh.offset);size=rh.size; return *this;
	}
	Item(Item&& rh)  noexcept :
	id(std::move(rh.id)),offset(int(rh.offset)),size(std::move(rh.size)) {
	}
	Item & operator=(Item&& rh) noexcept {
	  id=std::move(rh.id);offset=int(rh.offset);size=std::move(rh.size); return *this;
	}

        id_type id;
#ifdef USE_ATOMIC
	std::atomic<int> offset;
       bool initialize() {
         int expected = -1;
         return offset.compare_exchange_strong(expected,-2);
       }
#else
	int offset;
#endif
	size_type size;

        bool uninitialized() const { return (-1)==offset;}
        bool initializing() const { return (-2)==offset;}
	bool isValid() const { return offset>=0;}
	bool operator<(Item const &rh) const { return id<rh.id;}
	operator id_type() const { return id;}
      };

#ifdef USE_ATOMIC
      bool ready() {
        bool expected=false;
        if (!filling.compare_exchange_strong(expected,true))  errorFilling();
        return true;
      }
#else
      bool ready() {return true;}
#endif

    };

    inline void throwCapacityExausted() { throw CapacityExaustedException();}
   }

  /** an optitimized container that linearized a "map of vector".
   *  It corresponds to a set of variable size array of T each belonging
   *  to a "Det" identified by an 32bit id
   *
   * FIXME interface to be finalized once use-cases fully identified
   *
   * although it is sorted internally it is strongly adviced to
   * fill it already sorted....
   *
   */
  template<typename T>
  class DetSetVector  : private dstvdetails::DetSetVectorTrans {
  public:
    typedef dstvdetails::DetSetVectorTrans Trans;
    typedef Trans::Item Item;
    typedef unsigned int size_type; // for persistency
    typedef unsigned int id_type;
    typedef T data_type;
    typedef edmNew::DetSetVector<T> self;
    typedef edmNew::DetSet<T> DetSet;
    typedef dslv::LazyGetter<T> Getter;
    // FIXME not sure make sense....
    typedef DetSet value_type;
    typedef id_type key_type;


    typedef std::vector<Item> IdContainer;
    typedef std::vector<data_type> DataContainer;
    typedef typename IdContainer::iterator IdIter;
    typedef typename std::vector<data_type>::iterator DataIter;
    typedef std::pair<IdIter,DataIter> IterPair;
    typedef typename IdContainer::const_iterator const_IdIter;
    typedef typename std::vector<data_type>::const_iterator const_DataIter;
    typedef std::pair<const_IdIter,const_DataIter> const_IterPair;

    typedef typename edm::refhelper::FindForNewDetSetVector<data_type>  RefFinder;
    
    struct IterHelp {
      typedef DetSet result_type;
      //      IterHelp() : v(0),update(true){}
      IterHelp() : v(0),update(false){}
      IterHelp(DetSetVector<T> const & iv, bool iup) : v(&iv), update(iup){}
      
      result_type & operator()(Item const& item) const {
	detset.set(*v,item,update);
	return detset;
      } 
    private:
      DetSetVector<T> const * v;
      mutable result_type detset;
      bool update;
    };
    
    typedef boost::transform_iterator<IterHelp,const_IdIter> const_iterator;
    typedef std::pair<const_iterator,const_iterator> Range;

    /* fill the lastest inserted DetSet
     */
    class FastFiller {
    public:
      typedef typename DetSetVector<T>::data_type value_type;
      typedef typename DetSetVector<T>::id_type key_type;
      typedef typename DetSetVector<T>::id_type id_type;
      typedef typename DetSetVector<T>::size_type size_type;

      // here just to make the compiler happy
      static DetSetVector<T>::Item & dummy() {
        assert(false);
	static  DetSetVector<T>::Item d; return d;
      }
      FastFiller(DetSetVector<T> & iv, id_type id, bool isaveEmpty=false) : 
	v(iv), item(v.ready()? v.push_back(id): dummy()),saveEmpty(isaveEmpty) {
        if (v.onDemand()) dstvdetails::notSafe();
      }

      FastFiller(DetSetVector<T> & iv, typename DetSetVector<T>::Item & it, bool isaveEmpty=false) : 
	v(iv), item(it), saveEmpty(isaveEmpty) {
	if (v.onDemand()) dstvdetails::notSafe();
	if(v.ready()) item.offset = int(v.m_data.size());

      }
      ~FastFiller() {
	if (!saveEmpty && item.size==0) {
	  v.pop_back(item.id);
	}
	assert(v.filling==true);
	v.filling=false;

      }
      
      
      void abort() {
	v.pop_back(item.id);
	saveEmpty=true; // avoid mess in destructor
      }

      void checkCapacityExausted() const {
        if (v.onDemand()   && v.m_data.size()==v.m_data.capacity()) dstvdetails::throwCapacityExausted();
      }

      void checkCapacityExausted(size_type s) const {
        if (v.onDemand()   && v.m_data.size()+s>v.m_data.capacity()) dstvdetails::throwCapacityExausted();
      }


      void reserve(size_type s) {
        if (item.offset+s <= v.m_data.capacity()) return;
        if (v.onDemand()) dstvdetails::throwCapacityExausted();	
	v.m_data.reserve(item.offset+s);
      }
      
      
      void resize(size_type s) {
        checkCapacityExausted(s);
	v.m_data.resize(item.offset+s);
	item.size=s;
      }

      id_type id() const { return item.id;}
      size_type size() const { return item.size;}
      bool empty() const { return item.size==0;}

      data_type & operator[](size_type i) {
	return 	v.m_data[item.offset+i];
      }
      DataIter begin() { return v.m_data.begin()+ item.offset;}
      DataIter end() { return begin()+size();}

      void push_back(data_type const & d) {
        checkCapacityExausted();
	v.m_data.push_back(d);
	item.size++;
      }
      void push_back(data_type && d) {
        checkCapacityExausted();
        v.m_data.push_back(std::move(d));
        item.size++;
      }

      data_type & back() { return v.m_data.back();}
      
    private:
      //for testing
      friend class ::TestDetSet;
      
      DetSetVector<T> & v;
      typename DetSetVector<T>::Item & item;
      bool saveEmpty;
    };

    /* fill on demand a given  DetSet
     */
    class TSFastFiller {
    public:
      typedef typename DetSetVector<T>::data_type value_type;
      typedef typename DetSetVector<T>::id_type key_type;
      typedef typename DetSetVector<T>::id_type id_type;
      typedef typename DetSetVector<T>::size_type size_type;

#ifdef USE_ATOMIC
      // here just to make the compiler happy
      static DetSetVector<T>::Item & dummy() {
        assert(false);
        static  DetSetVector<T>::Item d; return d;
      }
      // this constructor is not supposed to be used in Concurrent mode
      TSFastFiller(DetSetVector<T> & iv, id_type id) :
        v(iv), item(v.ready()? v.push_back(id): dummy()) { assert(v.filling==true); v.filling = false;}

      TSFastFiller(DetSetVector<T> & iv, typename DetSetVector<T>::Item & it) : 
	v(iv), item(it) {

      }
      ~TSFastFiller() {
	bool expected=false;
	while (!v.filling.compare_exchange_weak(expected,true))  { expected=false; nanosleep(0,0);}
	int offset = v.m_data.size();
	if (v.onDemand() && v.m_data.capacity()<offset+lv.size()) {
         v.filling = false;
         dstvdetails::throwCapacityExausted();
        }
	std::move(lv.begin(), lv.end(), std::back_inserter(v.m_data));
	item.size=lv.size();
	item.offset = offset; 

	assert(v.filling==true);
	v.filling = false;
      }
      
#endif
      
      void abort() {
	lv.clear();
      }

      void reserve(size_type s) {
	lv.reserve(s);
      }

      void resize(size_type s) {
	lv.resize(s);
      }

      id_type id() const { return item.id;}
      size_type size() const { return lv.size();}
      bool empty() const { return lv.empty();}

      data_type & operator[](size_type i) {
	return 	lv[i];
      }
      DataIter begin() { return lv.begin();}
      DataIter end() { return lv.end();}

      void push_back(data_type const & d) {
	lv.push_back(d);
      }
#ifndef CMS_NOCXX11
      void push_back(data_type && d) {
        lv.push_back(std::move(d));
      }
#endif

      data_type & back() { return lv.back();}
      
    private:
      //for testing
      friend class ::TestDetSet;

      std::vector<T> lv;
      DetSetVector<T> & v;
      typename DetSetVector<T>::Item & item;
    };



    friend class FastFiller;
    friend class TSFastFiller;
    friend class edmNew::DetSet<T>;

    class FindForDetSetVector : public std::binary_function<const edmNew::DetSetVector<T>&, unsigned int, const T*> {
    public:
        typedef FindForDetSetVector self;
        typename self::result_type operator()(typename self::first_argument_type iContainer, typename self::second_argument_type iIndex) {
#ifdef USE_ATOMIC
	  bool expected=false;
	  while (!iContainer.filling.compare_exchange_weak(expected,true,std::memory_order_acq_rel))  { expected=false; nanosleep(0,0);}
#else
	  iContainer.filling = true;
#endif
	  typename self::result_type item =  &(iContainer.m_data[iIndex]);
	  assert(iContainer.filling==true);
	  iContainer.filling = false;
	  return item;
        }
    };
    friend class FindForDetSetVector;

    explicit DetSetVector(int isubdet=0) :
      m_subdetId(isubdet) {}

    DetSetVector(std::shared_ptr<dslv::LazyGetter<T> > iGetter, const std::vector<det_id_type>& iDets,
		 int isubdet=0);


    ~DetSetVector() {
      // delete content if T is pointer...
    }

#ifdef USE_ATOMIC
    // default or delete is the same...
    DetSetVector& operator=(const DetSetVector&) = delete;
    DetSetVector(const DetSetVector&) = delete;
    DetSetVector(DetSetVector&&) = default;
    DetSetVector& operator=(DetSetVector&&) = default;
#else
  private:
    DetSetVector& operator=(const DetSetVector&){return *this;}
    DetSetVector(const DetSetVector&){}
  public:
#endif

    bool onDemand() const { return !getter.empty();}



    void swap(DetSetVector & rh) {
      DetSetVectorTrans::swap(rh);
      std::swap(m_subdetId,rh.m_subdetId);
      std::swap(m_ids,rh.m_ids);
      std::swap(m_data,rh.m_data);
    }
    
    void swap(IdContainer & iic, DataContainer & idc) {
      std::swap(m_ids,iic);
      std::swap(m_data,idc);
    }
    
    void reserve(size_t isize, size_t dsize) {
      m_ids.reserve(isize);
      m_data.reserve(dsize);
    }
    
    void shrink_to_fit() {
<<<<<<< HEAD
=======
      clean();   
>>>>>>> 69c8b5cb
      m_ids.shrink_to_fit();
      m_data.shrink_to_fit();
    }

    void resize(size_t isize, size_t dsize) {
      m_ids.resize(isize);
      m_data.resize(dsize);
    }

    void clean() {
      m_ids.erase(std::remove_if(m_ids.begin(),m_ids.end(),[](Item const& m){ return 0==m.size;}),m_ids.end());
    }
    
    // FIXME not sure what the best way to add one cell to cont
    DetSet insert(id_type iid, data_type const * idata, size_type isize) {
      Item & item = addItem(iid,isize);
      m_data.resize(m_data.size()+isize);
      std::copy(idata,idata+isize,m_data.begin()+item.offset);
      return DetSet(*this,item,false);
    }
    //make space for it
    DetSet insert(id_type iid, size_type isize) {
      Item & item = addItem(iid,isize);
      m_data.resize(m_data.size()+isize);
      return DetSet(*this,item,false);
    }

    // to be used with a FastFiller
    Item & push_back(id_type iid) {
      return addItem(iid,0);
    }

    // remove last entry (usually only if empty...)
    void pop_back(id_type iid) {
      const_IdIter p = findItem(iid);
      if (p==m_ids.end()) return; //bha!
      // sanity checks...  (shall we throw or assert?)
      if ( (*p).size>0 && (*p).isValid() && 
	  m_data.size()==(*p).offset+(*p).size)
	m_data.resize((*p).offset);
      m_ids.erase( m_ids.begin()+(p-m_ids.begin()));
    }

  private:

    Item & addItem(id_type iid,  size_type isize) {
      Item it(iid,size_type(m_data.size()),isize);
      IdIter p = std::lower_bound(m_ids.begin(),
				  m_ids.end(),
				  it);
      if (p!=m_ids.end() && !(it<*p)) dstvdetails::errorIdExists(iid);
#ifndef CMS_NOCXX11
      return *m_ids.insert(p,std::move(it));
#else
      return *m_ids.insert(p,it);
#endif
    }



  public:


    //---------------------------------------------------------
    
    bool exists(id_type i) const  {
      return  findItem(i)!=m_ids.end(); 
    }
        
    bool isValid(id_type i) const {
      const_IdIter p = findItem(i);
      return p!=m_ids.end() && (*p).isValid();
    }

    /*
    DetSet operator[](id_type i) {
      const_IdIter p = findItem(i);
      if (p==m_ids.end()) what???
      return DetSet(*this,p-m_ids.begin());
    }
    */

    
    DetSet operator[](id_type i) const {
      const_IdIter p = findItem(i);
      if (p==m_ids.end()) dstvdetails::throw_range(i);
      return DetSet(*this,*p,true);
    }
    
    // slow interface
    //    const_iterator find(id_type i, bool update=true) const {
    const_iterator find(id_type i, bool update=false) const {
      const_IdIter p = findItem(i);
      return (p==m_ids.end()) ? end() :
	boost::make_transform_iterator(p,
				       IterHelp(*this,update));
    }

    // slow interface
    const_IdIter findItem(id_type i) const {
      std::pair<const_IdIter,const_IdIter> p =
	std::equal_range(m_ids.begin(),m_ids.end(),Item(i));
      return (p.first!=p.second) ? p.first : m_ids.end();
    }
    
    //    const_iterator begin(bool update=true) const {
    const_iterator begin(bool update=false) const {
      return  boost::make_transform_iterator(m_ids.begin(),
					     IterHelp(*this,update));
    }

    //    const_iterator end(bool update=true) const {
    const_iterator end(bool update=false) const {
      return  boost::make_transform_iterator(m_ids.end(),
					     IterHelp(*this,update));
    }
    

    // return an iterator range (implemented here to avoid dereference of detset)
    template<typename CMP>
      //    Range equal_range(id_type i, CMP cmp, bool update=true) const {
    Range equal_range(id_type i, CMP cmp, bool update=false) const {
      std::pair<const_IdIter,const_IdIter> p =
	std::equal_range(m_ids.begin(),m_ids.end(),i,cmp);
      return  Range(boost::make_transform_iterator(p.first,IterHelp(*this,update)),
		    boost::make_transform_iterator(p.second,IterHelp(*this,update))
		    );
    }
    
    int subdetId() const { return m_subdetId; }

    bool empty() const { return m_ids.empty();}


    size_type dataSize() const { return m_data.size(); }
    
    size_type size() const { return m_ids.size();}
    
    //FIXME fast interfaces, not consistent with associative nature of container....

    data_type operator()(size_t cell, size_t frame) const {
      return m_data[m_ids[cell].offset+frame];
    }
    
    data_type const * data(size_t cell) const {
      return &m_data[m_ids[cell].offset];
    }
    
    size_type detsetSize(size_t cell) const { return  m_ids[cell].size; }

    id_type id(size_t cell) const {
      return m_ids[cell].id;
    }

    Item const & item(size_t cell) const {
      return m_ids[cell];
    }

    //------------------------------

    IdContainer const & ids() const { return m_ids;}
    DataContainer const & data() const { return  m_data;}


    void update(Item const & item) const {
      const_cast<self*>(this)->updateImpl(const_cast<Item&>(item));
    }
   
    //Used by ROOT storage
    CMS_CLASS_VERSION(10)

  private:

    void updateImpl(Item & item);
    
  private:
    //for testing
    friend class ::TestDetSet;

    // subdetector id (as returned by  DetId::subdetId())
    int m_subdetId;
    
    // Workaround for ROOT 6 bug.
    // ROOT6 has a problem with this IdContainer typedef
    //IdContainer m_ids;
    std::vector<Trans::Item> m_ids;
    DataContainer m_data;
    
  };
  
 namespace dslv {
    template< typename T>
    class LazyGetter {
    public:
      virtual ~LazyGetter() {}
      virtual void fill(typename DetSetVector<T>::TSFastFiller&) = 0;
    };
  }
  

  template<typename T>
  inline DetSetVector<T>::DetSetVector(std::shared_ptr<Getter> iGetter, 
				       const std::vector<det_id_type>& iDets,
				       int isubdet):  
    m_subdetId(isubdet) {
    getter=iGetter;

    m_ids.reserve(iDets.size());
    det_id_type sanityCheck = 0;
    for(std::vector<det_id_type>::const_iterator itDetId = iDets.begin(), itDetIdEnd = iDets.end();
	itDetId != itDetIdEnd;
	++itDetId) {
      assert(sanityCheck < *itDetId && "vector of det_id_type was not ordered");
      sanityCheck = *itDetId;
      m_ids.push_back(*itDetId);
    }
  }

  template<typename T>
  inline void DetSetVector<T>::updateImpl(Item & item) {
    // no getter or already updated
    if (getter.empty()) { assert(item.isValid()); return;}
#ifdef USE_ATOMIC
    if (item.initialize() ){
      assert(item.initializing()); 
      {
	TSFastFiller ff(*this,item);
	(*boost::any_cast<std::shared_ptr<Getter> >(&getter))->fill(ff);
      }
      assert(item.isValid());
    }
#endif
  }
 
  
  template<typename T>
  inline void DetSet<T>::set(DetSetVector<T> const & icont,
			     typename Container::Item const & item, bool update) {
#ifdef USE_ATOMIC
    // if an item is being updated we wait
    if (update) icont.update(item);
    while(item.initializing()) nanosleep(0,0);
    
    bool expected=false;
    while (!icont.filling.compare_exchange_weak(expected,true))  { expected=false; nanosleep(0,0);}
#endif
    m_data=&icont.data();
#ifdef USE_ATOMIC
    icont.filling=false;
#endif
    m_id=item.id; 
    m_offset = item.offset; 
    m_size=item.size;
  }
  
}

#include "DataFormats/Common/interface/Ref.h"
#include <boost/mpl/assert.hpp>
#include <boost/type_traits/is_same.hpp>

//specialize behavior of edm::Ref to get access to the 'Det'
namespace edm {
    /* Reference to an item inside a new DetSetVector ... */
    namespace refhelper {
        template<typename T>
            struct FindTrait<typename edmNew::DetSetVector<T>,T> {
                typedef typename edmNew::DetSetVector<T>::FindForDetSetVector value;
            };
    }
    /* ... as there was one for the original DetSetVector*/

    /* Probably this one is not that useful .... */
    namespace refhelper {
        template<typename T>
            struct FindSetForNewDetSetVector : public std::binary_function<const edmNew::DetSetVector<T>&, unsigned int, edmNew::DetSet<T> > {
                typedef FindSetForNewDetSetVector<T> self;
                typename self::result_type operator()(typename self::first_argument_type iContainer, typename self::second_argument_type iIndex) {
                    return &(iContainer[iIndex]);
                }
            };

        template<typename T>
            struct FindTrait<edmNew::DetSetVector<T>, edmNew::DetSet<T> > {
                typedef FindSetForNewDetSetVector<T> value;
            };
    }
    /* ... implementation is provided, just in case it's needed */
}

namespace edmNew {
   //helper function to make it easier to create a edm::Ref to a new DSV
  template<class HandleT>
  edm::Ref<typename HandleT::element_type, typename HandleT::element_type::value_type::value_type>
  makeRefTo(const HandleT& iHandle,
             typename HandleT::element_type::value_type::const_iterator itIter) {
    BOOST_MPL_ASSERT((boost::is_same<typename HandleT::element_type, DetSetVector<typename HandleT::element_type::value_type::value_type> >));
    typename HandleT::element_type::size_type index = (itIter - &*iHandle->data().begin()); 
    return edm::Ref<typename HandleT::element_type,
	       typename HandleT::element_type::value_type::value_type>
	      (iHandle,index);
  }
}

#include "DataFormats/Common/interface/ContainerMaskTraits.h"

namespace edm {
   template<typename T>
   class ContainerMaskTraits<edmNew::DetSetVector<T> > {
     public:
        typedef T value_type;

        static size_t size(const edmNew::DetSetVector<T>* iContainer) { return iContainer->dataSize();}
        static unsigned int indexFor(const value_type* iElement, const edmNew::DetSetVector<T>* iContainer) {
           return iElement-&(iContainer->data().front());
        }
   };
}

#ifdef  USE_ATOMIC
#undef  USE_ATOMIC
#endif

#endif
<|MERGE_RESOLUTION|>--- conflicted
+++ resolved
@@ -12,9 +12,6 @@
 #include <boost/any.hpp>
 #include <memory>
 #include "FWCore/Utilities/interface/Exception.h"
-<<<<<<< HEAD
-=======
-#include "FWCore/Utilities/interface/GCC11Compatibility.h"
 
 #if !defined(__ROOTCLING__)
 #define USE_ATOMIC
@@ -24,7 +21,6 @@
 #include <atomic>
 #include <thread>
 #include <memory>
->>>>>>> 69c8b5cb
 
 #include<vector>
 #include <cassert>
@@ -341,11 +337,9 @@
       void push_back(data_type const & d) {
 	lv.push_back(d);
       }
-#ifndef CMS_NOCXX11
       void push_back(data_type && d) {
         lv.push_back(std::move(d));
       }
-#endif
 
       data_type & back() { return lv.back();}
       
@@ -428,10 +422,7 @@
     }
     
     void shrink_to_fit() {
-<<<<<<< HEAD
-=======
       clean();   
->>>>>>> 69c8b5cb
       m_ids.shrink_to_fit();
       m_data.shrink_to_fit();
     }
@@ -483,11 +474,7 @@
 				  m_ids.end(),
 				  it);
       if (p!=m_ids.end() && !(it<*p)) dstvdetails::errorIdExists(iid);
-#ifndef CMS_NOCXX11
       return *m_ids.insert(p,std::move(it));
-#else
-      return *m_ids.insert(p,it);
-#endif
     }
 
 
