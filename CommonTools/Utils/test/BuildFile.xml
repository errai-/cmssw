--- conflicted
+++ resolved
@@ -9,12 +9,11 @@
   <use   name="CommonTools/Utils"/>
   <use   name="cppunit"/>
 </bin>
-<<<<<<< HEAD
+
 <bin name="testCommonToolsUtilThreaded" file="testCutParserThreaded.cc">
   <use   name="DataFormats/TrackReco"/>
   <use   name="CommonTools/Utils"/>
 </bin>
-=======
 
 <bin   name="testExpressionEvaluator" file="testExpressionEvaluator.cc,testRunner.cpp">
   <use   name="Geometry/CommonDetUnit"/>
@@ -39,4 +38,3 @@
   <flags CXXFLAGS="-fopenmp"/>
   <use name="CommonTools/Utils"/>
 </bin>
->>>>>>> 2ba7e0cd
