// -*- C++ -*-
//
// Package:     Utilities
// Class  :     findDataMember
//
// Implementation:
//     <Notes on implementation>
//
// Original Author:  Chris Jones
//         Created:  Wed Aug 13 10:07:46 EDT 2008
// $Id: findDataMember.cc,v 1.3 2012/08/03 18:08:11 wmtan Exp $
//

// system include files
#include "TInterpreter.h"
#include "TVirtualMutex.h"

#include "FWCore/Utilities/interface/BaseWithDict.h"

// user include files
#include "CommonTools/Utils/src/findDataMember.h"
#include "CommonTools/Utils/src/ErrorCodes.h"

//
// constants, enums and typedefs
//

namespace reco {
<<<<<<< HEAD

edm::
MemberWithDict
findDataMember(const edm::TypeWithDict& iType,
               const std::string& iName,
               int& oError)
{
  edm::MemberWithDict ret;
  oError = parser::kNameDoesNotExist;
  edm::TypeWithDict type = iType;
  if (!bool(type)) {
    return ret;
  }
  if (type.isPointer()) {
    type = type.toType();
  }
  ret = type.dataMemberByName(iName);
  if (!bool(ret)) {
    // check base classes
    edm::TypeBases bases(type);
    for (auto const& B : bases) {
      ret = findDataMember(edm::BaseWithDict(B).typeOf(), iName, oError);
      //only stop if we found it or some other error happened
      if (bool(ret) || (oError != parser::kNameDoesNotExist)) {
        break;
=======
   edm::MemberWithDict findDataMember(const edm::TypeWithDict& iType, const std::string& iName, int& oError) {
      edm::MemberWithDict returnValue;
      oError = parser::kNameDoesNotExist;
      edm::TypeWithDict type = iType;
      if(type) {
         if(type.isPointer()) {
            type = type.toType(); // for Pointers, I get the real type this way
         }
         returnValue = type.dataMemberByName(iName);
         if(!returnValue) {
            //check inheriting classes
            R__LOCKGUARD(gCINTMutex);
            edm::TypeBases bases(type);
            for(auto const& base : bases) {
               returnValue = findDataMember(edm::BaseWithDict(base).typeOf(), iName, oError);
               //only stop if we found it or some other error happened
               if(returnValue || parser::kNameDoesNotExist != oError) {
                  break;
               }
            }
         }
         if(returnValue && !returnValue.isPublic()) {
            returnValue = edm::MemberWithDict();
            oError = parser::kIsNotPublic;
         }
      }
      if(returnValue) {
         oError = parser::kNoError;
>>>>>>> 219cfbeb
      }
    }
  }
  if (bool(ret) && !ret.isPublic()) {
    ret = edm::MemberWithDict();
    oError = parser::kIsNotPublic;
  }
  else if (bool(ret)) {
    oError = parser::kNoError;
  }
  return ret;
}

} // namespace reco
<|MERGE_RESOLUTION|>--- conflicted
+++ resolved
@@ -26,7 +26,6 @@
 //
 
 namespace reco {
-<<<<<<< HEAD
 
 edm::
 MemberWithDict
@@ -52,36 +51,6 @@
       //only stop if we found it or some other error happened
       if (bool(ret) || (oError != parser::kNameDoesNotExist)) {
         break;
-=======
-   edm::MemberWithDict findDataMember(const edm::TypeWithDict& iType, const std::string& iName, int& oError) {
-      edm::MemberWithDict returnValue;
-      oError = parser::kNameDoesNotExist;
-      edm::TypeWithDict type = iType;
-      if(type) {
-         if(type.isPointer()) {
-            type = type.toType(); // for Pointers, I get the real type this way
-         }
-         returnValue = type.dataMemberByName(iName);
-         if(!returnValue) {
-            //check inheriting classes
-            R__LOCKGUARD(gCINTMutex);
-            edm::TypeBases bases(type);
-            for(auto const& base : bases) {
-               returnValue = findDataMember(edm::BaseWithDict(base).typeOf(), iName, oError);
-               //only stop if we found it or some other error happened
-               if(returnValue || parser::kNameDoesNotExist != oError) {
-                  break;
-               }
-            }
-         }
-         if(returnValue && !returnValue.isPublic()) {
-            returnValue = edm::MemberWithDict();
-            oError = parser::kIsNotPublic;
-         }
-      }
-      if(returnValue) {
-         oError = parser::kNoError;
->>>>>>> 219cfbeb
       }
     }
   }
