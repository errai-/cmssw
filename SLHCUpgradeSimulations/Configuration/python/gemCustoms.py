--- conflicted
+++ resolved
@@ -179,17 +179,6 @@
         tmbCrossBxAlgorithm = cms.untracked.uint32(2),
         firstTwoLCTsInChamber = cms.untracked.bool(True),
     )
-<<<<<<< HEAD
-    
-    if tmb.me21ILT.runME21ILT:
-        process.simCscTriggerPrimitiveDigis.clctSLHC.clctNplanesHitPattern = 3
-        process.simCscTriggerPrimitiveDigis.clctSLHC.clctPidThreshPretrig = 2
-        process.simCscTriggerPrimitiveDigis.clctParam07.clctPidThreshPretrig = 2
-        process.simCscTriggerPrimitiveDigis.alctSLHC.runME21ILT = cms.untracked.bool(True)
-        process.simCscTriggerPrimitiveDigis.alctSLHC.alctNplanesHitPattern = 3
-    
-=======
->>>>>>> 9b178b54
     return process
 
 def customise_DigiToRaw(process):
