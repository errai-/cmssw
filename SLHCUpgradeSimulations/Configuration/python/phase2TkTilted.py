import FWCore.ParameterSet.Config as cms
#import SLHCUpgradeSimulations.Configuration.customise_PFlow as customise_PFlow

#GEN-SIM so far...
def customise(process):
    print "!!!You are using the SUPPORTED Tilted version of the Phase2 Tracker !!!"
    if hasattr(process,'DigiToRaw'):
        process=customise_DigiToRaw(process)
    if hasattr(process,'RawToDigi'):
        process=customise_RawToDigi(process)
    n=0
    if hasattr(process,'reconstruction') or hasattr(process,'dqmoffline_step'):
        if hasattr(process,'mix'):
            if hasattr(process.mix,'input'):
                n=process.mix.input.nbPileupEvents.averageNumber.value()
        else:
            print 'phase1TkCustoms requires a --pileup option to cmsDriver to run the reconstruction/dqm'
            print 'Please provide one!'
            sys.exit(1)
    if hasattr(process,'reconstruction'):
        process=customise_Reco(process,float(n))
    if hasattr(process,'digitisation_step'):
        process=customise_Digi(process)
    process=customise_condOverRides(process)

    return process

def customise_Digi(process):
    process.digitisation_step.remove(process.mix.digitizers.pixel)
    process.load('SimTracker.SiPhase2Digitizer.phase2TrackerDigitizer_cfi')
    process.mix.digitizers.pixel=process.phase2TrackerDigitizer
    process.mix.digitizers.strip.ROUList = cms.vstring("g4SimHitsTrackerHitsPixelBarrelLowTof",
                         'g4SimHitsTrackerHitsPixelEndcapLowTof')
    #Check if mergedtruth is in the sequence first, could be taken out depending on cmsDriver options
    if hasattr(process.mix.digitizers,"mergedtruth") :
        process.mix.digitizers.mergedtruth.simHitCollections.tracker.remove( cms.InputTag("g4SimHits","TrackerHitsTIBLowTof"))
        process.mix.digitizers.mergedtruth.simHitCollections.tracker.remove( cms.InputTag("g4SimHits","TrackerHitsTIBHighTof"))
        process.mix.digitizers.mergedtruth.simHitCollections.tracker.remove( cms.InputTag("g4SimHits","TrackerHitsTOBLowTof"))
        process.mix.digitizers.mergedtruth.simHitCollections.tracker.remove( cms.InputTag("g4SimHits","TrackerHitsTOBHighTof"))
        process.mix.digitizers.mergedtruth.simHitCollections.tracker.remove( cms.InputTag("g4SimHits","TrackerHitsTECLowTof"))
        process.mix.digitizers.mergedtruth.simHitCollections.tracker.remove( cms.InputTag("g4SimHits","TrackerHitsTECHighTof"))
        process.mix.digitizers.mergedtruth.simHitCollections.tracker.remove( cms.InputTag("g4SimHits","TrackerHitsTIDLowTof"))
        process.mix.digitizers.mergedtruth.simHitCollections.tracker.remove( cms.InputTag("g4SimHits","TrackerHitsTIDHighTof"))

    # keep new digis
    alist=['FEVTDEBUG','FEVTDEBUGHLT','FEVT']
    for a in alist:
        b=a+'output'
        if hasattr(process,b):
            getattr(process,b).outputCommands.append('keep Phase2TrackerDigiedmDetSetVector_*_*_*')
    return process


def customise_DigiToRaw(process):
    process.digi2raw_step.remove(process.siPixelRawData)
    process.digi2raw_step.remove(process.rpcpacker)
    return process

def customise_RawToDigi(process):
    process.raw2digi_step.remove(process.siPixelDigis)
    return process

def customise_Reco(process,pileup):
    # insert the new clusterizer
    process.load('SimTracker.SiPhase2Digitizer.phase2TrackerClusterizer_cfi')
    
    # keep new clusters
    alist=['RAWSIM','FEVTDEBUG','FEVTDEBUGHLT','GENRAW','RAWSIMHLT','FEVT']
    for a in alist:
        b=a+'output'
        if hasattr(process,b):
            getattr(process,b).outputCommands.append('keep *_siPhase2Clusters_*_*')

    #use with latest pixel geometry
    process.ClusterShapeHitFilterESProducer.PixelShapeFile = cms.string('RecoPixelVertexing/PixelLowPtUtilities/data/pixelShape_Phase1Tk.par')
    # Need this line to stop error about missing siPixelDigis.
    process.MeasurementTracker.inactivePixelDetectorLabels = cms.VInputTag()

    # new layer list (3/4 pixel seeding) in InitialStep and pixelTracks
    process.PixelLayerTriplets.layerList = cms.vstring('BPix1+BPix2+BPix3', 'BPix2+BPix3+BPix4',
						       'BPix2+BPix3+FPix1_pos', 'BPix2+BPix3+FPix1_neg',
						       'BPix1+BPix2+FPix1_pos', 'BPix1+BPix2+FPix1_neg',
						       'BPix2+FPix1_pos+FPix2_pos', 'BPix2+FPix1_neg+FPix2_neg',
						       'BPix1+FPix1_pos+FPix2_pos', 'BPix1+FPix1_neg+FPix2_neg',
						       'BPix1+FPix2_pos+FPix3_pos', 'BPix1+FPix2_neg+FPix3_neg',
						       'FPix1_pos+FPix2_pos+FPix3_pos', 'FPix1_neg+FPix2_neg+FPix3_neg',
						       'FPix2_pos+FPix3_pos+FPix4_pos', 'FPix2_neg+FPix3_neg+FPix4_neg',
						       'FPix3_pos+FPix4_pos+FPix5_pos', 'FPix3_neg+FPix4_neg+FPix5_neg',
						       'FPix4_pos+FPix5_pos+FPix6_pos', 'FPix4_neg+FPix5_neg+FPix6_neg',
						       'FPix5_pos+FPix6_pos+FPix7_pos', 'FPix5_neg+FPix6_neg+FPix7_neg',
						       'FPix6_pos+FPix7_pos+FPix8_pos', 'FPix6_neg+FPix7_neg+FPix8_neg',
						       'FPix6_pos+FPix7_pos+FPix9_pos', 'FPix6_neg+FPix7_neg+FPix9_neg')

    # New tracking.  This is really ugly because it redefines globalreco and reconstruction.
    # It can be removed if change one line in Configuration/StandardSequences/python/Reconstruction_cff.py
    # from RecoTracker_cff.py to RecoTrackerPhase1PU140_cff.py

    # remove all the tracking first
    itIndex=process.globalreco_tracking.index(process.trackingGlobalReco)
    grIndex=process.globalreco.index(process.globalreco_tracking)

    process.globalreco.remove(process.globalreco_tracking)
    process.globalreco_tracking.remove(process.iterTracking)
    process.globalreco_tracking.remove(process.electronSeedsSeq)
    process.reconstruction_fromRECO.remove(process.trackingGlobalReco)

    process.reconstruction_fromRECO.remove(process.initialStepSeedClusterMask)
    process.reconstruction_fromRECO.remove(process.initialStepSeedLayers)
    process.reconstruction_fromRECO.remove(process.initialStepSeeds)
    process.reconstruction_fromRECO.remove(process.initialStepTrackCandidates)
    process.reconstruction_fromRECO.remove(process.initialStepTracks)

    process.reconstruction_fromRECO.remove(process.lowPtTripletStepClusters)
    process.reconstruction_fromRECO.remove(process.lowPtTripletStepSeedLayers)
    process.reconstruction_fromRECO.remove(process.lowPtTripletStepSeeds)
    process.reconstruction_fromRECO.remove(process.lowPtTripletStep)
    process.reconstruction_fromRECO.remove(process.lowPtTripletStepTrackCandidates)
    process.reconstruction_fromRECO.remove(process.lowPtTripletStepTracks)

    process.reconstruction_fromRECO.remove(process.pixelPairStepSeedClusterMask)
    process.reconstruction_fromRECO.remove(process.pixelPairStepClusters)
    process.reconstruction_fromRECO.remove(process.pixelPairStepSeeds)
    process.reconstruction_fromRECO.remove(process.pixelPairStepSeedLayers)
    process.reconstruction_fromRECO.remove(process.pixelPairStep)
    process.reconstruction_fromRECO.remove(process.pixelPairStepTrackCandidates)
    process.reconstruction_fromRECO.remove(process.pixelPairStepTracks)

    process.reconstruction_fromRECO.remove(process.convClusters)
    process.reconstruction_fromRECO.remove(process.convLayerPairs)
    process.reconstruction_fromRECO.remove(process.convStepSelector)
    process.reconstruction_fromRECO.remove(process.convTrackCandidates)
    process.reconstruction_fromRECO.remove(process.convStepTracks)
    process.reconstruction_fromRECO.remove(process.photonConvTrajSeedFromSingleLeg)

    process.reconstruction_fromRECO.remove(process.muonSeededSeedsInOut)
    process.reconstruction_fromRECO.remove(process.muonSeededTrackCandidatesInOut)
    process.reconstruction_fromRECO.remove(process.muonSeededTracksInOut)

    process.reconstruction_fromRECO.remove(process.newCombinedSeeds)
    process.reconstruction_fromRECO.remove(process.preDuplicateMergingGeneralTracks)
    process.reconstruction_fromRECO.remove(process.tripletElectronClusterMask)
    process.reconstruction_fromRECO.remove(process.tripletElectronSeedLayers)
    process.reconstruction_fromRECO.remove(process.tripletElectronSeeds)

    process.reconstruction_fromRECO.remove(process.detachedQuadStep)
    process.reconstruction_fromRECO.remove(process.detachedQuadStepClusters)
    process.reconstruction_fromRECO.remove(process.detachedQuadStepSeedLayers)
    process.reconstruction_fromRECO.remove(process.detachedQuadStepSeeds)
    process.reconstruction_fromRECO.remove(process.detachedQuadStepTrackCandidates)
    process.reconstruction_fromRECO.remove(process.detachedQuadStepTracks)
    process.reconstruction_fromRECO.remove(process.detachedQuadStepSelector)

    process.reconstruction_fromRECO.remove(process.highPtTripletStepClusters)
    process.reconstruction_fromRECO.remove(process.highPtTripletStepSeedLayers)
    process.reconstruction_fromRECO.remove(process.highPtTripletStepSeeds)
    process.reconstruction_fromRECO.remove(process.highPtTripletStepTrackCandidates)
    process.reconstruction_fromRECO.remove(process.highPtTripletStepTracks)
    process.reconstruction_fromRECO.remove(process.highPtTripletStepSelector)

    process.reconstruction_fromRECO.remove(process.lowPtQuadStepClusters)
    process.reconstruction_fromRECO.remove(process.lowPtQuadStepSeedLayers)
    process.reconstruction_fromRECO.remove(process.lowPtQuadStepSeeds)
    process.reconstruction_fromRECO.remove(process.lowPtQuadStepTrackCandidates)
    process.reconstruction_fromRECO.remove(process.lowPtQuadStepTracks)

    del process.iterTracking
    del process.ckftracks
    del process.ckftracks_woBH
    del process.ckftracks_wodEdX
    del process.ckftracks_plus_pixelless
    del process.trackingGlobalReco
    del process.electronSeedsSeq
    del process.InitialStep
    del process.HighPtTripletStep
    del process.LowPtQuadStep
    del process.LowPtTripletStep
    del process.DetachedQuadStep
    del process.MixedTripletStep
    del process.PixelPairStep
    del process.TobTecStep
    del process.earlyGeneralTracks
    #del process.earlyMuons
    del process.muonSeededStep
    del process.muonSeededStepCore
    del process.muonSeededStepCoreInOut
    del process.muonSeededStepExtra 
    del process.muonSeededStepDebug
    del process.muonSeededStepDebugInOut
    del process.ConvStep
    
    # add the correct tracking back in
<<<<<<< HEAD
    process.load("RecoTracker.Configuration.RecoTrackerPhase2BEPixel10D_cff")
=======
    process.load("RecoTracker.Configuration.RecoTrackerPhase2Tracker_cff")
>>>>>>> e72a9cd1

    process.globalreco_tracking.insert(itIndex,process.trackingGlobalReco)
    process.globalreco.insert(grIndex,process.globalreco_tracking)
    #Note process.reconstruction_fromRECO is broken
    
    # End of new tracking configuration which can be removed if new Reconstruction is used.

    process.InitialStepPreSplitting.remove(process.siPixelClusters)

    process.reconstruction.remove(process.castorreco)
    process.reconstruction.remove(process.CastorTowerReco)
    process.reconstruction.remove(process.ak5CastorJets)
    process.reconstruction.remove(process.ak5CastorJetID)
    process.reconstruction.remove(process.ak7CastorJets)
    #process.reconstruction.remove(process.ak7BasicJets)
    process.reconstruction.remove(process.ak7CastorJetID)

    #the quadruplet merger configuration     
    process.load("RecoPixelVertexing.PixelTriplets.quadrupletseedmerging_cff")
    process.PixelSeedMergerQuadruplets.BPix.TTRHBuilder = cms.string("PixelTTRHBuilderWithoutAngle" )
    process.PixelSeedMergerQuadruplets.BPix.HitProducer = cms.string("siPixelRecHits" )
    process.PixelSeedMergerQuadruplets.FPix.TTRHBuilder = cms.string("PixelTTRHBuilderWithoutAngle" )
    process.PixelSeedMergerQuadruplets.FPix.HitProducer = cms.string("siPixelRecHits" )
    process.PixelSeedMergerQuadruplets.layerList = cms.vstring('BPix1+BPix2+BPix3+BPix4',
						       'BPix1+BPix2+BPix3+FPix1_pos','BPix1+BPix2+BPix3+FPix1_neg',
						       'BPix1+BPix2+FPix1_pos+FPix2_pos', 'BPix1+BPix2+FPix1_neg+FPix2_neg',
						       'BPix1+FPix1_pos+FPix2_pos+FPix3_pos', 'BPix1+FPix1_neg+FPix2_neg+FPix3_neg',
						       'FPix1_pos+FPix2_pos+FPix3_pos+FPix4_pos', 'FPix1_neg+FPix2_neg+FPix3_neg+FPix4_neg',
						       'FPix2_pos+FPix3_pos+FPix4_pos+FPix5_pos', 'FPix2_neg+FPix3_neg+FPix4_neg+FPix5_neg',
						       'FPix3_pos+FPix4_pos+FPix5_pos+FPix6_pos', 'FPix3_neg+FPix4_neg+FPix5_neg+FPix6_pos',
						       'FPix4_pos+FPix5_pos+FPix6_pos+FPix7_pos', 'FPix4_neg+FPix5_neg+FPix6_neg+FPix7_neg',
						       'FPix5_pos+FPix6_pos+FPix7_pos+FPix8_pos', 'FPix5_neg+FPix6_neg+FPix7_neg+FPix8_neg',
						       'FPix5_pos+FPix6_pos+FPix7_pos+FPix9_pos', 'FPix5_neg+FPix6_neg+FPix7_neg+FPix9_neg',
						       'FPix6_pos+FPix7_pos+FPix8_pos+FPix9_pos', 'FPix6_neg+FPix7_neg+FPix8_neg+FPix9_neg')

    
    # Need these until pixel templates are used
    process.load("SLHCUpgradeSimulations.Geometry.recoFromSimDigis_cff")
    process.siPixelClusters.src = cms.InputTag('simSiPixelDigis', "Pixel")

    # As in the phase1 tracking reconstruction,
    # Remove the pre-cluster-splitting clustering step
    # To be enabled later together with or after the jet core step is enabled
    # This snippet must be after the loading of recoFromSimDigis_cff    
    process.pixeltrackerlocalreco = cms.Sequence(
        process.siPhase2Clusters +
        process.siPixelClusters +
        process.siPixelRecHits
    )
    process.clusterSummaryProducer.pixelClusters = "siPixelClusters"
    process.globalreco_tracking.replace(process.MeasurementTrackerEventPreSplitting, process.MeasurementTrackerEvent)
    process.globalreco_tracking.replace(process.siPixelClusterShapeCachePreSplitting, process.siPixelClusterShapeCache)

    # As in the phase1 tracking reconstruction,
    # Enable, for now, pixel tracks and vertices
    # To be removed later together with the cluster splitting
    process.globalreco_tracking.replace(process.standalonemuontracking,
                                        process.standalonemuontracking+process.recopixelvertexing)
    process.initialStepSelector.vertices = "pixelVertices"
    process.highPtTripletStepSelector.vertices = "pixelVertices"
    process.lowPtQuadStepSelector.vertices = "pixelVertices"
    process.lowPtTripletStepSelector.vertices = "pixelVertices"
    process.detachedQuadStepSelector.vertices = "pixelVertices"
    process.mixedTripletStepSelector.vertices = "pixelVertices"
    process.pixelPairStepSeeds.RegionFactoryPSet.RegionPSet.VertexCollection = "pixelVertices"
    process.pixelPairStepSelector.vertices = "pixelVertices"
    process.tobTecStepSelector.vertices = "pixelVertices"
    process.muonSeededTracksInOutSelector.vertices = "pixelVertices"
    process.muonSeededTracksOutInSelector.vertices = "pixelVertices"
    process.duplicateTrackClassifier.vertices = "pixelVertices"
    process.convStepSelector.vertices = "pixelVertices"
    process.ak4CaloJetsForTrk.srcPVs = "pixelVertices"
    process.muonSeededTracksOutInDisplacedClassifier.vertices = "pixelVertices"
    process.duplicateDisplacedTrackClassifier.vertices = "pixelVertices"

    # PixelCPEGeneric #
    process.PixelCPEGenericESProducer.Upgrade = cms.bool(True)
    process.PixelCPEGenericESProducer.UseErrorsFromTemplates = cms.bool(False)
    process.PixelCPEGenericESProducer.LoadTemplatesFromDB = cms.bool(False)
    process.PixelCPEGenericESProducer.TruncatePixelCharge = cms.bool(False)
    process.PixelCPEGenericESProducer.IrradiationBiasCorrection = False
    process.PixelCPEGenericESProducer.DoCosmics = False
    # CPE for other steps
    process.siPixelRecHits.CPE = cms.string('PixelCPEGeneric')
    # Turn of template use in tracking (iterative steps handled inside their configs)
    process.mergedDuplicateTracks.TTRHBuilder = 'WithTrackAngle'
    process.ctfWithMaterialTracks.TTRHBuilder = 'WithTrackAngle'
    process.muonSeededSeedsInOut.TrackerRecHitBuilder=cms.string('WithTrackAngle')
    process.muonSeededTracksInOut.TTRHBuilder=cms.string('WithTrackAngle')
    process.muons1stStep.TrackerKinkFinderParameters.TrackerRecHitBuilder=cms.string('WithTrackAngle')
    process.regionalCosmicTracks.TTRHBuilder=cms.string('WithTrackAngle')
    process.cosmicsVetoTracksRaw.TTRHBuilder=cms.string('WithTrackAngle')
    # End of pixel template needed section
    
    process.regionalCosmicTrackerSeedingLayers.layerList  = cms.vstring('BPix9+BPix8')  # Optimize later
    process.regionalCosmicTrackerSeedingLayers.BPix = cms.PSet(
        HitProducer = cms.string('siPixelRecHits'),
        hitErrorRZ = cms.double(0.006),
        useErrorsFromParam = cms.bool(True),
        TTRHBuilder = cms.string('TTRHBuilderWithoutAngle4PixelPairs'),
        skipClusters = cms.InputTag("pixelPairStepClusters"),
        hitErrorRPhi = cms.double(0.0027)
    )
    # Make pixelTracks use quadruplets
    process.pixelTracks.SeedMergerPSet = cms.PSet(
        layerList = cms.PSet(refToPSet_ = cms.string('PixelSeedMergerQuadruplets')),
        addRemainingTriplets = cms.bool(False),
        mergeTriplets = cms.bool(True),
        ttrhBuilderLabel = cms.string('PixelTTRHBuilderWithoutAngle')
        )
    process.pixelTracks.OrderedHitsFactoryPSet.GeneratorPSet.maxElement = cms.uint32(0)
    process.pixelTracks.FilterPSet.chi2 = cms.double(50.0)
    process.pixelTracks.FilterPSet.tipMax = cms.double(0.05)
    process.pixelTracks.RegionFactoryPSet.RegionPSet.originRadius =  cms.double(0.02)

    process.preDuplicateMergingDisplacedTracks.inputClassifiers.remove("muonSeededTracksInOutClassifier")
    process.preDuplicateMergingDisplacedTracks.trackProducers.remove("muonSeededTracksInOut")

    process.caloTowerForTrk.hbheInput = cms.InputTag("hbheUpgradeReco")
    process.caloTowerForTrk.hfInput = cms.InputTag("hfUpgradeReco")

    # STILL TO DO (when the ph2 PF will be included):
    # Particle flow needs to know that the eta range has increased, for
    # when linking tracks to HF clusters
#    process=customise_PFlow.customise_extendedTrackerBarrel( process )

 
    return process

def customise_condOverRides(process):
    print 'toto'
    process.load('SLHCUpgradeSimulations.Geometry.fakeConditions_phase2TkTilted_cff')
    return process


def l1EventContent(process):
    #extend the event content

    alist=['RAWSIM','FEVTDEBUG','FEVTDEBUGHLT','GENRAW','RAWSIMHLT','FEVT']
    for a in alist:
        b=a+'output'
        if hasattr(process,b):

            getattr(process,b).outputCommands.append('keep *_TTClustersFromPixelDigis_*_*')
            getattr(process,b).outputCommands.append('keep *_TTStubsFromPixelDigis_*_*')
            getattr(process,b).outputCommands.append('keep *_TTTracksFromPixelDigis_*_*')

            getattr(process,b).outputCommands.append('keep *_TTClusterAssociatorFromPixelDigis_*_*')
            getattr(process,b).outputCommands.append('keep *_TTStubAssociatorFromPixelDigis_*_*')
            getattr(process,b).outputCommands.append('keep *_TTTrackAssociatorFromPixelDigis_*_*')

            getattr(process,b).outputCommands.append('drop PixelDigiSimLinkedmDetSetVector_mix_*_*')
            getattr(process,b).outputCommands.append('drop PixelDigiedmDetSetVector_mix_*_*')

            getattr(process,b).outputCommands.append('keep *_simSiPixelDigis_*_*')

    return process

def customise_DQM(process,pileup):
    # We cut down the number of iterative tracking steps
#    process.dqmoffline_step.remove(process.TrackMonStep3)
#    process.dqmoffline_step.remove(process.TrackMonStep4)
#    process.dqmoffline_step.remove(process.TrackMonStep5)
#    process.dqmoffline_step.remove(process.TrackMonStep6)
    			    #The following two steps were removed
                            #process.PixelLessStep*
                            #process.TobTecStep*
#    process.dqmoffline_step.remove(process.muonAnalyzer)
#    process.dqmoffline_step.remove(process.jetMETAnalyzer)
#    process.dqmoffline_step.remove(process.TrackMonStep9)
#    process.dqmoffline_step.remove(process.TrackMonStep10)
#    process.dqmoffline_step.remove(process.PixelTrackingRecHitsValid)
    # SiPixelRawDataErrorSource doesn't work with Stacks, so take it out
    process.dqmoffline_step.remove(process.SiPixelRawDataErrorSource)

    # Tracking DQM needs to be migrated for phase2
    process.DQMOfflinePrePOG.remove(process.TrackingDQMSourceTier0)
    process.DQMOfflineTracking.remove(process.TrackingDQMSourceTier0Common)

    # Doesn't work because TriggerResults::HLT is missing
    process.muonAnalyzer.remove(process.muonRecoOneHLT)

    # Excessive printouts because 2017 doesn't have HLT yet
    process.SiStripDQMTier0.remove(process.MonitorTrackResiduals)
    process.SiStripDQMTier0MinBias.remove(process.MonitorTrackResiduals)
    process.jetMETDQMOfflineSource.remove(process.jetDQMAnalyzerSequence)
    process.jetMETDQMOfflineSource.remove(process.METDQMAnalyzerSequence)
    process.dqmPhysics.remove(process.ewkMuDQM)
    process.dqmPhysics.remove(process.ewkElecDQM)
    process.dqmPhysics.remove(process.ewkMuLumiMonitorDQM)
    process.DQMOfflinePrePOG.remove(process.pfTauRunDQMValidation)
    process.DQMOffline.remove(process.HLTMonitoring)
    process.DQMOfflinePrePOG.remove(process.triggerOfflineDQMSource)

    ## DQM for stacks doesn't work yet, so skip adding the outer tracker.
    ##add Phase 2 Upgrade Outer Tracker
    #stripIndex=process.DQMOfflinePreDPG.index(process.SiStripDQMTier0)
    #process.load("DQM.Phase2OuterTracker.OuterTrackerSourceConfig_cff")
    #process.dqmoffline_step.insert(stripIndex, process.OuterTrackerSource)

    #put isUpgrade flag==true
    process.SiPixelRawDataErrorSource.isUpgrade = cms.untracked.bool(True)
    process.SiPixelDigiSource.isUpgrade = cms.untracked.bool(True)
    process.SiPixelClusterSource.isUpgrade = cms.untracked.bool(True)
    process.SiPixelRecHitSource.isUpgrade = cms.untracked.bool(True)
    process.SiPixelTrackResidualSource.isUpgrade = cms.untracked.bool(True)
    process.SiPixelHitEfficiencySource.isUpgrade = cms.untracked.bool(True)

    #from DQM.TrackingMonitor.customizeTrackingMonitorSeedNumber import customise_trackMon_IterativeTracking_PHASE1PU140
    #process=customise_trackMon_IterativeTracking_PHASE1PU140(process)
    #process.dqmoffline_step.remove(process.Phase1Pu70TrackMonStep2)
    #process.dqmoffline_step.remove(process.Phase1Pu70TrackMonStep4)
    if hasattr(process,"globalrechitsanalyze") : # Validation takes this out if pileup is more than 30
       process.globalrechitsanalyze.ROUList = cms.vstring(
          'g4SimHitsTrackerHitsPixelBarrelLowTof',
          'g4SimHitsTrackerHitsPixelBarrelHighTof',
          'g4SimHitsTrackerHitsPixelEndcapLowTof',
          'g4SimHitsTrackerHitsPixelEndcapHighTof')
    return process

def customise_Validation(process,pileup):
    process.validation_step.remove(process.PixelTrackingRecHitsValid)
    process.validation_step.remove(process.stripRecHitsValid)
    process.validation_step.remove(process.trackerHitsValid)
    process.validation_step.remove(process.StripTrackingRecHitsValid)

    ## This next part doesn't work for stacks yet, so skip adding it.
    ## Include Phase 2 Upgrade Outer Tracker
    #stripVIndex=process.globalValidation.index(process.trackerDigisValidation)
    #process.load("Validation.Phase2OuterTracker.OuterTrackerSourceConfig_cff")
    #process.validation_step.insert(stripVIndex, process.OuterTrackerSource)

    process.pixelDigisValid.src = cms.InputTag('simSiPixelDigis', "Pixel")
    process.tpClusterProducer.pixelSimLinkSrc = cms.InputTag("simSiPixelDigis","Pixel")
    
    # No HLT yet for 2017, so no need to run the validation
    process.hltassociation = cms.Sequence()
    process.hltvalidation = cms.Sequence()
    process.validation_step.remove(process.HLTSusyExoValSeq)
    process.validation_step.remove(process.hltHiggsValidator)
#    process.validation_step.remove(process.relvalMuonBits)
    # TrackerHitAssociator needs updating for stacks, so all of the following
    # need to be taken out. They either require hit association or rely on a
    # module that does.
    process.validation_step.remove(process.globalrechitsanalyze)
    process.validation_step.remove(process.pixRecHitsValid)
    process.validation_step.remove(process.recoMuonValidation)
    
    if pileup>30:
        process.trackValidator.label=cms.VInputTag(cms.InputTag("cutsRecoTracksHp"))
        process.tracksValidationSelectors = cms.Sequence(process.cutsRecoTracksHp)
        process.globalValidation.remove(process.recoMuonValidation)
        process.validation.remove(process.recoMuonValidation)
        process.validation_preprod.remove(process.recoMuonValidation)
        process.validation_step.remove(process.recoMuonValidation)
        process.validation.remove(process.globalrechitsanalyze)
        process.validation_prod.remove(process.globalrechitsanalyze)
        process.validation_step.remove(process.globalrechitsanalyze)
        process.validation.remove(process.stripRecHitsValid)
        process.validation_step.remove(process.stripRecHitsValid)
        process.validation_step.remove(process.StripTrackingRecHitsValid)
        process.globalValidation.remove(process.vertexValidation)
        process.validation.remove(process.vertexValidation)
        process.validation_step.remove(process.vertexValidation)
        process.mix.input.nbPileupEvents.averageNumber = cms.double(0.0)
        process.mix.minBunch = cms.int32(0)
        process.mix.maxBunch = cms.int32(0)

    if hasattr(process,'simHitTPAssocProducer'):
        process.simHitTPAssocProducer.simHitSrc=cms.VInputTag(cms.InputTag("g4SimHits","TrackerHitsPixelBarrelLowTof"),
                                                              cms.InputTag("g4SimHits","TrackerHitsPixelEndcapLowTof"))
    if hasattr(process,'trackingParticleNumberOfLayersProducer'):
        process.trackingParticleNumberOfLayersProducer.simHits=cms.VInputTag(cms.InputTag("g4SimHits","TrackerHitsPixelBarrelLowTof"),
                                                               cms.InputTag("g4SimHits","TrackerHitsPixelEndcapLowTof"))

    return process

def customise_harvesting(process):
    process.dqmHarvesting.remove(process.jetMETDQMOfflineClient)
    process.dqmHarvesting.remove(process.dataCertificationJetMET)
    process.dqmHarvesting.remove(process.sipixelEDAClient)
    process.dqmHarvesting.remove(process.sipixelCertification)

    # Include Phase 2 Upgrade Outer Tracker
    strip2Index=process.DQMOffline_SecondStep_PreDPG.index(process.SiStripOfflineDQMClient)
    process.load("DQM.Phase2OuterTracker.OuterTrackerClientConfig_cff")
    process.dqmHarvesting.insert(strip2Index, process.OuterTrackerClient)

    strip2VIndex=process.postValidation.index(process.bTagCollectorSequenceMCbcl)
    process.load("Validation.Phase2OuterTracker.OuterTrackerClientConfig_cff")
    process.validationHarvesting.insert(strip2VIndex, process.OuterTrackerClient)
    return (process)
<|MERGE_RESOLUTION|>--- conflicted
+++ resolved
@@ -189,11 +189,7 @@
     del process.ConvStep
     
     # add the correct tracking back in
-<<<<<<< HEAD
-    process.load("RecoTracker.Configuration.RecoTrackerPhase2BEPixel10D_cff")
-=======
     process.load("RecoTracker.Configuration.RecoTrackerPhase2Tracker_cff")
->>>>>>> e72a9cd1
 
     process.globalreco_tracking.insert(itIndex,process.trackingGlobalReco)
     process.globalreco.insert(grIndex,process.globalreco_tracking)
