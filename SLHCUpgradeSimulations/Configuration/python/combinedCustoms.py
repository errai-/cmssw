--- conflicted
+++ resolved
@@ -104,7 +104,6 @@
     process=customise_HcalPhase2(process)
     process=customise_ev_BE5DPixel10D(process)
     process=customise_gem(process)
-<<<<<<< HEAD
     process=customise_me0(process)
     return process
 
@@ -114,9 +113,6 @@
     process=customiseBE5DPixel10D(process)
     process=customise_HcalPhase0(process)
     process=customise_ev_l1tracker(process)
-
-=======
->>>>>>> b9067d68
     return process
 
 def noCrossing(process):
