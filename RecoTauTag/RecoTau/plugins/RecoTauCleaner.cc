/*
 * RecoTauCleaner
 *
 * Author: Evan K. Friis, UC Davis
 *
 * Given a input collection of PFTaus, produces an output collection of PFTaus
 * such that no two PFTaus come from the same PFJet.  If multiple taus in the
 * collection come from the same PFJet, (dirty) they are ordered according to a
 * list of cleaners.  Each cleaner is a RecoTauCleanerPlugin, and returns a
 * double corresponding to the 'quality' for a given tau - an example would be
 * the level of isolation.  The set of dirty taus is then ranked
 * lexicographically by these cleaners, and the best one is placed in the
 * output collection.
 *
 */

#include <boost/ptr_container/ptr_vector.hpp>
#include <algorithm>
#include <memory>

#include "FWCore/Framework/interface/stream/EDProducer.h"
#include "FWCore/Framework/interface/EventSetup.h"
#include "FWCore/Framework/interface/ESHandle.h"
#include "FWCore/Framework/interface/Event.h"
#include "FWCore/ParameterSet/interface/ParameterSet.h"

#include "RecoTauTag/RecoTau/interface/RecoTauBuilderPlugins.h"
#include "RecoTauTag/RecoTau/interface/RecoTauCleaningTools.h"
#include "RecoTauTag/RecoTau/interface/RecoTauCommonUtilities.h"

#include "DataFormats/TauReco/interface/PFTau.h"
#include "DataFormats/TauReco/interface/PFTauFwd.h"
#include "DataFormats/TauReco/interface/PFRecoTauChargedHadron.h"
#include "DataFormats/TauReco/interface/RecoTauPiZero.h"
#include "DataFormats/ParticleFlowCandidate/interface/PFCandidate.h"
#include "DataFormats/ParticleFlowCandidate/interface/PFCandidateFwd.h"

#include "CommonTools/Utils/interface/StringCutObjectSelector.h"

template<typename Prod>
class RecoTauCleanerImpl : public edm::stream::EDProducer<>
{
  typedef reco::tau::RecoTauCleanerPlugin Cleaner;
  struct CleanerEntryType
  {
    std::shared_ptr<Cleaner> plugin_;
    float tolerance_;
  };
  typedef std::vector<std::unique_ptr<CleanerEntryType> > CleanerList;
  // Define our output type - i.e. reco::PFTau OR reco::PFTauRef
  typedef typename Prod::value_type output_type;

  // Predicate that determines if two taus 'overlap' i.e. share a base PFJet
  class RemoveDuplicateJets 
  {
   public:
    bool operator()(const reco::PFTauRef& a, const reco::PFTauRef& b) const { return (a->jetRef() == b->jetRef()); }
  };

 public:
  explicit RecoTauCleanerImpl(const edm::ParameterSet& pset);
  ~RecoTauCleanerImpl() override;
  void produce(edm::Event& evt, const edm::EventSetup& es) override;

 private:
  edm::InputTag tauSrc_;
  CleanerList cleaners_;
  // Optional selection on the output of the taus
  std::unique_ptr<const StringCutObjectSelector<reco::PFTau> > outputSelector_;
  edm::EDGetTokenT<reco::PFTauCollection> tau_token;
  int verbosity_;
};

template<typename Prod>
RecoTauCleanerImpl<Prod>::RecoTauCleanerImpl(const edm::ParameterSet& pset) 
{
  tauSrc_ = pset.getParameter<edm::InputTag>("src");
  tau_token=consumes<reco::PFTauCollection>(tauSrc_);
  // Build our list of quality plugins
  typedef std::vector<edm::ParameterSet> VPSet;
  // Get each of our tau builders
  const VPSet& cleaners = pset.getParameter<VPSet>("cleaners");
  for ( VPSet::const_iterator cleanerPSet = cleaners.begin();
	cleanerPSet != cleaners.end(); ++cleanerPSet ) {
    auto cleanerEntry = std::make_unique<CleanerEntryType>();
    // Get plugin name
    const std::string& pluginType = cleanerPSet->getParameter<std::string>("plugin");
    // Build the plugin
    cleanerEntry->plugin_ = std::unique_ptr<Cleaner>{RecoTauCleanerPluginFactory::get()->create(pluginType, *cleanerPSet, consumesCollector())};
    cleanerEntry->tolerance_ = ( cleanerPSet->exists("tolerance") ) ?
    cleanerPSet->getParameter<double>("tolerance") : 0.;
    cleaners_.emplace_back(std::move(cleanerEntry));
  }

  // Check if we want to apply a final output selection
  if ( pset.exists("outputSelection") ) {
    std::string selection = pset.getParameter<std::string>("outputSelection");
    if ( !selection.empty() ) {
<<<<<<< HEAD
      outputSelector_.reset(new StringCutObjectSelector<reco::PFTau>(selection));
=======
      outputSelector_ = std::make_unique<StringCutObjectSelector<reco::PFTau>>(selection);
>>>>>>> 4fd4ff51
    }
  }

  // Enable/disable debug output
  verbosity_ = ( pset.exists("verbosity") ) ?
    pset.getParameter<int>("verbosity") : 0;

  // Build the predicate that ranks our taus.  
  produces<Prod>();
}

template<typename Prod>
RecoTauCleanerImpl<Prod>::~RecoTauCleanerImpl() 
{  
}

namespace {
// Template to convert a ref to desired output type
template<typename T> const T convert(const reco::PFTauRef &tau);

  //template<> const edm::RefToBase<reco::PFTau>
  //convert<edm::RefToBase<reco::PFTau> >(const reco::PFTauRef &tau) {
  // return edm::RefToBase<reco::PFTau>(tau);
  //}

template<> const reco::PFTauRef
convert<reco::PFTauRef>(const reco::PFTauRef &tau) { return tau; }

template<> const reco::PFTau
convert<reco::PFTau>(const reco::PFTauRef &tau) { return *tau; }
}

namespace
{
  template <typename T>
  std::string format_vT(const std::vector<T>& vT)
  {
    std::ostringstream os;  
    os << "{ ";
    unsigned numEntries = vT.size();
    for ( unsigned iEntry = 0; iEntry < numEntries; ++iEntry ) {
      os << vT[iEntry];
      if ( iEntry < (numEntries - 1) ) os << ", ";
    }
    os << " }";
    return os.str();
  }

  struct PFTauRankType
  {
    PFTauRankType(const reco::PFTauRef& tauRef)
      : idx_(tauRef.key()),
	tauRef_(tauRef)
    {}
    ~PFTauRankType() {}
    void print(const std::string& label) const
    {
      std::cout << label << " (" << tauRef_.id() << ":" << tauRef_.key() << ", idx = " << idx_ << "):";
      assert(tauRef_.key() == idx_);
      std::cout << " Pt = " << tauRef_->pt() << ", eta = " << tauRef_->eta() << ", phi = " << tauRef_->phi() << ", mass = " << tauRef_->mass() << " (decayMode = " << tauRef_->decayMode() << ")";
      std::cout << std::endl;
      std::cout << "associated jet:";
      if ( tauRef_->jetRef().isNonnull() ) {
	std::cout << " Pt = " << tauRef_->jetRef()->pt() << ", eta = " << tauRef_->jetRef()->eta() << ", phi = " << tauRef_->jetRef()->phi() 
		  << ", mass = " << tauRef_->jetRef()->mass() << ", area = " << tauRef_->jetRef()->jetArea();
      }
      else std::cout << " N/A";
      std::cout << std::endl;
      const std::vector<reco::PFRecoTauChargedHadron>& signalTauChargedHadronCandidates = tauRef_->signalTauChargedHadronCandidates();
      size_t numChargedHadrons = signalTauChargedHadronCandidates.size();
      for ( size_t iChargedHadron = 0; iChargedHadron < numChargedHadrons; ++iChargedHadron ) {
	const reco::PFRecoTauChargedHadron& chargedHadron = signalTauChargedHadronCandidates.at(iChargedHadron);
	std::cout << " chargedHadron #" << iChargedHadron << ":" << std::endl;
	chargedHadron.print(std::cout);
      }
      const std::vector<reco::RecoTauPiZero>& signalPiZeroCandidates = tauRef_->signalPiZeroCandidates();
      size_t numPiZeros = signalPiZeroCandidates.size();
      std::cout << "signalPiZeroCandidates = " << numPiZeros << std::endl;
      for ( size_t iPiZero = 0; iPiZero < numPiZeros; ++iPiZero ) {
	const reco::RecoTauPiZero& piZero = signalPiZeroCandidates.at(iPiZero);
	std::cout << " piZero #" << iPiZero << ": Pt = " << piZero.pt() << ", eta = " << piZero.eta() << ", phi = " << piZero.phi() << ", mass = " << piZero.mass() << std::endl;
      }
      const auto& isolationCands = tauRef_->isolationCands();
      size_t numCands = isolationCands.size();
      std::cout << "isolationCands = " << numCands << std::endl;
      for ( size_t iCand = 0; iCand < numCands; ++iCand ) {
	const auto& cand = isolationCands.at(iCand);
	std::cout << " pfCand #" << iCand << " (" << cand.id() << ":" << cand.key() << "):" 
		  << " Pt = " << cand->pt() << ", eta = " << cand->eta() << ", phi = " << cand->phi() << std::endl;
      }
      std::cout << " ranks = " << format_vT(ranks_) << std::endl;
      std::cout << " tolerances = " << format_vT(tolerances_) << std::endl;
    }
    size_t idx_;
    reco::PFTauRef tauRef_;
    size_t N_;
    std::vector<float> ranks_;
    std::vector<float> tolerances_;
  };
    
  bool isHigherRank(const PFTauRankType* tau1, const PFTauRankType* tau2)
  {
    //std::cout << "<isHigherRank>:" << std::endl;
    //std::cout << "tau1 @ " << tau1;
    //tau1->print("");    
    //std::cout << "tau2 @ " << tau2;
    //tau2->print("");
    assert(tau1->N_ == tau1->ranks_.size());
    assert(tau1->N_ == tau2->ranks_.size());
    assert(tau1->N_ == tau1->tolerances_.size());
    for ( size_t i = 0; i < tau1->N_; ++i ) {
      const float& val1 = tau1->ranks_[i];
      const float& val2 = tau2->ranks_[i];
      double av = 0.5*(val1 + val2);  
      double thresh = av*tau1->tolerances_[i];
      if      ( val1 < (val2 - thresh) ) return true;
      else if ( val2 < (val1 - thresh) ) return false;
    }
    return true;
  }
}

template<typename Prod>
void RecoTauCleanerImpl<Prod>::produce(edm::Event& evt, const edm::EventSetup& es) 
{
  if ( verbosity_ ) {
    std::cout << "<RecoTauCleanerImpl::produce>:" << std::endl;
  }

  // Update all our cleaners with the event info if they need it
  for ( typename CleanerList::iterator cleaner = cleaners_.begin();
	cleaner != cleaners_.end(); ++cleaner ) {
    (*cleaner)->plugin_->setup(evt, es);
  }

  // Get the input collection of all taus. Some are from the same PFJet. We must clean them.
  edm::Handle<reco::PFTauCollection> inputTaus;
  evt.getByToken(tau_token, inputTaus);

  // Sort the input tau refs according to our predicate
  std::list<PFTauRankType*> rankedTaus;
  size_t N = inputTaus->size();
  for ( size_t idx = 0; idx < N; ++idx ) {
    reco::PFTauRef inputRef(inputTaus, idx);
    PFTauRankType* rankedTau = new PFTauRankType(inputRef);    
    rankedTau->N_ = cleaners_.size();
    rankedTau->ranks_.reserve(rankedTau->N_);
    rankedTau->tolerances_.reserve(rankedTau->N_);
    for ( typename CleanerList::const_iterator cleaner = cleaners_.begin();
	  cleaner != cleaners_.end(); ++cleaner ) {
      rankedTau->ranks_.push_back((*(*cleaner)->plugin_)(inputRef));
      rankedTau->tolerances_.push_back((*cleaner)->tolerance_);      
    }
    if ( verbosity_ ) {
      std::ostringstream os;  
      os << "rankedTau #" << idx;
      rankedTau->print(os.str());
    }
    rankedTaus.push_back(rankedTau);
  }
  rankedTaus.sort(isHigherRank);

  // Make an STL algorithm friendly vector of refs
  typedef std::vector<reco::PFTauRef> PFTauRefs;
  PFTauRefs dirty(inputTaus->size());
  size_t idx_sorted = 0;
  for ( std::list<PFTauRankType*>::const_iterator rankedTau = rankedTaus.begin();
	rankedTau != rankedTaus.end(); ++rankedTau ) {
    dirty[idx_sorted] = (*rankedTau)->tauRef_;
    if ( verbosity_ ) {
      std::cout << "dirty[" << idx_sorted << "] = " << dirty[idx_sorted].id() << ":" << dirty[idx_sorted].key() << std::endl;
    }
    delete (*rankedTau);
    ++idx_sorted;
  }

  // Clean the taus, ensuring that only one tau per jet is produced
  PFTauRefs cleanTaus = reco::tau::cleanOverlaps<PFTauRefs, RemoveDuplicateJets>(dirty);

  // create output collection
  auto output = std::make_unique<Prod>();
  //output->reserve(cleanTaus.size());

  // Copy clean refs into output
  for ( PFTauRefs::const_iterator tau = cleanTaus.begin();
	tau != cleanTaus.end(); ++tau ) {
    // If we are applying an output selection, check if it passes
    bool selected = true;
    if ( outputSelector_.get() && !(*outputSelector_)(**tau) ) {
      selected = false;
    }
    if ( selected ) {
      output->push_back(convert<output_type>(*tau));
    }
  }
  evt.put(std::move(output));
}

typedef RecoTauCleanerImpl<reco::PFTauCollection> RecoTauCleaner;
typedef RecoTauCleanerImpl<reco::PFTauRefVector> RecoTauRefCleaner;

#include "FWCore/Framework/interface/MakerMacros.h"

DEFINE_FWK_MODULE(RecoTauCleaner);
DEFINE_FWK_MODULE(RecoTauRefCleaner);
<|MERGE_RESOLUTION|>--- conflicted
+++ resolved
@@ -96,11 +96,7 @@
   if ( pset.exists("outputSelection") ) {
     std::string selection = pset.getParameter<std::string>("outputSelection");
     if ( !selection.empty() ) {
-<<<<<<< HEAD
-      outputSelector_.reset(new StringCutObjectSelector<reco::PFTau>(selection));
-=======
       outputSelector_ = std::make_unique<StringCutObjectSelector<reco::PFTau>>(selection);
->>>>>>> 4fd4ff51
     }
   }
 
