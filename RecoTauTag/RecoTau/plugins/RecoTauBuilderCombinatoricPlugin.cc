#include <vector>

#include "RecoTauTag/RecoTau/interface/RecoTauBuilderPlugins.h"
#include "RecoTauTag/RecoTau/interface/RecoTauCommonUtilities.h"

#include "RecoTauTag/RecoTau/interface/CombinatoricGenerator.h"
#include "RecoTauTag/RecoTau/interface/RecoTauCrossCleaning.h"
#include "RecoTauTag/RecoTau/interface/ConeTools.h"

#include "CommonTools/Utils/interface/StringObjectFunction.h"

#include "DataFormats/TauReco/interface/PFTau.h"
#include "DataFormats/TauReco/interface/PFRecoTauChargedHadron.h"
#include "DataFormats/TauReco/interface/RecoTauPiZero.h"
#include "DataFormats/VertexReco/interface/Vertex.h"
#include "RecoTauTag/RecoTau/interface/RecoTauConstructor.h"
#include "RecoTauTag/RecoTau/interface/RecoTauQualityCuts.h"

#include <algorithm> 

namespace reco { namespace tau {

typedef std::vector<reco::PFRecoTauChargedHadron> ChargedHadronList;
typedef tau::CombinatoricGenerator<ChargedHadronList> ChargedHadronCombo;
typedef std::vector<RecoTauPiZero> PiZeroList;
typedef tau::CombinatoricGenerator<PiZeroList> PiZeroCombo;

class RecoTauBuilderCombinatoricPlugin : public RecoTauBuilderPlugin 
{
 public:
  explicit RecoTauBuilderCombinatoricPlugin(const edm::ParameterSet& pset, edm::ConsumesCollector && iC);
  ~RecoTauBuilderCombinatoricPlugin() override {}

  return_type operator()(
      const reco::JetBaseRef&, 
      const std::vector<reco::PFRecoTauChargedHadron>&, 
      const std::vector<RecoTauPiZero>&, 
      const std::vector<CandidatePtr>&) const override;

 private:
  RecoTauQualityCuts qcuts_;

  double isolationConeSize_;

  struct decayModeInfo 
  {
    uint32_t maxPiZeros_;
    uint32_t maxPFCHs_;
    uint32_t nCharged_;
    uint32_t nPiZeros_;
  };
  std::vector<decayModeInfo> decayModesToBuild_;

  StringObjectFunction<reco::PFTau> signalConeSize_;
  double minAbsPhotonSumPt_insideSignalCone_;
  double minRelPhotonSumPt_insideSignalCone_;
  double minAbsPhotonSumPt_outsideSignalCone_;
  double minRelPhotonSumPt_outsideSignalCone_;

  int verbosity_;
};

RecoTauBuilderCombinatoricPlugin::RecoTauBuilderCombinatoricPlugin(const edm::ParameterSet& pset, edm::ConsumesCollector && iC)
  : RecoTauBuilderPlugin(pset, std::move(iC)),
    qcuts_(pset.getParameterSet("qualityCuts").getParameterSet("signalQualityCuts")),
    isolationConeSize_(pset.getParameter<double>("isolationConeSize")),
    signalConeSize_(pset.getParameter<std::string>("signalConeSize")),
    minAbsPhotonSumPt_insideSignalCone_(pset.getParameter<double>("minAbsPhotonSumPt_insideSignalCone")),
    minRelPhotonSumPt_insideSignalCone_(pset.getParameter<double>("minRelPhotonSumPt_insideSignalCone")),
    minAbsPhotonSumPt_outsideSignalCone_(pset.getParameter<double>("minAbsPhotonSumPt_outsideSignalCone")),
    minRelPhotonSumPt_outsideSignalCone_(pset.getParameter<double>("minRelPhotonSumPt_outsideSignalCone"))
{
  typedef std::vector<edm::ParameterSet> VPSet;
  const VPSet& decayModes = pset.getParameter<VPSet>("decayModes");
  for ( VPSet::const_iterator decayMode = decayModes.begin();
	decayMode != decayModes.end(); ++decayMode ) {
    decayModeInfo info;
    info.nCharged_ = decayMode->getParameter<uint32_t>("nCharged");
    info.nPiZeros_ = decayMode->getParameter<uint32_t>("nPiZeros");
    info.maxPFCHs_ = decayMode->getParameter<uint32_t>("maxTracks");
    info.maxPiZeros_ = decayMode->getParameter<uint32_t>("maxPiZeros");
    decayModesToBuild_.push_back(info);
  }

  verbosity_ = ( pset.exists("verbosity") ) ?
    pset.getParameter<int>("verbosity") : 0;
}

// define template specialization for cross-cleaning 
namespace xclean
{
  template<>
  inline void CrossCleanPiZeros<ChargedHadronCombo::combo_iterator>::initialize(const ChargedHadronCombo::combo_iterator& chargedHadronsBegin, const ChargedHadronCombo::combo_iterator& chargedHadronsEnd) 
  {
    // Get the list of objects we need to clean
    for ( ChargedHadronCombo::combo_iterator chargedHadron = chargedHadronsBegin; chargedHadron != chargedHadronsEnd; ++chargedHadron ) {
      // CV: Remove PFGammas that are merged into TauChargedHadrons from isolation PiZeros, but not from signal PiZeros.
      //     The overlap between PFGammas contained in signal PiZeros and merged into TauChargedHadrons
      //     is resolved by RecoTauConstructor::addTauChargedHadron,
      //     which gives preference to PFGammas that are within PiZeros and removes those PFGammas from TauChargedHadrons.
      if ( mode_ == kRemoveChargedDaughterOverlaps ) {
	if ( chargedHadron->getChargedPFCandidate().isNonnull() ) toRemove_.insert(reco::CandidatePtr(chargedHadron->getChargedPFCandidate()));
      } else if ( mode_ == kRemoveChargedAndNeutralDaughterOverlaps ) {
	const reco::CompositePtrCandidate::daughters& daughters = chargedHadron->daughterPtrVector();
	for ( reco::CompositePtrCandidate::daughters::const_iterator daughter = daughters.begin();
	      daughter != daughters.end(); ++daughter ) {
	  toRemove_.insert(reco::CandidatePtr(*daughter));
	}
      } else assert(0);
    }
  }

  template<>
  inline void CrossCleanPtrs<PiZeroList::const_iterator>::initialize(const PiZeroList::const_iterator& piZerosBegin, const PiZeroList::const_iterator& piZerosEnd) 
  {
<<<<<<< HEAD
    BOOST_FOREACH( const CandidatePtr &ptr, flattenPiZeros(piZerosBegin, piZerosEnd) ) {
=======
    for(auto const& ptr : flattenPiZeros(piZerosBegin, piZerosEnd) ) {
>>>>>>> cbff2cad
      toRemove_.insert(CandidatePtr(ptr));
    }
  }

  template<>
  inline void CrossCleanPtrs<ChargedHadronCombo::combo_iterator>::initialize(const ChargedHadronCombo::combo_iterator& chargedHadronsBegin, const ChargedHadronCombo::combo_iterator& chargedHadronsEnd) 
  {
    //std::cout << "<CrossCleanPtrs<ChargedHadronCombo>::initialize>:" << std::endl;
    for ( ChargedHadronCombo::combo_iterator chargedHadron = chargedHadronsBegin; chargedHadron != chargedHadronsEnd; ++chargedHadron ) {
      const reco::CompositePtrCandidate::daughters& daughters = chargedHadron->daughterPtrVector();
      for ( reco::CompositePtrCandidate::daughters::const_iterator daughter = daughters.begin();
	    daughter != daughters.end(); ++daughter ) {	
	//std::cout << " adding PFCandidate = " << daughter->id() << ":" << daughter->key() << std::endl;
	toRemove_.insert(reco::CandidatePtr(*daughter));
      }
    }
  }

  template<>
  inline void CrossCleanPtrs<ChargedHadronList::const_iterator>::initialize(const ChargedHadronList::const_iterator& chargedHadronsBegin, const ChargedHadronList::const_iterator& chargedHadronsEnd) 
  {
    //std::cout << "<CrossCleanPtrs<ChargedHadronList>::initialize>:" << std::endl;
    for ( ChargedHadronList::const_iterator chargedHadron = chargedHadronsBegin; chargedHadron != chargedHadronsEnd; ++chargedHadron ) {
      const reco::CompositePtrCandidate::daughters& daughters = chargedHadron->daughterPtrVector();
      for ( reco::CompositePtrCandidate::daughters::const_iterator daughter = daughters.begin();
	    daughter != daughters.end(); ++daughter ) {
	//std::cout << " adding PFCandidate = " << daughter->id() << ":" << daughter->key() << std::endl;
	toRemove_.insert(reco::CandidatePtr(*daughter));
      }
    }
  }
}

namespace
{
  // auxiliary class for sorting pizeros by descending transverse momentum
  class SortPi0sDescendingPt 
  {
   public:
    bool operator()(const RecoTauPiZero& a, const RecoTauPiZero& b) const 
    {
      return a.pt() > b.pt();
    }  
  };

  double square(double x)
  {
    return x*x;
  }
}

RecoTauBuilderCombinatoricPlugin::return_type
RecoTauBuilderCombinatoricPlugin::operator()(
    const reco::JetBaseRef& jet, 
    const std::vector<reco::PFRecoTauChargedHadron>& chargedHadrons, 
    const std::vector<RecoTauPiZero>& piZeros, 
    const std::vector<CandidatePtr>& regionalExtras) const 
{
  if ( verbosity_ ) {
    std::cout << "<RecoTauBuilderCombinatoricPlugin::operator()>:" << std::endl;
    std::cout << " processing jet: Pt = " << jet->pt() << ", eta = " << jet->eta() << ", phi = " << jet->eta() << ","
	      << " mass = " << jet->mass() << ", area = " << jet->jetArea() << std::endl;
  }
  
  // Define output.  
  output_type output;
  
  // Update the primary vertex used by the quality cuts.  The PV is supplied by
  // the base class.
  qcuts_.setPV( primaryVertex(jet) );
  
  typedef std::vector<CandidatePtr> CandPtrs;
  
  if ( verbosity_ ) {
    std::cout << "#chargedHadrons = " << chargedHadrons.size() << std::endl;
    int idx = 0;
    for ( ChargedHadronList::const_iterator chargedHadron = chargedHadrons.begin();
	  chargedHadron != chargedHadrons.end(); ++chargedHadron ) {
      std::cout << "chargedHadron #" << idx << ":" << std::endl;
      chargedHadron->print(std::cout);
      ++idx;
    }
    std::cout << "#piZeros = " << piZeros.size() << std::endl;
    idx = 0;
    for ( PiZeroList::const_iterator piZero = piZeros.begin();
   	  piZero != piZeros.end(); ++piZero ) {
      std::cout << "piZero #" << idx << ":" << std::endl;
      piZero->print(std::cout);
      ++idx;
    }
  }

  CandPtrs pfchs = qcuts_.filterCandRefs(pfChargedCands(*jet));
  CandPtrs pfnhs = qcuts_.filterCandRefs(pfCandidatesByPdgId(*jet, 130));
  CandPtrs pfgammas = qcuts_.filterCandRefs(pfCandidatesByPdgId(*jet, 22));

  /// Apply quality cuts to the regional junk around the jet.  Note that the
  /// particle contents of the junk is exclusive to the jet content.
  CandPtrs regionalJunk = qcuts_.filterCandRefs(regionalExtras);
    
  // Loop over the decay modes we want to build
  for ( std::vector<decayModeInfo>::const_iterator decayMode = decayModesToBuild_.begin();
	decayMode != decayModesToBuild_.end(); ++decayMode ) {
    // Find how many piZeros are in this decay mode
    size_t piZerosToBuild = decayMode->nPiZeros_;
    // Find how many tracks are in this decay mode
    size_t tracksToBuild = decayMode->nCharged_;
    if ( verbosity_ ) {
      std::cout << "piZerosToBuild = " << piZerosToBuild << std::endl;
      std::cout << "#piZeros = " << piZeros.size() << std::endl;
      std::cout << "tracksToBuild = " << tracksToBuild << std::endl;
      std::cout << "#chargedHadrons = " << chargedHadrons.size() << std::endl;      
    }
    
    // Skip decay mode if jet doesn't have the multiplicity to support it
    if ( chargedHadrons.size() < tracksToBuild ) continue;

    // Find the start and end of potential signal tracks
    ChargedHadronList::const_iterator chargedHadron_begin = chargedHadrons.begin();
    ChargedHadronList::const_iterator chargedHadron_end = chargedHadrons.end();
    chargedHadron_end = takeNElements(chargedHadron_begin, chargedHadron_end, decayMode->maxPFCHs_);

    // Build our track combo generator
    ChargedHadronCombo trackCombos(chargedHadron_begin, chargedHadron_end, tracksToBuild);

    CandPtrs::iterator pfch_end = pfchs.end();
    pfch_end = takeNElements(pfchs.begin(), pfch_end, decayMode->maxPFCHs_);

    //-------------------------------------------------------
    // Begin combinatoric loop for this decay mode
    //-------------------------------------------------------
    
    // Loop over the different combinations of tracks
    for ( ChargedHadronCombo::iterator trackCombo = trackCombos.begin();
	  trackCombo != trackCombos.end(); ++trackCombo ) {
      xclean::CrossCleanPiZeros<ChargedHadronCombo::combo_iterator> signalPiZeroXCleaner(
          trackCombo->combo_begin(), trackCombo->combo_end(), 
	  xclean::CrossCleanPiZeros<ChargedHadronCombo::combo_iterator>::kRemoveChargedDaughterOverlaps);

      PiZeroList cleanSignalPiZeros = signalPiZeroXCleaner(piZeros);
      
      // CV: sort collection of cross-cleaned pi0s by descending Pt
      std::sort(cleanSignalPiZeros.begin(), cleanSignalPiZeros.end(), SortPi0sDescendingPt());
      
      // Skip decay mode if we don't have enough remaining clean pizeros to
      // build it.
      if ( cleanSignalPiZeros.size() < piZerosToBuild ) continue;
      
      // Find the start and end of potential signal tracks
      PiZeroList::iterator signalPiZero_begin = cleanSignalPiZeros.begin();
      PiZeroList::iterator signalPiZero_end = cleanSignalPiZeros.end();
      signalPiZero_end = takeNElements(signalPiZero_begin, signalPiZero_end, decayMode->maxPiZeros_);
      
      // Build our piZero combo generator     
      PiZeroCombo piZeroCombos(signalPiZero_begin, signalPiZero_end, piZerosToBuild);
      // Loop over the different combinations of PiZeros
      for ( PiZeroCombo::iterator piZeroCombo = piZeroCombos.begin();
            piZeroCombo != piZeroCombos.end(); ++piZeroCombo ) {
        // Output tau
        RecoTauConstructor tau(
          jet, getPFCands(), true, 
	  &signalConeSize_, 
	  minAbsPhotonSumPt_insideSignalCone_, minRelPhotonSumPt_insideSignalCone_, minAbsPhotonSumPt_outsideSignalCone_, minRelPhotonSumPt_outsideSignalCone_);
        // Reserve space in our collections
        tau.reserve(
	    RecoTauConstructor::kSignal,
	    RecoTauConstructor::kChargedHadron, tracksToBuild);
        tau.reserve(
            RecoTauConstructor::kSignal,
            RecoTauConstructor::kGamma, 2*piZerosToBuild); // k-factor = 2
        tau.reservePiZero(RecoTauConstructor::kSignal, piZerosToBuild);
	
	xclean::CrossCleanPiZeros<ChargedHadronCombo::combo_iterator> isolationPiZeroXCleaner(
          trackCombo->combo_begin(), trackCombo->combo_end(), 
	  xclean::CrossCleanPiZeros<ChargedHadronCombo::combo_iterator>::kRemoveChargedAndNeutralDaughterOverlaps);

	PiZeroList precleanedIsolationPiZeros = isolationPiZeroXCleaner(piZeros);
	std::set<reco::CandidatePtr> toRemove;
	for ( PiZeroCombo::combo_iterator signalPiZero = piZeroCombo->combo_begin();
	      signalPiZero != piZeroCombo->combo_end(); ++signalPiZero ) {
	  toRemove.insert(signalPiZero->daughterPtrVector().begin(), signalPiZero->daughterPtrVector().end());
	}
	PiZeroList cleanIsolationPiZeros;
	for(auto const& precleanedPiZero : precleanedIsolationPiZeros ) {
	  std::set<reco::CandidatePtr> toCheck(precleanedPiZero.daughterPtrVector().begin(), precleanedPiZero.daughterPtrVector().end());
	  std::vector<reco::CandidatePtr> cleanDaughters;
	  std::set_difference(toCheck.begin(), toCheck.end(), toRemove.begin(), toRemove.end(), std::back_inserter(cleanDaughters));
	  // CV: piZero is signal piZero if at least one daughter overlaps
	  if ( cleanDaughters.size() == precleanedPiZero.daughterPtrVector().size() ) {
	    cleanIsolationPiZeros.push_back(precleanedPiZero);
	  }
	}
	if ( verbosity_ ) {
	  std::cout << "#cleanIsolationPiZeros = " << cleanIsolationPiZeros.size() << std::endl;
	  int idx = 0;
	  for ( PiZeroList::const_iterator piZero = cleanIsolationPiZeros.begin();
		piZero != cleanIsolationPiZeros.end(); ++piZero ) {
	    std::cout << "piZero #" << idx << ":" << std::endl;
	    piZero->print(std::cout);
	    ++idx;
	  }
	}

        // FIXME - are all these reserves okay?  will they get propagated to the
        // dataformat size if they are wrong?
        tau.reserve(
            RecoTauConstructor::kIsolation,
            RecoTauConstructor::kChargedHadron, chargedHadrons.size() - tracksToBuild);
        tau.reserve(
            RecoTauConstructor::kIsolation,
	    RecoTauConstructor::kGamma,
	    (piZeros.size() - piZerosToBuild)*2);
        tau.reservePiZero(
	    RecoTauConstructor::kIsolation,
	    (piZeros.size() - piZerosToBuild));

        // Get signal PiZero constituents and add them to the tau.
        // The sub-gammas are automatically added.
        tau.addPiZeros(
            RecoTauConstructor::kSignal,
            piZeroCombo->combo_begin(), piZeroCombo->combo_end());

	// Set signal and isolation components for charged hadrons, after
        // converting them to a PFCandidateRefVector
	//
	// NOTE: signal ChargedHadrons need to be added **after** signal PiZeros
	//       to avoid double-counting PFGammas as part of PiZero and merged with ChargedHadron
	//
        tau.addTauChargedHadrons(
            RecoTauConstructor::kSignal, 
            trackCombo->combo_begin(), trackCombo->combo_end());

        // Now build isolation collections
        // Load our isolation tools
        using namespace reco::tau::cone;
        CandPtrDRFilter isolationConeFilter(tau.p4(), -0.1, isolationConeSize_);

        // Cross cleaning predicate: Remove any PFCandidatePtrs that are contained within existing ChargedHadrons or PiZeros.  
	// The predicate will return false for any object that overlaps with chargedHadrons or cleanPiZeros.
	//  1.) to select charged PFCandidates within jet that are not signalPFChargedHadrons 
	typedef xclean::CrossCleanPtrs<ChargedHadronCombo::combo_iterator> pfChargedHadronXCleanerType;
	pfChargedHadronXCleanerType pfChargedHadronXCleaner_comboChargedHadrons(trackCombo->combo_begin(), trackCombo->combo_end());
	// And this cleaning filter predicate with our Iso cone filter
        xclean::PredicateAND<CandPtrDRFilter, pfChargedHadronXCleanerType> pfCandFilter_comboChargedHadrons(isolationConeFilter, pfChargedHadronXCleaner_comboChargedHadrons);
	//  2.) to select neutral PFCandidates within jet
	xclean::CrossCleanPtrs<ChargedHadronList::const_iterator> pfChargedHadronXCleaner_allChargedHadrons(chargedHadrons.begin(), chargedHadrons.end());
	xclean::CrossCleanPtrs<PiZeroList::const_iterator> piZeroXCleaner(piZeros.begin(), piZeros.end());
	typedef xclean::PredicateAND<xclean::CrossCleanPtrs<ChargedHadronList::const_iterator>, xclean::CrossCleanPtrs<PiZeroList::const_iterator> > pfCandXCleanerType;
        pfCandXCleanerType pfCandXCleaner_allChargedHadrons(pfChargedHadronXCleaner_allChargedHadrons, piZeroXCleaner);
        // And this cleaning filter predicate with our Iso cone filter
        xclean::PredicateAND<CandPtrDRFilter, pfCandXCleanerType> pfCandFilter_allChargedHadrons(isolationConeFilter, pfCandXCleaner_allChargedHadrons);

	ChargedHadronDRFilter isolationConeFilterChargedHadron(tau.p4(), -0.1, isolationConeSize_);
        PiZeroDRFilter isolationConeFilterPiZero(tau.p4(), -0.1, isolationConeSize_);

        // Additionally make predicates to select the different PF object types
        // of the regional junk objects to add
        typedef xclean::PredicateAND<xclean::FilterCandByAbsPdgId,
	    CandPtrDRFilter> RegionalJunkConeAndIdFilter;

        xclean::FilterCandByAbsPdgId
          pfchCandSelector(211);
        xclean::FilterCandByAbsPdgId
          pfgammaCandSelector(22);
        xclean::FilterCandByAbsPdgId
          pfnhCandSelector(130);

        RegionalJunkConeAndIdFilter pfChargedJunk(
            pfchCandSelector, // select charged stuff from junk
            isolationConeFilter); // only take those in iso cone

        RegionalJunkConeAndIdFilter pfGammaJunk(
            pfgammaCandSelector, // select gammas from junk
            isolationConeFilter); // only take those in iso cone

        RegionalJunkConeAndIdFilter pfNeutralJunk(
            pfnhCandSelector, // select neutral stuff from junk
            isolationConeFilter); // select stuff in iso cone
 	
        tau.addPiZeros(
            RecoTauConstructor::kIsolation,
            boost::make_filter_iterator(
                isolationConeFilterPiZero,
                cleanIsolationPiZeros.begin(), cleanIsolationPiZeros.end()),
            boost::make_filter_iterator(
                isolationConeFilterPiZero,
                cleanIsolationPiZeros.end(), cleanIsolationPiZeros.end()));

        // Filter the isolation candidates in a DR cone
	//
	// NOTE: isolation ChargedHadrons need to be added **after** signal and isolation PiZeros
	//       to avoid double-counting PFGammas as part of PiZero and merged with ChargedHadron
	//
	if ( verbosity_ >= 2 ) {
	  std::cout << "adding isolation PFChargedHadrons from trackCombo:" << std::endl;
	}
        tau.addTauChargedHadrons(
            RecoTauConstructor::kIsolation,
            boost::make_filter_iterator(
                isolationConeFilterChargedHadron,
                trackCombo->remainder_begin(), trackCombo->remainder_end()),
            boost::make_filter_iterator(
                isolationConeFilterChargedHadron,
                trackCombo->remainder_end(), trackCombo->remainder_end()));

        // Add all the candidates that weren't included in the combinatoric
        // generation
	if ( verbosity_ >= 2 ) {
	  std::cout << "adding isolation PFChargedHadrons not considered in trackCombo:" << std::endl;
	}
        tau.addPFCands(
            RecoTauConstructor::kIsolation, RecoTauConstructor::kChargedHadron,
            boost::make_filter_iterator(
                pfCandFilter_comboChargedHadrons,
                pfch_end, pfchs.end()),
            boost::make_filter_iterator(
                pfCandFilter_comboChargedHadrons,
                pfchs.end(), pfchs.end()));
        // Add all charged candidates that are in the iso cone but weren't in the
        // original PFJet
	if ( verbosity_ >= 2 ) {
	  std::cout << "adding isolation PFChargedHadrons from 'regional junk':" << std::endl;
	}
        tau.addPFCands(
            RecoTauConstructor::kIsolation, RecoTauConstructor::kChargedHadron,
            boost::make_filter_iterator(
                pfChargedJunk, regionalJunk.begin(), regionalJunk.end()),
            boost::make_filter_iterator(
                pfChargedJunk, regionalJunk.end(), regionalJunk.end()));
	
	// Add all PFGamma constituents of the jet that are not part of a PiZero
	if ( verbosity_ >= 2 ) {
	  std::cout << "adding isolation PFGammas not considered in PiZeros:" << std::endl;
	}
        tau.addPFCands(
	    RecoTauConstructor::kIsolation, RecoTauConstructor::kGamma,
            boost::make_filter_iterator(
                pfCandFilter_allChargedHadrons,
		pfgammas.begin(), pfgammas.end()),
            boost::make_filter_iterator(
                pfCandFilter_allChargedHadrons,
		pfgammas.end(), pfgammas.end()));
        // Add all gammas that are in the iso cone but weren't in the
        // orginal PFJet
        tau.addPFCands(
            RecoTauConstructor::kIsolation, RecoTauConstructor::kGamma,
            boost::make_filter_iterator(
                pfGammaJunk, regionalJunk.begin(), regionalJunk.end()),
            boost::make_filter_iterator(
                pfGammaJunk, regionalJunk.end(), regionalJunk.end()));

        // Add all the neutral hadron candidates to the isolation collection
        tau.addPFCands(
            RecoTauConstructor::kIsolation, RecoTauConstructor::kNeutralHadron,
            boost::make_filter_iterator(
                pfCandFilter_allChargedHadrons,
                pfnhs.begin(), pfnhs.end()),
            boost::make_filter_iterator(
                pfCandFilter_allChargedHadrons,
                pfnhs.end(), pfnhs.end()));
        // Add all the neutral hadrons from the region collection that are in
        // the iso cone to the tau
        tau.addPFCands(
            RecoTauConstructor::kIsolation,  RecoTauConstructor::kNeutralHadron,
            boost::make_filter_iterator(
              pfNeutralJunk, regionalJunk.begin(), regionalJunk.end()),
            boost::make_filter_iterator(
              pfNeutralJunk, regionalJunk.end(), regionalJunk.end()));

        std::auto_ptr<reco::PFTau> tauPtr = tau.get(true);
	
	// Set event vertex position for tau
	reco::VertexRef primaryVertexRef = primaryVertex(*tauPtr);
	if ( primaryVertexRef.isNonnull() ) {
	  tauPtr->setVertex(primaryVertexRef->position());
	}

	double tauEn = tauPtr->energy();
	double tauPz = tauPtr->pz();
        const double chargedPionMass = 0.13957; // GeV
	double tauMass = std::max(tauPtr->mass(), chargedPionMass);
	double bendCorrMass2 = 0.;
	const std::vector<RecoTauPiZero>& piZeros = tauPtr->signalPiZeroCandidates();
	for (auto const& piZero : piZeros ) {
	  double piZeroEn = piZero.energy();
	  double piZeroPx = piZero.px();
	  double piZeroPy = piZero.py();
	  double piZeroPz = piZero.pz();	  
	  double tau_wo_piZeroPx = tauPtr->px() - piZeroPx;
	  double tau_wo_piZeroPy = tauPtr->py() - piZeroPy;
	  // CV: Compute effect of varying strip four-vector by eta and phi correction on tau mass
	  //    (derrivative of tau mass by strip eta, phi has been computed using Mathematica) 
	  bendCorrMass2 += square(((piZeroPz*tauEn - piZeroEn*tauPz)/tauMass)*piZero.bendCorrEta());
	  bendCorrMass2 += square(((piZeroPy*tau_wo_piZeroPx - piZeroPx*tau_wo_piZeroPy)/tauMass)*piZero.bendCorrPhi());
	}
	//edm::LogPrint("RecoTauBuilderCombinatoricPlugin") << "bendCorrMass2 = " << sqrt(bendCorrMass2) << std::endl;
	tauPtr->setBendCorrMass(sqrt(bendCorrMass2));

        output.push_back(tauPtr);
      }
    }
  }

  return output.release();
}

}}  // end namespace reco::tau

#include "FWCore/Framework/interface/MakerMacros.h"
DEFINE_EDM_PLUGIN(RecoTauBuilderPluginFactory,
                  reco::tau::RecoTauBuilderCombinatoricPlugin,
                  "RecoTauBuilderCombinatoricPlugin");<|MERGE_RESOLUTION|>--- conflicted
+++ resolved
@@ -113,11 +113,7 @@
   template<>
   inline void CrossCleanPtrs<PiZeroList::const_iterator>::initialize(const PiZeroList::const_iterator& piZerosBegin, const PiZeroList::const_iterator& piZerosEnd) 
   {
-<<<<<<< HEAD
-    BOOST_FOREACH( const CandidatePtr &ptr, flattenPiZeros(piZerosBegin, piZerosEnd) ) {
-=======
     for(auto const& ptr : flattenPiZeros(piZerosBegin, piZerosEnd) ) {
->>>>>>> cbff2cad
       toRemove_.insert(CandidatePtr(ptr));
     }
   }
