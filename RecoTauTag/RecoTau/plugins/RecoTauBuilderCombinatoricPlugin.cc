#include <vector>

#include "RecoTauTag/RecoTau/interface/RecoTauBuilderPlugins.h"
#include "RecoTauTag/RecoTau/interface/RecoTauCommonUtilities.h"

#include "RecoTauTag/RecoTau/interface/CombinatoricGenerator.h"
#include "RecoTauTag/RecoTau/interface/RecoTauCrossCleaning.h"
#include "RecoTauTag/RecoTau/interface/ConeTools.h"

#include "DataFormats/TauReco/interface/PFTau.h"
#include "DataFormats/TauReco/interface/PFRecoTauChargedHadron.h"
#include "DataFormats/TauReco/interface/RecoTauPiZero.h"
#include "DataFormats/VertexReco/interface/Vertex.h"
#include "RecoTauTag/RecoTau/interface/RecoTauConstructor.h"
#include "RecoTauTag/RecoTau/interface/RecoTauQualityCuts.h"

namespace reco { namespace tau {

<<<<<<< HEAD
class RecoTauBuilderCombinatoricPlugin : public RecoTauBuilderPlugin {
  public:
  explicit RecoTauBuilderCombinatoricPlugin(const edm::ParameterSet& pset, edm::ConsumesCollector && iC);
    virtual ~RecoTauBuilderCombinatoricPlugin() {}
    virtual return_type operator() (const reco::PFJetRef& jet,
         const std::vector<RecoTauPiZero>& piZeros,
         const std::vector<PFCandidatePtr>& regionalExtras) const override;
  private:
    RecoTauQualityCuts qcuts_;
    bool usePFLeptonsAsChargedHadrons_;
    double isolationConeSize_;
    struct decayModeInfo {
      uint32_t maxPiZeros_;
      uint32_t maxPFCHs_;
      uint32_t nCharged_;
      uint32_t nPiZeros_;
    };
    std::vector<decayModeInfo> decayModesToBuild_;
};

RecoTauBuilderCombinatoricPlugin::RecoTauBuilderCombinatoricPlugin(
  const edm::ParameterSet& pset, edm::ConsumesCollector && iC): RecoTauBuilderPlugin(pset,std::move(iC)),
  qcuts_(pset.getParameterSet(
        "qualityCuts").getParameterSet("signalQualityCuts")),
  usePFLeptonsAsChargedHadrons_(pset.getParameter<bool>("usePFLeptons")),
  isolationConeSize_(pset.getParameter<double>("isolationConeSize")) {
=======
typedef std::vector<reco::PFRecoTauChargedHadron> ChargedHadronList;
typedef tau::CombinatoricGenerator<ChargedHadronList> ChargedHadronCombo;
typedef std::vector<RecoTauPiZero> PiZeroList;
typedef tau::CombinatoricGenerator<PiZeroList> PiZeroCombo;

class RecoTauBuilderCombinatoricPlugin : public RecoTauBuilderPlugin 
{
 public:
  explicit RecoTauBuilderCombinatoricPlugin(const edm::ParameterSet&);
  virtual ~RecoTauBuilderCombinatoricPlugin() {}

  return_type operator()(
      const reco::PFJetRef&, 
      const std::vector<reco::PFRecoTauChargedHadron>&, 
      const std::vector<RecoTauPiZero>&, 
      const std::vector<PFCandidatePtr>&) const override;

 private:
  RecoTauQualityCuts qcuts_;

  double isolationConeSize_;

  struct decayModeInfo 
  {
    uint32_t maxPiZeros_;
    uint32_t maxPFCHs_;
    uint32_t nCharged_;
    uint32_t nPiZeros_;
  };
  std::vector<decayModeInfo> decayModesToBuild_;

  int verbosity_;
};

RecoTauBuilderCombinatoricPlugin::RecoTauBuilderCombinatoricPlugin(const edm::ParameterSet& pset)
  : RecoTauBuilderPlugin(pset),
    qcuts_(pset.getParameterSet("qualityCuts").getParameterSet("signalQualityCuts")),
    isolationConeSize_(pset.getParameter<double>("isolationConeSize")) 
{
>>>>>>> 41bb7565
  typedef std::vector<edm::ParameterSet> VPSet;
  const VPSet& decayModes = pset.getParameter<VPSet>("decayModes");
  for ( VPSet::const_iterator decayMode = decayModes.begin();
	decayMode != decayModes.end(); ++decayMode ) {
    decayModeInfo info;
    info.nCharged_ = decayMode->getParameter<uint32_t>("nCharged");
    info.nPiZeros_ = decayMode->getParameter<uint32_t>("nPiZeros");
    info.maxPFCHs_ = decayMode->getParameter<uint32_t>("maxTracks");
    info.maxPiZeros_ = decayMode->getParameter<uint32_t>("maxPiZeros");
    decayModesToBuild_.push_back(info);
  }
  
  verbosity_ = ( pset.exists("verbosity") ) ?
    pset.getParameter<int>("verbosity") : 0;
}

// define template specialization for cross-cleaning 
namespace xclean
{
  template<>
  inline void CrossCleanPiZeros<ChargedHadronCombo::combo_iterator>::initialize(const ChargedHadronCombo::combo_iterator& chargedHadronsBegin, const ChargedHadronCombo::combo_iterator& chargedHadronsEnd) 
  {
    // Get the list of objects we need to clean
    for ( ChargedHadronCombo::combo_iterator chargedHadron = chargedHadronsBegin; chargedHadron != chargedHadronsEnd; ++chargedHadron ) {
      // CV: Remove PFGammas that are merged into TauChargedHadrons from isolation PiZeros, but not from signal PiZeros.
      //     The overlap between PFGammas contained in signal PiZeros and merged into TauChargedHadrons
      //     is resolved by RecoTauConstructor::addTauChargedHadron,
      //     which gives preference to PFGammas that are within PiZeros and removes those PFGammas from TauChargedHadrons.
      if ( mode_ == kRemoveChargedDaughterOverlaps ) {
	if ( chargedHadron->getChargedPFCandidate().isNonnull() ) toRemove_.insert(reco::CandidatePtr(chargedHadron->getChargedPFCandidate()));
      } else if ( mode_ == kRemoveChargedAndNeutralDaughterOverlaps ) {
	const reco::CompositePtrCandidate::daughters& daughters = chargedHadron->daughterPtrVector();
	for ( reco::CompositePtrCandidate::daughters::const_iterator daughter = daughters.begin();
	      daughter != daughters.end(); ++daughter ) {
	  toRemove_.insert(reco::CandidatePtr(*daughter));
	}
      } else assert(0);
    }
  }

  template<>
  inline void CrossCleanPtrs<PiZeroList::const_iterator>::initialize(const PiZeroList::const_iterator& piZerosBegin, const PiZeroList::const_iterator& piZerosEnd) 
  {
    BOOST_FOREACH( const PFCandidatePtr &ptr, flattenPiZeros(piZerosBegin, piZerosEnd) ) {
      toRemove_.insert(CandidatePtr(ptr));
    }
  }

  template<>
  //inline void CrossCleanPtrs<ChargedHadronCombo::combo_iterator>::initialize(const ChargedHadronCombo::combo_iterator& chargedHadronsBegin, const ChargedHadronCombo::combo_iterator& chargedHadronsEnd) 
  inline void CrossCleanPtrs<ChargedHadronList::const_iterator>::initialize(const ChargedHadronList::const_iterator& chargedHadronsBegin, const ChargedHadronList::const_iterator& chargedHadronsEnd) 
  {
    //std::cout << "<CrossCleanPtrs<ChargedHadronList>::initialize>:" << std::endl;
    //for ( ChargedHadronCombo::combo_iterator chargedHadron = chargedHadronsBegin; chargedHadron != chargedHadronsEnd; ++chargedHadron ) {
    for ( ChargedHadronList::const_iterator chargedHadron = chargedHadronsBegin; chargedHadron != chargedHadronsEnd; ++chargedHadron ) {
      const reco::CompositePtrCandidate::daughters& daughters = chargedHadron->daughterPtrVector();
      for ( reco::CompositePtrCandidate::daughters::const_iterator daughter = daughters.begin();
	    daughter != daughters.end(); ++daughter ) {
	//std::cout << " adding PFCandidate = " << daughter->id() << ":" << daughter->key() << std::endl;
	toRemove_.insert(reco::CandidatePtr(*daughter));
      }
    }
  }
}

namespace
{
  // auxiliary class for sorting pizeros by descending transverse momentum
  class SortPi0sDescendingPt 
  {
   public:
    bool operator()(const RecoTauPiZero& a, const RecoTauPiZero& b) const 
    {
      return a.pt() > b.pt();
    }  
  };

  std::string getPFCandidateType(reco::PFCandidate::ParticleType pfCandidateType)
  {
    if      ( pfCandidateType == reco::PFCandidate::X         ) return "undefined";
    else if ( pfCandidateType == reco::PFCandidate::h         ) return "PFChargedHadron";
    else if ( pfCandidateType == reco::PFCandidate::e         ) return "PFElectron";
    else if ( pfCandidateType == reco::PFCandidate::mu        ) return "PFMuon";
    else if ( pfCandidateType == reco::PFCandidate::gamma     ) return "PFGamma";
    else if ( pfCandidateType == reco::PFCandidate::h0        ) return "PFNeutralHadron";
    else if ( pfCandidateType == reco::PFCandidate::h_HF      ) return "HF_had";
    else if ( pfCandidateType == reco::PFCandidate::egamma_HF ) return "HF_em";
    else assert(0);
  }
}

RecoTauBuilderCombinatoricPlugin::return_type
RecoTauBuilderCombinatoricPlugin::operator()(
    const reco::PFJetRef& jet, 
    const std::vector<reco::PFRecoTauChargedHadron>& chargedHadrons, 
    const std::vector<RecoTauPiZero>& piZeros, 
    const std::vector<PFCandidatePtr>& regionalExtras) const 
{
  if ( verbosity_ ) {
    std::cout << "<RecoTauBuilderCombinatoricPlugin::operator()>:" << std::endl;
    std::cout << " processing jet: Pt = " << jet->pt() << ", eta = " << jet->eta() << ", phi = " << jet->eta() << ","
	      << " mass = " << jet->mass() << ", area = " << jet->jetArea() << std::endl;
  }
  
  // Define output.  
  output_type output;
  
  reco::VertexRef primaryVertexRef = primaryVertex(jet);
  
  // Update the primary vertex used by the quality cuts.  The PV is supplied by
  // the base class.
  qcuts_.setPV(primaryVertexRef);
  
  typedef std::vector<PFCandidatePtr> PFCandPtrs;
  
  if ( verbosity_ ) {
    std::cout << "#chargedHadrons = " << chargedHadrons.size() << std::endl;
    int idx = 0;
    for ( ChargedHadronList::const_iterator chargedHadron = chargedHadrons.begin();
	  chargedHadron != chargedHadrons.end(); ++chargedHadron ) {
      std::cout << "chargedHadron #" << idx << ":" << std::endl;
      chargedHadron->print(std::cout);
      ++idx;
    }
    std::cout << "#piZeros = " << piZeros.size() << std::endl;
    idx = 0;
    for ( PiZeroList::const_iterator piZero = piZeros.begin();
   	  piZero != piZeros.end(); ++piZero ) {
      std::cout << "piZero #" << idx << ": Pt = " << piZero->pt() << ", eta = " << piZero->eta() << ", phi = " << piZero->phi() << std::endl;
      size_t numDaughters = piZero->numberOfDaughters();
      for ( size_t iDaughter = 0; iDaughter < numDaughters; ++iDaughter ) {
	const reco::PFCandidate* daughter = dynamic_cast<const reco::PFCandidate*>(piZero->daughterPtr(iDaughter).get());
	std::cout << " daughter #" << iDaughter << " (" << getPFCandidateType(daughter->particleId()) << "):"
		  << " Pt = " << daughter->pt() << ", eta = " << daughter->eta() << ", phi = " << daughter->phi() << std::endl;
      }
      ++idx;
    }
  }

  PFCandPtrs pfchs = qcuts_.filterCandRefs(pfChargedCands(*jet));
  PFCandPtrs pfnhs = qcuts_.filterCandRefs(pfCandidates(*jet, reco::PFCandidate::h0));
  
  /// Apply quality cuts to the regional junk around the jet.  Note that the
  /// particle contents of the junk is exclusive to the jet content.
  PFCandPtrs regionalJunk = qcuts_.filterCandRefs(regionalExtras);
    
  // Loop over the decay modes we want to build
  for ( std::vector<decayModeInfo>::const_iterator decayMode = decayModesToBuild_.begin();
	decayMode != decayModesToBuild_.end(); ++decayMode ) {
    // Find how many piZeros are in this decay mode
    size_t piZerosToBuild = decayMode->nPiZeros_;
    // Find how many tracks are in this decay mode
    size_t tracksToBuild = decayMode->nCharged_;
    if ( verbosity_ ) {
      std::cout << "piZerosToBuild = " << piZerosToBuild << std::endl;
      std::cout << "tracksToBuild = " << tracksToBuild << std::endl;
    }
    
    // Skip decay mode if jet doesn't have the multiplicity to support it
    if ( chargedHadrons.size() < tracksToBuild ) continue;

    // Find the start and end of potential signal tracks
    ChargedHadronList::const_iterator chargedHadron_begin = chargedHadrons.begin();
    ChargedHadronList::const_iterator chargedHadron_end = chargedHadrons.end();
    chargedHadron_end = takeNElements(chargedHadron_begin, chargedHadron_end, decayMode->maxPFCHs_);

    // Build our track combo generator
    ChargedHadronCombo trackCombos(chargedHadron_begin, chargedHadron_end, tracksToBuild);

    PFCandPtrs::iterator pfch_end = pfchs.end();
    pfch_end = takeNElements(pfchs.begin(), pfch_end, decayMode->maxPFCHs_);

    //-------------------------------------------------------
    // Begin combinatoric loop for this decay mode
    //-------------------------------------------------------
    
    // Loop over the different combinations of tracks
    for ( ChargedHadronCombo::iterator trackCombo = trackCombos.begin();
	  trackCombo != trackCombos.end(); ++trackCombo ) {
      xclean::CrossCleanPiZeros<ChargedHadronCombo::combo_iterator> signalPiZeroXCleaner(
          trackCombo->combo_begin(), trackCombo->combo_end(), 
	  xclean::CrossCleanPiZeros<ChargedHadronCombo::combo_iterator>::kRemoveChargedDaughterOverlaps);

      PiZeroList cleanSignalPiZeros = signalPiZeroXCleaner(piZeros);
      
      // CV: sort collection of cross-cleaned pi0s by descending Pt
      std::sort(cleanSignalPiZeros.begin(), cleanSignalPiZeros.end(), SortPi0sDescendingPt());
      
      // Skip decay mode if we don't have enough remaining clean pizeros to
      // build it.
      if ( cleanSignalPiZeros.size() < piZerosToBuild ) continue;
      
      // Find the start and end of potential signal tracks
      PiZeroList::iterator signalPiZero_begin = cleanSignalPiZeros.begin();
      PiZeroList::iterator signalPiZero_end = cleanSignalPiZeros.end();
      signalPiZero_end = takeNElements(signalPiZero_begin, signalPiZero_end, decayMode->maxPiZeros_);
      
      // Build our piZero combo generator     
      PiZeroCombo piZeroCombos(signalPiZero_begin, signalPiZero_end, piZerosToBuild);
      // Loop over the different combinations of PiZeros
      for ( PiZeroCombo::iterator piZeroCombo = piZeroCombos.begin();
            piZeroCombo != piZeroCombos.end(); ++piZeroCombo ) {
        // Output tau
        RecoTauConstructor tau(jet, getPFCands(), true);
        // Reserve space in our collections
        tau.reserve(
	    RecoTauConstructor::kSignal,
	    RecoTauConstructor::kChargedHadron, tracksToBuild);
        tau.reserve(
            RecoTauConstructor::kSignal,
            RecoTauConstructor::kGamma, 2*piZerosToBuild); // k-factor = 2
        tau.reservePiZero(RecoTauConstructor::kSignal, piZerosToBuild);
	
	xclean::CrossCleanPiZeros<ChargedHadronCombo::combo_iterator> isolationPiZeroXCleaner(
          trackCombo->combo_begin(), trackCombo->combo_end(), 
	  xclean::CrossCleanPiZeros<ChargedHadronCombo::combo_iterator>::kRemoveChargedAndNeutralDaughterOverlaps);

	PiZeroList precleanedIsolationPiZeros = isolationPiZeroXCleaner(piZeros);
	std::set<reco::CandidatePtr> toRemove;
	for ( PiZeroCombo::combo_iterator signalPiZero = piZeroCombo->combo_begin();
	      signalPiZero != piZeroCombo->combo_end(); ++signalPiZero ) {
	  toRemove.insert(signalPiZero->daughterPtrVector().begin(), signalPiZero->daughterPtrVector().end());
	}
	PiZeroList cleanIsolationPiZeros;
	BOOST_FOREACH( const RecoTauPiZero& precleanedPiZero, precleanedIsolationPiZeros ) {	  
	  std::set<reco::CandidatePtr> toCheck(precleanedPiZero.daughterPtrVector().begin(), precleanedPiZero.daughterPtrVector().end());
	  std::vector<reco::CandidatePtr> cleanDaughters;
	  std::set_difference(toCheck.begin(), toCheck.end(), toRemove.begin(), toRemove.end(), std::back_inserter(cleanDaughters));
	  // CV: piZero is signal piZero if at least one daughter overlaps
	  if ( cleanDaughters.size() == precleanedPiZero.daughterPtrVector().size() ) {
	    cleanIsolationPiZeros.push_back(precleanedPiZero);
	  }
	}

        // FIXME - are all these reserves okay?  will they get propagated to the
        // dataformat size if they are wrong?
        tau.reserve(
            RecoTauConstructor::kIsolation,
            RecoTauConstructor::kChargedHadron, chargedHadrons.size() - tracksToBuild);
        tau.reserve(
            RecoTauConstructor::kIsolation,
	    RecoTauConstructor::kGamma,
	    (piZeros.size() - piZerosToBuild)*2);
        tau.reservePiZero(
	    RecoTauConstructor::kIsolation,
	    (piZeros.size() - piZerosToBuild));

        // Get signal PiZero constituents and add them to the tau.
        // The sub-gammas are automatically added.
        tau.addPiZeros(
            RecoTauConstructor::kSignal,
            piZeroCombo->combo_begin(), piZeroCombo->combo_end());

	// Set signal and isolation components for charged hadrons, after
        // converting them to a PFCandidateRefVector
	//
	// NOTE: signal ChargedHadrons need to be added **after** signal PiZeros
	//       to avoid double-counting PFGammas as part of PiZero and merged with ChargedHadron
	//
        tau.addTauChargedHadrons(
            RecoTauConstructor::kSignal, 
            trackCombo->combo_begin(), trackCombo->combo_end());

        // Now build isolation collections
        // Load our isolation tools
        using namespace reco::tau::cone;
        PFCandPtrDRFilter isolationConeFilter(tau.p4(), 0, isolationConeSize_);

        // Cross cleaning predicate.  Remove any PFCandidatePtrs that are
        // contained within existing ChargedHadrons or PiZeros.  This predicate will return false
        // for any object that overlaps with chargedHadrons or cleanPiZeros.
	//xclean::CrossCleanPtrs<ChargedHadronCombo::combo_iterator> pfCandXCleaner_chargedHadrons(trackCombo->combo_begin(), trackCombo->combo_end());
	xclean::CrossCleanPtrs<ChargedHadronList::const_iterator> pfCandXCleaner_chargedHadrons(chargedHadrons.begin(), chargedHadrons.end());
	xclean::CrossCleanPtrs<PiZeroList::const_iterator> pfCandXCleaner_pizeros(cleanIsolationPiZeros.begin(), cleanIsolationPiZeros.end());
	//typedef xclean::PredicateAND<xclean::CrossCleanPtrs<ChargedHadronCombo::combo_iterator>, xclean::CrossCleanPtrs<PiZeroList::const_iterator> > pfCandXCleanerType;
	typedef xclean::PredicateAND<xclean::CrossCleanPtrs<ChargedHadronList::const_iterator>, xclean::CrossCleanPtrs<PiZeroList::const_iterator> > pfCandXCleanerType;
        pfCandXCleanerType pfCandXCleaner(pfCandXCleaner_chargedHadrons, pfCandXCleaner_pizeros);
        // And this cleaning filter predicate with our Iso cone filter
        xclean::PredicateAND<PFCandPtrDRFilter, pfCandXCleanerType> pfCandFilter(isolationConeFilter, pfCandXCleaner);

	ChargedHadronDRFilter isolationConeFilterChargedHadron(tau.p4(), 0, isolationConeSize_);
        PiZeroDRFilter isolationConeFilterPiZero(tau.p4(), 0, isolationConeSize_);

        // Additionally make predicates to select the different PF object types
        // of the regional junk objects to add
        typedef xclean::PredicateAND<xclean::FilterPFCandByParticleId,
	    PFCandPtrDRFilter> RegionalJunkConeAndIdFilter;

        xclean::FilterPFCandByParticleId
          pfchCandSelector(reco::PFCandidate::h);
        xclean::FilterPFCandByParticleId
          pfgammaCandSelector(reco::PFCandidate::gamma);
        xclean::FilterPFCandByParticleId
          pfnhCandSelector(reco::PFCandidate::h0);

        RegionalJunkConeAndIdFilter pfChargedJunk(
            pfchCandSelector, // select charged stuff from junk
            isolationConeFilter); // only take those in iso cone

        RegionalJunkConeAndIdFilter pfGammaJunk(
            pfgammaCandSelector, // select gammas from junk
            isolationConeFilter); // only take those in iso cone

        RegionalJunkConeAndIdFilter pfNeutralJunk(
            pfnhCandSelector, // select neutral stuff from junk
            isolationConeFilter); // select stuff in iso cone
 	
        tau.addPiZeros(
            RecoTauConstructor::kIsolation,
            boost::make_filter_iterator(
                isolationConeFilterPiZero,
                cleanIsolationPiZeros.begin(), cleanIsolationPiZeros.end()),
            boost::make_filter_iterator(
                isolationConeFilterPiZero,
                cleanIsolationPiZeros.end(), cleanIsolationPiZeros.end()));

        // Filter the isolation candidates in a DR cone
	//
	// NOTE: isolation ChargedHadrons need to be added **after** signal and isolation PiZeros
	//       to avoid double-counting PFGammas as part of PiZero and merged with ChargedHadron
	//
        tau.addTauChargedHadrons(
            RecoTauConstructor::kIsolation,
            boost::make_filter_iterator(
                isolationConeFilterChargedHadron,
                trackCombo->remainder_begin(), trackCombo->remainder_end()),
            boost::make_filter_iterator(
                isolationConeFilterChargedHadron,
                trackCombo->remainder_end(), trackCombo->remainder_end()));

        // Add all the candidates that weren't included in the combinatoric
        // generation
        tau.addPFCands(
            RecoTauConstructor::kIsolation, RecoTauConstructor::kChargedHadron,
            boost::make_filter_iterator(
                pfCandFilter,
                pfch_end, pfchs.end()),
            boost::make_filter_iterator(
                pfCandFilter,
                pfchs.end(), pfchs.end()));
        // Add all charged candidates that are in the iso cone but weren't in the
        // original PFJet
        tau.addPFCands(
            RecoTauConstructor::kIsolation, RecoTauConstructor::kChargedHadron,
            boost::make_filter_iterator(
                pfChargedJunk, regionalJunk.begin(), regionalJunk.end()),
            boost::make_filter_iterator(
                pfChargedJunk, regionalJunk.end(), regionalJunk.end()));
	
        // Add all gammas that are in the iso cone but weren't in the
        // orginal PFJet
        tau.addPFCands(
            RecoTauConstructor::kIsolation, RecoTauConstructor::kGamma,
            boost::make_filter_iterator(
                pfGammaJunk, regionalJunk.begin(), regionalJunk.end()),
            boost::make_filter_iterator(
                pfGammaJunk, regionalJunk.end(), regionalJunk.end()));

        // Add all the neutral hadron candidates to the isolation collection
        tau.addPFCands(
            RecoTauConstructor::kIsolation, RecoTauConstructor::kNeutralHadron,
            boost::make_filter_iterator(
                pfCandFilter,
                pfnhs.begin(), pfnhs.end()),
            boost::make_filter_iterator(
                pfCandFilter,
                pfnhs.end(), pfnhs.end()));
        // Add all the neutral hadrons from the region collection that are in
        // the iso cone to the tau
        tau.addPFCands(
            RecoTauConstructor::kIsolation,  RecoTauConstructor::kNeutralHadron,
            boost::make_filter_iterator(
              pfNeutralJunk, regionalJunk.begin(), regionalJunk.end()),
            boost::make_filter_iterator(
              pfNeutralJunk, regionalJunk.end(), regionalJunk.end()));

        std::auto_ptr<reco::PFTau> tauPtr = tau.get(true);
	
	if ( primaryVertexRef.isNonnull() ) tauPtr->setVertex(primaryVertexRef->position());

        output.push_back(tauPtr);
      }
    }
  }

  return output.release();
}

}}  // end namespace reco::tau

#include "FWCore/Framework/interface/MakerMacros.h"
DEFINE_EDM_PLUGIN(RecoTauBuilderPluginFactory,
                  reco::tau::RecoTauBuilderCombinatoricPlugin,
                  "RecoTauBuilderCombinatoricPlugin");<|MERGE_RESOLUTION|>--- conflicted
+++ resolved
@@ -16,34 +16,6 @@
 
 namespace reco { namespace tau {
 
-<<<<<<< HEAD
-class RecoTauBuilderCombinatoricPlugin : public RecoTauBuilderPlugin {
-  public:
-  explicit RecoTauBuilderCombinatoricPlugin(const edm::ParameterSet& pset, edm::ConsumesCollector && iC);
-    virtual ~RecoTauBuilderCombinatoricPlugin() {}
-    virtual return_type operator() (const reco::PFJetRef& jet,
-         const std::vector<RecoTauPiZero>& piZeros,
-         const std::vector<PFCandidatePtr>& regionalExtras) const override;
-  private:
-    RecoTauQualityCuts qcuts_;
-    bool usePFLeptonsAsChargedHadrons_;
-    double isolationConeSize_;
-    struct decayModeInfo {
-      uint32_t maxPiZeros_;
-      uint32_t maxPFCHs_;
-      uint32_t nCharged_;
-      uint32_t nPiZeros_;
-    };
-    std::vector<decayModeInfo> decayModesToBuild_;
-};
-
-RecoTauBuilderCombinatoricPlugin::RecoTauBuilderCombinatoricPlugin(
-  const edm::ParameterSet& pset, edm::ConsumesCollector && iC): RecoTauBuilderPlugin(pset,std::move(iC)),
-  qcuts_(pset.getParameterSet(
-        "qualityCuts").getParameterSet("signalQualityCuts")),
-  usePFLeptonsAsChargedHadrons_(pset.getParameter<bool>("usePFLeptons")),
-  isolationConeSize_(pset.getParameter<double>("isolationConeSize")) {
-=======
 typedef std::vector<reco::PFRecoTauChargedHadron> ChargedHadronList;
 typedef tau::CombinatoricGenerator<ChargedHadronList> ChargedHadronCombo;
 typedef std::vector<RecoTauPiZero> PiZeroList;
@@ -52,7 +24,7 @@
 class RecoTauBuilderCombinatoricPlugin : public RecoTauBuilderPlugin 
 {
  public:
-  explicit RecoTauBuilderCombinatoricPlugin(const edm::ParameterSet&);
+  explicit RecoTauBuilderCombinatoricPlugin(const edm::ParameterSet& pset, edm::ConsumesCollector && iC);
   virtual ~RecoTauBuilderCombinatoricPlugin() {}
 
   return_type operator()(
@@ -78,12 +50,11 @@
   int verbosity_;
 };
 
-RecoTauBuilderCombinatoricPlugin::RecoTauBuilderCombinatoricPlugin(const edm::ParameterSet& pset)
-  : RecoTauBuilderPlugin(pset),
+RecoTauBuilderCombinatoricPlugin::RecoTauBuilderCombinatoricPlugin(const edm::ParameterSet& pset, edm::ConsumesCollector && iC)
+  : RecoTauBuilderPlugin(pset,std::move(iC)),
     qcuts_(pset.getParameterSet("qualityCuts").getParameterSet("signalQualityCuts")),
     isolationConeSize_(pset.getParameter<double>("isolationConeSize")) 
 {
->>>>>>> 41bb7565
   typedef std::vector<edm::ParameterSet> VPSet;
   const VPSet& decayModes = pset.getParameter<VPSet>("decayModes");
   for ( VPSet::const_iterator decayMode = decayModes.begin();
