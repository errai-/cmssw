/*
 * RecoTauPiZeroProducer
 *
 * Author: Evan K. Friis, UC Davis
 *
 * Associates reconstructed PiZeros to PFJets.  The PiZeros are built using one
 * or more RecoTauBuilder plugins.  Any overlaps (PiZeros sharing constituents)
 * are removed, with the best PiZero candidates taken.  The 'best' are defined
 * via the input list of RecoTauPiZeroQualityPlugins, which form a
 * lexicograpical ranking.
 *
 */

#include <boost/ptr_container/ptr_vector.hpp>
#include <boost/ptr_container/ptr_list.hpp>
#include <algorithm>
#include <functional>

#include "FWCore/Framework/interface/stream/EDProducer.h"
#include "FWCore/Framework/interface/EventSetup.h"
#include "FWCore/Framework/interface/ESHandle.h"
#include "FWCore/Framework/interface/Event.h"
#include "FWCore/MessageLogger/interface/MessageLogger.h"
#include "FWCore/ParameterSet/interface/ParameterSet.h"
#include "FWCore/Framework/interface/ConsumesCollector.h"

#include "RecoTauTag/RecoTau/interface/RecoTauPiZeroPlugins.h"
#include "RecoTauTag/RecoTau/interface/RecoTauCleaningTools.h"
#include "RecoTauTag/RecoTau/interface/RecoTauCommonUtilities.h"

#include "DataFormats/JetReco/interface/PFJetCollection.h"
#include "DataFormats/TauReco/interface/JetPiZeroAssociation.h"
#include "DataFormats/TauReco/interface/RecoTauPiZero.h"
#include "DataFormats/Common/interface/Association.h"

#include "CommonTools/CandUtils/interface/AddFourMomenta.h"
#include "CommonTools/Utils/interface/StringCutObjectSelector.h"

class RecoTauPiZeroProducer : public edm::stream::EDProducer<> {
  public:
    typedef reco::tau::RecoTauPiZeroBuilderPlugin Builder;
    typedef reco::tau::RecoTauPiZeroQualityPlugin Ranker;

    explicit RecoTauPiZeroProducer(const edm::ParameterSet& pset);
    ~RecoTauPiZeroProducer() override {}
    void produce(edm::Event& evt, const edm::EventSetup& es) override;
    void print(const std::vector<reco::RecoTauPiZero>& piZeros,
               std::ostream& out);

  private:
    typedef boost::ptr_vector<Builder> builderList;
    typedef boost::ptr_vector<Ranker> rankerList;
    typedef boost::ptr_vector<reco::RecoTauPiZero> PiZeroVector;
    typedef boost::ptr_list<reco::RecoTauPiZero> PiZeroList;

    typedef reco::tau::RecoTauLexicographicalRanking<rankerList,
            reco::RecoTauPiZero> PiZeroPredicate;

    builderList builders_;
    rankerList rankers_;
    std::auto_ptr<PiZeroPredicate> predicate_;
    double piZeroMass_;

    // Output selector
    std::auto_ptr<StringCutObjectSelector<reco::RecoTauPiZero> >
      outputSelector_;

    //consumes interface
    edm::EDGetTokenT<reco::JetView> cand_token;

    double minJetPt_;
    double maxJetAbsEta_;

    int verbosity_;
};

RecoTauPiZeroProducer::RecoTauPiZeroProducer(const edm::ParameterSet& pset) 
{
  cand_token = consumes<reco::JetView>( pset.getParameter<edm::InputTag>("jetSrc"));
  minJetPt_ = ( pset.exists("minJetPt") ) ? pset.getParameter<double>("minJetPt") : -1.0;
  maxJetAbsEta_ = ( pset.exists("maxJetAbsEta") ) ? pset.getParameter<double>("maxJetAbsEta") : 99.0;

  typedef std::vector<edm::ParameterSet> VPSet;
  // Get the mass hypothesis for the pizeros
  piZeroMass_ = pset.getParameter<double>("massHypothesis");

  // Get each of our PiZero builders
  const VPSet& builders = pset.getParameter<VPSet>("builders");

  for (VPSet::const_iterator builderPSet = builders.begin();
      builderPSet != builders.end(); ++builderPSet) {
    // Get plugin name
    const std::string& pluginType =
      builderPSet->getParameter<std::string>("plugin");
    // Build the plugin
    builders_.push_back(RecoTauPiZeroBuilderPluginFactory::get()->create(
          pluginType, *builderPSet, consumesCollector()));
  }

  // Get each of our quality rankers
  const VPSet& rankers = pset.getParameter<VPSet>("ranking");
  for (VPSet::const_iterator rankerPSet = rankers.begin();
      rankerPSet != rankers.end(); ++rankerPSet) {
    const std::string& pluginType =
      rankerPSet->getParameter<std::string>("plugin");
    rankers_.push_back(RecoTauPiZeroQualityPluginFactory::get()->create(
          pluginType, *rankerPSet));
  }

  // Build the sorting predicate
  predicate_ = std::auto_ptr<PiZeroPredicate>(new PiZeroPredicate(rankers_));

  // Check if we want to apply a final output selection
  if (pset.exists("outputSelection")) {
    std::string selection = pset.getParameter<std::string>("outputSelection");
    if (!selection.empty()) {
      outputSelector_.reset(
          new StringCutObjectSelector<reco::RecoTauPiZero>(selection));
    }
  }

  verbosity_ = ( pset.exists("verbosity") ) ?
    pset.getParameter<int>("verbosity") : 0;

  produces<reco::JetPiZeroAssociation>();
}

void RecoTauPiZeroProducer::produce(edm::Event& evt, const edm::EventSetup& es) 
{
  // Get a view of our jets via the base candidates
  edm::Handle<reco::JetView> jetView;
  evt.getByToken(cand_token, jetView);

  // Give each of our plugins a chance at doing something with the edm::Event
  for(auto& builder : builders_) {
    builder.setup(evt, es);
  }

  // Make our association
  std::unique_ptr<reco::JetPiZeroAssociation> association;

  association = std::make_unique<reco::JetPiZeroAssociation>(reco::JetRefBaseProd(jetView));

  // Loop over our jets
<<<<<<< HEAD
  size_t nJets = jetView->size();
  for (size_t i = 0; i < nJets; ++i) {
    const reco::JetBaseRef jet(jetView->refAt(i));
=======
  for(auto const& jet : jetRefs) {
>>>>>>> cbff2cad

    if(jet->pt() - minJetPt_ < 1e-5) continue;
    if(std::abs(jet->eta()) - maxJetAbsEta_ > -1e-5) continue;
    // Build our global list of RecoTauPiZero
    PiZeroList dirtyPiZeros;

    // Compute the pi zeros from this jet for all the desired algorithms
    for(auto const& builder : builders_) {
      try {
        PiZeroVector result(builder(*jet));
        dirtyPiZeros.transfer(dirtyPiZeros.end(), result);
      } catch ( cms::Exception &exception) {
        edm::LogError("BuilderPluginException")
            << "Exception caught in builder plugin " << builder.name()
            << ", rethrowing" << std::endl;
        throw exception;
      }
    }
    // Rank the candidates according to our quality plugins
    dirtyPiZeros.sort(*predicate_);

    // Keep track of the photons in the clean collection
    std::vector<reco::RecoTauPiZero> cleanPiZeros;
    std::set<reco::CandidatePtr> photonsInCleanCollection;
    while (!dirtyPiZeros.empty()) {
      // Pull our candidate pi zero from the front of the list
      std::auto_ptr<reco::RecoTauPiZero> toAdd(
          dirtyPiZeros.pop_front().release());
      // If this doesn't pass our basic selection, discard it.
      if (!(*outputSelector_)(*toAdd)) {
        continue;
      }
      // Find the sub-gammas that are not already in the cleaned collection
      std::vector<reco::CandidatePtr> uniqueGammas;
      std::set_difference(toAdd->daughterPtrVector().begin(),
                          toAdd->daughterPtrVector().end(),
                          photonsInCleanCollection.begin(),
                          photonsInCleanCollection.end(),
                          std::back_inserter(uniqueGammas));
      // If the pi zero has no unique gammas, discard it.  Note toAdd is deleted
      // when it goes out of scope.
      if (uniqueGammas.empty()) {
        continue;
      } else if (uniqueGammas.size() == toAdd->daughterPtrVector().size()) {
        // Check if it is composed entirely of unique gammas.  In this case
        // immediately add it to the clean collection.
        photonsInCleanCollection.insert(toAdd->daughterPtrVector().begin(),
                                        toAdd->daughterPtrVector().end());
        cleanPiZeros.push_back(*toAdd);
      } else {
        // Otherwise update the pizero that contains only the unique gammas and
        // add it back into the sorted list of dirty PiZeros
        toAdd->clearDaughters();
        // Add each of the unique daughters back to the pizero
        for(auto const& gamma : uniqueGammas) {
          toAdd->addDaughter(gamma);
        }
        // Update the four vector
        AddFourMomenta p4Builder_;
        p4Builder_.set(*toAdd);
        // Put this pi zero back into the collection of sorted dirty pizeros
        PiZeroList::iterator insertionPoint = std::lower_bound(
            dirtyPiZeros.begin(), dirtyPiZeros.end(), *toAdd, *predicate_);
        dirtyPiZeros.insert(insertionPoint, toAdd);
      }
    }
    // Apply the mass hypothesis if desired
    if (piZeroMass_ >= 0) {
      for( auto& cleanPiZero: cleanPiZeros )
         { cleanPiZero.setMass(this->piZeroMass_);};
    }
    // Add to association
    if ( verbosity_ >= 2 ) {
      print(cleanPiZeros, std::cout);
    }
    association->setValue(jet.key(), cleanPiZeros);
  }
  evt.put(std::move(association));
}

// Print some helpful information
void RecoTauPiZeroProducer::print(
    const std::vector<reco::RecoTauPiZero>& piZeros, std::ostream& out) {
  const unsigned int width = 25;
  for(auto const& piZero : piZeros) {
    out << piZero;
    out << "* Rankers:" << std::endl;
    for (rankerList::const_iterator ranker = rankers_.begin();
        ranker != rankers_.end(); ++ranker) {
      out << "* " << std::setiosflags(std::ios::left)
        << std::setw(width) << ranker->name()
        << " " << std::resetiosflags(std::ios::left)
        << std::setprecision(3) << (*ranker)(piZero);
      out << std::endl;
    }
  }
}

#include "FWCore/Framework/interface/MakerMacros.h"
DEFINE_FWK_MODULE(RecoTauPiZeroProducer);<|MERGE_RESOLUTION|>--- conflicted
+++ resolved
@@ -142,13 +142,8 @@
   association = std::make_unique<reco::JetPiZeroAssociation>(reco::JetRefBaseProd(jetView));
 
   // Loop over our jets
-<<<<<<< HEAD
-  size_t nJets = jetView->size();
-  for (size_t i = 0; i < nJets; ++i) {
+  for (size_t i = 0; i < jetView->size(); ++i) {
     const reco::JetBaseRef jet(jetView->refAt(i));
-=======
-  for(auto const& jet : jetRefs) {
->>>>>>> cbff2cad
 
     if(jet->pt() - minJetPt_ < 1e-5) continue;
     if(std::abs(jet->eta()) - maxJetAbsEta_ > -1e-5) continue;
