#include "RecoTauTag/RecoTau/interface/TauDiscriminationProducerBase.h"
#include "FWCore/Utilities/interface/InputTag.h"
#include "RecoTauTag/RecoTau/interface/RecoTauQualityCuts.h"
#include "RecoTauTag/RecoTau/interface/RecoTauVertexAssociator.h"
#include "DataFormats/VertexReco/interface/Vertex.h"

/* class PFRecoTauDiscriminationByNProngs
 * created : August 30 2010,
 * contributors : Sami Lehti (sami.lehti@cern.ch ; HIP, Helsinki)
 * based on H+ tau ID by Lauri Wendland
 * Modified April 16 2014 by S.Lehti
 */

using namespace reco;
using namespace std;
using namespace edm;

class PFRecoTauDiscriminationByNProngs : public PFTauDiscriminationProducerBase  {
    public:
	explicit PFRecoTauDiscriminationByNProngs(const ParameterSet&);
      	~PFRecoTauDiscriminationByNProngs() override{}

	void beginEvent(const edm::Event&, const edm::EventSetup&) override;
	double discriminate(const reco::PFTauRef&) const override;

    private:
	std::unique_ptr<tau::RecoTauQualityCuts> qcuts_;
	std::unique_ptr<tau::RecoTauVertexAssociator> vertexAssociator_;

	uint32_t minN,maxN;
	bool booleanOutput;
	edm::ParameterSet qualityCuts;
};

PFRecoTauDiscriminationByNProngs::PFRecoTauDiscriminationByNProngs(const ParameterSet& iConfig):
  PFTauDiscriminationProducerBase(iConfig),
  qualityCuts(iConfig.getParameterSet("qualityCuts"))
{
        minN          = iConfig.getParameter<uint32_t>("MinN");
	maxN          = iConfig.getParameter<uint32_t>("MaxN");
        booleanOutput = iConfig.getParameter<bool>("BooleanOutput");

	qcuts_.reset(new tau::RecoTauQualityCuts(qualityCuts.getParameterSet("signalQualityCuts")));
	vertexAssociator_.reset(new tau::RecoTauVertexAssociator(qualityCuts,consumesCollector()));
}

void PFRecoTauDiscriminationByNProngs::beginEvent(const Event& iEvent, const EventSetup& iSetup){
	vertexAssociator_->setEvent(iEvent);
}

double PFRecoTauDiscriminationByNProngs::discriminate(const PFTauRef& tau) const{

	reco::VertexRef pv = vertexAssociator_->associatedVertex(*tau);
	const CandidatePtr leadingTrack = tau->leadChargedHadrCand();

	uint np = 0;
	if(leadingTrack.isNonnull() && pv.isNonnull()){
	    qcuts_->setPV(pv);
	    qcuts_->setLeadTrack(*tau->leadChargedHadrCand());

<<<<<<< HEAD
	    BOOST_FOREACH( const reco::CandidatePtr& cand, tau->signalChargedHadrCands() ) {
=======
	    for(auto const& cand : tau->signalPFChargedHadrCands() ) {
>>>>>>> cbff2cad
	        if ( qcuts_->filterCandRef(cand) ) np++;
 	    }
	}

	bool accepted = false;
	if(maxN == 0){
	    if(np == 1 || np == 3) accepted = true;
	}else{
	    if(np >= minN && np <= maxN) accepted = true;
	}

	if(!accepted) np = 0;
	if(booleanOutput) return accepted;
	return np;
}

DEFINE_FWK_MODULE(PFRecoTauDiscriminationByNProngs);<|MERGE_RESOLUTION|>--- conflicted
+++ resolved
@@ -58,11 +58,7 @@
 	    qcuts_->setPV(pv);
 	    qcuts_->setLeadTrack(*tau->leadChargedHadrCand());
 
-<<<<<<< HEAD
-	    BOOST_FOREACH( const reco::CandidatePtr& cand, tau->signalChargedHadrCands() ) {
-=======
-	    for(auto const& cand : tau->signalPFChargedHadrCands() ) {
->>>>>>> cbff2cad
+	    for(auto const& cand : tau->signalChargedHadrCands() ) {
 	        if ( qcuts_->filterCandRef(cand) ) np++;
  	    }
 	}
