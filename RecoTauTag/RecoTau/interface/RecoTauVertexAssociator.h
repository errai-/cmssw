--- conflicted
+++ resolved
@@ -54,18 +54,10 @@
     };
 
     RecoTauVertexAssociator (const edm::ParameterSet& pset,  edm::ConsumesCollector&& iC);
-<<<<<<< HEAD
-    virtual ~RecoTauVertexAssociator (){ delete JetToVertexAssociation; }
-    /// Get the primary vertex associated to a given jet. Returns a null Ref if
-    /// no vertex is found.
-    reco::VertexRef associatedVertex(const PFJet& tau) const;
-    reco::VertexRef associatedVertex(const PFJetRef jet) const;
-=======
     virtual ~RecoTauVertexAssociator(); 
     /// Get the primary vertex associated to a given jet. 
     /// Returns a null Ref if no vertex is found.
     reco::VertexRef associatedVertex(const PFJet& jet) const;
->>>>>>> dc5db7a1
     /// Convenience function to get the PV associated to the jet that
     /// seeded this tau.
     reco::VertexRef associatedVertex(const PFTau& tau) const;
@@ -81,14 +73,6 @@
     std::string algorithm_;
     Algorithm algo_;
     //PJ adding quality cuts
-<<<<<<< HEAD
-    RecoTauQualityCuts qcuts_;
-    bool recoverLeadingTrk;
-    bool vxTrkFiltering;
-
-    edm::EDGetTokenT<reco::VertexCollection> vx_token;
-
-=======
     RecoTauQualityCuts* qcuts_;
     bool recoverLeadingTrk_;
     enum { kLeadTrack, kLeadPFCand, kFirstTrack };
@@ -98,7 +82,6 @@
     std::map<const reco::PFJet*, reco::VertexRef>* jetToVertexAssociation_;
     int lastEvent_;    
     int verbosity_;
->>>>>>> dc5db7a1
 };
 
 } /* tau */ } /* reco */
