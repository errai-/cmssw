--- conflicted
+++ resolved
@@ -3,11 +3,7 @@
 RecoTauJetRegionProducer = cms.EDProducer(
         "RecoTauJetRegionProducer",
             deltaR = cms.double(0.8),
-<<<<<<< HEAD
-            src = cms.InputTag("ak5PFJets"),
-=======
             src = cms.InputTag("ak4PFJets"),
->>>>>>> 232bac71
             pfCandSrc = cms.InputTag("particleFlow"),
             pfCandAssocMapSrc = cms.InputTag("")
         )