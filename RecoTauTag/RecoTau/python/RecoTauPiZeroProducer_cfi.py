--- conflicted
+++ resolved
@@ -5,12 +5,7 @@
 
 ak4PFJetsRecoTauGreedyPiZeros = cms.EDProducer(
     "RecoTauPiZeroProducer",
-<<<<<<< HEAD
-    jetSrc = cms.InputTag("ak5PFJets"),
-=======
     jetSrc = cms.InputTag("ak4PFJets"),
-    jetRegionSrc = cms.InputTag("recoTauAK5PFJets08Region"),
->>>>>>> 232bac71
     massHypothesis = cms.double(0.136),
     outputSelection = cms.string('pt > 1.5'),
     builders = cms.VPSet(
@@ -23,12 +18,7 @@
 
 ak4PFJetsRecoTauPiZeros = cms.EDProducer(
     "RecoTauPiZeroProducer",
-<<<<<<< HEAD
-    jetSrc = cms.InputTag("ak5PFJets"),
-=======
     jetSrc = cms.InputTag("ak4PFJets"),
-    jetRegionSrc = cms.InputTag("recoTauAK5PFJets08Region"),
->>>>>>> 232bac71
     massHypothesis = cms.double(0.136),
     outputSelection = cms.string('pt > 1.5'),
     builders = cms.VPSet(
@@ -45,12 +35,7 @@
 
 ak4PFJetsLegacyTaNCPiZeros = cms.EDProducer(
     "RecoTauPiZeroProducer",
-<<<<<<< HEAD
-    jetSrc = cms.InputTag("ak5PFJets"),
-=======
     jetSrc = cms.InputTag("ak4PFJets"),
-    jetRegionSrc = cms.InputTag("recoTauAK5PFJets08Region"),
->>>>>>> 232bac71
     massHypothesis = cms.double(0.136),
     outputSelection = cms.string('pt > 1.5'),
     builders = cms.VPSet(
@@ -64,12 +49,7 @@
 
 ak4PFJetsLegacyHPSPiZeros = cms.EDProducer(
     "RecoTauPiZeroProducer",
-<<<<<<< HEAD
-    jetSrc = cms.InputTag("ak5PFJets"),
-=======
     jetSrc = cms.InputTag("ak4PFJets"),
-    jetRegionSrc = cms.InputTag("recoTauAK4PFJets08Region"),
->>>>>>> 232bac71
     massHypothesis = cms.double(0.136),
     outputSelection = cms.string('pt > 0'),
     builders = cms.VPSet(
