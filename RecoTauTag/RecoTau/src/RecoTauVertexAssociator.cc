#include "RecoTauTag/RecoTau/interface/RecoTauVertexAssociator.h"

#include <functional>
#include <boost/foreach.hpp>

#include "DataFormats/TauReco/interface/PFTau.h"
#include "DataFormats/VertexReco/interface/Vertex.h"
#include "DataFormats/PatCandidates/interface/PackedCandidate.h"
#include "FWCore/Framework/interface/Event.h"
#include "FWCore/ParameterSet/interface/ParameterSet.h"
#include "RecoTauTag/RecoTau/interface/RecoTauCommonUtilities.h"
#include "DataFormats/GsfTrackReco/interface/GsfTrack.h"
#include "DataFormats/TrackReco/interface/Track.h"

#include <TMath.h>

namespace reco { namespace tau {

namespace {
  inline const reco::Track* getTrack(const Candidate& cand)
  {
    const PFCandidate* pfCandPtr = dynamic_cast<const PFCandidate*>(&cand);
    if (pfCandPtr != nullptr) {
      if      ( pfCandPtr->trackRef().isNonnull()    ) return pfCandPtr->trackRef().get();
      else if ( pfCandPtr->gsfTrackRef().isNonnull() ) return pfCandPtr->gsfTrackRef().get();
      else return nullptr;
    }
    const pat::PackedCandidate* packedCand = dynamic_cast<const pat::PackedCandidate*>(&cand);
    if (packedCand != nullptr && packedCand->hasTrackDetails())
    	return &packedCand->pseudoTrack();

   return nullptr;
  }

  inline const reco::TrackBaseRef getTrackRef(const Candidate& cand)
  {
    // TauReco@MiniAOD: This version does not work on top of MiniAOD, however,
    // it is only used for non-default track-vertex associations
    const PFCandidate* pfCandPtr = dynamic_cast<const PFCandidate*>(&cand);
    if (pfCandPtr != nullptr) {
      if      ( pfCandPtr->trackRef().isNonnull()    ) return reco::TrackBaseRef(pfCandPtr->trackRef());
      else if ( pfCandPtr->gsfTrackRef().isNonnull() ) return reco::TrackBaseRef(pfCandPtr->gsfTrackRef());
      else return reco::TrackBaseRef();
    }
    
    return reco::TrackBaseRef();
  }
}

// Get the highest pt track in a jet.
// Get the KF track if it exists.  Otherwise, see if it has a GSF track.
const reco::CandidatePtr RecoTauVertexAssociator::getLeadCand(const Jet& jet) const
{
  std::vector<CandidatePtr> chargedPFCands = pfChargedCands(jet, true);
  if ( verbosity_ >= 1 ) {
    std::cout << "<RecoTauVertexAssociator::getLeadTrack>:" << std::endl;
    std::cout << " jet: Pt = " << jet.pt() << ", eta = " << jet.eta() << ", phi = " << jet.phi() << std::endl;
    std::cout << " num. chargedPFCands = " << chargedPFCands.size() << std::endl;
    std::cout << " vxTrkFiltering = " << vxTrkFiltering_ << std::endl;
  }

  if ( chargedPFCands.empty() ) {
    return reco::CandidatePtr(nullptr, 0);
  }
  
  std::vector<CandidatePtr> selectedPFCands;
  if ( vxTrkFiltering_ ) {
    selectedPFCands = qcuts_->filterCandRefs(chargedPFCands);
  } else { 
    selectedPFCands = chargedPFCands;
  }
  if ( verbosity_ >= 1 ) {
    std::cout << " num. selectedPFCands = " << selectedPFCands.size() << std::endl;
  }
  
  CandidatePtr leadCand;
  if ( !selectedPFCands.empty() ) {
    double leadTrackPt = 0.;
    if ( leadingTrkOrPFCandOption_ == kFirstTrack){ leadCand=selectedPFCands[0];}
    else {
      for ( std::vector<CandidatePtr>::const_iterator pfCand = selectedPFCands.begin();
	    pfCand != selectedPFCands.end(); ++pfCand ) {
        const reco::Track* track = getTrack(**pfCand);
        double actualTrackPt = 0.;
        if ( track != nullptr )
          actualTrackPt = track->pt();
        double trackPt = 0.;
        if ( leadingTrkOrPFCandOption_ == kLeadTrack ) {
	  //double trackPt = track->pt();
	  trackPt = actualTrackPt - 2.*track->ptError();
        } else if ( leadingTrkOrPFCandOption_ == kLeadPFCand ) {
	  trackPt = (*pfCand)->pt();
        } else if ( leadingTrkOrPFCandOption_ == kMinLeadTrackOrPFCand ) {
	  trackPt = TMath::Min(actualTrackPt, (double)(*pfCand)->pt());
	} else assert(0);
        if ( trackPt > leadTrackPt ) {
          leadCand = (*pfCand);
	  leadTrackPt = trackPt;
        }
      }
    }
  }
  if ( leadCand.isNull() ) {
    if ( recoverLeadingTrk_ ) {
      leadCand = chargedPFCands[0];
    } else {
      return reco::CandidatePtr(nullptr, 0);
    } 
  }
  if ( verbosity_ >= 1 ) {
    std::cout << "leadCand: Pt = " << leadCand->pt() << ", eta = " << leadCand->eta() << ", phi = " << leadCand->phi() << std::endl;
  }
  return leadCand;
}

const reco::Track* RecoTauVertexAssociator::getLeadTrack(const Jet& jet) const {
  auto leadCand = getLeadCand(jet);
  if(leadCand.isNull()) return nullptr;
  const reco::Track* track = getTrack(*leadCand);
  return track;
}

const reco::TrackBaseRef RecoTauVertexAssociator::getLeadTrackRef(const Jet& jet) const {
  auto leadCand = getLeadCand(jet);
  if(leadCand.isNull()) return reco::TrackBaseRef();
  return getTrackRef(*leadCand);
}

namespace {
  // Define functors which extract the relevant information from a collection of
  // vertices.
  double dzToTrack(const reco::VertexRef& vtx, const reco::TrackBaseRef& trk)
  {
<<<<<<< HEAD
   public:
    DZtoTrack(const reco::Track* trk) 
      : trk_(trk) 
    {}
    double operator()(const reco::VertexRef& vtx) const 
    {
      if ( !trk_ || !vtx ) {
        return std::numeric_limits<double>::infinity();
      }
      return std::abs(trk_->dz(vtx->position()));
    }
   private:
    const reco::Track* trk_;
  };
=======
    if ( !trk || !vtx ) {
      return std::numeric_limits<double>::infinity();
    }
    return std::abs(trk->dz(vtx->position()));
  }
>>>>>>> cbff2cad
  
  double trackWeightInVertex(const reco::VertexRef& vtx, const reco::TrackBaseRef& trk)
  {
    if ( !trk || !vtx ) {
      return 0.0;
    }
    return vtx->trackWeight(trk);
  }
}

RecoTauVertexAssociator::RecoTauVertexAssociator(const edm::ParameterSet& pset, edm::ConsumesCollector && iC)
  : vertexSelector_(nullptr),
    qcuts_(nullptr),
    jetToVertexAssociation_(nullptr),
    lastEvent_(0)
{
  //std::cout << "<RecoTauVertexAssociator::RecoTauVertexAssociator>:" << std::endl;

  vertexTag_ = edm::InputTag("offlinePrimaryVertices", "");
  algorithm_ = "highestPtInEvent";
  // Sanity check, will remove once HLT module configs are updated.
  if ( !pset.exists("primaryVertexSrc") || !pset.exists("pvFindingAlgo") ) {
    edm::LogWarning("NoVertexFindingMethodSpecified")
      << "The PSet passed to the RecoTauVertexAssociator was incorrectly configured."
      << " The vertex will be taken as the highest Pt vertex from the 'offlinePrimaryVertices' collection."
      << std::endl;
  } else {
    vertexTag_ = pset.getParameter<edm::InputTag>("primaryVertexSrc");
    algorithm_ = pset.getParameter<std::string>("pvFindingAlgo");
  }
    
  if ( pset.exists("vxAssocQualityCuts") ) {
    //std::cout << " reading 'vxAssocQualityCuts'" << std::endl;
    qcuts_ = new RecoTauQualityCuts(pset.getParameterSet("vxAssocQualityCuts"));
  } else {
    //std::cout << " reading 'signalQualityCuts'" << std::endl;
    qcuts_ = new RecoTauQualityCuts(pset.getParameterSet("signalQualityCuts"));
  }
  assert(qcuts_);

  vxTrkFiltering_ = false;
  if ( !pset.exists("vertexTrackFiltering") && pset.exists("vxAssocQualityCuts") ) {
    edm::LogWarning("NoVertexTrackFilteringSpecified")
      << "The PSet passed to the RecoTauVertexAssociator was incorrectly configured." 
      << " Please define vertexTrackFiltering in config file." 
      << " No filtering of tracks to vertices will be applied."
      << std::endl;
  } else {
    vxTrkFiltering_ = pset.exists("vertexTrackFiltering") ? 
      pset.getParameter<bool>("vertexTrackFiltering") : false;
  }
  if ( pset.exists("vertexSelection") ) {
    std::string vertexSelection = pset.getParameter<std::string>("vertexSelection");
    if ( !vertexSelection.empty() ) {
      vertexSelector_ = new StringCutObjectSelector<reco::Vertex>(vertexSelection);
    }
  }
  
  if ( algorithm_ == "highestPtInEvent" ) {
    algo_ = kHighestPtInEvent;
  } else if ( algorithm_ == "closestInDeltaZ" ) {
    algo_ = kClosestDeltaZ;
  } else if ( algorithm_ == "highestWeightForLeadTrack" ) {
    algo_ = kHighestWeigtForLeadTrack;
  } else if ( algorithm_ == "combined" ) {
    algo_ = kCombined;
  } else {
    throw cms::Exception("BadVertexAssociatorConfig")
      << "Invalid Configuration parameter 'algorithm' " << algorithm_ << "." 
      << " Valid options are: 'highestPtInEvent', 'closestInDeltaZ', 'highestWeightForLeadTrack' and 'combined'.\n";
  }

  vxToken_ = iC.consumes<reco::VertexCollection>(vertexTag_);

  recoverLeadingTrk_ = pset.exists("recoverLeadingTrk") ? 
    pset.getParameter<bool>("recoverLeadingTrk") : false;

  std::string leadingTrkOrPFCandOption_string = pset.exists("leadingTrkOrPFCandOption") ? pset.getParameter<std::string>("leadingTrkOrPFCandOption") : "firstTrack" ;
  if      ( leadingTrkOrPFCandOption_string == "leadTrack"  ) leadingTrkOrPFCandOption_ = kLeadTrack;
  else if ( leadingTrkOrPFCandOption_string == "leadPFCand" ) leadingTrkOrPFCandOption_ = kLeadPFCand;
  else if ( leadingTrkOrPFCandOption_string == "minLeadTrackOrPFCand" ) leadingTrkOrPFCandOption_ = kMinLeadTrackOrPFCand;
  else if ( leadingTrkOrPFCandOption_string == "firstTrack" ) leadingTrkOrPFCandOption_ = kFirstTrack;
  else throw cms::Exception("BadVertexAssociatorConfig")
    << "Invalid Configuration parameter 'leadingTrkOrPFCandOption' " << leadingTrkOrPFCandOption_string << "." 
    << " Valid options are: 'leadTrack', 'leadPFCand', 'firstTrack'.\n";
  
  verbosity_ = ( pset.exists("verbosity") ) ?
    pset.getParameter<int>("verbosity") : 0;
}

RecoTauVertexAssociator::~RecoTauVertexAssociator()
{ 
  delete vertexSelector_; 
  delete qcuts_;
  delete jetToVertexAssociation_;
}

void RecoTauVertexAssociator::setEvent(const edm::Event& evt) 
{
  edm::Handle<reco::VertexCollection> vertices;
  evt.getByToken(vxToken_, vertices);
  selectedVertices_.clear();
  selectedVertices_.reserve(vertices->size());
  for ( size_t idxVertex = 0; idxVertex < vertices->size(); ++idxVertex ) {
    reco::VertexRef vertex(vertices, idxVertex);
    if ( vertexSelector_ && !(*vertexSelector_)(*vertex) ) continue;
    selectedVertices_.push_back(vertex);
  }
  if ( !selectedVertices_.empty() ) {
    qcuts_->setPV(selectedVertices_[0]);
  }
  edm::EventNumber_t currentEvent = evt.id().event();
  if ( currentEvent != lastEvent_ || !jetToVertexAssociation_ ) {
    if ( !jetToVertexAssociation_ ) jetToVertexAssociation_ = new std::map<const reco::Jet*, reco::VertexRef>;
    else jetToVertexAssociation_->clear();
    lastEvent_ = currentEvent;
  }
}

reco::VertexRef
RecoTauVertexAssociator::associatedVertex(const PFTau& tau, bool useJet) const 
{
  if ( !useJet ) {
    if ( tau.leadChargedHadrCand().isNonnull() ) {
      const reco::Track* track = getTrack(*tau.leadChargedHadrCand());
      if (track != nullptr)
        return associatedVertex(track);
    }
  }
  // MB: use vertex associated to a given jet if explicitely requested or in case of missing leading track
  reco::JetBaseRef jetRef = tau.jetRef();
  // FIXME workaround for HLT which does not use updated data format
  if ( jetRef.isNull() ) jetRef = tau.pfTauTagInfoRef()->pfjetRef();
  return associatedVertex(*jetRef);
}

reco::VertexRef
RecoTauVertexAssociator::associatedVertex(const Track* track) const 
{
  reco::VertexRef trkVertex = ( !selectedVertices_.empty() ) ? selectedVertices_[0] : reco::VertexRef();

  // algos kHighestWeigtForLeadTrack and kCombined not supported
  if ( algo_ == kHighestPtInEvent ) {
    if ( !selectedVertices_.empty() ) trkVertex = selectedVertices_[0];
  } else if ( algo_ == kClosestDeltaZ ) {
    if ( track ) {
      double closestDistance = 1.e+6;
      // Find the vertex that has the lowest dZ to the track
      int idxVertex = 0;
      for ( std::vector<reco::VertexRef>::const_iterator selectedVertex = selectedVertices_.begin();
	    selectedVertex != selectedVertices_.end(); ++selectedVertex ) {
	double dZ = dzToTrack(*selectedVertex, track);
	if ( verbosity_ ) {
	  std::cout << "vertex #" << idxVertex << ": x = " << (*selectedVertex)->position().x() << ", y = " << (*selectedVertex)->position().y() << ", z = " << (*selectedVertex)->position().z() 
		    << " --> dZ = " << dZ << std::endl;
	}
	if ( dZ < closestDistance ) {
	  trkVertex = (*selectedVertex);
	  closestDistance = dZ;
	}
	++idxVertex;
      }
    }
  }

  if ( verbosity_ >= 1 ) {
    std::cout << "--> returning vertex: x = " << trkVertex->position().x() << ", y = " << trkVertex->position().y() << ", z = " << trkVertex->position().z() << std::endl;
  }
  
  return trkVertex;
}


reco::VertexRef
RecoTauVertexAssociator::associatedVertex(const TrackBaseRef& track) const 
{

  reco::VertexRef trkVertex = ( !selectedVertices_.empty() ) ? selectedVertices_[0] : reco::VertexRef();

  if ( algo_ == kHighestWeigtForLeadTrack || algo_ == kCombined ) {
    if ( track.isNonnull() ) {
      double largestWeight = -1.;
      // Find the vertex that has the highest association probability to the track
      int idxVertex = 0;
      for ( std::vector<reco::VertexRef>::const_iterator selectedVertex = selectedVertices_.begin();
	    selectedVertex != selectedVertices_.end(); ++selectedVertex ) {
	double weight = trackWeightInVertex(*selectedVertex, track);
	if ( verbosity_ ) {
	  std::cout << "vertex #" << idxVertex << ": x = " << (*selectedVertex)->position().x() << ", y = " << (*selectedVertex)->position().y() << ", z = " << (*selectedVertex)->position().z() 
		    << " --> weight = " << weight << std::endl;
	}
	if ( weight > largestWeight ) {
	  trkVertex = (*selectedVertex);
	  largestWeight = weight;
	}
	++idxVertex;
      }
      // the weight was never larger than zero
      if ( algo_ == kCombined && largestWeight < 1.e-7 ) {
	if ( verbosity_ ) {
	  std::cout << "No vertex had positive weight! Trying dZ instead... " << std::endl;
	}
	double closestDistance = 1.e+6;
<<<<<<< HEAD
	DZtoTrack dzComputer(track.get());
=======
>>>>>>> cbff2cad
	// Find the vertex that has the lowest dZ to the leading track
	int idxVertex = 0;
	for ( std::vector<reco::VertexRef>::const_iterator selectedVertex = selectedVertices_.begin();
	      selectedVertex != selectedVertices_.end(); ++selectedVertex ) {
	  double dZ = dzToTrack(*selectedVertex, track);
	  if ( verbosity_ ) {
	    std::cout << "vertex #" << idxVertex << ": x = " << (*selectedVertex)->position().x() << ", y = " << (*selectedVertex)->position().y() << ", z = " << (*selectedVertex)->position().z() 
		      << " --> dZ = " << dZ << std::endl;
	  }
	  if ( dZ < closestDistance ) {
	    trkVertex = (*selectedVertex);
	    closestDistance = dZ;
	  }
	  ++idxVertex;
	}
      }
    }
  }

  if ( verbosity_ >= 1 ) {
    std::cout << "--> returning vertex: x = " << trkVertex->position().x() << ", y = " << trkVertex->position().y() << ", z = " << trkVertex->position().z() << std::endl;
  }
  
  return trkVertex;
}

reco::VertexRef
RecoTauVertexAssociator::associatedVertex(const Jet& jet) const 
{
if ( verbosity_ >= 1 ) {
    std::cout << "<RecoTauVertexAssociator::associatedVertex>:" << std::endl;
    std::cout << " jet: Pt = " << jet.pt() << ", eta = " << jet.eta() << ", phi = " << jet.phi() << std::endl;
    std::cout << " num. Vertices = " << selectedVertices_.size() << std::endl;
    std::cout << " size(jetToVertexAssociation) = " << jetToVertexAssociation_->size() << std::endl;
    std::cout << " vertexTag = " << vertexTag_ << std::endl;
    std::cout << " algorithm = " << algorithm_ << std::endl;
    std::cout << " recoverLeadingTrk = " << recoverLeadingTrk_ << std::endl;
  }

  reco::VertexRef jetVertex = ( !selectedVertices_.empty() ) ? selectedVertices_[0] : reco::VertexRef();
  const Jet* jetPtr = &jet;

  // check if jet-vertex association has been determined for this jet before
  std::map<const reco::Jet*, reco::VertexRef>::iterator vertexPtr = jetToVertexAssociation_->find(jetPtr);
  if ( vertexPtr != jetToVertexAssociation_->end() ) {
    jetVertex = vertexPtr->second;
  } else {
    // no jet-vertex association exists for this jet yet, compute it!
    if ( algo_ == kHighestPtInEvent ) {
      if ( !selectedVertices_.empty() ) jetVertex = selectedVertices_[0];
    } else if ( algo_ == kClosestDeltaZ ) {
      // find "leading" (highest Pt) track in jet
      const reco::Track* leadTrack = getLeadTrack(jet);
      if ( verbosity_ ) {
	if ( leadTrack != nullptr ) std::cout << "leadTrack: Pt = " << leadTrack->pt() << ", eta = " << leadTrack->eta() << ", phi = " << leadTrack->phi() << std::endl;
	else std::cout << "leadTrack: N/A" << std::endl;
      }
      if ( leadTrack != nullptr ) {
	jetVertex = associatedVertex(leadTrack);
      }
    } else if (algo_ == kHighestWeigtForLeadTrack || 
	       algo_ == kCombined ) {
      // find "leading" (highest Pt) track in jet
      const reco::TrackBaseRef leadTrack = getLeadTrackRef(jet);
      if ( verbosity_ ) {
	if ( leadTrack.isNonnull() ) std::cout << "leadTrack: Pt = " << leadTrack->pt() << ", eta = " << leadTrack->eta() << ", phi = " << leadTrack->phi() << std::endl;
	else std::cout << "leadTrack: N/A" << std::endl;
      }
      if ( leadTrack.isNonnull()) {
	jetVertex = associatedVertex(leadTrack);
      }
    }
    
    jetToVertexAssociation_->insert(std::pair<const Jet*, reco::VertexRef>(jetPtr, jetVertex));
  }

  if ( verbosity_ >= 1 ) {
    std::cout << "--> returning vertex: x = " << jetVertex->position().x() << ", y = " << jetVertex->position().y() << ", z = " << jetVertex->position().z() << std::endl;
  }
  
  return jetVertex;
}

}}<|MERGE_RESOLUTION|>--- conflicted
+++ resolved
@@ -131,28 +131,11 @@
   // vertices.
   double dzToTrack(const reco::VertexRef& vtx, const reco::TrackBaseRef& trk)
   {
-<<<<<<< HEAD
-   public:
-    DZtoTrack(const reco::Track* trk) 
-      : trk_(trk) 
-    {}
-    double operator()(const reco::VertexRef& vtx) const 
-    {
-      if ( !trk_ || !vtx ) {
-        return std::numeric_limits<double>::infinity();
-      }
-      return std::abs(trk_->dz(vtx->position()));
-    }
-   private:
-    const reco::Track* trk_;
-  };
-=======
     if ( !trk || !vtx ) {
       return std::numeric_limits<double>::infinity();
     }
     return std::abs(trk->dz(vtx->position()));
   }
->>>>>>> cbff2cad
   
   double trackWeightInVertex(const reco::VertexRef& vtx, const reco::TrackBaseRef& trk)
   {
@@ -356,10 +339,6 @@
 	  std::cout << "No vertex had positive weight! Trying dZ instead... " << std::endl;
 	}
 	double closestDistance = 1.e+6;
-<<<<<<< HEAD
-	DZtoTrack dzComputer(track.get());
-=======
->>>>>>> cbff2cad
 	// Find the vertex that has the lowest dZ to the leading track
 	int idxVertex = 0;
 	for ( std::vector<reco::VertexRef>::const_iterator selectedVertex = selectedVertices_.begin();
