///////////////////////////////////////////////////////////////////////////////
// File: HGCSD.cc
// Description: Sensitive Detector class for Combined Forward Calorimeter
///////////////////////////////////////////////////////////////////////////////

#include "DataFormats/Math/interface/FastMath.h"

#include "SimG4CMS/Calo/interface/HGCSD.h"
#include "SimG4Core/Notification/interface/TrackInformation.h"
#include "SimDataFormats/CaloTest/interface/HGCalTestNumbering.h"
#include "DetectorDescription/Core/interface/DDFilter.h"
#include "DetectorDescription/Core/interface/DDFilteredView.h"
#include "DetectorDescription/Core/interface/DDLogicalPart.h"
#include "DetectorDescription/Core/interface/DDMaterial.h"
#include "DetectorDescription/Core/interface/DDValue.h"
#include "FWCore/Utilities/interface/Exception.h"
#include "FWCore/Framework/interface/ESHandle.h"
#include "FWCore/Framework/interface/EventSetup.h"
#include "Geometry/Records/interface/IdealGeometryRecord.h"
#include "Geometry/HGCalCommonData/interface/HGCalDDDConstants.h"
#include "Geometry/HGCalCommonData/interface/HGCalGeometryMode.h"
#include "G4LogicalVolumeStore.hh"
#include "G4LogicalVolume.hh"
#include "G4Step.hh"
#include "G4Track.hh"
#include "G4ParticleTable.hh"
#include "G4VProcess.hh"
#include "G4Trap.hh"

#include <iostream>
#include <fstream>
#include <iomanip>

//#define EDM_ML_DEBUG

HGCSD::HGCSD(G4String name, const DDCompactView & cpv,
	     const SensitiveDetectorCatalog & clg, 
	     edm::ParameterSet const & p, const SimTrackManager* manager) : 
  CaloSD(name, cpv, clg, p, manager,
         (float)(p.getParameter<edm::ParameterSet>("HGCSD").getParameter<double>("TimeSliceUnit")),
         p.getParameter<edm::ParameterSet>("HGCSD").getParameter<bool>("IgnoreTrackID")), 
  numberingScheme(0), mouseBite_(0), slopeMin_(0), levelT_(99) {

  edm::ParameterSet m_HGC = p.getParameter<edm::ParameterSet>("HGCSD");
  eminHit          = m_HGC.getParameter<double>("EminHit")*CLHEP::MeV;
  rejectMB_        = m_HGC.getParameter<bool>("RejectMouseBite");
  waferRot_        = m_HGC.getParameter<bool>("RotatedWafer");
  angles_          = m_HGC.getUntrackedParameter<std::vector<double>>("WaferAngles");
  double waferSize = m_HGC.getUntrackedParameter<double>("WaferSize")*CLHEP::mm;
  double mouseBite = m_HGC.getUntrackedParameter<double>("MouseBite")*CLHEP::mm;
  mouseBiteCut_    = waferSize*tan(30.0*CLHEP::deg) - mouseBite;

  //this is defined in the hgcsens.xml
  G4String myName(this->nameOfSD());
  myFwdSubdet_= ForwardSubdetector::ForwardEmpty;
  nameX = "HGCal";
  if (myName.find("HitsEE")!=std::string::npos) {
    myFwdSubdet_ = ForwardSubdetector::HGCEE;
    nameX        = "HGCalEESensitive";
  } else if (myName.find("HitsHEfront")!=std::string::npos) {
    myFwdSubdet_ = ForwardSubdetector::HGCHEF;
    nameX        = "HGCalHESiliconSensitive";
  } else if (myName.find("HitsHEback")!=std::string::npos) {
    myFwdSubdet_ = ForwardSubdetector::HGCHEB;
    nameX        = "HGCalHEScintillatorSensitive";
  }

#ifdef EDM_ML_DEBUG
  edm::LogInfo("HGCSim")<< "**************************************************"
			<< "\n"
			<< "*                                                *"
			<< "\n"
			<< "* Constructing a HGCSD  with name " << name << "\n"
			<< "*                                                *"
			<< "\n"
			<< "**************************************************";
#endif
  edm::LogInfo("HGCSim") << "HGCSD:: Threshold for storing hits: " << eminHit
			 << " for " << nameX << " subdet " << myFwdSubdet_;
<<<<<<< HEAD
=======
  edm::LogInfo("HGCSim") << "Reject MosueBite Flag: " << rejectMB_ 
			 << " Size of wafer " << waferSize << " Mouse Bite "
			 << mouseBite << ":" << mouseBiteCut_ << " along "
			 << angles_.size() << " axes";
>>>>>>> 4f15b524
}

HGCSD::~HGCSD() { 
  if (numberingScheme)  delete numberingScheme;
  if (mouseBite_)       delete mouseBite_;
}

bool HGCSD::ProcessHits(G4Step * aStep, G4TouchableHistory * ) {

  NaNTrap( aStep ) ;
  
  if (aStep == NULL) {
    return true;
  } else {
    double r = aStep->GetPreStepPoint()->GetPosition().perp();
    double z = std::abs(aStep->GetPreStepPoint()->GetPosition().z());
#ifdef EDM_ML_DEBUG
    G4int parCode = aStep->GetTrack()->GetDefinition()->GetPDGEncoding();
    bool notaMuon = (parCode == mupPDG || parCode == mumPDG ) ? false : true;
    G4LogicalVolume* lv =
      aStep->GetPreStepPoint()->GetPhysicalVolume()->GetLogicalVolume();
    edm::LogInfo("HGCSim") << "HGCSD: Hit from standard path from "
			   << lv->GetName() << " for Track " 
			   << aStep->GetTrack()->GetTrackID() << " ("
			   << aStep->GetTrack()->GetDefinition()->GetParticleName() 
			   << ":" << notaMuon << ") R = " << r << " Z = " << z
			   << " slope = " << r/z << ":" << slopeMin_;
#endif
    // Apply fiducial cuts
    if (r/z >= slopeMin_) {
      if (getStepInfo(aStep)) {
	if (hitExists() == false && edepositEM+edepositHAD>0.) 
	  currentHit = createNewHit();
      }
    }
    return true;
  }
} 

double HGCSD::getEnergyDeposit(G4Step* aStep) {
  double wt1    = getResponseWt(aStep->GetTrack());
  double wt2    = aStep->GetTrack()->GetWeight();
  double destep = wt1*(aStep->GetTotalEnergyDeposit());
  if (wt2 > 0) destep *= wt2;
  return destep;
}

uint32_t HGCSD::setDetUnitId(G4Step * aStep) { 

  G4StepPoint* preStepPoint = aStep->GetPreStepPoint(); 
  const G4VTouchable* touch = preStepPoint->GetTouchable();

  //determine the exact position in global coordinates in the mass geometry 
  G4ThreeVector hitPoint    = preStepPoint->GetPosition();
  float globalZ=touch->GetTranslation(0).z();
  int iz( globalZ>0 ? 1 : -1);

  //convert to local coordinates (=local to the current volume): 
  G4ThreeVector localpos = touch->GetHistory()->GetTopTransform().TransformPoint(hitPoint);
  
  //get the det unit id with 
  ForwardSubdetector subdet = myFwdSubdet_;

  int layer(0), module(0), cell(0);
  if (m_mode == HGCalGeometryMode::Square) {
    layer  = touch->GetReplicaNumber(0);
    module = touch->GetReplicaNumber(1);
  } else {
    if (touch->GetHistoryDepth() == levelT_) {
      layer  = touch->GetReplicaNumber(0);
      module = -1;
      cell   = -1;
<<<<<<< HEAD
#ifdef DebugLog
=======
#ifdef EDM_ML_DEBUG
>>>>>>> 4f15b524
      edm::LogInfo("HGCSim") << "Depths: " << touch->GetHistoryDepth() 
			     << " name " << touch->GetVolume(0)->GetName() 
			     << " layer:module:cell " << layer << ":" 
			     << module << ":" << cell << std::endl;
#endif
    } else {
      layer  = touch->GetReplicaNumber(2);
      module = touch->GetReplicaNumber(1);
      cell   = touch->GetReplicaNumber(0);
    }
<<<<<<< HEAD
#ifdef DebugLog
=======
#ifdef EDM_ML_DEBUG
>>>>>>> 4f15b524
    edm::LogInfo("HGCSim") << "Depths: " << touch->GetHistoryDepth() <<" name "
			   << touch->GetVolume(0)->GetName() 
			   << ":" << touch->GetReplicaNumber(0) << "   "
			   << touch->GetVolume(1)->GetName() 
			   << ":" << touch->GetReplicaNumber(1) << "   "
			   << touch->GetVolume(2)->GetName() 
			   << ":" << touch->GetReplicaNumber(2) << "   "
			   << " layer:module:cell " << layer << ":" << module 
			   << ":" << cell <<" Material " << mat->GetName()<<":"
			   << aStep->GetPreStepPoint()->GetMaterial()->GetRadlen()
			   << std::endl;
#endif
    if (aStep->GetPreStepPoint()->GetMaterial()->GetRadlen() > 100000.) return 0;
  }

  uint32_t id = setDetUnitId (subdet, layer, module, cell, iz, localpos);
  if (rejectMB_ && m_mode != HGCalGeometryMode::Square && id != 0) {
    int det, z, lay, wafer, type, ic;
    HGCalTestNumbering::unpackHexagonIndex(id, det, z, lay, wafer, type, ic);
#ifdef EDM_ML_DEBUG
    edm::LogInfo("HGCSim") << "ID " << std::hex << id << std::dec << " Decode "
			   << det << ":" << z << ":" << lay << ":" << wafer 
			   << ":" << type << ":" << ic << std::endl;
#endif
    if (mouseBite_->exclude(hitPoint, z, wafer)) id = 0;
  }
  return id;
}

void HGCSD::update(const BeginOfJob * job) {

  const edm::EventSetup* es = (*job)();
  edm::ESHandle<HGCalDDDConstants>    hdc;
  es->get<IdealGeometryRecord>().get(nameX,hdc);
  if (hdc.isValid()) {
    const HGCalDDDConstants* hgcons = hdc.product();
    m_mode                    = hgcons->geomMode();
    slopeMin_                 = hgcons->minSlope();
    levelT_                   = hgcons->levelTop();
    numberingScheme           = new HGCNumberingScheme(*hgcons,nameX);
    if (rejectMB_) mouseBite_ = new HGCMouseBite(*hgcons,angles_,mouseBiteCut_,waferRot_);
  } else {
    edm::LogError("HGCSim") << "HCalSD : Cannot find HGCalDDDConstants for "
			    << nameX;
    throw cms::Exception("Unknown", "HGCSD") << "Cannot find HGCalDDDConstants for " << nameX << "\n";
  }
#ifdef EDM_ML_DEBUG
  edm::LogInfo("HGCSim") << "HGCSD::Initialized with mode " << m_mode 
			 << " Slope cut " << slopeMin_ << " top Level "
			 << levelT_ << std::endl;
#endif
}

void HGCSD::initRun() {
  G4ParticleTable * theParticleTable = G4ParticleTable::GetParticleTable();
  G4String          particleName;
  mumPDG = theParticleTable->FindParticle(particleName="mu-")->GetPDGEncoding();
  mupPDG = theParticleTable->FindParticle(particleName="mu+")->GetPDGEncoding();
#ifdef EDM_ML_DEBUG
  edm::LogInfo("HGCSim") << "HGCSD: Particle code for mu- = " << mumPDG
			 << " for mu+ = " << mupPDG;
#endif
}

bool HGCSD::filterHit(CaloG4Hit* aHit, double time) {
  return ((time <= tmaxHit) && (aHit->getEnergyDeposit() > eminHit));
}

uint32_t HGCSD::setDetUnitId (ForwardSubdetector &subdet, int layer, int module,
			      int cell, int iz, G4ThreeVector &pos) {  
  uint32_t id = numberingScheme ? 
    numberingScheme->getUnitID(subdet, layer, module, cell, iz, pos) : 0;
  return id;
}

int HGCSD::setTrackID (G4Step* aStep) {
  theTrack     = aStep->GetTrack();

  double etrack = preStepPoint->GetKineticEnergy();
  TrackInformation * trkInfo = (TrackInformation *)(theTrack->GetUserInformation());
  int      primaryID = trkInfo->getIDonCaloSurface();
  if (primaryID == 0) {
#ifdef EDM_ML_DEBUG
    edm::LogInfo("HGCSim") << "HGCSD: Problem with primaryID **** set by "
			   << "force to TkID **** " <<theTrack->GetTrackID();
#endif
    primaryID = theTrack->GetTrackID();
  }

  if (primaryID != previousID.trackID())
    resetForNewPrimary(preStepPoint->GetPosition(), etrack);

  return primaryID;
}<|MERGE_RESOLUTION|>--- conflicted
+++ resolved
@@ -77,13 +77,10 @@
 #endif
   edm::LogInfo("HGCSim") << "HGCSD:: Threshold for storing hits: " << eminHit
 			 << " for " << nameX << " subdet " << myFwdSubdet_;
-<<<<<<< HEAD
-=======
   edm::LogInfo("HGCSim") << "Reject MosueBite Flag: " << rejectMB_ 
 			 << " Size of wafer " << waferSize << " Mouse Bite "
 			 << mouseBite << ":" << mouseBiteCut_ << " along "
 			 << angles_.size() << " axes";
->>>>>>> 4f15b524
 }
 
 HGCSD::~HGCSD() { 
@@ -156,11 +153,7 @@
       layer  = touch->GetReplicaNumber(0);
       module = -1;
       cell   = -1;
-<<<<<<< HEAD
-#ifdef DebugLog
-=======
-#ifdef EDM_ML_DEBUG
->>>>>>> 4f15b524
+#ifdef EDM_ML_DEBUG
       edm::LogInfo("HGCSim") << "Depths: " << touch->GetHistoryDepth() 
 			     << " name " << touch->GetVolume(0)->GetName() 
 			     << " layer:module:cell " << layer << ":" 
@@ -171,11 +164,7 @@
       module = touch->GetReplicaNumber(1);
       cell   = touch->GetReplicaNumber(0);
     }
-<<<<<<< HEAD
-#ifdef DebugLog
-=======
-#ifdef EDM_ML_DEBUG
->>>>>>> 4f15b524
+#ifdef EDM_ML_DEBUG
     edm::LogInfo("HGCSim") << "Depths: " << touch->GetHistoryDepth() <<" name "
 			   << touch->GetVolume(0)->GetName() 
 			   << ":" << touch->GetReplicaNumber(0) << "   "
