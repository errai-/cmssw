#ifndef SimCalorimetry_HGCSimProducers_hgcdigitizerbase
#define SimCalorimetry_HGCSimProducers_hgcdigitizerbase

#include <iostream>
#include <vector>
#include <memory>

#include "DataFormats/HGCDigi/interface/HGCDigiCollections.h"
#include "FWCore/Utilities/interface/EDMException.h"
#include "FWCore/ParameterSet/interface/ParameterSet.h"
#include "CLHEP/Random/RandGauss.h"

typedef std::vector<double> HGCSimHitData;
typedef std::map<uint32_t, HGCSimHitData> HGCSimHitDataAccumulator;

template <class D>
class HGCDigitizerBase {
 public:
 
  typedef edm::SortedCollection<D> DColl;

  /**
     @short CTOR
   */
  HGCDigitizerBase(const edm::ParameterSet &ps) : simpleNoiseGen_(0)
    {
      myCfg_      = ps.getUntrackedParameter<edm::ParameterSet>("digiCfg"); 
      lsbInKeV_   = myCfg_.getUntrackedParameter<double>("lsbInKeV");
      noiseInKeV_ = myCfg_.getUntrackedParameter<double>("noiseInKeV");
    }

  /**
     @short init a random number generator for noise
   */
  void setRandomNumberEngine(CLHEP::HepRandomEngine& engine) 
  { 
    simpleNoiseGen_ = new CLHEP::RandGauss(engine,0,noiseInKeV_);
  }

  /**
     @short steer digitization mode
   */
  void run(std::auto_ptr<DColl> &digiColl,HGCSimHitDataAccumulator &simData,bool doTrivialDigis)
  {
    if(doTrivialDigis) runTrivial(digiColl,simData);
    else               runDigitizer(digiColl,simData);
  }


  /**
     @short a trivial digitization: sum energies and digitize without noise
   */
  void runTrivial(std::auto_ptr<DColl> &coll,HGCSimHitDataAccumulator &simData)
  {
    for(HGCSimHitDataAccumulator::iterator it=simData.begin();
	it!=simData.end();
	it++)
      {

	//convert total energy GeV->keV->ADC counts
	double totalEn(0);
	for(size_t i=0; i<it->second.size(); i++) totalEn+= (it->second)[i];
	totalEn*=1e6;

	//add noise (in keV)
	double noiseEn=simpleNoiseGen_->fire();
	if(noiseEn<0) noiseEn=0;
 
	//round to integer (sample will saturate the value according to available bits)
<<<<<<< HEAD
	uint16_t totalEnInt = floor((totalEn+noiseEn)/lsbInMeV_);
=======
	uint16_t totalEnInt = floor((totalEn+noiseEn)/lsbInKeV_);
>>>>>>> 156db6a9

	//0 gain for the moment
	HGCSample singleSample;
	singleSample.set(0, totalEnInt );
	
	// 	std::cout << totalEn << " -> " << totalEnInt << " " 
	// 		  << singleSample.gain() << " " << singleSample.adc() << " " 
	// 		  << std::hex << singleSample.raw() << std::dec << std::endl;
	
	if(singleSample.adc()==0) continue;
 
	//no time information
	D newDataFrame( it->first );
	newDataFrame.setSample(0, singleSample);

	//add to collection to produce
	coll->push_back(newDataFrame);
      }
  }

  /**
     @short to be specialized by top class
   */
  virtual void runDigitizer(std::auto_ptr<DColl> &coll,HGCSimHitDataAccumulator &simData)
  {
    throw cms::Exception("HGCDigitizerBaseException") << " Failed to find specialization of runDigitizer";
  }

  /**
     @short DTOR
   */
  ~HGCDigitizerBase() 
    {
      if(simpleNoiseGen_) delete simpleNoiseGen_;
    };
  
  //baseline configuration
  edm::ParameterSet myCfg_;

 private:

  //
  double lsbInKeV_,noiseInKeV_;

  //
  mutable CLHEP::RandGauss *simpleNoiseGen_;

};

#endif<|MERGE_RESOLUTION|>--- conflicted
+++ resolved
@@ -67,11 +67,7 @@
 	if(noiseEn<0) noiseEn=0;
  
 	//round to integer (sample will saturate the value according to available bits)
-<<<<<<< HEAD
-	uint16_t totalEnInt = floor((totalEn+noiseEn)/lsbInMeV_);
-=======
 	uint16_t totalEnInt = floor((totalEn+noiseEn)/lsbInKeV_);
->>>>>>> 156db6a9
 
 	//0 gain for the moment
 	HGCSample singleSample;
