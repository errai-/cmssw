#include "SimCalorimetry/EcalSimAlgos/interface/EcalHitResponse.h" 
#include "SimCalorimetry/CaloSimAlgos/interface/CaloVSimParameterMap.h"
#include "SimCalorimetry/CaloSimAlgos/interface/CaloSimParameters.h"
#include "SimCalorimetry/CaloSimAlgos/interface/CaloVShape.h"
#include "SimCalorimetry/CaloSimAlgos/interface/CaloVHitCorrection.h"
#include "SimCalorimetry/CaloSimAlgos/interface/CaloVHitFilter.h"
#include "SimCalorimetry/CaloSimAlgos/interface/CaloVPECorrection.h"
#include "Geometry/CaloGeometry/interface/CaloGenericDetId.h"
#include "Geometry/CaloGeometry/interface/CaloSubdetectorGeometry.h"
#include "Geometry/CaloGeometry/interface/CaloCellGeometry.h"
#include "CalibCalorimetry/EcalLaserCorrection/interface/EcalLaserDbService.h"
#include "DataFormats/EcalDetId/interface/ESDetId.h"
#include "CLHEP/Random/RandPoissonQ.h"
#include "FWCore/Utilities/interface/isFinite.h"

#include "CLHEP/Units/GlobalPhysicalConstants.h"
#include "CLHEP/Units/GlobalSystemOfUnits.h" 
#include <iostream>



EcalHitResponse::EcalHitResponse( const CaloVSimParameterMap* parameterMap ,
				  const CaloVShape*           shape         ) :
   m_parameterMap    ( parameterMap ) ,
   m_shape           ( shape        ) ,
   m_hitCorrection   ( 0            ) ,
   m_PECorrection    ( 0            ) ,
   m_hitFilter       ( 0            ) ,
   m_geometry        ( 0            ) ,
   m_lasercals       ( 0            ) ,
   m_minBunch        ( -10          ) ,
   m_maxBunch        (  10          ) ,
   m_phaseShift      ( 1            ) ,
   m_iTime           ( 0            ) ,
   m_useLCcorrection ( 0            )  
{
}

EcalHitResponse::~EcalHitResponse()
{
}

const CaloSimParameters*
EcalHitResponse::params( const DetId& detId ) const
{
   assert( 0 != m_parameterMap ) ;
   return &m_parameterMap->simParameters( detId ) ;
}

const CaloVShape*
EcalHitResponse::shape() const
{
   assert( 0 != m_shape ) ;
   return m_shape ;
}

const CaloSubdetectorGeometry*
EcalHitResponse::geometry() const
{
   assert( 0 != m_geometry ) ;
   return m_geometry ;
}

void 
EcalHitResponse::setBunchRange( int minBunch , 
				int maxBunch  ) 
{
   m_minBunch = minBunch ;
   m_maxBunch = maxBunch ;
}

void 
EcalHitResponse::setGeometry( const CaloSubdetectorGeometry* geometry )
{
   m_geometry = geometry ;
}

void 
EcalHitResponse::setPhaseShift( double phaseShift )
{
   m_phaseShift = phaseShift ;
}

double
EcalHitResponse::phaseShift() const
{
   return m_phaseShift ;
}

void 
EcalHitResponse::setHitFilter( const CaloVHitFilter* filter)
{
   m_hitFilter = filter ;
}

void 
EcalHitResponse::setHitCorrection( const CaloVHitCorrection* hitCorrection)
{
   m_hitCorrection = hitCorrection ;
}

void 
EcalHitResponse::setPECorrection( const CaloVPECorrection* peCorrection )
{
   m_PECorrection = peCorrection ;
}

void
EcalHitResponse::setEventTime(const edm::TimeValue_t& iTime)
{
  m_iTime = iTime;
}

void 
EcalHitResponse::setLaserConstants(const EcalLaserDbService* laser, bool& useLCcorrection)
{
  m_lasercals = laser;
  m_useLCcorrection = useLCcorrection;
}

void 
EcalHitResponse::blankOutUsedSamples()  // blank out previously used elements
{
   const unsigned int size ( m_index.size() ) ;

   for( unsigned int i ( 0 ) ; i != size ; ++i )
   {
      vSamAll( m_index[i] )->setZero() ;
   }
   m_index.erase( m_index.begin() ,    // done and make ready to start over
		  m_index.end()    ) ;
}

void 
EcalHitResponse::add( const PCaloHit& hit, CLHEP::HepRandomEngine* engine )
{
  if (!edm::isNotFinite( hit.time() ) && ( 0 == m_hitFilter || m_hitFilter->accepts( hit ) ) ) {
<<<<<<< HEAD
    putAnalogSignal( hit, engine ) ;
=======
     putAnalogSignal( hit ) ;

  }
}

void 
EcalHitResponse::add( const CaloSamples& hit ) 
{
  const DetId detId ( hit.id() ) ;

  EcalSamples& result ( *findSignal( detId ) ) ;

  const int rsize ( result.size() ) ;

  if(rsize != hit.size()) {
    throw cms::Exception("EcalDigitization")
      << "CaloSamples and EcalSamples have different sizes. Type Mismatach";
>>>>>>> 402ed94c
  }

  for( int bin ( 0 ) ; bin != rsize ; ++bin )
    {
      result[ bin ] += hit[ bin ] ;
    }

}


bool
EcalHitResponse::withinBunchRange(int bunchCrossing) const
{
   return(m_minBunch <= bunchCrossing && m_maxBunch >= bunchCrossing);
}

void
EcalHitResponse::initializeHits()
{
   blankOutUsedSamples() ;
}

void
EcalHitResponse::finalizeHits()
{
}

void 
EcalHitResponse::run( MixCollection<PCaloHit>& hits, CLHEP::HepRandomEngine* engine )
{
   blankOutUsedSamples() ;

   for( MixCollection<PCaloHit>::MixItr hitItr ( hits.begin() ) ;
	hitItr != hits.end() ; ++hitItr )
   {
      const PCaloHit& hit ( *hitItr ) ;
      const int bunch ( hitItr.bunch() ) ;
      if( withinBunchRange(bunch)  &&
	  !edm::isNotFinite( hit.time() ) &&
	  ( 0 == m_hitFilter ||
	    m_hitFilter->accepts( hit ) ) ) putAnalogSignal( hit, engine ) ;
   }
}

void
EcalHitResponse::putAnalogSignal( const PCaloHit& hit, CLHEP::HepRandomEngine* engine )
{
   const DetId detId ( hit.id() ) ;

   const CaloSimParameters* parameters ( params( detId ) ) ;

   const double signal ( analogSignalAmplitude( detId, hit.energy(), engine ) ) ;

   double time = hit.time();

   if(m_hitCorrection) {
     time += m_hitCorrection->delay( hit, engine ) ;
   }

   const double jitter ( time - timeOfFlight( detId ) ) ;

   const double tzero = ( shape()->timeToRise()
			  + parameters->timePhase() 
			  - jitter 
			  - BUNCHSPACE*( parameters->binOfMaximum()
					 - m_phaseShift             ) ) ;
   double binTime ( tzero ) ;

   EcalSamples& result ( *findSignal( detId ) ) ;

   const unsigned int rsize ( result.size() ) ;

   for( unsigned int bin ( 0 ) ; bin != rsize ; ++bin )
   {
      result[ bin ] += (*shape())( binTime )*signal ;
      binTime += BUNCHSPACE ;
   }
}

double
EcalHitResponse::findLaserConstant(const DetId& detId) const
{
  const edm::Timestamp& evtTimeStamp = edm::Timestamp(m_iTime);
  return (m_lasercals->getLaserCorrection(detId, evtTimeStamp));
}

EcalHitResponse::EcalSamples* 
EcalHitResponse::findSignal( const DetId& detId )
{
   const unsigned int di ( CaloGenericDetId( detId ).denseIndex() ) ;
   EcalSamples* result ( vSamAll( di ) ) ;
   if( result->zero() ) m_index.push_back( di ) ;
   return result ;
}

double 
EcalHitResponse::analogSignalAmplitude( const DetId& detId, float energy, CLHEP::HepRandomEngine* engine ) const
{
  const CaloSimParameters& parameters ( *params( detId ) ) ;

   // OK, the "energy" in the hit could be a real energy, deposited energy,
   // or pe count.  This factor converts to photoelectrons

   float lasercalib = 1.;
   if(m_useLCcorrection == true && detId.subdetId() != 3) {
     lasercalib = findLaserConstant(detId);
   }

   double npe ( energy/lasercalib*parameters.simHitToPhotoelectrons( detId ) ) ;

   // do we need to doPoisson statistics for the photoelectrons?
   if( parameters.doPhotostatistics() ) {
      CLHEP::RandPoissonQ randPoissonQ(*engine, npe);
      npe = randPoissonQ.fire();
   }
   if( 0 != m_PECorrection ) npe = m_PECorrection->correctPE( detId, npe, engine ) ;

   return npe ;
}

double 
EcalHitResponse::timeOfFlight( const DetId& detId ) const 
{
   const CaloCellGeometry* cellGeometry ( geometry()->getGeometry( detId ) ) ;
   assert( 0 != cellGeometry ) ;
   return cellGeometry->getPosition().mag()*cm/c_light ; // Units of c_light: mm/ns
}

void 
EcalHitResponse::add( const EcalSamples* pSam )
{
   EcalSamples& sam ( *findSignal( pSam->id() ) ) ;
   sam += (*pSam) ;
}

int 
EcalHitResponse::minBunch() const 
{
   return m_minBunch ; 
}

int 
EcalHitResponse::maxBunch() const 
{
   return m_maxBunch ; 
}

EcalHitResponse::VecInd& 
EcalHitResponse::index() 
{
   return m_index ; 
}

const EcalHitResponse::VecInd& 
EcalHitResponse::index() const
{
   return m_index ; 
}

const CaloVHitFilter* 
EcalHitResponse::hitFilter() const 
{ 
   return m_hitFilter ; 
}

const EcalHitResponse::EcalSamples* 
EcalHitResponse::findDetId( const DetId& detId ) const
{
   const unsigned int di ( CaloGenericDetId( detId ).denseIndex() ) ;
   return vSamAll( di ) ;
}<|MERGE_RESOLUTION|>--- conflicted
+++ resolved
@@ -135,27 +135,7 @@
 EcalHitResponse::add( const PCaloHit& hit, CLHEP::HepRandomEngine* engine )
 {
   if (!edm::isNotFinite( hit.time() ) && ( 0 == m_hitFilter || m_hitFilter->accepts( hit ) ) ) {
-<<<<<<< HEAD
     putAnalogSignal( hit, engine ) ;
-=======
-     putAnalogSignal( hit ) ;
-
-  }
-}
-
-void 
-EcalHitResponse::add( const CaloSamples& hit ) 
-{
-  const DetId detId ( hit.id() ) ;
-
-  EcalSamples& result ( *findSignal( detId ) ) ;
-
-  const int rsize ( result.size() ) ;
-
-  if(rsize != hit.size()) {
-    throw cms::Exception("EcalDigitization")
-      << "CaloSamples and EcalSamples have different sizes. Type Mismatach";
->>>>>>> 402ed94c
   }
 
   for( int bin ( 0 ) ; bin != rsize ; ++bin )
