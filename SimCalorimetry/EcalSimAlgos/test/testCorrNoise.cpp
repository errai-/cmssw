--- conflicted
+++ resolved
@@ -12,7 +12,6 @@
 #include "TH1F.h"
 #include "TCanvas.h"
 
-<<<<<<< HEAD
 class MyRandomNumberGenerator : public edm::RandomNumberGenerator 
 {
    public:
@@ -55,15 +54,6 @@
    boost::shared_ptr<edm::serviceregistry::ServiceWrapper<edm::RandomNumberGenerator > > slc ( new edm::serviceregistry::ServiceWrapper<edm::RandomNumberGenerator >( slcptr ) ) ; 
    edm::ServiceToken token = edm::ServiceRegistry::createContaining( slc ) ;
    edm::ServiceRegistry::Operate operate( token ) ; 
-=======
-#include<iostream>
-#include<iomanip>
-#include<fstream>
-
-int main() 
-{
-  edm::MessageDrop::instance()->debugEnabled = false;
->>>>>>> 0fd9f24f
 
   const long seed = 12345;
   CLHEP::HepJamesRandom engine(seed);
