--- conflicted
+++ resolved
@@ -204,15 +204,9 @@
 bool
 FWItemAccessorFactory::hasAccessor(const TClass *iClass, std::string &result)
 {
-<<<<<<< HEAD
    const std::vector<edmplugin::PluginInfo> &available 
        = edmplugin::PluginManager::get()->categoryToInfos().find("cmsShow FWItemAccessorBase")->second; 
 
-=======
-   const std::vector<edmplugin::PluginInfo> &available
-      = edmplugin::PluginManager::get()->categoryToInfos().find("cmsShow FWItemAccessorBase")->second;
-   
->>>>>>> 33831956
    for (size_t i = 0, e = available.size(); i != e; ++i)
    {
       std::string name = available[i].name_;
