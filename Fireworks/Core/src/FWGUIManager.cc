// -*- C++ -*-
//
// Package:     Core
// Class  :     FWGUIManager
//
// Implementation:
//     <Notes on implementation>
//
// Original Author:  Chris Jones
//         Created:  Mon Feb 11 11:06:40 EST 2008


//

// system include files
#include <boost/bind.hpp>
#include <stdexcept>
#include <iostream>
#include <cstdio>
#include <sstream>

#include "TGButton.h"
#include "TGLabel.h"
#include "TSystem.h"
#include "TGLViewer.h"
#include "TEveBrowser.h"
#include "TEveManager.h"
#include "TGPack.h"
#include "TEveWindow.h"
#include "TEveViewer.h"
#include "TEveWindowManager.h"
#include "TEveSelection.h"
#include "TVirtualX.h"
#include "TFile.h"

// user include files
#include "Fireworks/Core/interface/FWGUIManager.h"
#include "Fireworks/Core/interface/Context.h"
#include "Fireworks/Core/interface/FWGUISubviewArea.h"

#include "Fireworks/Core/interface/FWSelectionManager.h"
#include "Fireworks/Core/interface/FWEventItemsManager.h"
#include "Fireworks/Core/interface/FWSummaryManager.h"
#include "Fireworks/Core/interface/FWColorManager.h"
#include "Fireworks/Core/interface/FWDetailViewManager.h"
#include "Fireworks/Core/interface/FWViewBase.h"
#include "Fireworks/Core/interface/FWViewType.h"
#include "Fireworks/Core/interface/FWGeometryTableViewBase.h"
#include "Fireworks/Core/interface/FWJobMetadataManager.h"
#include "Fireworks/Core/interface/FWInvMassDialog.h"

#include "Fireworks/Core/interface/FWConfiguration.h"

#include "Fireworks/Core/interface/CmsShowMainFrame.h"
#include "Fireworks/Core/interface/FWNavigatorBase.h"

#include "Fireworks/Core/src/FWGUIEventDataAdder.h"
#include "Fireworks/Core/src/FWNumberEntry.h"

#include "Fireworks/Core/interface/CSGAction.h"

#include "Fireworks/Core/interface/ActionsList.h"

#include "Fireworks/Core/interface/CmsShowEDI.h"
#include "Fireworks/Core/interface/CmsShowCommonPopup.h"
#include "Fireworks/Core/interface/CmsShowModelPopup.h"
#include "Fireworks/Core/interface/CmsShowViewPopup.h"

#include "Fireworks/Core/interface/CmsShowHelpPopup.h"

#include "Fireworks/Core/src/CmsShowTaskExecutor.h"

#include "Fireworks/Core/interface/FWTypeToRepresentations.h"
#include "Fireworks/Core/interface/FWIntValueListener.h"
#include "Fireworks/Core/interface/FWCustomIconsButton.h"

#include "Fireworks/Core/src/FWModelContextMenuHandler.h"

#include "Fireworks/Core/interface/fwLog.h"

#include "FWCore/Common/interface/EventBase.h"


// constants, enums and typedefs
//
//
// static data member definitions
//
FWGUIManager* FWGUIManager::m_guiManager = 0;

//
// constructors and destructor
//
FWGUIManager::FWGUIManager(fireworks::Context* ctx,
                           const FWViewManagerManager* iVMMgr,
                           FWNavigatorBase* navigator):
   m_context(ctx),
   m_summaryManager(0),
   m_detailViewManager(0),
   m_viewManagerManager(iVMMgr),
   m_contextMenuHandler(0),
   m_navigator(navigator),
   m_dataAdder(0),
   m_ediFrame(0),
   m_modelPopup(0),
   m_viewPopup(0),
   m_commonPopup(0),
   m_invMassDialog(0),
   m_helpPopup(0),
   m_shortcutPopup(0),
   m_helpGLPopup(0),
   m_tasks(new CmsShowTaskExecutor),
   m_WMOffsetX(0), m_WMOffsetY(0), m_WMDecorH(0)
{
   m_guiManager = this;

   measureWMOffsets();

   FWEventItemsManager* im = (FWEventItemsManager*) m_context->eventItemsManager();
   im->newItem_.connect(boost::bind(&FWGUIManager::newItem, this, _1) );

   m_context->colorManager()->colorsHaveChangedFinished_.connect(boost::bind(&FWGUIManager::finishUpColorChange,this));

  
   TEveCompositeFrame::IconBarCreator_foo foo =  &FWGUIManager::makeGUIsubview;
   TEveCompositeFrame::SetupFrameMarkup(foo, 20, 4, false);

   {
      //NOTE: by making sure we defaultly open to a fraction of the full screen size we avoid
      // causing the program to go into full screen mode under default SL4 window manager
      UInt_t width = gClient->GetDisplayWidth();
      UInt_t height = static_cast<UInt_t>(gClient->GetDisplayHeight()*.8);
      //try to deal with multiple horizontally placed monitors.  Since present monitors usually
      // have less than 2000 pixels horizontally, when we see more it is a good indicator that
      // we are dealing with more than one monitor.
      while(width > 2000) {
         width /= 2;
      }
      width = static_cast<UInt_t>(width*.8);
      m_cmsShowMainFrame = new CmsShowMainFrame(gClient->GetRoot(),
                                                width,
                                                height,
                                                this);
      m_cmsShowMainFrame->SetCleanup(kDeepCleanup);
    
      /*
        int mlist[FWViewType::kTypeSize] = {FWViewType::kRhoPhi, FWViewType::kRhoZ, FWViewType::k3D, FWViewType::kISpy, FWViewType::kLego, FWViewType::kLegoHF, FWViewType::kGlimpse, 
        FWViewType::kTable, FWViewType::kTableL1, FWViewType::kTableHLT,
        FWViewType::kGeometryTable,
        FWViewType::kRhoPhiPF, FWViewType::kLegoPFECAL}; */

      for (int i = 0 ; i < FWViewType::kTypeSize; ++i)
      {
         bool separator = (i == FWViewType::kGlimpse || i == FWViewType::kTableHLT || i ==  FWViewType::kLegoPFECAL);
         CSGAction* action = m_cmsShowMainFrame->createNewViewerAction(FWViewType::idToName(i), separator);
         action->activated.connect(boost::bind(&FWGUIManager::newViewSlot, this, FWViewType::idToName(i)));
      }

      m_detailViewManager  = new FWDetailViewManager(m_context->colorManager());
      m_contextMenuHandler = new FWModelContextMenuHandler(m_context->selectionManager(), m_detailViewManager, m_context->colorManager(), this);


      getAction(cmsshow::sExportImage)->activated.connect(sigc::mem_fun(*this, &FWGUIManager::exportImageOfMainView));
      getAction(cmsshow::sExportAllImages)->activated.connect(sigc::mem_fun(*this, &FWGUIManager::exportImagesOfAllViews));
      getAction(cmsshow::sLoadConfig)->activated.connect(sigc::mem_fun(*this, &FWGUIManager::promptForLoadConfigurationFile));
      getAction(cmsshow::sSaveConfig)->activated.connect(writeToPresentConfigurationFile_);
      getAction(cmsshow::sSaveConfigAs)->activated.connect(sigc::mem_fun(*this,&FWGUIManager::promptForSaveConfigurationFile));
      getAction(cmsshow::sShowEventDisplayInsp)->activated.connect(boost::bind( &FWGUIManager::showEDIFrame,this,-1));
      getAction(cmsshow::sShowMainViewCtl)->activated.connect(sigc::mem_fun(*m_guiManager, &FWGUIManager::showViewPopup));
      getAction(cmsshow::sShowObjInsp)->activated.connect(sigc::mem_fun(*m_guiManager, &FWGUIManager::showModelPopup));

      getAction(cmsshow::sBackgroundColor)->activated.connect(sigc::mem_fun(m_context->colorManager(), &FWColorManager::switchBackground));
      getAction(cmsshow::sShowCommonInsp)->activated.connect(sigc::mem_fun(*m_guiManager, &FWGUIManager::showCommonPopup));

      getAction(cmsshow::sShowInvMassDialog)->activated.connect(sigc::mem_fun(*m_guiManager, &FWGUIManager::showInvMassDialog));

      getAction(cmsshow::sShowAddCollection)->activated.connect(sigc::mem_fun(*m_guiManager, &FWGUIManager::addData));
      assert(getAction(cmsshow::sHelp) != 0);
      getAction(cmsshow::sHelp)->activated.connect(sigc::mem_fun(*m_guiManager, &FWGUIManager::createHelpPopup));
      assert(getAction(cmsshow::sKeyboardShort) != 0);
      getAction(cmsshow::sKeyboardShort)->activated.connect(sigc::mem_fun(*m_guiManager, &FWGUIManager::createShortcutPopup));
      getAction(cmsshow::sHelpGL)->activated.connect(sigc::mem_fun(*m_guiManager, &FWGUIManager::createHelpGLPopup));

      // toolbar special widget with non-void actions
      m_cmsShowMainFrame->m_delaySliderListener->valueChanged_.connect(boost::bind(&FWGUIManager::delaySliderChanged,this,_1));

      TQObject::Connect(m_cmsShowMainFrame->m_runEntry,   "ReturnPressed()", "FWGUIManager", this, "runIdChanged()");
      TQObject::Connect(m_cmsShowMainFrame->m_lumiEntry,  "ReturnPressed()", "FWGUIManager", this, "lumiIdChanged()");
      TQObject::Connect(m_cmsShowMainFrame->m_eventEntry, "ReturnPressed()", "FWGUIManager", this, "eventIdChanged()");

      TQObject::Connect(m_cmsShowMainFrame->m_filterShowGUIBtn, "Clicked()", "FWGUIManager", this, "showEventFilterGUI()");
      TQObject::Connect(m_cmsShowMainFrame->m_filterEnableBtn,  "Clicked()", "FWGUIManager", this, "filterButtonClicked()"); 

      TQObject::Connect(gEve->GetWindowManager(), "WindowSelected(TEveWindow*)", "FWGUIManager", this, "checkSubviewAreaIconState(TEveWindow*)");
      TQObject::Connect(gEve->GetWindowManager(), "WindowDocked(TEveWindow*)"  , "FWGUIManager", this, "checkSubviewAreaIconState(TEveWindow*)");
      TQObject::Connect(gEve->GetWindowManager(), "WindowUndocked(TEveWindow*)", "FWGUIManager", this, "checkSubviewAreaIconState(TEveWindow*)");
   }
}

void FWGUIManager::connectSubviewAreaSignals(FWGUISubviewArea* a)
{
   a->goingToBeDestroyed_.connect(boost::bind(&FWGUIManager::subviewIsBeingDestroyed, this, _1));
   a->selected_.connect(boost::bind(&FWGUIManager::subviewInfoSelected, this, _1));
   a->unselected_.connect(boost::bind(&FWGUIManager::subviewInfoUnselected, this, _1));
   a->swap_.connect(boost::bind(&FWGUIManager::subviewSwapped, this, _1));
}

//
// Destructor
//
FWGUIManager::~FWGUIManager()
{
   delete m_invMassDialog;
   delete m_summaryManager;
   delete m_detailViewManager;
   delete m_cmsShowMainFrame;
   delete m_viewPopup;
   delete m_ediFrame;
   delete m_contextMenuHandler;

}

void
FWGUIManager::evePreTerminate()
{
   gEve->GetWindowManager()->Disconnect("WindowSelected(TEveWindow*)", this, "checkSubviewAreaIconState(TEveWindow*)");
   gEve->GetWindowManager()->Disconnect("WindowDocked(TEveWindow*)", this, "checkSubviewAreaIconState(TEveWindow*)");
   gEve->GetWindowManager()->Disconnect("WindowUndocked(TEveWindow*)", this, "checkSubviewAreaIconState(TEveWindow*)");

   // avoid emit signals at end
   gEve->GetSelection()->Disconnect();
   gEve->GetHighlight()->Disconnect();
   gEve->GetSelection()->RemoveElements();
   gEve->GetHighlight()->RemoveElements();
    
   m_cmsShowMainFrame->UnmapWindow();
   for(ViewMap_i wIt = m_viewMap.begin(); wIt != m_viewMap.end(); ++wIt)
   {
     TEveCompositeFrameInMainFrame* mainFrame = dynamic_cast<TEveCompositeFrameInMainFrame*>((*wIt).first->GetEveFrame());
     //  main frames not to watch dying
      if (mainFrame) mainFrame->UnmapWindow();
     // destroy
      (*wIt).second->destroy();
   }
}

//______________________________________________________________________________
// subviews construction
//

TGFrame*
FWGUIManager::makeGUIsubview(TEveCompositeFrame* cp, TGCompositeFrame* parent, Int_t height)
{
   TGFrame* frame = new FWGUISubviewArea(cp, parent, height);
   return frame;
}

void
FWGUIManager::registerViewBuilder(const std::string& iName,
                                  ViewBuildFunctor& iBuilder)
{
   m_nameToViewBuilder[iName]=iBuilder;
}


void
FWGUIManager::newViewSlot(const std::string& iName)
{
   // this function have to exist, becuse CSGAction binds to void functions 
   createView(iName);
}

FWGUIManager::ViewMap_i
FWGUIManager::createView(const std::string& iName, TEveWindowSlot* slot)
{
   NameToViewBuilder::iterator itFind = m_nameToViewBuilder.find(iName);
   assert (itFind != m_nameToViewBuilder.end());
   if(itFind == m_nameToViewBuilder.end()) {
      throw std::runtime_error(std::string("Unable to create view named ")+iName+" because it is unknown");
   }
   
   if (!slot)
   {
      if (m_viewSecPack)
      {
         slot = m_viewSecPack->NewSlot();
      }
      else
      {
         slot = m_viewPrimPack->NewSlot();
         m_viewSecPack = m_viewPrimPack->NewSlot()->MakePack();
         m_viewSecPack->SetShowTitleBar(kFALSE);
      }
   }
   TEveCompositeFrame *ef = slot->GetEveFrame();
   FWViewBase* viewBase = itFind->second(slot, iName);
   //in future, get context from 'view'
   FWViewContextMenuHandlerBase* base= viewBase->contextMenuHandler();
   viewBase->openSelectedModelContextMenu_.connect(boost::bind(&FWGUIManager::showSelectedModelContextMenu ,m_guiManager,_1,_2,base));
   
   TEveWindow *eveWindow = ef->GetEveWindow();
   eveWindow->SetElementName(iName.c_str());

   std::pair<ViewMap_i,bool> insertPair = m_viewMap.insert(std::make_pair(eveWindow, viewBase));
   return insertPair.first;
}


//
// actions
//

void
FWGUIManager::enableActions(bool enable)
{
   m_cmsShowMainFrame->enableActions(enable);
}

void
FWGUIManager::titleChanged(const char *subtitle)
{
   char title[128];
   snprintf(title,127,"cmsShow: %s", subtitle);
   m_cmsShowMainFrame->SetWindowName(title);
}

void
FWGUIManager::eventChangedCallback() {
   // To be replaced when we can get index from fwlite::Event
   
   TEveViewerList* viewers = gEve->GetViewers();
   for (TEveElement::List_i i=viewers->BeginChildren(); i!= viewers->EndChildren(); ++i)
   {
      TEveViewer* ev = dynamic_cast<TEveViewer*>(*i);
      if (ev)
         ev->GetGLViewer()->DeleteOverlayAnnotations();
   }
   
   m_cmsShowMainFrame->loadEvent(*getCurrentEvent());
   m_detailViewManager->newEventCallback();
}

CSGAction*
FWGUIManager::getAction(const std::string name)
{
   return m_cmsShowMainFrame->getAction(name);
}

CSGContinuousAction*
FWGUIManager::playEventsAction()
{
   return m_cmsShowMainFrame->playEventsAction();
}

CSGContinuousAction*
FWGUIManager::playEventsBackwardsAction()
{
   return m_cmsShowMainFrame->playEventsBackwardsAction();
}

CSGContinuousAction*
FWGUIManager::loopAction()
{
   return m_cmsShowMainFrame->loopAction();
}

void
FWGUIManager::disablePrevious()
{
   m_cmsShowMainFrame->enablePrevious(false);
}

void
FWGUIManager::disableNext()
{
   m_cmsShowMainFrame->enableNext(false);
}

void
FWGUIManager::setPlayMode(bool play)
{
   m_cmsShowMainFrame->m_runEntry->SetEnabled(!play);
   m_cmsShowMainFrame->m_eventEntry->SetEnabled(!play);
}

void
FWGUIManager::updateStatus(const char* status) {
   m_cmsShowMainFrame->updateStatusBar(status);
}

void
FWGUIManager::clearStatus()
{
   m_cmsShowMainFrame->clearStatusBar();
}

void
FWGUIManager::newItem(const FWEventItem* iItem)
{
#if defined(THIS_WILL_NEVER_BE_DEFINED)
   m_selectionItemsComboBox->AddEntry(iItem->name().c_str(),iItem->id());
   if(iItem->id()==0) {
      m_selectionItemsComboBox->Select(0);
   }
#endif
}

void
FWGUIManager::addData()
{
   if (0==m_dataAdder) {
      m_dataAdder = new FWGUIEventDataAdder(100,100,
                                            (FWEventItemsManager*) m_context->eventItemsManager(),
                                            m_cmsShowMainFrame,
                                            m_context->metadataManager());
   }
   m_dataAdder->show();
}


//  subview actions
//

TEveWindow*
FWGUIManager::getSwapCandidate()
{
   TEveWindow* swapCandidate =0;

   if ( gEve->GetWindowManager()->GetCurrentWindow())
   {
      swapCandidate = gEve->GetWindowManager()->GetCurrentWindow();
   }
   else
   {
      // swap with first docked view
      TEveCompositeFrame* pef;
      TGFrameElementPack *pel;

      // check if there is view in prim pack
      TGPack* pp = m_viewPrimPack->GetPack();
      if ( pp->GetList()->GetSize() > 2)
      {
         pel = (TGFrameElementPack*) pp->GetList()->At(1);
         if (pel->fState) // is first undocked
         {
            pef = dynamic_cast<TEveCompositeFrame*>(pel->fFrame);
            if ( pef && pef->GetEveWindow())
               swapCandidate = pef->GetEveWindow();
         }
      }
      if (swapCandidate == 0)
      {
         // no eve window found in primary, check secondary
         TGPack* sp = m_viewSecPack->GetPack();
         TIter frame_iterator(sp->GetList());
         while ((pel = (TGFrameElementPack*)frame_iterator())) 
         {
            pef = dynamic_cast<TEveCompositeFrame*>(pel->fFrame);
            if ( pef && pef->GetEveWindow() && pel->fState)
            {
               swapCandidate =  pef->GetEveWindow() ;
               break;
            }
         }
      }
   }
   return swapCandidate;
}

void
FWGUIManager::checkSubviewAreaIconState(TEveWindow* /*ew*/)
{
   // First argumet is needed for signals/slot symetry

   // disable swap on the first left TEveCompositeFrame
   // check info button
   TEveWindow* current  = getSwapCandidate();
   bool checkInfoBtn    = m_viewPopup ? m_viewPopup->mapped() : 0;
   TEveWindow* selected = m_viewPopup ? m_viewPopup->getEveWindow() : 0;

   for (ViewMap_i it = m_viewMap.begin(); it != m_viewMap.end(); it++)
   {
      FWGUISubviewArea* ar = FWGUISubviewArea::getToolBarFromWindow(it->first);
      ar->setSwapIcon(current != it->first);
      if (checkInfoBtn && selected)
         ar->setInfoButton(selected == it->first);
   }
}

void
FWGUIManager::subviewIsBeingDestroyed(FWGUISubviewArea* sva)
{
   if (sva->isSelected())
      setViewPopup(0);

   CmsShowTaskExecutor::TaskFunctor f;
   f = boost::bind(&FWGUIManager::subviewDestroy, this, sva);
   m_tasks->addTask(f);
   m_tasks->startDoingTasks();
}

void
FWGUIManager::subviewDestroy(FWGUISubviewArea* sva)
{  
   TEveWindow* ew       = sva->getEveWindow();
   FWViewBase* viewBase = m_viewMap[ew];
   m_viewMap.erase(ew);
   viewBase->destroy();
}

void
FWGUIManager::subviewDestroyAll()
{
   std::vector<FWGUISubviewArea*> sd;
   for(ViewMap_i wIt = m_viewMap.begin(); wIt != m_viewMap.end(); ++wIt)
   {
      FWGUISubviewArea* ar = FWGUISubviewArea::getToolBarFromWindow(wIt->first);
      sd.push_back(ar);
   }

   for (std::vector<FWGUISubviewArea*>::iterator i= sd.begin(); i !=sd.end(); ++i)
   {
      if ((*i)->isSelected())
         setViewPopup(0);
      subviewDestroy(*i);
   }

   gSystem->ProcessEvents();
   gSystem->Sleep(200);


   
   while (m_viewPrimPack->HasChildren())
   {
      TEveWindow* w = dynamic_cast<TEveWindow*>(m_viewPrimPack->FirstChild());
      if (w) w->DestroyWindowAndSlot();
   }

   gSystem->Sleep(200);
   m_viewSecPack = 0;
   gSystem->ProcessEvents();

}

void
FWGUIManager::subviewInfoSelected(FWGUISubviewArea* sva)
{
   // release button on previously selected
   TEveWindow* ew = sva->getEveWindow();
   for(ViewMap_i wIt = m_viewMap.begin(); wIt != m_viewMap.end(); ++wIt)
   {
      if (wIt->first != ew)
         FWGUISubviewArea::getToolBarFromWindow(wIt->first)->setInfoButton(kFALSE);
   }
   setViewPopup(sva->getEveWindow());
}

void
FWGUIManager::subviewInfoUnselected(FWGUISubviewArea* sva)
{
   m_viewPopup->UnmapWindow();
}

void
FWGUIManager::subviewSwapped(FWGUISubviewArea* sva)
{
   TEveWindow* curr = getSwapCandidate();
   TEveWindow* swap = sva->getEveWindow();
   if (curr) swap->SwapWindow(curr);

   checkSubviewAreaIconState(0);
}

TGVerticalFrame*
FWGUIManager::createList(TGCompositeFrame *p)
{
   TGVerticalFrame *listFrame = new TGVerticalFrame(p, p->GetWidth(), p->GetHeight());

   TGHorizontalFrame* addFrame = new TGHorizontalFrame(listFrame, p->GetWidth(), 10, kRaisedFrame);
   TGLabel* addLabel = new TGLabel(addFrame,"Summary View");
   addFrame->AddFrame(addLabel, new TGLayoutHints(kLHintsCenterX, 0,0,2,2));
   listFrame->AddFrame(addFrame, new TGLayoutHints(kLHintsExpandX | kLHintsTop));

   m_summaryManager = new FWSummaryManager(listFrame,
                                           m_context->selectionManager(),
                                           (FWEventItemsManager*) m_context->eventItemsManager(),
                                           this,
                                           m_context->modelChangeManager(),
                                           m_context->colorManager());

   const unsigned int backgroundColor=0x2f2f2f;
   TGTextButton* addDataButton = new TGTextButton(m_summaryManager->widget(), "Add Collection");
   addDataButton->ChangeOptions(kRaisedFrame);
   addDataButton->SetBackgroundColor(backgroundColor);
   addDataButton->SetTextColor(0xFFFFFF);
   addDataButton->SetToolTipText("Show additional collections");
   addDataButton->Connect("Clicked()", "FWGUIManager", this, "addData()");
   m_summaryManager->widget()->AddFrame(addDataButton, new TGLayoutHints(kLHintsExpandX|kLHintsLeft|kLHintsTop));
   listFrame->AddFrame(m_summaryManager->widget(), new TGLayoutHints(kLHintsExpandX|kLHintsExpandY));

   return listFrame;
}

void
FWGUIManager::createViews(TEveWindowSlot *slot)
{
   m_viewPrimPack = slot->MakePack();
   m_viewPrimPack->SetHorizontal();
   m_viewPrimPack->SetElementName("Views");
   m_viewPrimPack->SetShowTitleBar(kFALSE);
   m_viewSecPack = 0;
}

void
FWGUIManager::createEDIFrame()
{
   if (m_ediFrame == 0)
   {
      m_ediFrame = new CmsShowEDI(m_cmsShowMainFrame, 200, 200, m_context->selectionManager(),m_context->colorManager());
      m_ediFrame->CenterOnParent(kTRUE,TGTransientFrame::kTopRight);
      m_cmsShowMainFrame->bindCSGActionKeys(m_ediFrame);
   }
}

void
FWGUIManager::showEDIFrame(int iToShow)
{
   createEDIFrame();
   if (-1 != iToShow)
   {
      m_ediFrame->show(static_cast<FWDataCategories>(iToShow));
   }
   m_ediFrame->MapRaised();
}

void
FWGUIManager::showCommonPopup()
{
   if (! m_commonPopup)
   {
      m_commonPopup = new CmsShowCommonPopup(m_context->commonPrefs(), m_cmsShowMainFrame, 200, 200);
      m_cmsShowMainFrame->bindCSGActionKeys(m_commonPopup);
   }
   m_commonPopup->MapRaised();
}

void
FWGUIManager::createModelPopup()
{
   m_modelPopup = new CmsShowModelPopup(m_detailViewManager,m_context->selectionManager(), m_context->colorManager(), m_cmsShowMainFrame, 200, 200);
   m_modelPopup->CenterOnParent(kTRUE,TGTransientFrame::kRight);
   m_cmsShowMainFrame->bindCSGActionKeys(m_modelPopup);
}

void
FWGUIManager::showModelPopup()
{
   if (! m_modelPopup) createModelPopup();
   m_modelPopup->MapRaised();
}

void
FWGUIManager::popupViewClosed()
{
   if (m_viewPopup->getEveWindow())
   {
      FWGUISubviewArea* sa = FWGUISubviewArea::getToolBarFromWindow(m_viewPopup->getEveWindow());
      sa->setInfoButton(kFALSE);
   }
}

void
FWGUIManager::showViewPopup()
{
   // CSG action.
   setViewPopup(0);
}

void
FWGUIManager::setViewPopup(TEveWindow* ew)
{
   FWViewBase* vb = ew ? m_viewMap[ew] : 0;
   if (m_viewPopup == 0)
   {
      m_viewPopup = new CmsShowViewPopup(0, 200, 200, m_context->colorManager(), vb, ew);
      m_viewPopup->closed_.connect(sigc::mem_fun(*m_guiManager, &FWGUIManager::popupViewClosed));
   }
   else
   {
      m_viewPopup->UnmapWindow();
   }
   m_viewPopup->reset(vb, ew);
   m_viewPopup->MapRaised();
}

void
FWGUIManager::showInvMassDialog()
{
   if (! m_invMassDialog)
   {
      m_invMassDialog = new FWInvMassDialog(m_context->selectionManager());
      m_cmsShowMainFrame->bindCSGActionKeys(m_invMassDialog);
   }
   m_invMassDialog->MapRaised();
}

void
FWGUIManager::createHelpPopup ()
{
   if (m_helpPopup == 0)
   {
      m_helpPopup = new CmsShowHelpPopup("help.html", "CmsShow Help",
                                         m_cmsShowMainFrame,
                                         800, 600);
      m_helpPopup->CenterOnParent(kTRUE,TGTransientFrame::kBottomRight);
   }
   m_helpPopup->MapWindow();
}


void
FWGUIManager::createShortcutPopup ()
{
   if (m_shortcutPopup == 0)
   {
      m_shortcutPopup = new CmsShowHelpPopup("shortcuts.html",
                                             getAction(cmsshow::sKeyboardShort)->getName().c_str(),
                                              m_cmsShowMainFrame, 800, 600);

      m_shortcutPopup->CenterOnParent(kTRUE,TGTransientFrame::kBottomRight);
   }
   m_shortcutPopup->MapWindow();
}

void FWGUIManager::createHelpGLPopup ()
{
   if (m_helpGLPopup == 0)
   {
      m_helpGLPopup = new CmsShowHelpPopup("helpGL.html",
                                            getAction(cmsshow::sHelpGL)->getName().c_str(),
                                            m_cmsShowMainFrame, 800, 600);

      m_helpGLPopup->CenterOnParent(kTRUE,TGTransientFrame::kBottomRight);
   }
   m_helpGLPopup->MapWindow();
}

void 
FWGUIManager::showSelectedModelContextMenu(Int_t iGlobalX, Int_t iGlobalY, FWViewContextMenuHandlerBase* iHandler)
{
   if (! m_context->selectionManager()->selected().empty())
   {
      m_contextMenuHandler->showSelectedModelContext(iGlobalX,iGlobalY, iHandler);
   }
}

//
// const member functions
//

FWGUIManager*
FWGUIManager::getGUIManager()
{
   return m_guiManager;
}

const edm::EventBase*
FWGUIManager::getCurrentEvent() const
{
   return m_navigator->getCurrentEvent();  
}

/** Helper method for a load / save configuration dialog.

    @a result where the picked file is stored.
    
    @a mode the mode for the dialog (i.e. Load / Save).
    
    @return true if a file was successfully picked, false otherwise.
  */
bool
FWGUIManager::promptForConfigurationFile(std::string &result, enum EFileDialogMode mode)
{
   
   const static char* kFileTypes[] = {"Fireworks Configuration files","*.fwc",
                                       "All Files","*",
                                       0,0};

   static TString dir(".");

   TGFileInfo fi;
   fi.fFileTypes = kFileTypes;
   fi.fIniDir    = StrDup(dir);
   new TGFileDialog(gClient->GetDefaultRoot(), m_cmsShowMainFrame, mode, &fi);
   dir = fi.fIniDir;
   if (fi.fFilename == 0) // to handle "cancel" button properly
      return false;
   std::string name = fi.fFilename;
   // if the extension isn't already specified by hand, specify it now
   std::string ext = kFileTypes[fi.fFileTypeIdx + 1] + 1;
   if (ext.size() != 0 && name.find(ext) == name.npos)
      name += ext;
   result = name;
   return true;
}


/** Emits the signal which request to load the configuration file picked up 
    in a dialog.
  */
void
FWGUIManager::promptForLoadConfigurationFile()
{
   std::string name;
   if (!promptForConfigurationFile(name, kFDOpen))
      return;
  
   
   loadFromConfigurationFile_(name);
}

/** Emits the signal which requests to save the current configuration in the 
    file picked up in the dialog.
  */
void
FWGUIManager::promptForSaveConfigurationFile()
{
   std::string name;
   if (!promptForConfigurationFile(name, kFDSave))
      return;
   writeToConfigurationFile_(name);
}

void
FWGUIManager::exportImageOfMainView()
{
   if (m_viewPrimPack->GetPack()->GetList()->GetSize() > 2)
   {
      TGFrameElementPack* frameEL = (TGFrameElementPack*) m_viewPrimPack->GetPack()->GetList()->At(1);
      TEveCompositeFrame* ef = dynamic_cast<TEveCompositeFrame*>(frameEL->fFrame);
      m_viewMap[ef->GetEveWindow()]->promptForSaveImageTo(m_cmsShowMainFrame);
   }
   else
   {
      fwLog(fwlog::kError) << "Main view has been destroyed." << std::endl; 
   }
}

void
FWGUIManager::exportImagesOfAllViews()
{
   try {
      static TString dir(".");
      const char *  kImageExportTypes[] = {"PNG",                     "*.png",
                                           "GIF",                     "*.gif",
                                           "JPEG",                    "*.jpg",
                                           "PDF",                     "*.pdf",
                                           "Encapsulated PostScript", "*.eps",
                                           0, 0};

      TGFileInfo fi;
      fi.fFileTypes = kImageExportTypes;
      fi.fIniDir    = StrDup(dir);
      new TGFileDialog(gClient->GetDefaultRoot(), m_cmsShowMainFrame,
                       kFDSave,&fi);
      dir = fi.fIniDir;
      if (fi.fFilename != 0) {
         std::string name = fi.fFilename;
         // fi.fFileTypeIdx points to the name of the file type
         // selected in the drop-down menu, so fi.fFileTypeIdx gives us
         // the extension
         std::string ext = kImageExportTypes[fi.fFileTypeIdx + 1] + 1;
         if (name.find(ext) == name.npos)
            name += ext;
         // now add format trailing before the extension
<<<<<<< HEAD
         name.insert(name.rfind('.'), "-%u_%u_%llu_%s");
         exportAllViews(name);
=======
         name.insert(name.rfind('.'), "-%u_%u_%u_%s");
         exportAllViews(name, -1);
>>>>>>> 6379576b
      }
   }
   catch (std::runtime_error &e) { std::cout << e.what() << std::endl; }
}

void
FWGUIManager::exportAllViews(const std::string& format, int height)
{
   // Save all GL views.
   // Expects format to have "%u %u %llu %s" which are replaced with
   //   run-number, event number, lumi block and view-name.
   // Blanks in view-name are removed.
   // If several views shave the same name, they are post-fixed
   // with "_%d". They are sorted by view diagonal.

   typedef std::list<TEveViewer*>           viewer_list_t;
   typedef viewer_list_t::iterator          viewer_list_i;

   typedef std::map<TString, viewer_list_t> name_map_t;
   typedef name_map_t::iterator             name_map_i;

   name_map_t vls;

   for (ViewMap_i i = m_viewMap.begin(); i != m_viewMap.end(); ++i)
   {
      TEveViewer *ev = dynamic_cast<TEveViewer*>(i->first);
      if (ev)
      {
         TString name(ev->GetElementName());
         name.ReplaceAll(" ", "");
         viewer_list_t &l  = vls[name];
         viewer_list_i  li = l.begin();
         while (li != l.end() && (*li)->GetGLViewer()->ViewportDiagonal() < ev->GetGLViewer()->ViewportDiagonal())
            ++li;
         l.insert(li, ev);
      }
   }

   const edm::EventBase *event = getCurrentEvent();
   for (name_map_i i = vls.begin(); i != vls.end(); ++i)
   {
      bool multi_p    = (i->second.size() > 1);
      int  view_count = 1;
      for (viewer_list_i j = i->second.begin(); j != i->second.end(); ++j, ++view_count)
      {
         TString view_name(i->first);
         if (multi_p)
         {
            view_name += "_";
            view_name += view_count;
         }
         TString file;
         file.Form(format.c_str(), event->id().run(), event->id().event(),
                   event->luminosityBlock(), view_name.Data());

         if (height == -1)
            (*j)->GetGLViewer()->SavePicture(file);
         else 
            (*j)->GetGLViewer()->SavePictureHeight(file, height);
      }
   }
}

static const std::string kMainWindow("main window");
static const std::string kViews("views");
static const std::string kViewArea("view area");
static const std::string kUndocked("undocked views");
static const std::string kControllers("controllers");
static const std::string kCollectionController("collection");
static const std::string kViewController("view");
static const std::string kObjectController("object");
static const std::string kCommonController("common");

static
void
addWindowInfoTo(const TGFrame* iMain,
                FWConfiguration& oTo)
{
   Window_t wdummy;
   Int_t ax,ay;
   gVirtualX->TranslateCoordinates(iMain->GetId(),
                                   gClient->GetDefaultRoot()->GetId(),
                                   0,0, //0,0 in local coordinates
                                   ax,ay, //coordinates of screen
                                   wdummy);
   {
      std::stringstream s;
      s<<ax;
      oTo.addKeyValue("x",FWConfiguration(s.str()));
   }
   {
      std::stringstream s;
      s<<ay;
      oTo.addKeyValue("y",FWConfiguration(s.str()));
   }
   {
      std::stringstream s;
      s<<iMain->GetWidth();
      oTo.addKeyValue("width",FWConfiguration(s.str()));
   }
   {
      std::stringstream s;
      s<<iMain->GetHeight();
      oTo.addKeyValue("height",FWConfiguration(s.str()));
   }
}

class areaInfo
{
   // helper class to save and restore view area
public:
   areaInfo (TGFrameElementPack* frameElement)
   {
      eveWindow         = 0;
      originalSlot      = 0;
      undockedMainFrame = 0;
      weight = frameElement->fWeight;
      undocked = !frameElement->fState;

      TEveCompositeFrame *eveFrame = dynamic_cast<TEveCompositeFrame*>(frameElement->fFrame);
      assert(eveFrame);

      if (frameElement->fState)
         eveWindow    =  eveFrame->GetEveWindow();
      else
         originalSlot = eveFrame->GetEveWindow();
   }

  areaInfo () : weight(0), undocked(false) {}

   Float_t      weight;
   Bool_t       undocked;
   TEveWindow  *eveWindow;
   TGMainFrame *undockedMainFrame;// cached to help find original slot for undocked windows
   TEveWindow  *originalSlot;
};

static
void
addAreaInfoTo(areaInfo& pInfo,
              FWConfiguration& oTo)
{
   {
      std::stringstream s;
      s << pInfo.weight;
      oTo.addKeyValue("weight", FWConfiguration(s.str()));
   }
   {
      std::stringstream s;
      s<< pInfo.undocked;
      oTo.addKeyValue("undocked", FWConfiguration(s.str()));
   }

   if (pInfo.undockedMainFrame)
   {
      FWConfiguration temp(oTo);
      addWindowInfoTo(pInfo.undockedMainFrame, temp);
      oTo.addKeyValue("UndockedWindowPos", temp);
   }
}

//______________________________________________________________________________
void
FWGUIManager::addTo(FWConfiguration& oTo) const
{
   Int_t cfgVersion=3;

   FWConfiguration mainWindow(cfgVersion);
   float leftWeight, rightWeight;
   addWindowInfoTo(m_cmsShowMainFrame, mainWindow);
   {
      // write summary view weight
      {
         std::stringstream ss;
         ss << m_cmsShowMainFrame->getSummaryViewWeight();
         mainWindow.addKeyValue("summaryWeight",FWConfiguration(ss.str()));
      }

      // write proportions of horizontal pack (can be standalone item outside main frame)
      if ( m_viewPrimPack->GetPack()->GetList()->GetSize() > 2)
      {
         TGFrameElementPack *frameEL;
         frameEL = (TGFrameElementPack*) m_viewPrimPack->GetPack()->GetList()->At(1); // read every second  element, first on is splitter
         leftWeight = frameEL->fWeight;
         frameEL = (TGFrameElementPack*)  m_viewPrimPack->GetPack()->GetList()->At(3);
         rightWeight = frameEL->fWeight;
      }
      else
      {
         leftWeight = 0;
         rightWeight = 1;
      }
      std::stringstream sL;
      sL<<leftWeight;
      mainWindow.addKeyValue("leftWeight",FWConfiguration(sL.str()));
      std::stringstream sR;
      sR<<rightWeight;
      mainWindow.addKeyValue("rightWeight",FWConfiguration(sR.str()));
   }
   oTo.addKeyValue(kMainWindow, mainWindow, true);

   //------------------------------------------------------------
   // organize info about all docked frames includding hidden, which point to undocked
   std::vector<areaInfo> wpacked;
   if (leftWeight > 0)
   {
      TGPack* pp = m_viewPrimPack->GetPack();
      TGFrameElementPack *frameEL = (TGFrameElementPack*) pp->GetList()->At(1);
      if (frameEL->fWeight > 0)
         wpacked.push_back(areaInfo(frameEL));
   }
   TGPack* sp = m_viewSecPack->GetPack();
   TGFrameElementPack *seFE;
   TIter frame_iterator(sp->GetList());
   while ((seFE = (TGFrameElementPack*)frame_iterator() ))
   {
      if (seFE->fWeight)
         wpacked.push_back(areaInfo(seFE));
   }

   //  undocked info
   
   for(ViewMap_i wIt = m_viewMap.begin(); wIt != m_viewMap.end(); ++wIt)
   {
      TEveWindow* ew = wIt->first;
      TEveCompositeFrameInMainFrame* mainFrame = dynamic_cast<TEveCompositeFrameInMainFrame*>(ew->GetEveFrame());
      if (mainFrame)
      {
         for(std::vector<areaInfo>::iterator pIt = wpacked.begin(); pIt != wpacked.end(); ++pIt)
         {
            if ((*pIt).originalSlot && mainFrame->GetOriginalSlot() == (*pIt).originalSlot)
            {
               (*pIt).eveWindow = wIt->first;
               (*pIt).undockedMainFrame = (TGMainFrame*)mainFrame;
               // printf("found original slot for docked view %s\n", pInfo->viewBase->typeName().c_str());
               break;
            }// found match
         }
      }// end main frames
   }
   
   //------------------------------------------------------------
   // add sorted list in view area and FW-views configuration
   FWConfiguration views(1);
   FWConfiguration viewArea(cfgVersion);
   for(std::vector<areaInfo>::iterator it = wpacked.begin(); it != wpacked.end(); ++it)
   {
      TEveWindow* ew = (*it).eveWindow;
      if (ew) {
         FWViewBase* wb = m_viewMap[ew];
         FWConfiguration tempWiew(wb->version());
         wb->addTo(tempWiew);
         views.addKeyValue(wb->typeName(), tempWiew, true);
         FWConfiguration tempArea(cfgVersion);
         addAreaInfoTo((*it), tempArea);
         viewArea.addKeyValue(wb->typeName(), tempArea, true);
      }
   }
   oTo.addKeyValue(kViews, views, true);
   oTo.addKeyValue(kViewArea, viewArea, true);

   //------------------------------------------------------------
   //Remember where controllers were placed if they are open
   FWConfiguration controllers(1);
   {
      if(0!=m_ediFrame && m_ediFrame->IsMapped()) {
         FWConfiguration temp(1);
         addWindowInfoTo(m_ediFrame, temp);
         controllers.addKeyValue(kCollectionController,temp,true);
      }
      if(0!=m_viewPopup && m_viewPopup->IsMapped()) {
         FWConfiguration temp(1);
         addWindowInfoTo(m_viewPopup, temp);
         controllers.addKeyValue(kViewController,temp,true);
      }
      if(0!=m_modelPopup && m_modelPopup->IsMapped()) {
         FWConfiguration temp(1);
         addWindowInfoTo(m_modelPopup, temp);
         controllers.addKeyValue(kObjectController,temp,true);
      }
      if(0!=m_commonPopup && m_commonPopup->IsMapped()) {
         FWConfiguration temp(1);
         addWindowInfoTo(m_commonPopup, temp);
         controllers.addKeyValue(kCommonController,temp,true);
      }
   }
   oTo.addKeyValue(kControllers,controllers,true);
}

//----------------------------------------------------------------
void
FWGUIManager::setWindowInfoFrom(const FWConfiguration& iFrom,
                                TGMainFrame* iFrame)
{
   int x = atoi(iFrom.valueForKey("x")->value().c_str()) + m_WMOffsetX;
   int y = atoi(iFrom.valueForKey("y")->value().c_str()) + m_WMOffsetY;
   if (y < m_WMDecorH) y = m_WMDecorH;
   int width = atoi(iFrom.valueForKey("width")->value().c_str());
   int height = atoi(iFrom.valueForKey("height")->value().c_str());
   iFrame->MoveResize(x,y,width,height);
   iFrame->SetWMPosition(x, y);
}

void
FWGUIManager::setFrom(const FWConfiguration& iFrom) {
   // main window
   if (m_viewSecPack) subviewDestroyAll();

   const FWConfiguration* mw = iFrom.valueForKey(kMainWindow);
   assert(mw != 0);
   // Window needs to mapped before moving, otherwise move can lead
   // to wrong results on some window managers.
   m_cmsShowMainFrame->MapWindow();
   setWindowInfoFrom(*mw, m_cmsShowMainFrame);
   m_cmsShowMainFrame->MapSubwindows();
   m_cmsShowMainFrame->Layout();
   m_cmsShowMainFrame->MapRaised();

   // set from view reading area info nd view info
   float_t leftWeight =1;
   float_t rightWeight=1;
   if ( mw->version() >= 2 ) {
      leftWeight = atof(mw->valueForKey("leftWeight")->value().c_str());
      rightWeight = atof(mw->valueForKey("rightWeight")->value().c_str());
   }

   if ( mw->version() >= 3 ) {
      float summaryWeight = atof(mw->valueForKey("summaryWeight")->value().c_str());
      m_cmsShowMainFrame->setSummaryViewWeight(summaryWeight);       
   }

   TEveWindowSlot* primSlot = (leftWeight > 0) ? m_viewPrimPack->NewSlotWithWeight(leftWeight) : 0;
   m_viewSecPack = m_viewPrimPack->NewSlotWithWeight(rightWeight)->MakePack();
   m_viewSecPack->SetVertical();
   m_viewSecPack->SetShowTitleBar(kFALSE);

   // views list
   const FWConfiguration* views = iFrom.valueForKey(kViews); assert(0!=views);
   const FWConfiguration::KeyValues* keyVals = views->keyValues();
   const FWConfiguration* viewArea = iFrom.valueForKey(kViewArea);

   // area list (ignored in older version)
   if ( viewArea->version() > 1)
   {
      const FWConfiguration::KeyValues* akv = viewArea->keyValues();
      FWConfiguration::KeyValuesIt areaIt = akv->begin();

      for(FWConfiguration::KeyValuesIt it = keyVals->begin(); it!= keyVals->end(); ++it)
      {
         float weight = atof((areaIt->second).valueForKey("weight")->value().c_str());
         TEveWindowSlot* slot = ( m_viewMap.size() || (primSlot == 0) ) ? m_viewSecPack->NewSlotWithWeight(weight) : primSlot;
         std::string name = FWViewType::checkNameWithViewVersion(it->first, it->second.version());
         ViewMap_i lastViewIt = createView(name, slot);
         lastViewIt->second->setFrom(it->second);

         bool  undocked = atof((areaIt->second).valueForKey("undocked")->value().c_str());
         if (undocked)
         {
            TEveWindow* lastWindow = lastViewIt->first;
            lastWindow->UndockWindow();
            TEveCompositeFrameInMainFrame* emf = dynamic_cast<TEveCompositeFrameInMainFrame*>(lastWindow->GetEveFrame());
            if (emf ) {
               const TGMainFrame* mf =  dynamic_cast<const TGMainFrame*>(emf->GetParent());
               if (mf) {
                  m_cmsShowMainFrame->bindCSGActionKeys(mf);
                  TGMainFrame* mfp = (TGMainFrame*)mf; // have to cast in non-const
                  const FWConfiguration* mwc = (areaIt->second).valueForKey("UndockedWindowPos");
                  setWindowInfoFrom(*mwc, mfp);
               }
            }
         }
         areaIt++;
      }
   }
   else
   {  // create views with same weight in old version
      for(FWConfiguration::KeyValuesIt it = keyVals->begin(); it!= keyVals->end(); ++it) {
         std::string name = FWViewType::checkNameWithViewVersion(it->first, it->second.version());       
         createView(name, m_viewMap.size() ? m_viewSecPack->NewSlot() : primSlot); 	 

         ViewMap_i lastViewIt = m_viewMap.end(); lastViewIt--;
         lastViewIt->second->setFrom(it->second);
      }
      // handle undocked windows in old version
      const FWConfiguration* undocked = iFrom.valueForKey(kUndocked);
      if(0!=undocked) {
         fwLog(fwlog::kWarning) << "Restrore of undocked windows with old window management not supported." << std::endl;
      }
   }

   //handle controllers
   const FWConfiguration* controllers = iFrom.valueForKey(kControllers);
   if (0 != controllers)
   {
      const FWConfiguration::KeyValues* keyVals = controllers->keyValues();
      if (0 != keyVals)
      {
         //we have open controllers
         for(FWConfiguration::KeyValuesIt it = keyVals->begin(); it != keyVals->end(); ++it)
         {
            const std::string& controllerName = it->first;
            // std::cout <<"found controller "<<controllerName<<std::endl;
            if (controllerName == kCollectionController) {
               showEDIFrame();
               setWindowInfoFrom(it->second,m_ediFrame);
            } else if (controllerName == kViewController) {
               setViewPopup(0);
               setWindowInfoFrom(it->second, m_viewPopup);
            } else if (controllerName == kObjectController) {
               showModelPopup();
               setWindowInfoFrom(it->second, m_modelPopup);
            } else if (controllerName == kCommonController) {
               showCommonPopup();
               setWindowInfoFrom(it->second, m_commonPopup);
            }
         }
      }
   }


   for(ViewMap_i it = m_viewMap.begin(); it != m_viewMap.end(); ++it)
   {
      if (it->second->typeId() >= FWViewType::kGeometryTable)
      {
         FWGeometryTableViewBase* gv = ( FWGeometryTableViewBase*)it->second;
         gv->populate3DViewsFromConfig();
      }
   }

   // disable first docked view
   checkSubviewAreaIconState(0);

 
}

void
FWGUIManager::openEveBrowserForDebugging() const
{
   gEve->GetBrowser()->MapWindow();
}

//
// toolbar widgets callbacks
//
void
FWGUIManager::delaySliderChanged(Int_t val)
{
   Float_t sec = val*0.001;
   m_cmsShowMainFrame->setPlayDelayGUI(sec, kFALSE);
   changedDelayBetweenEvents_.emit(sec);
}

void
FWGUIManager::setDelayBetweenEvents(Float_t val)
{
   m_cmsShowMainFrame->setPlayDelayGUI(val, kTRUE);
}

void FWGUIManager::runIdChanged()
{
   if (m_cmsShowMainFrame->m_runEntry->GetUIntNumber() == edm::invalidRunNumber)
   {
      m_cmsShowMainFrame->m_runEntry->SetUIntNumber(1);
   }

   m_cmsShowMainFrame->m_lumiEntry->SetText("", kFALSE);
   m_cmsShowMainFrame->m_lumiEntry->SetFocus();
}

void FWGUIManager::lumiIdChanged()
{
   if (m_cmsShowMainFrame->m_lumiEntry->GetUIntNumber() == edm::invalidLuminosityBlockNumber)
   {
      m_cmsShowMainFrame->m_lumiEntry->SetUIntNumber(1);
   }

   m_cmsShowMainFrame->m_eventEntry->SetText("", kFALSE);
   m_cmsShowMainFrame->m_eventEntry->SetFocus();
}

void FWGUIManager::eventIdChanged()
{
   if (m_cmsShowMainFrame->m_eventEntry->GetUIntNumber() == edm::invalidEventNumber)
   {
      m_cmsShowMainFrame->m_eventEntry->SetULong64Number(1);
   }

   changedEventId_.emit(m_cmsShowMainFrame->m_runEntry->GetUIntNumber(),
                        m_cmsShowMainFrame->m_lumiEntry->GetUIntNumber(),
                        m_cmsShowMainFrame->m_eventEntry->GetULong64Number());
}

void
FWGUIManager::finishUpColorChange()
{
   if (m_commonPopup) m_commonPopup->colorSetChanged();
   if (m_modelPopup)  m_modelPopup->colorSetChanged();
   if (m_ediFrame)    m_ediFrame->colorSetChanged();

   gEve->FullRedraw3D();
}
//______________________________________________________________________________

void
FWGUIManager::showEventFilterGUI()
{
   showEventFilterGUI_.emit(m_cmsShowMainFrame);
}

void
FWGUIManager::filterButtonClicked()
{
   filterButtonClicked_.emit();
}

void
FWGUIManager::setFilterButtonText(const char* txt)
{
   m_cmsShowMainFrame->m_filterShowGUIBtn->SetText(txt);
}

void
FWGUIManager::setFilterButtonIcon(int state)
{
   int i = state*3;
   m_cmsShowMainFrame->m_filterEnableBtn->setIcons(m_cmsShowMainFrame->m_filterIcons[i],
                                                   m_cmsShowMainFrame->m_filterIcons[i+1],
                                                   m_cmsShowMainFrame->m_filterIcons[i+2]);
}

void
FWGUIManager::updateEventFilterEnable(bool btnEnabled)
{
   m_cmsShowMainFrame->m_filterEnableBtn->SetEnabled(btnEnabled);
}

void
FWGUIManager::measureWMOffsets()
{
  const Int_t x = 100, y = 100;

  TGMainFrame *mf1 = new TGMainFrame(0, 0, 0);
  mf1->MapWindow();
  mf1->Move(x, y);

  // This seems to be the only reliable way to make sure Move() has been processed.
  {
    TGMainFrame *mf2 = new TGMainFrame(0, 0, 0);
    mf2->MapWindow();
    while (!mf2->IsMapped()) gClient->HandleInput();
    delete mf2;
  }
  {
    Int_t    xm, ym;
    Window_t childdum;
    WindowAttributes_t attr;
    gVirtualX->TranslateCoordinates(mf1->GetId(), gClient->GetDefaultRoot()->GetId(),
                                    0, 0, xm, ym, childdum);
    gVirtualX->GetWindowAttributes(mf1->GetId(), attr);
    m_WMOffsetX = x - xm;
    m_WMOffsetY = y - ym;
    m_WMDecorH  = attr.fY;
    fwLog(fwlog::kDebug) << Form("FWGUIManager::measureWMOffsets: required (%d,%d), measured(%d, %d) => dx=%d, dy=%d; decor_h=%d.\n",
                                 x, y, xm, ym, m_WMOffsetX, m_WMOffsetY, m_WMDecorH);
  }
  delete mf1;
}

void
FWGUIManager::resetWMOffsets()
{
   m_WMOffsetX = m_WMOffsetY = m_WMDecorH = 0;
}<|MERGE_RESOLUTION|>--- conflicted
+++ resolved
@@ -873,13 +873,8 @@
          if (name.find(ext) == name.npos)
             name += ext;
          // now add format trailing before the extension
-<<<<<<< HEAD
-         name.insert(name.rfind('.'), "-%u_%u_%llu_%s");
-         exportAllViews(name);
-=======
          name.insert(name.rfind('.'), "-%u_%u_%u_%s");
          exportAllViews(name, -1);
->>>>>>> 6379576b
       }
    }
    catch (std::runtime_error &e) { std::cout << e.what() << std::endl; }
