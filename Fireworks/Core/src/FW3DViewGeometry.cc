// -*- C++ -*-
//
// Package:     Core
// Class  :     FW3DViewGeometry
// 
// Implementation:
//     [Notes on implementation]
//
// Original Author:  Alja Mrak-Tadel
//         Created:  Thu Mar 25 22:06:57 CET 2010
// $Id: FW3DViewGeometry.cc,v 1.17 2013/02/08 16:46:56 yana Exp $
//

// system include files
#include <sstream>

// user include files

#include "TEveManager.h"
#include "TEveGeoNode.h"

#include "Fireworks/Core/interface/FW3DViewGeometry.h"
#include "Fireworks/Core/interface/FWGeometry.h"
#include "Fireworks/Core/interface/TEveElementIter.h"
#include "Fireworks/Core/interface/Context.h"
#include "Fireworks/Core/interface/FWColorManager.h"

#include "DataFormats/MuonDetId/interface/DTChamberId.h"
#include "DataFormats/MuonDetId/interface/CSCDetId.h"
#include "DataFormats/MuonDetId/interface/GEMDetId.h"

#include "DataFormats/SiPixelDetId/interface/PXBDetId.h"
#include "DataFormats/SiPixelDetId/interface/PXFDetId.h"
//
// constants, enums and typedefs
//

//
// static data member definitions
//

//
// constructors and destructor
//
FW3DViewGeometry::FW3DViewGeometry(const fireworks::Context& context):
   FWViewGeometryList(context, false),
   m_muonBarrelElements(0), m_muonBarrelFullElements(0),
   m_muonEndcapElements(0), m_muonEndcapFullElements(0),
   m_pixelBarrelElements(0),
   m_pixelEndcapElements(0),
   m_trackerBarrelElements(0),
   m_trackerEndcapElements(0)
{  

   SetElementName("3D Geometry");
}

// FW3DViewGeometry::FW3DViewGeometry(const FW3DViewGeometry& rhs)
// {
//    // do actual copying here;
// }

FW3DViewGeometry::~FW3DViewGeometry()
{
}


//
// member functions
//

//
// const member functions
//

//
// static member functions
//

void
FW3DViewGeometry::showMuonBarrel( bool showMuonBarrel )
{
   if( !m_muonBarrelElements && showMuonBarrel )
   {
      m_muonBarrelElements = new TEveElementList( "DT" );
      for( Int_t iWheel = -2; iWheel <= 2; ++iWheel )
      {
         for ( Int_t iStation = 1; iStation <= 4; ++iStation )
         {
	    // We display only the outer chambers to make the event look more
	    // prominent
	    if( iWheel == -2 || iWheel == 2 || iStation == 4 )
	    {
	       std::ostringstream s;
	       s << "Station" << iStation;
	       TEveElementList* cStation  = new TEveElementList( s.str().c_str() );
	       m_muonBarrelElements->AddElement( cStation );
	       for( Int_t iSector = 1 ; iSector <= 14; ++iSector )
	       {
		  if( iStation < 4 && iSector > 12 ) continue;
		  DTChamberId id( iWheel, iStation, iSector );
		  TEveGeoShape* shape = m_geom->getEveShape( id.rawId() );
                  addToCompound(shape, kFWMuonBarrelLineColorIndex);
		  cStation->AddElement( shape );
	       }
	    }
         }
      }
      AddElement( m_muonBarrelElements );
   }

   if( m_muonBarrelElements )
   {
      m_muonBarrelElements->SetRnrState( showMuonBarrel );
      gEve->Redraw3D();
   }
}

void
FW3DViewGeometry::showMuonBarrelFull(bool showMuonBarrel)
{
   if (!m_muonBarrelFullElements && showMuonBarrel)
   {
      m_muonBarrelFullElements = new TEveElementList( "DT Full" );
      for (Int_t iWheel = -2; iWheel <= 2; ++iWheel)
      {
         TEveElementList* cWheel = new TEveElementList(TString::Format("Wheel %d", iWheel));
         m_muonBarrelFullElements->AddElement(cWheel);
         for (Int_t iStation = 1; iStation <= 4; ++iStation)
         {
            TEveElementList* cStation  = new TEveElementList(TString::Format("Station %d", iStation));
            cWheel->AddElement(cStation);
            for (Int_t iSector = 1 ; iSector <= 14; ++iSector)
            {
               if( iStation < 4 && iSector > 12 ) continue;
               DTChamberId id( iWheel, iStation, iSector );
               TEveGeoShape* shape = m_geom->getEveShape(id.rawId());
               shape->SetTitle(TString::Format("DT: W=%d, S=%d, Sec=%d\ndet-id=%u",
                                               iWheel, iStation, iSector, id.rawId()));
               addToCompound(shape, kFWMuonBarrelLineColorIndex);
               cStation->AddElement(shape);
            }
         }
      }
      AddElement(m_muonBarrelFullElements);
   }

   if (m_muonBarrelFullElements)
   {
      m_muonBarrelFullElements->SetRnrState(showMuonBarrel);
      gEve->Redraw3D();
   }
}

//______________________________________________________________________________
void
FW3DViewGeometry::showMuonEndcap( bool showMuonEndcap )
{
   if( showMuonEndcap && !m_muonEndcapElements )
   {
      m_muonEndcapElements = new TEveElementList( "CSC" );
      for( Int_t iEndcap = 1; iEndcap <= 2; ++iEndcap ) // 1=forward (+Z), 2=backward(-Z)
      { 
         TEveElementList* cEndcap = 0;
         if( iEndcap == 1 )
            cEndcap = new TEveElementList( "Forward" );
         else
            cEndcap = new TEveElementList( "Backward" );
         m_muonEndcapElements->AddElement( cEndcap );
	 // Actual CSC geometry:
	 // Station 1 has 4 rings with 36 chambers in each
	 // Station 2: ring 1 has 18 chambers, ring 2 has 36 chambers
	 // Station 3: ring 1 has 18 chambers, ring 2 has 36 chambers
	 // Station 4: ring 1 has 18 chambers
	 Int_t maxChambers = 36;
         for( Int_t iStation = 1; iStation <= 4; ++iStation )
         {
            std::ostringstream s; s << "Station" << iStation;
            TEveElementList* cStation  = new TEveElementList( s.str().c_str() );
            cEndcap->AddElement( cStation );
            for( Int_t iRing = 1; iRing <= 4; ++iRing )
	    {
               if( iStation > 1 && iRing > 2 ) continue;
               if( iStation > 3 && iRing > 1 ) continue;
               std::ostringstream s; s << "Ring" << iRing;
               TEveElementList* cRing  = new TEveElementList( s.str().c_str() );
               cStation->AddElement( cRing );
	       ( iRing == 1 && iStation > 1 ) ? ( maxChambers = 18 ) : ( maxChambers = 36 );
               for( Int_t iChamber = 1; iChamber <= maxChambers; ++iChamber )
               {
                  Int_t iLayer = 0; // chamber
		  CSCDetId id( iEndcap, iStation, iRing, iChamber, iLayer );
		  TEveGeoShape* shape = m_geom->getEveShape( id.rawId() );
                  shape->SetTitle(TString::Format("CSC: %s, S=%d, R=%d, C=%d\ndet-id=%u",
                                                  cEndcap->GetName(), iStation, iRing, iChamber, id.rawId()));
 	  	            
                  addToCompound(shape, kFWMuonEndcapLineColorIndex);
		  cRing->AddElement( shape );
               }
            }
	 }
	 // Actual GEM geometry:
	 // Station 1 has 1 rings with 36 chambers in each
<<<<<<< HEAD
	 // for Phase 1, 1 ring and 1 station
	 maxChambers = 36;
         // for( Int_t iStation = 1; iStation <= 1; ++iStation ){
	 Int_t iStation = 1;
	 std::ostringstream s; 
	 s << "Station" << iStation;
	 TEveElementList* cStation  = new TEveElementList( s.str().c_str() );
	 cEndcap->AddElement( cStation );
	 // for( Int_t iRing = 1; iRing <= 1; ++iRing ){
	 Int_t iRing = 1;
	 s << "Ring" << iRing;
	 TEveElementList* cRing  = new TEveElementList( s.str().c_str() );
	 cStation->AddElement( cRing );
	 for( Int_t iChamber = 1; iChamber <= maxChambers; ++iChamber ) {
	   Int_t iLayer = 1; // Actually it should be GEM super chambers
	   GEMDetId id( iEndcap, iRing, iStation, iLayer, iChamber, 0 );
	   TEveGeoShape* shape = m_geom->getEveShape( id.rawId() );
	   shape->SetTitle(TString::Format("GEM: %s, R=%d, S=%d, C=%d\ndet-id=%u",
					   cEndcap->GetName(), iRing, iStation, iChamber, id.rawId()));
 	  	            
	   addToCompound(shape, kFWMuonEndcapLineColorIndex);
	   cRing->AddElement( shape );
=======
	 maxChambers = 36;
         for( Int_t iStation = 1; iStation <= 1; ++iStation )
         {
            std::ostringstream s; s << "Station" << iStation;
            TEveElementList* cStation  = new TEveElementList( s.str().c_str() );
            cEndcap->AddElement( cStation );
            for( Int_t iRing = 1; iRing <= 1; ++iRing )
	    {
               std::ostringstream s; s << "Ring" << iRing;
               TEveElementList* cRing  = new TEveElementList( s.str().c_str() );
               cStation->AddElement( cRing );
               for( Int_t iChamber = 1; iChamber <= maxChambers; ++iChamber )
               {
                  Int_t iLayer = 1; // Actually it should be GEM super chambers
                  GEMDetId id( iEndcap, iRing, iStation, iLayer, iChamber, 0 );
                  TEveGeoShape* shape = m_geom->getEveShape( id.rawId() );
                  shape->SetTitle(TString::Format("GEM: %s, R=%d, S=%d, C=%d\ndet-id=%u",
                                                  cEndcap->GetName(), iRing, iStation, iChamber, id.rawId()));
 	  	            
                  addToCompound(shape, kFWMuonEndcapLineColorIndex);
                  cRing->AddElement( shape );
               }
	    }
>>>>>>> db9e4ba3
	 }
      }
      AddElement( m_muonEndcapElements );
   }

   if( m_muonEndcapElements )
   {
      m_muonEndcapElements->SetRnrState( showMuonEndcap );
      gEve->Redraw3D();
   }
}

//______________________________________________________________________________
void
FW3DViewGeometry::showPixelBarrel( bool showPixelBarrel )
{
   if( showPixelBarrel && !m_pixelBarrelElements )
   {
      m_pixelBarrelElements = new TEveElementList( "PixelBarrel" );
      m_pixelBarrelElements->SetRnrState( showPixelBarrel );
      std::vector<unsigned int> ids = m_geom->getMatchedIds( FWGeometry::Tracker, FWGeometry::PixelBarrel );
      for( std::vector<unsigned int>::const_iterator id = ids.begin();
	   id != ids.end(); ++id )
      {
	 TEveGeoShape* shape = m_geom->getEveShape( *id );
	 PXBDetId idid = PXBDetId( *id );
	 unsigned int layer = idid.layer();
	 unsigned int ladder = idid.ladder();
	 unsigned int module = idid.module();
	 
         shape->SetTitle( TString::Format( "PixelBarrel %d: Layer=%u, Ladder=%u, Module=%u",
					   *id, layer, ladder, module ));

         addToCompound(shape, kFWPixelBarrelColorIndex);
         m_pixelBarrelElements->AddElement( shape );
      }
      AddElement( m_pixelBarrelElements );
   }

   if( m_pixelBarrelElements )
   {
      m_pixelBarrelElements->SetRnrState( showPixelBarrel );
      gEve->Redraw3D();
   }
}

//______________________________________________________________________________
void
FW3DViewGeometry::showPixelEndcap(bool  showPixelEndcap )
{
   if( showPixelEndcap && ! m_pixelEndcapElements )
   {
      m_pixelEndcapElements = new TEveElementList( "PixelEndcap" );
      std::vector<unsigned int> ids = m_geom->getMatchedIds( FWGeometry::Tracker, FWGeometry::PixelEndcap );
      for( std::vector<unsigned int>::const_iterator id = ids.begin();
	   id != ids.end(); ++id )
      {
	 TEveGeoShape* shape = m_geom->getEveShape( *id );
	 PXFDetId idid = PXFDetId( *id );
	 unsigned int side = idid.side();
	 unsigned int disk = idid.disk();
	 unsigned int blade = idid.blade();
	 unsigned int panel = idid.panel();
	 unsigned int module = idid.module();

         shape->SetTitle( TString::Format( "PixelEndcap %d: Side=%u, Disk=%u, Blade=%u, Panel=%u, Module=%u",
					   *id, side, disk, blade, panel, module ));
	 
         addToCompound(shape, kFWPixelEndcapColorIndex);
         m_pixelEndcapElements->AddElement( shape );
      }
      AddElement( m_pixelEndcapElements );
   }

   if( m_pixelEndcapElements )
   {
      m_pixelEndcapElements->SetRnrState( showPixelEndcap );
      gEve->Redraw3D();
   }
}

//______________________________________________________________________________
void
FW3DViewGeometry::showTrackerBarrel( bool  showTrackerBarrel )
{
   if( showTrackerBarrel && ! m_trackerBarrelElements )
   {
      m_trackerBarrelElements = new TEveElementList( "TrackerBarrel" );
      m_trackerBarrelElements->SetRnrState( showTrackerBarrel );
      std::vector<unsigned int> ids = m_geom->getMatchedIds( FWGeometry::Tracker, FWGeometry::TIB );
      for( std::vector<unsigned int>::const_iterator id = ids.begin();
	   id != ids.end(); ++id )
      {
	 TEveGeoShape* shape = m_geom->getEveShape( *id ); 
         addToCompound(shape, kFWTrackerBarrelColorIndex);
         m_trackerBarrelElements->AddElement( shape );
      }
      ids = m_geom->getMatchedIds( FWGeometry::Tracker, FWGeometry::TOB );
      for( std::vector<unsigned int>::const_iterator id = ids.begin();
	   id != ids.end(); ++id )
      {
	 TEveGeoShape* shape = m_geom->getEveShape( *id );
         shape->SetTitle(Form("TrackerBarrel %d",*id));
         addToCompound(shape, kFWTrackerBarrelColorIndex);
         m_trackerBarrelElements->AddElement( shape );
      }
      AddElement( m_trackerBarrelElements );
   }

   if( m_trackerBarrelElements )
   {
      m_trackerBarrelElements->SetRnrState( showTrackerBarrel );
      gEve->Redraw3D();
   }
}

//______________________________________________________________________________
void
FW3DViewGeometry::showTrackerEndcap( bool showTrackerEndcap )
{
   if( showTrackerEndcap && ! m_trackerEndcapElements )
   {
      m_trackerEndcapElements = new TEveElementList( "TrackerEndcap" );
      std::vector<unsigned int> ids = m_geom->getMatchedIds( FWGeometry::Tracker, FWGeometry::TID );
      for( std::vector<unsigned int>::const_iterator id = ids.begin();
           id != ids.end(); ++id )
      {
	 TEveGeoShape* shape = m_geom->getEveShape( *id );
         addToCompound(shape, kFWTrackerEndcapColorIndex);
         m_trackerEndcapElements->AddElement( shape );
      }
      ids = m_geom->getMatchedIds( FWGeometry::Tracker, FWGeometry::TEC );
      for( std::vector<unsigned int>::const_iterator id = ids.begin();
	   id != ids.end(); ++id )
      {
	 TEveGeoShape* shape = m_geom->getEveShape( *id );

         shape->SetTitle(Form("TrackerEndcap %d",*id));
         addToCompound(shape, kFWTrackerEndcapColorIndex);
         m_trackerEndcapElements->AddElement( shape );
      }
      AddElement( m_trackerEndcapElements );
   }

   if (m_trackerEndcapElements )
   {
      m_trackerEndcapElements->SetRnrState( showTrackerEndcap );
      gEve->Redraw3D();
   }
}

 <|MERGE_RESOLUTION|>--- conflicted
+++ resolved
@@ -201,8 +201,6 @@
 	 }
 	 // Actual GEM geometry:
 	 // Station 1 has 1 rings with 36 chambers in each
-<<<<<<< HEAD
-	 // for Phase 1, 1 ring and 1 station
 	 maxChambers = 36;
          // for( Int_t iStation = 1; iStation <= 1; ++iStation ){
 	 Int_t iStation = 1;
@@ -216,39 +214,15 @@
 	 TEveElementList* cRing  = new TEveElementList( s.str().c_str() );
 	 cStation->AddElement( cRing );
 	 for( Int_t iChamber = 1; iChamber <= maxChambers; ++iChamber ) {
-	   Int_t iLayer = 1; // Actually it should be GEM super chambers
-	   GEMDetId id( iEndcap, iRing, iStation, iLayer, iChamber, 0 );
-	   TEveGeoShape* shape = m_geom->getEveShape( id.rawId() );
-	   shape->SetTitle(TString::Format("GEM: %s, R=%d, S=%d, C=%d\ndet-id=%u",
-					   cEndcap->GetName(), iRing, iStation, iChamber, id.rawId()));
+	   for( Int_t iLayer = 1; iLayer <= 2; ++iLayer ){// Actually it should be GEM super chambers
+	     GEMDetId id( iEndcap, iRing, iStation, iLayer, iChamber, 0 );
+	     TEveGeoShape* shape = m_geom->getEveShape( id.rawId() );
+	     shape->SetTitle(TString::Format("GEM: %s, R=%d, S=%d, C=%d\ndet-id=%u",
+					     cEndcap->GetName(), iRing, iStation, iChamber, id.rawId()));
  	  	            
-	   addToCompound(shape, kFWMuonEndcapLineColorIndex);
-	   cRing->AddElement( shape );
-=======
-	 maxChambers = 36;
-         for( Int_t iStation = 1; iStation <= 1; ++iStation )
-         {
-            std::ostringstream s; s << "Station" << iStation;
-            TEveElementList* cStation  = new TEveElementList( s.str().c_str() );
-            cEndcap->AddElement( cStation );
-            for( Int_t iRing = 1; iRing <= 1; ++iRing )
-	    {
-               std::ostringstream s; s << "Ring" << iRing;
-               TEveElementList* cRing  = new TEveElementList( s.str().c_str() );
-               cStation->AddElement( cRing );
-               for( Int_t iChamber = 1; iChamber <= maxChambers; ++iChamber )
-               {
-                  Int_t iLayer = 1; // Actually it should be GEM super chambers
-                  GEMDetId id( iEndcap, iRing, iStation, iLayer, iChamber, 0 );
-                  TEveGeoShape* shape = m_geom->getEveShape( id.rawId() );
-                  shape->SetTitle(TString::Format("GEM: %s, R=%d, S=%d, C=%d\ndet-id=%u",
-                                                  cEndcap->GetName(), iRing, iStation, iChamber, id.rawId()));
- 	  	            
-                  addToCompound(shape, kFWMuonEndcapLineColorIndex);
-                  cRing->AddElement( shape );
-               }
-	    }
->>>>>>> db9e4ba3
+	     addToCompound(shape, kFWMuonEndcapLineColorIndex);
+	     cRing->AddElement( shape );
+	   }
 	 }
       }
       AddElement( m_muonEndcapElements );
@@ -398,6 +372,4 @@
       m_trackerEndcapElements->SetRnrState( showTrackerEndcap );
       gEve->Redraw3D();
    }
-}
-
- +}