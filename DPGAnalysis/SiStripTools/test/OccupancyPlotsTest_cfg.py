import FWCore.ParameterSet.Config as cms
import FWCore.ParameterSet.VarParsing as VarParsing

<<<<<<< HEAD
from PhysicsTools.PatAlgos.tools.helpers import cloneProcessingSnippet

process = cms.Process("OccupancyPlotsTest")
=======
from Configuration.StandardSequences.Eras import eras

process = cms.Process("OccupancyPlotsTest",eras.Run2_2016)
>>>>>>> a21de674

#prepare options

options = VarParsing.VarParsing("analysis")

options.register ('globalTag',
                  "DONOTEXIST",
                  VarParsing.VarParsing.multiplicity.singleton, # singleton or list
                  VarParsing.VarParsing.varType.string,          # string, int, or float
                  "GlobalTag")
<<<<<<< HEAD
options.register ('fromRAW',
                  "0",
                  VarParsing.VarParsing.multiplicity.singleton, # singleton or list
                  VarParsing.VarParsing.varType.int,          # string, int, or float
                  "=1 if from RAW")
options.register ('withTracks',
                  "0",
                  VarParsing.VarParsing.multiplicity.singleton, # singleton or list
                  VarParsing.VarParsing.varType.int,          # string, int, or float
                  "=1 if analysis of on-track clusters has to be done")
=======

>>>>>>> a21de674
options.register ('HLTprocess',
                  "HLT",
                  VarParsing.VarParsing.multiplicity.singleton, # singleton or list
                  VarParsing.VarParsing.varType.string,          # string, int, or float
                  "HLTProcess")

options.register ('triggerPath',
                  "HLT_L1SingleMu*",
                  VarParsing.VarParsing.multiplicity.singleton, # singleton or list
                  VarParsing.VarParsing.varType.string,          # string, int, or float
                  "list of HLT paths")

options.register ('trackCollection',
                  "cosmictrackfinderP5",
                  VarParsing.VarParsing.multiplicity.singleton, # singleton or list
                  VarParsing.VarParsing.varType.string,          # string, int, or float
                  "Track collection to use")

options.register ('fromRAW',
                  "0",
                  VarParsing.VarParsing.multiplicity.singleton, # singleton or list
                  VarParsing.VarParsing.varType.int,          # string, int, or float
                  "=1 if from RAW")

options.register ('onCosmics',
                  "0",
                  VarParsing.VarParsing.multiplicity.singleton, # singleton or list
                  VarParsing.VarParsing.varType.int,          # string, int, or float
                  "=1 to run cosmics reco sequences")


options.parseArguments()

#

process.options = cms.untracked.PSet(
    wantSummary = cms.untracked.bool(True),
    fileMode = cms.untracked.string("FULLMERGE")
    )

process.load("FWCore.MessageService.MessageLogger_cfi")

process.MessageLogger.destinations.extend(cms.vstring("detids"))
process.MessageLogger.categories.extend(cms.vstring("GeometricDetBuilding","DuplicateHitFinder","BuildingTrackerDetId",
                                                    "SubDetectorGeometricDetType","BuildingGeomDetUnits","LookingForFirstStrip",
                                                    "BuildingSubDetTypeMap","SubDetTypeMapContent","NumberOfLayers","IsThereTest"))
process.MessageLogger.cout.placeholder = cms.untracked.bool(False)
<<<<<<< HEAD
process.MessageLogger.cout.threshold = cms.untracked.string("INFO")
#process.MessageLogger.cout.threshold = cms.untracked.string("WARNING")
#process.MessageLogger.debugModules = cms.untracked.vstring("*")
=======
#process.MessageLogger.cout.threshold = cms.untracked.string("INFO")
process.MessageLogger.cout.threshold = cms.untracked.string("ERROR")
process.MessageLogger.debugModules = cms.untracked.vstring("")
>>>>>>> a21de674
process.MessageLogger.cout.default = cms.untracked.PSet(
    limit = cms.untracked.int32(0)
    )
process.MessageLogger.detids = cms.untracked.PSet(
    default = cms.untracked.PSet(
        limit = cms.untracked.int32(0)
        ),
    BuildingTrackerDetId = cms.untracked.PSet(
        limit = cms.untracked.int32(100000000)
        ),
    GeometricDetBuilding = cms.untracked.PSet(
        limit = cms.untracked.int32(100000000)
        ),
    SubDetectorGeometricDetType = cms.untracked.PSet(
        limit = cms.untracked.int32(100000000)
        ),
    BuildingGeomDetUnits = cms.untracked.PSet(
        limit = cms.untracked.int32(100000000)
        ),
    LookingForFirstStrip = cms.untracked.PSet(
        limit = cms.untracked.int32(100000000)
        ),
    BuildingSubDetTypeMap = cms.untracked.PSet(
        limit = cms.untracked.int32(100000000)
        ),
    SubDetTypeMapContent = cms.untracked.PSet(
        limit = cms.untracked.int32(100000000)
        ),
    NumberOfLayers = cms.untracked.PSet(
        limit = cms.untracked.int32(100000000)
        ),
    IsThereTest = cms.untracked.PSet(
        limit = cms.untracked.int32(100000000)
        ),
    threshold = cms.untracked.string("DEBUG")
    )    
process.MessageLogger.cout.DuplicateHitFinder = cms.untracked.PSet(
    limit = cms.untracked.int32(100000000)
    )
process.MessageLogger.cout.FwkSummary = cms.untracked.PSet(
    limit = cms.untracked.int32(100000000)
    )
process.MessageLogger.cout.FwkReport = cms.untracked.PSet(
    reportEvery = cms.untracked.int32(10000)
    )

process.MessageLogger.cerr.placeholder = cms.untracked.bool(False)
process.MessageLogger.cerr.threshold = cms.untracked.string("WARNING")
process.MessageLogger.cerr.default = cms.untracked.PSet(
    limit = cms.untracked.int32(10000000)
    )
process.MessageLogger.cerr.FwkReport = cms.untracked.PSet(
    reportEvery = cms.untracked.int32(100000)
    )

#------------------------------------------------------------------

process.maxEvents = cms.untracked.PSet( input = cms.untracked.int32(options.maxEvents) )

process.source = cms.Source("PoolSource",
                    fileNames = cms.untracked.vstring(options.inputFiles),
#"/store/express/Run2016D/ExpressCosmics/FEVT/Express-v2/000/276/641/00000/BAC45D4C-9D47-E611-A175-02163E01424B.root"),
#                    skipBadFiles = cms.untracked.bool(True),
                    inputCommands = cms.untracked.vstring("keep *", "drop *_MEtoEDMConverter_*_*")
                    )

# HLT Selection ------------------------------------------------------------
process.load("HLTrigger.HLTfilters.triggerResultsFilter_cfi")
process.triggerResultsFilter.triggerConditions = cms.vstring("*")
process.triggerResultsFilter.hltResults = cms.InputTag( "TriggerResults","", "HLT" )
process.triggerResultsFilter.l1tResults = cms.InputTag( "" )
process.triggerResultsFilter.throw = cms.bool(False)

process.seqHLTSelection = cms.Sequence(process.triggerResultsFilter)
#if options.triggerPath=="*":
#    process.seqHLTSelection = cms.Sequence()


process.seqRECO = cms.Sequence()

if options.fromRAW == 1:
    process.load("Configuration.StandardSequences.RawToDigi_Data_cff")
    process.load("Configuration.StandardSequences.MagneticField_AutoFromDBCurrent_cff")
    process.load("Configuration.StandardSequences.GeometryRecoDB_cff")
    process.load("Configuration.StandardSequences.L1Reco_cff")  
    if options.onCosmics == 1:
        process.load("Configuration.StandardSequences.ReconstructionCosmics_cff")
        process.load('Configuration.EventContent.EventContentCosmics_cff')
        process.seqRECO = cms.Sequence(process.RawToDigi + process.L1Reco + process.reconstructionCosmics)
    else:
        process.load("Configuration.StandardSequences.Reconstruction_Data_cff")
        process.seqRECO = cms.Sequence(process.RawToDigi + process.L1Reco + process.reconstruction)

   
   # process.seqRECO = cms.Sequence(process.RawToDigi + process.L1Reco
   #                                + process.siStripDigis + process.siStripZeroSuppression + process.siStripClusters
   #                                + process.siPixelDigis + process.siPixelClusters )


#--------------------------------------
process.load('Configuration.Geometry.GeometryExtended2015Reco_cff')
process.load('Configuration.StandardSequences.MagneticField_AutoFromDBCurrent_cff')
process.load("Configuration.StandardSequences.Reconstruction_cff")

process.seqRECO = cms.Sequence()

if options.fromRAW == 1:
    process.load("Configuration.StandardSequences.RawToDigi_Data_cff")
    process.load("Configuration.StandardSequences.L1Reco_cff")
    process.siPixelClusters = process.siPixelClustersPreSplitting.clone()
    process.seqRECO = cms.Sequence(process.scalersRawToDigi +
                                   process.siStripDigis + process.siStripZeroSuppression + process.siStripClusters
                                   + process.siPixelDigis + process.siPixelClusters )


#

process.froml1abcHEs = cms.EDProducer("EventWithHistoryProducerFromL1ABC",
                                      l1ABCCollection=cms.InputTag("scalersRawToDigi")
                                      )
process.load("DPGAnalysis.SiStripTools.apvcyclephaseproducerfroml1tsDB_cfi")
process.load("DPGAnalysis.SiStripTools.eventtimedistribution_cfi")
process.eventtimedistribution.historyProduct = cms.InputTag("froml1abcHEs")

process.seqEventHistoryReco = cms.Sequence(process.froml1abcHEs + process.APVPhases)
process.seqEventHistory = cms.Sequence(process.eventtimedistribution)

#from DPGAnalysis.SiStripTools.occupancyplotsselections_cff import *
from DPGAnalysis.SiStripTools.occupancyplotsselections_simplified_cff import *

process.ssclusmultprod = cms.EDProducer("SiStripClusterMultiplicityProducer",
                                        clusterdigiCollection = cms.InputTag("siStripClusters"),
                                        wantedSubDets = cms.VPSet(
        cms.PSet(detSelection = cms.uint32(0),detLabel = cms.string("TK")),
        cms.PSet(detSelection = cms.uint32(3),detLabel = cms.string("TIB")),
        cms.PSet(detSelection = cms.uint32(4),detLabel = cms.string("TID")),
        cms.PSet(detSelection = cms.uint32(5),detLabel = cms.string("TOB")),
        cms.PSet(detSelection = cms.uint32(6),detLabel = cms.string("TEC"))
        )
                                        )
process.ssclusmultprod.wantedSubDets.extend(OccupancyPlotsStripWantedSubDets)
process.ssclusmultprodontrack=process.ssclusmultprod.clone(clusterdigiCollection = cms.InputTag("AlignmentTrackSelector"))

process.ssclusoccuprod = cms.EDProducer("SiStripClusterMultiplicityProducer",
                                        clusterdigiCollection = cms.InputTag("siStripClusters"),
                                        withClusterSize = cms.untracked.bool(True),
                                        wantedSubDets = cms.VPSet()
                                        )
process.ssclusoccuprod.wantedSubDets.extend(OccupancyPlotsStripWantedSubDets)
process.ssclusoccuprodontrack=process.ssclusoccuprod.clone(clusterdigiCollection = cms.InputTag("AlignmentTrackSelector"))

process.spclusmultprod = cms.EDProducer("SiPixelClusterMultiplicityProducer",
                                        clusterdigiCollection = cms.InputTag("siPixelClusters"),
                                        wantedSubDets = cms.VPSet(
        cms.PSet(detSelection = cms.uint32(0),detLabel = cms.string("Pixel")),
        cms.PSet(detSelection = cms.uint32(1),detLabel = cms.string("BPIX")),
        cms.PSet(detSelection = cms.uint32(2),detLabel = cms.string("FPIX"))
        )
                                        )
process.spclusmultprod.wantedSubDets.extend(OccupancyPlotsPixelWantedSubDets)
process.spclusmultprodontrack=process.spclusmultprod.clone(clusterdigiCollection = cms.InputTag("AlignmentTrackSelector"))

process.spclusoccuprod = cms.EDProducer("SiPixelClusterMultiplicityProducer",
                                        clusterdigiCollection = cms.InputTag("siPixelClusters"),
                                        withClusterSize = cms.untracked.bool(True),
                                        wantedSubDets = cms.VPSet()
                                        )
process.spclusoccuprod.wantedSubDets.extend(OccupancyPlotsPixelWantedSubDets)
process.spclusoccuprodontrack=process.spclusoccuprod.clone(clusterdigiCollection = cms.InputTag("AlignmentTrackSelector"))

process.seqMultProd = cms.Sequence(process.ssclusmultprod + process.ssclusoccuprod +
                                   process.spclusmultprod + process.spclusoccuprod)

if options.withTracks == 1:
    process.seqMultProd = cms.Sequence(process.ssclusmultprod + process.ssclusoccuprod +
                                       process.spclusmultprod + process.spclusoccuprod +
                                       process.ssclusmultprodontrack + process.ssclusoccuprodontrack +
                                       process.spclusmultprodontrack + process.spclusoccuprodontrack )


process.load("DPGAnalysis.SiStripTools.ssclusmultinvestigator_cfi")
process.ssclusmultinvestigator.multiplicityMap=cms.InputTag("ssclusmultprod")
process.ssclusmultinvestigator.scaleFactor=cms.untracked.int32(1)
process.load("DPGAnalysis.SiStripTools.spclusmultinvestigator_cfi")
process.spclusmultinvestigator.multiplicityMap=cms.InputTag("spclusmultprod")
process.spclusmultinvestigator.scaleFactor=cms.untracked.int32(10)


process.load("DPGAnalysis.SiStripTools.occupancyplots_cfi")
process.occupancyplots.wantedSubDets = process.ssclusoccuprod.wantedSubDets

process.occupancyplotsontrack = process.occupancyplots.clone()
process.occupancyplotsontrack.wantedSubDets = process.ssclusoccuprodontrack.wantedSubDets
process.occupancyplotsontrack.multiplicityMaps = cms.VInputTag(cms.InputTag("ssclusmultprodontrack"))
process.occupancyplotsontrack.occupancyMaps = cms.VInputTag(cms.InputTag("ssclusoccuprodontrack"))

process.pixeloccupancyplots = process.occupancyplots.clone()
process.pixeloccupancyplots.wantedSubDets = process.spclusoccuprod.wantedSubDets
process.pixeloccupancyplots.multiplicityMaps = cms.VInputTag(cms.InputTag("spclusmultprod"))
process.pixeloccupancyplots.occupancyMaps = cms.VInputTag(cms.InputTag("spclusoccuprod"))

process.pixeloccupancyplotsontrack = process.occupancyplots.clone()
process.pixeloccupancyplotsontrack.wantedSubDets = process.spclusoccuprodontrack.wantedSubDets
process.pixeloccupancyplotsontrack.multiplicityMaps = cms.VInputTag(cms.InputTag("spclusmultprodontrack"))
process.pixeloccupancyplotsontrack.occupancyMaps = cms.VInputTag(cms.InputTag("spclusoccuprodontrack"))

process.alloccupancyplots = process.occupancyplots.clone()
process.alloccupancyplots.wantedSubDets = cms.VPSet()
process.alloccupancyplots.wantedSubDets.extend(OccupancyPlotsPixelWantedSubDets)
process.alloccupancyplots.wantedSubDets.extend(OccupancyPlotsStripWantedSubDets)
process.alloccupancyplots.multiplicityMaps = cms.VInputTag(cms.InputTag("spclusmultprod"),cms.InputTag("ssclusmultprod"))
process.alloccupancyplots.occupancyMaps = cms.VInputTag(cms.InputTag("spclusoccuprod"),cms.InputTag("ssclusoccuprod"))

process.alloccupancyplotsontrack = process.occupancyplots.clone()
process.alloccupancyplotsontrack.wantedSubDets = cms.VPSet()
process.alloccupancyplotsontrack.wantedSubDets.extend(OccupancyPlotsPixelWantedSubDets)
process.alloccupancyplotsontrack.wantedSubDets.extend(OccupancyPlotsStripWantedSubDets)
process.alloccupancyplotsontrack.multiplicityMaps = cms.VInputTag(cms.InputTag("spclusmultprodontrack"),cms.InputTag("ssclusmultprodontrack"))
process.alloccupancyplotsontrack.occupancyMaps = cms.VInputTag(cms.InputTag("spclusoccuprodontrack"),cms.InputTag("ssclusoccuprodontrack"))

#process.layersoccupancyplots = process.occupancyplots.clone()
#process.layersoccupancyplots.wantedSubDets = cms.VPSet()
#process.layersoccupancyplots.wantedSubDets.extend(OccupancyPlotsPixelWantedLayers)
#process.layersoccupancyplots.wantedSubDets.extend(OccupancyPlotsStripWantedLayers)
#process.layersoccupancyplots.multiplicityMaps = cms.VInputTag(cms.InputTag("spclusmultprodontrack"),cms.InputTag("ssclusmultprodontrack"))
#process.layersoccupancyplots.occupancyMaps = cms.VInputTag(cms.InputTag("spclusoccuprodontrack"),cms.InputTag("ssclusoccuprodontrack"))

#process.layersoccupancyplotsontrack = process.occupancyplots.clone()
#process.layersoccupancyplotsontrack.wantedSubDets = cms.VPSet()
#process.layersoccupancyplotsontrack.wantedSubDets.extend(OccupancyPlotsPixelWantedLayers)
#process.layersoccupancyplotsontrack.wantedSubDets.extend(OccupancyPlotsStripWantedLayers)
#process.layersoccupancyplotsontrack.multiplicityMaps = cms.VInputTag(cms.InputTag("spclusmultprod"),cms.InputTag("ssclusmultprod"))
#process.layersoccupancyplotsontrack.occupancyMaps = cms.VInputTag(cms.InputTag("spclusoccuprod"),cms.InputTag("ssclusoccuprod"))


#process.load("TrackingPFG.Utilities.bxlumianalyzer_cfi")

process.goodVertices = cms.EDFilter("VertexSelector",
   src = cms.InputTag("offlinePrimaryVertices"),
   cut = cms.string("!isFake && ndof > 4 && abs(z) <= 24 && position.Rho <= 2"),  
   filter = cms.bool(False),   # otherwise it won't filter the events, just produce an empty vertex collection.
)

process.load("Validation.RecoVertex.anotherprimaryvertexanalyzer_cfi")
process.primaryvertexanalyzer.pvCollection=cms.InputTag("goodVertices")
process.primaryvertexanalyzer.vHistogramMakerPSet.runHisto=cms.untracked.bool(False)
process.primaryvertexanalyzer.vHistogramMakerPSet.runHistoProfile=cms.untracked.bool(False)
process.primaryvertexanalyzer.vHistogramMakerPSet.runHistoBXProfile=cms.untracked.bool(False)

process.load("DPGAnalysis.SiStripTools.trackcount_cfi")
process.trackcount.trackCollection = cms.InputTag("generalTracks")

process.load("DPGAnalysis.SiStripTools.duplicaterechits_cfi")

process.seqAnalyzers = cms.Sequence(
    process.seqEventHistory +
    process.spclusmultinvestigator + process.ssclusmultinvestigator +
    process.occupancyplots +
    process.pixeloccupancyplots +
    process.alloccupancyplots)

if options.withTracks == 1:
    process.seqAnalyzers = cms.Sequence(
        process.seqEventHistory +
        #process.bxlumianalyzer + 
        process.primaryvertexanalyzer +
        process.spclusmultinvestigator + process.ssclusmultinvestigator +
        process.occupancyplots +     process.occupancyplotsontrack + 
        process.pixeloccupancyplots +     process.pixeloccupancyplotsontrack + 
        process.alloccupancyplots +     process.alloccupancyplotsontrack +
        process.trackcount 
        # + process.duplicaterechits
) 

#-------------------------------------------------------------------------------------------

process.load("Alignment.CommonAlignmentProducer.AlignmentTrackSelector_cfi")

<<<<<<< HEAD
process.seqProducers = cms.Sequence(process.seqEventHistoryReco + process.seqMultProd)

if options.withTracks == 1:
    process.seqProducers = cms.Sequence(process.seqEventHistoryReco + 
                                        process.AlignmentTrackSelector + 
                                        process.goodVertices +
                                        process.seqMultProd)
=======
process.AlignmentTrackSelector.src=cms.InputTag(options.trackCollection)

process.seqProducers = cms.Sequence(process.AlignmentTrackSelector + process.seqMultProd)

process.load("DPGAnalysis.SiStripTools.trackcount_cfi")
process.trackcount.trackCollection = cms.InputTag(options.trackCollection)

process.load("DPGAnalysis.SiStripTools.duplicaterechits_cfi")
process.duplicaterechits.trackCollection = cms.InputTag(options.trackCollection)
>>>>>>> a21de674

#----GlobaTag ------------------------

process.load("Configuration.StandardSequences.FrontierConditions_GlobalTag_cff")
from Configuration.AlCa.GlobalTag import GlobalTag
process.GlobalTag = GlobalTag(process.GlobalTag, options.globalTag, '')

process.siStripQualityESProducer.ListOfRecordToMerge=cms.VPSet(
#    cms.PSet( record = cms.string("SiStripDetVOffRcd"),    tag    = cms.string("") ),
    cms.PSet( record = cms.string("SiStripDetCablingRcd"), tag    = cms.string("") ),
    cms.PSet( record = cms.string("RunInfoRcd"),           tag    = cms.string("") ),
    cms.PSet( record = cms.string("SiStripBadChannelRcd"), tag    = cms.string("") ),
    cms.PSet( record = cms.string("SiStripBadFiberRcd"),   tag    = cms.string("") ),
    cms.PSet( record = cms.string("SiStripBadModuleRcd"),  tag    = cms.string("") )
)

process.SiStripDetInfoFileReader = cms.Service("SiStripDetInfoFileReader")

process.TFileService = cms.Service('TFileService',
                                   fileName = cms.string('OccupancyPlotsTest_'+options.tag+'.root')
                                   )

<<<<<<< HEAD
cloneProcessingSnippet(process,process.seqAnalyzers,"All")

process.p0 = cms.Path(
    process.seqRECO +
=======
if options.fromRAW == 1:
    process.p0 = cms.Path(
    process.seqRECO +    
    process.seqHLTSelection +
>>>>>>> a21de674
    process.seqProducers +
    process.seqAnalyzersAll +
    process.seqHLTSelection +
    process.seqAnalyzers
)

else:
    process.p0 = cms.Path(    
    process.seqHLTSelection +
    process.seqProducers +
    process.seqAnalyzers +
    process.trackcount +
    process.duplicaterechits 
    )<|MERGE_RESOLUTION|>--- conflicted
+++ resolved
@@ -1,15 +1,9 @@
 import FWCore.ParameterSet.Config as cms
 import FWCore.ParameterSet.VarParsing as VarParsing
 
-<<<<<<< HEAD
 from PhysicsTools.PatAlgos.tools.helpers import cloneProcessingSnippet
 
 process = cms.Process("OccupancyPlotsTest")
-=======
-from Configuration.StandardSequences.Eras import eras
-
-process = cms.Process("OccupancyPlotsTest",eras.Run2_2016)
->>>>>>> a21de674
 
 #prepare options
 
@@ -20,7 +14,6 @@
                   VarParsing.VarParsing.multiplicity.singleton, # singleton or list
                   VarParsing.VarParsing.varType.string,          # string, int, or float
                   "GlobalTag")
-<<<<<<< HEAD
 options.register ('fromRAW',
                   "0",
                   VarParsing.VarParsing.multiplicity.singleton, # singleton or list
@@ -31,38 +24,21 @@
                   VarParsing.VarParsing.multiplicity.singleton, # singleton or list
                   VarParsing.VarParsing.varType.int,          # string, int, or float
                   "=1 if analysis of on-track clusters has to be done")
-=======
-
->>>>>>> a21de674
 options.register ('HLTprocess',
                   "HLT",
                   VarParsing.VarParsing.multiplicity.singleton, # singleton or list
                   VarParsing.VarParsing.varType.string,          # string, int, or float
                   "HLTProcess")
-
 options.register ('triggerPath',
-                  "HLT_L1SingleMu*",
+                  "HLT_*",
                   VarParsing.VarParsing.multiplicity.singleton, # singleton or list
                   VarParsing.VarParsing.varType.string,          # string, int, or float
                   "list of HLT paths")
-
 options.register ('trackCollection',
-                  "cosmictrackfinderP5",
+                  "generalTracks",
                   VarParsing.VarParsing.multiplicity.singleton, # singleton or list
                   VarParsing.VarParsing.varType.string,          # string, int, or float
                   "Track collection to use")
-
-options.register ('fromRAW',
-                  "0",
-                  VarParsing.VarParsing.multiplicity.singleton, # singleton or list
-                  VarParsing.VarParsing.varType.int,          # string, int, or float
-                  "=1 if from RAW")
-
-options.register ('onCosmics',
-                  "0",
-                  VarParsing.VarParsing.multiplicity.singleton, # singleton or list
-                  VarParsing.VarParsing.varType.int,          # string, int, or float
-                  "=1 to run cosmics reco sequences")
 
 
 options.parseArguments()
@@ -81,15 +57,9 @@
                                                     "SubDetectorGeometricDetType","BuildingGeomDetUnits","LookingForFirstStrip",
                                                     "BuildingSubDetTypeMap","SubDetTypeMapContent","NumberOfLayers","IsThereTest"))
 process.MessageLogger.cout.placeholder = cms.untracked.bool(False)
-<<<<<<< HEAD
 process.MessageLogger.cout.threshold = cms.untracked.string("INFO")
 #process.MessageLogger.cout.threshold = cms.untracked.string("WARNING")
 #process.MessageLogger.debugModules = cms.untracked.vstring("*")
-=======
-#process.MessageLogger.cout.threshold = cms.untracked.string("INFO")
-process.MessageLogger.cout.threshold = cms.untracked.string("ERROR")
-process.MessageLogger.debugModules = cms.untracked.vstring("")
->>>>>>> a21de674
 process.MessageLogger.cout.default = cms.untracked.PSet(
     limit = cms.untracked.int32(0)
     )
@@ -151,42 +121,20 @@
 
 process.source = cms.Source("PoolSource",
                     fileNames = cms.untracked.vstring(options.inputFiles),
-#"/store/express/Run2016D/ExpressCosmics/FEVT/Express-v2/000/276/641/00000/BAC45D4C-9D47-E611-A175-02163E01424B.root"),
 #                    skipBadFiles = cms.untracked.bool(True),
                     inputCommands = cms.untracked.vstring("keep *", "drop *_MEtoEDMConverter_*_*")
                     )
 
 # HLT Selection ------------------------------------------------------------
 process.load("HLTrigger.HLTfilters.triggerResultsFilter_cfi")
-process.triggerResultsFilter.triggerConditions = cms.vstring("*")
-process.triggerResultsFilter.hltResults = cms.InputTag( "TriggerResults","", "HLT" )
+process.triggerResultsFilter.triggerConditions = cms.vstring(options.triggerPath)
+process.triggerResultsFilter.hltResults = cms.InputTag( "TriggerResults", "", options.HLTprocess )
 process.triggerResultsFilter.l1tResults = cms.InputTag( "" )
 process.triggerResultsFilter.throw = cms.bool(False)
 
 process.seqHLTSelection = cms.Sequence(process.triggerResultsFilter)
-#if options.triggerPath=="*":
-#    process.seqHLTSelection = cms.Sequence()
-
-
-process.seqRECO = cms.Sequence()
-
-if options.fromRAW == 1:
-    process.load("Configuration.StandardSequences.RawToDigi_Data_cff")
-    process.load("Configuration.StandardSequences.MagneticField_AutoFromDBCurrent_cff")
-    process.load("Configuration.StandardSequences.GeometryRecoDB_cff")
-    process.load("Configuration.StandardSequences.L1Reco_cff")  
-    if options.onCosmics == 1:
-        process.load("Configuration.StandardSequences.ReconstructionCosmics_cff")
-        process.load('Configuration.EventContent.EventContentCosmics_cff')
-        process.seqRECO = cms.Sequence(process.RawToDigi + process.L1Reco + process.reconstructionCosmics)
-    else:
-        process.load("Configuration.StandardSequences.Reconstruction_Data_cff")
-        process.seqRECO = cms.Sequence(process.RawToDigi + process.L1Reco + process.reconstruction)
-
-   
-   # process.seqRECO = cms.Sequence(process.RawToDigi + process.L1Reco
-   #                                + process.siStripDigis + process.siStripZeroSuppression + process.siStripClusters
-   #                                + process.siPixelDigis + process.siPixelClusters )
+if options.triggerPath=="*":
+    process.seqHLTSelection = cms.Sequence()
 
 
 #--------------------------------------
@@ -340,9 +288,10 @@
 process.primaryvertexanalyzer.vHistogramMakerPSet.runHistoBXProfile=cms.untracked.bool(False)
 
 process.load("DPGAnalysis.SiStripTools.trackcount_cfi")
-process.trackcount.trackCollection = cms.InputTag("generalTracks")
+process.trackcount.trackCollection = cms.InputTag(options.trackCollection)
 
 process.load("DPGAnalysis.SiStripTools.duplicaterechits_cfi")
+process.duplicaterechits.trackCollection = cms.InputTag(options.trackCollection)
 
 process.seqAnalyzers = cms.Sequence(
     process.seqEventHistory +
@@ -368,7 +317,6 @@
 
 process.load("Alignment.CommonAlignmentProducer.AlignmentTrackSelector_cfi")
 
-<<<<<<< HEAD
 process.seqProducers = cms.Sequence(process.seqEventHistoryReco + process.seqMultProd)
 
 if options.withTracks == 1:
@@ -376,23 +324,13 @@
                                         process.AlignmentTrackSelector + 
                                         process.goodVertices +
                                         process.seqMultProd)
-=======
-process.AlignmentTrackSelector.src=cms.InputTag(options.trackCollection)
-
-process.seqProducers = cms.Sequence(process.AlignmentTrackSelector + process.seqMultProd)
-
-process.load("DPGAnalysis.SiStripTools.trackcount_cfi")
-process.trackcount.trackCollection = cms.InputTag(options.trackCollection)
-
-process.load("DPGAnalysis.SiStripTools.duplicaterechits_cfi")
-process.duplicaterechits.trackCollection = cms.InputTag(options.trackCollection)
->>>>>>> a21de674
-
-#----GlobaTag ------------------------
+
+#----GlobalTag ------------------------
 
 process.load("Configuration.StandardSequences.FrontierConditions_GlobalTag_cff")
 from Configuration.AlCa.GlobalTag import GlobalTag
 process.GlobalTag = GlobalTag(process.GlobalTag, options.globalTag, '')
+
 
 process.siStripQualityESProducer.ListOfRecordToMerge=cms.VPSet(
 #    cms.PSet( record = cms.string("SiStripDetVOffRcd"),    tag    = cms.string("") ),
@@ -409,28 +347,15 @@
                                    fileName = cms.string('OccupancyPlotsTest_'+options.tag+'.root')
                                    )
 
-<<<<<<< HEAD
 cloneProcessingSnippet(process,process.seqAnalyzers,"All")
 
 process.p0 = cms.Path(
     process.seqRECO +
-=======
-if options.fromRAW == 1:
-    process.p0 = cms.Path(
-    process.seqRECO +    
-    process.seqHLTSelection +
->>>>>>> a21de674
     process.seqProducers +
     process.seqAnalyzersAll +
     process.seqHLTSelection +
     process.seqAnalyzers
 )
 
-else:
-    process.p0 = cms.Path(    
-    process.seqHLTSelection +
-    process.seqProducers +
-    process.seqAnalyzers +
-    process.trackcount +
-    process.duplicaterechits 
-    )+
+#print process.dumpPython()