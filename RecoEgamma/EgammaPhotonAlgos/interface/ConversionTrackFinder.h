--- conflicted
+++ resolved
@@ -40,16 +40,6 @@
 
   /// Initialize EventSetup objects at each event
   void setEventSetup( const edm::EventSetup& es ) ; 
-<<<<<<< HEAD
-
-
- private:
-
-   
-
-
-=======
->>>>>>> ec0de331
 
  protected: 
   
