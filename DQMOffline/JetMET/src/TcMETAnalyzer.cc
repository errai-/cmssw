/*
 *  See header file for a description of this class.
 *
 *  \author A.Apresyan - Caltech
 */

#include "DQMOffline/JetMET/interface/TcMETAnalyzer.h"
#include "DataFormats/Common/interface/Handle.h"
#include "FWCore/Common/interface/TriggerNames.h"

#include "DataFormats/Math/interface/LorentzVector.h"

#include "FWCore/MessageLogger/interface/MessageLogger.h"

#include "DataFormats/CaloTowers/interface/CaloTowerCollection.h"
#include "DataFormats/CaloTowers/interface/CaloTowerDetId.h"
#include "DataFormats/EcalDetId/interface/EcalSubdetector.h"
#include "DataFormats/HcalDetId/interface/HcalDetId.h"

#include "DataFormats/Math/interface/LorentzVector.h"

#include <string>
using namespace edm;
using namespace reco;
using namespace math;

// ***********************************************************
TcMETAnalyzer::TcMETAnalyzer(const edm::ParameterSet& pSet, edm::ConsumesCollector&& iC) {

  parameters = pSet;

<<<<<<< HEAD
=======
  jetID = new reco::helper::JetIDHelper(parameters.getParameter<ParameterSet>("JetIDParams"), std::move(iC));

}

// ***********************************************************
TcMETAnalyzer::~TcMETAnalyzer() { }

void TcMETAnalyzer::beginJob(DQMStore * dbe) {

  evtCounter = 0;
  metname = "tcMETAnalyzer";

>>>>>>> cb5831c9
  // trigger information
  HLTPathsJetMBByName_ = parameters.getParameter<std::vector<std::string > >("HLTPathsJetMB");

  _hlt_HighPtJet = parameters.getParameter<std::string>("HLT_HighPtJet");
  _hlt_LowPtJet  = parameters.getParameter<std::string>("HLT_LowPtJet");
  _hlt_HighMET   = parameters.getParameter<std::string>("HLT_HighMET");
  //  _hlt_LowMET    = parameters.getParameter<std::string>("HLT_LowMET");
  _hlt_Ele       = parameters.getParameter<std::string>("HLT_Ele");
  _hlt_Muon      = parameters.getParameter<std::string>("HLT_Muon");

  // TcMET information
  theTcMETCollectionToken       = iC.consumes<reco::METCollection> (parameters.getParameter<edm::InputTag>("TcMETCollectionLabel"));
  _source                       = parameters.getParameter<std::string>("Source");

  // Other data collections
  HcalNoiseRBXCollectionToken   = iC.consumes<reco::HcalNoiseRBXCollection> (parameters.getParameter<edm::InputTag>("HcalNoiseRBXCollection"));
  theJetCollectionToken         = iC.consumes<reco::CaloJetCollection> (parameters.getParameter<edm::InputTag>("JetCollectionLabel"));
  HBHENoiseFilterResultToken    = iC.consumes<bool> (parameters.getParameter<edm::InputTag>("HBHENoiseFilterResultLabel"));

  // misc
  _verbose     = parameters.getParameter<int>("verbose");
  _etThreshold = parameters.getParameter<double>("etThreshold"); // MET threshold
  _allhist     = parameters.getParameter<bool>("allHist");       // Full set of monitoring histograms
  _allSelection= parameters.getParameter<bool>("allSelection");  // Plot with all sets of event selection

  _highPtTcJetThreshold = parameters.getParameter<double>("HighPtTcJetThreshold"); // High Pt Jet threshold
  _lowPtTcJetThreshold = parameters.getParameter<double>("LowPtTcJetThreshold");   // Low Pt Jet threshold
  _highTcMETThreshold = parameters.getParameter<double>("HighTcMETThreshold");     // High MET threshold
  _lowTcMETThreshold = parameters.getParameter<double>("LowTcMETThreshold");       // Low MET threshold

<<<<<<< HEAD
  //
  jetID = new reco::helper::JetIDHelper(parameters.getParameter<ParameterSet>("JetIDParams"));

}

// ***********************************************************
TcMETAnalyzer::~TcMETAnalyzer() { }

void TcMETAnalyzer::beginJob(DQMStore * dbe) {

  evtCounter = 0;
  metname = "tcMETAnalyzer";

=======
>>>>>>> cb5831c9
  // DQStore stuff
  LogTrace(metname)<<"[TcMETAnalyzer] Parameters initialization";
  std::string DirName = "JetMET/MET/"+_source;
  dbe->setCurrentFolder(DirName);

  metME = dbe->book1D("metReco", "metReco", 4, 1, 5);
  metME->setBinLabel(2,"TcMET",1);

  _dbe = dbe;

  _FolderNames.push_back("All");
  _FolderNames.push_back("Cleanup");
  _FolderNames.push_back("HcalNoiseFilter");
  _FolderNames.push_back("JetID");
  _FolderNames.push_back("JetIDTight");

  for (std::vector<std::string>::const_iterator ic = _FolderNames.begin(); 
       ic != _FolderNames.end(); ic++){
    if (*ic=="All")                  bookMESet(DirName+"/"+*ic);
    if (*ic=="Cleanup")              bookMESet(DirName+"/"+*ic);
    if (_allSelection){
    if (*ic=="HcalNoiseFilter")      bookMESet(DirName+"/"+*ic);
    if (*ic=="JetID")                bookMESet(DirName+"/"+*ic);
    if (*ic=="JetIDTight")           bookMESet(DirName+"/"+*ic);
    }
  }
}

// ***********************************************************
void TcMETAnalyzer::endJob() {

  delete jetID;

}

// ***********************************************************
void TcMETAnalyzer::bookMESet(std::string DirName)
{

  bool bLumiSecPlot=false;
  if (DirName.find("All")!=std::string::npos) bLumiSecPlot=true;

  bookMonitorElement(DirName,bLumiSecPlot);

  if (_hlt_HighPtJet.size()){
    bookMonitorElement(DirName+"/"+"HighPtJet",false);
    meTriggerName_HighPtJet = _dbe->bookString("triggerName_HighPtJet", _hlt_HighPtJet);
  }  

  if (_hlt_LowPtJet.size()){
    bookMonitorElement(DirName+"/"+"LowPtJet",false);
    meTriggerName_LowPtJet = _dbe->bookString("triggerName_LowPtJet", _hlt_LowPtJet);
  }

  if (_hlt_HighMET.size()){
    bookMonitorElement(DirName+"/"+"HighMET",false);
    meTriggerName_HighMET = _dbe->bookString("triggerName_HighMET", _hlt_HighMET);
  }

  //  if (_hlt_LowMET.size()){
  //    bookMonitorElement(DirName+"/"+"LowMET",false);
  //    meTriggerName_LowMET = _dbe->bookString("triggerName_LowMET", _hlt_LowMET);
  //  }

  if (_hlt_Ele.size()){
    bookMonitorElement(DirName+"/"+"Ele",false);
    meTriggerName_Ele = _dbe->bookString("triggerName_Ele", _hlt_Ele);
  }

  if (_hlt_Muon.size()){
    bookMonitorElement(DirName+"/"+"Muon",false);
    meTriggerName_Muon = _dbe->bookString("triggerName_Muon", _hlt_Muon);
  }

}

// ***********************************************************
void TcMETAnalyzer::bookMonitorElement(std::string DirName, bool bLumiSecPlot=false)
{

  if (_verbose) std::cout << "booMonitorElement " << DirName << std::endl;
  _dbe->setCurrentFolder(DirName);
 
  meTcMEx    = _dbe->book1D("METTask_TcMEx",    "METTask_TcMEx",    200, -500,  500);
  meTcMEy    = _dbe->book1D("METTask_TcMEy",    "METTask_TcMEy",    200, -500,  500);
  meTcEz     = _dbe->book1D("METTask_TcEz",     "METTask_TcEz",     200, -500,  500);
  meTcMETSig = _dbe->book1D("METTask_TcMETSig", "METTask_TcMETSig",  51,    0,   51);
  meTcMET    = _dbe->book1D("METTask_TcMET",    "METTask_TcMET",    200,    0, 1000);
  meTcMETPhi = _dbe->book1D("METTask_TcMETPhi", "METTask_TcMETPhi",  60, -3.2,  3.2);
  meTcSumET  = _dbe->book1D("METTask_TcSumET",  "METTask_TcSumET",  400,    0, 4000);

  meTcNeutralEMFraction  = _dbe->book1D("METTask_TcNeutralEMFraction", "METTask_TcNeutralEMFraction" ,50,0.,1.);
  meTcNeutralHadFraction = _dbe->book1D("METTask_TcNeutralHadFraction","METTask_TcNeutralHadFraction",50,0.,1.);
  meTcChargedEMFraction  = _dbe->book1D("METTask_TcChargedEMFraction", "METTask_TcChargedEMFraction" ,50,0.,1.);
  meTcChargedHadFraction = _dbe->book1D("METTask_TcChargedHadFraction","METTask_TcChargedHadFraction",50,0.,1.);
  meTcMuonFraction       = _dbe->book1D("METTask_TcMuonFraction",      "METTask_TcMuonFraction"      ,50,0.,1.);

  meTcMETIonFeedbck      = _dbe->book1D("METTask_TcMETIonFeedbck", "METTask_TcMETIonFeedbck" ,500,0,1000);
  meTcMETHPDNoise        = _dbe->book1D("METTask_TcMETHPDNoise",   "METTask_TcMETHPDNoise"   ,500,0,1000);
  meTcMETRBXNoise        = _dbe->book1D("METTask_TcMETRBXNoise",   "METTask_TcMETRBXNoise"   ,500,0,1000);

  if (_allhist){
    if (bLumiSecPlot){
      meTcMExLS              = _dbe->book2D("METTask_TcMEx_LS","METTask_TcMEx_LS",200,-200,200,50,0.,500.);
      meTcMEyLS              = _dbe->book2D("METTask_TcMEy_LS","METTask_TcMEy_LS",200,-200,200,50,0.,500.);
    }
  }
}

// ***********************************************************
void TcMETAnalyzer::beginRun(const edm::Run& iRun, const edm::EventSetup& iSetup)
{

}

// ***********************************************************
void TcMETAnalyzer::endRun(const edm::Run& iRun, const edm::EventSetup& iSetup, DQMStore * dbe)
{
  
  //
  //--- Check the time length of the Run from the lumi section plots

  std::string dirName = "JetMET/MET/"+_source+"/";
  _dbe->setCurrentFolder(dirName);

  TH1F* tlumisec;

  MonitorElement *meLumiSec = _dbe->get("aaa");
  meLumiSec = _dbe->get("JetMET/lumisec");

  int totlsec=0;
  double totltime=0.;
  if ( meLumiSec->getRootObject() ) {
    tlumisec = meLumiSec->getTH1F();
    for (int i=0; i<500; i++){
      if (tlumisec->GetBinContent(i+1)) totlsec++;
    }
    totltime = double(totlsec*90); // one lumi sec ~ 90 (sec)
  }

  if (totltime==0.) totltime=1.; 

  //
  //--- Make the integrated plots with rate (Hz)

  for (std::vector<std::string>::const_iterator ic = _FolderNames.begin(); ic != _FolderNames.end(); ic++)
    {

      std::string DirName;
      DirName = dirName+*ic;

      makeRatePlot(DirName,totltime);
      if (_hlt_HighPtJet.size()) makeRatePlot(DirName+"/"+_hlt_HighPtJet,totltime);
      if (_hlt_LowPtJet.size())  makeRatePlot(DirName+"/"+_hlt_LowPtJet,totltime);
      if (_hlt_HighMET.size())   makeRatePlot(DirName+"/"+_hlt_HighMET,totltime);
      //      if (_hlt_LowMET.size())    makeRatePlot(DirName+"/"+_hlt_LowMET,totltime);
      if (_hlt_Ele.size())       makeRatePlot(DirName+"/"+_hlt_Ele,totltime);
      if (_hlt_Muon.size())      makeRatePlot(DirName+"/"+_hlt_Muon,totltime);

    }
}


// ***********************************************************
void TcMETAnalyzer::makeRatePlot(std::string DirName, double totltime)
{

  _dbe->setCurrentFolder(DirName);
  MonitorElement *meTcMET = _dbe->get(DirName+"/"+"METTask_TcMET");

  TH1F* tTcMET;
  TH1F* tTcMETRate;

  if ( meTcMET )
    if ( meTcMET->getRootObject() ) {
      tTcMET     = meTcMET->getTH1F();
      
      // Integral plot & convert number of events to rate (hz)
      tTcMETRate = (TH1F*) tTcMET->Clone("METTask_TcMETRate");
      for (int i = tTcMETRate->GetNbinsX()-1; i>=0; i--){
	tTcMETRate->SetBinContent(i+1,tTcMETRate->GetBinContent(i+2)+tTcMET->GetBinContent(i+1));
      }
      for (int i = 0; i<tTcMETRate->GetNbinsX(); i++){
	tTcMETRate->SetBinContent(i+1,tTcMETRate->GetBinContent(i+1)/double(totltime));
      }      

      meTcMETRate      = _dbe->book1D("METTask_TcMETRate",tTcMETRate);
      
    }

}

// ***********************************************************
void TcMETAnalyzer::analyze(const edm::Event& iEvent, const edm::EventSetup& iSetup, 
			    const edm::TriggerResults& triggerResults) {

  if (_verbose) std::cout << "TcMETAnalyzer analyze" << std::endl;

  LogTrace(metname)<<"[TcMETAnalyzer] Analyze TcMET";

  metME->Fill(2);

  // ==========================================================  
  // Trigger information 
  //
  _trig_JetMB=0;
  _trig_HighPtJet=0;
  _trig_LowPtJet=0;
  _trig_HighMET=0;
  //  _trig_LowMET=0;

  if (&triggerResults) {   

    /////////// Analyzing HLT Trigger Results (TriggerResults) //////////

    //
    //
    // Check how many HLT triggers are in triggerResults 
    int ntrigs = triggerResults.size();
    if (_verbose) std::cout << "ntrigs=" << ntrigs << std::endl;
    
    //
    //
    // If index=ntrigs, this HLT trigger doesn't exist in the HLT table for this data.
    const edm::TriggerNames & triggerNames = iEvent.triggerNames(triggerResults);
    
    //
    //
    // count number of requested Jet or MB HLT paths which have fired
    for (unsigned int i=0; i!=HLTPathsJetMBByName_.size(); i++) {
      unsigned int triggerIndex = triggerNames.triggerIndex(HLTPathsJetMBByName_[i]);
      if (triggerIndex<triggerResults.size()) {
	if (triggerResults.accept(triggerIndex)) {
	  _trig_JetMB++;
	}
      }
    }
    // for empty input vectors (n==0), take all HLT triggers!
    if (HLTPathsJetMBByName_.size()==0) _trig_JetMB=triggerResults.size()-1;

    //
    if (_verbose) std::cout << "triggerNames size" << " " << triggerNames.size() << std::endl;
    if (_verbose) std::cout << _hlt_HighPtJet << " " << triggerNames.triggerIndex(_hlt_HighPtJet) << std::endl;
    if (_verbose) std::cout << _hlt_LowPtJet  << " " << triggerNames.triggerIndex(_hlt_LowPtJet)  << std::endl;
    if (_verbose) std::cout << _hlt_HighMET   << " " << triggerNames.triggerIndex(_hlt_HighMET)   << std::endl;
    //    if (_verbose) std::cout << _hlt_LowMET    << " " << triggerNames.triggerIndex(_hlt_LowMET)    << std::endl;
    if (_verbose) std::cout << _hlt_Ele       << " " << triggerNames.triggerIndex(_hlt_Ele)       << std::endl;
    if (_verbose) std::cout << _hlt_Muon      << " " << triggerNames.triggerIndex(_hlt_Muon)      << std::endl;

    if (triggerNames.triggerIndex(_hlt_HighPtJet) != triggerNames.size() &&
	triggerResults.accept(triggerNames.triggerIndex(_hlt_HighPtJet))) _trig_HighPtJet=1;

    if (triggerNames.triggerIndex(_hlt_LowPtJet)  != triggerNames.size() &&
	triggerResults.accept(triggerNames.triggerIndex(_hlt_LowPtJet)))  _trig_LowPtJet=1;

    if (triggerNames.triggerIndex(_hlt_HighMET)   != triggerNames.size() &&
        triggerResults.accept(triggerNames.triggerIndex(_hlt_HighMET)))   _trig_HighMET=1;

    //    if (triggerNames.triggerIndex(_hlt_LowMET)    != triggerNames.size() &&
    //        triggerResults.accept(triggerNames.triggerIndex(_hlt_LowMET)))    _trig_LowMET=1;

    if (triggerNames.triggerIndex(_hlt_Ele)       != triggerNames.size() &&
        triggerResults.accept(triggerNames.triggerIndex(_hlt_Ele)))       _trig_Ele=1;

    if (triggerNames.triggerIndex(_hlt_Muon)      != triggerNames.size() &&
        triggerResults.accept(triggerNames.triggerIndex(_hlt_Muon)))      _trig_Muon=1;
    
  } else {

    edm::LogInfo("TcMetAnalyzer") << "TriggerResults::HLT not found, "
      "automatically select events"; 

    // TriggerResults object not found. Look at all events.    
    _trig_JetMB=1;
  }

  // ==========================================================
  // TcMET information
  
  // **** Get the MET container  
  edm::Handle<reco::METCollection> tcmetcoll;
  iEvent.getByToken(theTcMETCollectionToken, tcmetcoll);
  
  if(!tcmetcoll.isValid()) return;

  const METCollection *tcmetcol = tcmetcoll.product();
  const MET *tcmet;
  tcmet = &(tcmetcol->front());
    
  LogTrace(metname)<<"[TcMETAnalyzer] Call to the TcMET analyzer";

  // ==========================================================
  //
  edm::Handle<HcalNoiseRBXCollection> HRBXCollection;
  iEvent.getByToken(HcalNoiseRBXCollectionToken,HRBXCollection);
  if (!HRBXCollection.isValid()) {
    LogDebug("") << "TcMETAnalyzer: Could not find HcalNoiseRBX Collection" << std::endl;
    if (_verbose) std::cout << "TcMETAnalyzer: Could not find HcalNoiseRBX Collection" << std::endl;
  }


  edm::Handle<bool> HBHENoiseFilterResultHandle;
  iEvent.getByToken(HBHENoiseFilterResultToken, HBHENoiseFilterResultHandle);
  bool HBHENoiseFilterResult = *HBHENoiseFilterResultHandle;
  if (!HBHENoiseFilterResultHandle.isValid()) {
    LogDebug("") << "TcMETAnalyzer: Could not find HBHENoiseFilterResult" << std::endl;
    if (_verbose) std::cout << "TcMETAnalyzer: Could not find HBHENoiseFilterResult" << std::endl;
  }


  edm::Handle<reco::CaloJetCollection> caloJets;
  iEvent.getByToken(theJetCollectionToken, caloJets);
  if (!caloJets.isValid()) {
    LogDebug("") << "TcMETAnalyzer: Could not find jet product" << std::endl;
    if (_verbose) std::cout << "TcMETAnalyzer: Could not find jet product" << std::endl;
  }

  // ==========================================================
  // TcMET sanity check

  //   if (_source=="TcMET") validateMET(*tcmet, tcCandidates);
  
  // ==========================================================
  // JetID 

  if (_verbose) std::cout << "JetID starts" << std::endl;
  
  //
  // --- Loose cuts, not Tc specific for now!
  //
  bool bJetID=true;
  for (reco::CaloJetCollection::const_iterator cal = caloJets->begin(); 
       cal!=caloJets->end(); ++cal){ 
    jetID->calculate(iEvent, *cal);
    if (_verbose) std::cout << jetID->n90Hits() << " " 
			    << jetID->restrictedEMF() << " "
			    << cal->pt() << std::endl;
    if (cal->pt()>10.){
      //
      // for all regions
      if (jetID->n90Hits()<2)  bJetID=false; 
      if (jetID->fHPD()>=0.98) bJetID=false; 
      //if (jetID->restrictedEMF()<0.01) bJetID=false; 
      //
      // for non-forward
      if (fabs(cal->eta())<2.55){
	if (cal->emEnergyFraction()<=0.01) bJetID=false; 
      }
      // for forward
      else {
	if (cal->emEnergyFraction()<=-0.9) bJetID=false; 
	if (cal->pt()>80.){
	if (cal->emEnergyFraction()>= 1.0) bJetID=false; 
	}
      } // forward vs non-forward
    }   // pt>10 GeV/c
  }     // calor-jets loop
 
  //
  // --- Tight cuts
  //
  bool bJetIDTight=true;
  bJetIDTight=bJetID;
  for (reco::CaloJetCollection::const_iterator cal = caloJets->begin(); 
       cal!=caloJets->end(); ++cal){
    jetID->calculate(iEvent, *cal);
    if (cal->pt()>25.){
      //
      // for all regions
      if (jetID->fHPD()>=0.95) bJetIDTight=false; 
      //
      // for 1.0<|eta|<1.75
      if (fabs(cal->eta())>=1.00 && fabs(cal->eta())<1.75){
	if (cal->pt()>80. && cal->emEnergyFraction()>=1.) bJetIDTight=false; 
      }
      //
      // for 1.75<|eta|<2.55
      else if (fabs(cal->eta())>=1.75 && fabs(cal->eta())<2.55){
	if (cal->pt()>80. && cal->emEnergyFraction()>=1.) bJetIDTight=false; 
      }
      //
      // for 2.55<|eta|<3.25
      else if (fabs(cal->eta())>=2.55 && fabs(cal->eta())<3.25){
	if (cal->pt()< 50.                   && cal->emEnergyFraction()<=-0.3) bJetIDTight=false; 
	if (cal->pt()>=50. && cal->pt()< 80. && cal->emEnergyFraction()<=-0.2) bJetIDTight=false; 
	if (cal->pt()>=80. && cal->pt()<340. && cal->emEnergyFraction()<=-0.1) bJetIDTight=false; 
	if (cal->pt()>=340.                  && cal->emEnergyFraction()<=-0.1 
                                             && cal->emEnergyFraction()>=0.95) bJetIDTight=false; 
      }
      //
      // for 3.25<|eta|
      else if (fabs(cal->eta())>=3.25){
	if (cal->pt()< 50.                   && cal->emEnergyFraction()<=-0.3
                                             && cal->emEnergyFraction()>=0.90) bJetIDTight=false; 
	if (cal->pt()>=50. && cal->pt()<130. && cal->emEnergyFraction()<=-0.2
                                             && cal->emEnergyFraction()>=0.80) bJetIDTight=false; 
	if (cal->pt()>=130.                  && cal->emEnergyFraction()<=-0.1 
                                             && cal->emEnergyFraction()>=0.70) bJetIDTight=false; 
      }
    }   // pt>10 GeV/c
  }     // calor-jets loop
  
  if (_verbose) std::cout << "JetID ends" << std::endl;


  // ==========================================================
  // HCAL Noise filter
  
  bool bHcalNoiseFilter = HBHENoiseFilterResult;

  // ==========================================================
  // Reconstructed MET Information - fill MonitorElements
  
  std::string DirName = "JetMET/MET/"+_source;
  
  for (std::vector<std::string>::const_iterator ic = _FolderNames.begin(); 
       ic != _FolderNames.end(); ic++){
    if (*ic=="All")                                   fillMESet(iEvent, DirName+"/"+*ic, *tcmet);
    if (*ic=="Cleanup" && bHcalNoiseFilter && bJetID) fillMESet(iEvent, DirName+"/"+*ic, *tcmet);
    if (_allSelection) {
    if (*ic=="HcalNoiseFilter"      && bHcalNoiseFilter )       fillMESet(iEvent, DirName+"/"+*ic, *tcmet);
    if (*ic=="JetID"      && bJetID)                            fillMESet(iEvent, DirName+"/"+*ic, *tcmet);
    if (*ic=="JetIDTight" && bJetIDTight)                       fillMESet(iEvent, DirName+"/"+*ic, *tcmet);
    }
  }
}

// ***********************************************************
void TcMETAnalyzer::fillMESet(const edm::Event& iEvent, std::string DirName, 
			      const reco::MET& tcmet)
{

  _dbe->setCurrentFolder(DirName);

  bool bLumiSecPlot=false;
  if (DirName.find("All")) bLumiSecPlot=true;

  if (_trig_JetMB) fillMonitorElement(iEvent,DirName,"",tcmet, bLumiSecPlot);
  if (_hlt_HighPtJet.size() && _trig_HighPtJet) fillMonitorElement(iEvent,DirName,"HighPtJet",tcmet,false);
  if (_hlt_LowPtJet.size() && _trig_LowPtJet) fillMonitorElement(iEvent,DirName,"LowPtJet",tcmet,false);
  if (_hlt_HighMET.size() && _trig_HighMET) fillMonitorElement(iEvent,DirName,"HighMET",tcmet,false);
  //  if (_hlt_LowMET.size() && _trig_LowMET) fillMonitorElement(iEvent,DirName,"LowMET",tcmet,false);
  if (_hlt_Ele.size() && _trig_Ele) fillMonitorElement(iEvent,DirName,"Ele",tcmet,false);
  if (_hlt_Muon.size() && _trig_Muon) fillMonitorElement(iEvent,DirName,"Muon",tcmet,false);
}

// ***********************************************************
void TcMETAnalyzer::fillMonitorElement(const edm::Event& iEvent, std::string DirName, 
					 std::string TriggerTypeName, 
					 const reco::MET& tcmet, bool bLumiSecPlot)
{

  if (TriggerTypeName=="HighPtJet") {
    if (!selectHighPtJetEvent(iEvent)) return;
  }
  else if (TriggerTypeName=="LowPtJet") {
    if (!selectLowPtJetEvent(iEvent)) return;
  }
  else if (TriggerTypeName=="HighMET") {
    if (tcmet.pt()<_highTcMETThreshold) return;
  }
  //  else if (TriggerTypeName=="LowMET") {
  //    if (tcmet.pt()<_lowTcMETThreshold) return;
  //  }
  else if (TriggerTypeName=="Ele") {
    if (!selectWElectronEvent(iEvent)) return;
  }
  else if (TriggerTypeName=="Muon") {
    if (!selectWMuonEvent(iEvent)) return;
  }
  
// Reconstructed MET Information
  double tcSumET  = tcmet.sumEt();
  double tcMETSig = tcmet.mEtSig();
  double tcEz     = tcmet.e_longitudinal();
  double tcMET    = tcmet.pt();
  double tcMEx    = tcmet.px();
  double tcMEy    = tcmet.py();
  double tcMETPhi = tcmet.phi();

  //
  int myLuminosityBlock;
  //  myLuminosityBlock = (evtCounter++)/1000;
  myLuminosityBlock = iEvent.luminosityBlock();
  //

  if (TriggerTypeName!="") DirName = DirName +"/"+TriggerTypeName;

  if (_verbose) std::cout << "_etThreshold = " << _etThreshold << std::endl;
  if (tcMET>_etThreshold){
    
    meTcMEx    = _dbe->get(DirName+"/"+"METTask_TcMEx");    if (meTcMEx    && meTcMEx->getRootObject())    meTcMEx->Fill(tcMEx);
    meTcMEy    = _dbe->get(DirName+"/"+"METTask_TcMEy");    if (meTcMEy    && meTcMEy->getRootObject())    meTcMEy->Fill(tcMEy);
    meTcMET    = _dbe->get(DirName+"/"+"METTask_TcMET");    if (meTcMET    && meTcMET->getRootObject())    meTcMET->Fill(tcMET);
    meTcMETPhi = _dbe->get(DirName+"/"+"METTask_TcMETPhi"); if (meTcMETPhi && meTcMETPhi->getRootObject()) meTcMETPhi->Fill(tcMETPhi);
    meTcSumET  = _dbe->get(DirName+"/"+"METTask_TcSumET");  if (meTcSumET  && meTcSumET->getRootObject())  meTcSumET->Fill(tcSumET);
    meTcMETSig = _dbe->get(DirName+"/"+"METTask_TcMETSig"); if (meTcMETSig && meTcMETSig->getRootObject()) meTcMETSig->Fill(tcMETSig);
    meTcEz     = _dbe->get(DirName+"/"+"METTask_TcEz");     if (meTcEz     && meTcEz->getRootObject())     meTcEz->Fill(tcEz);

    meTcMETIonFeedbck = _dbe->get(DirName+"/"+"METTask_TcMETIonFeedbck");  if (meTcMETIonFeedbck && meTcMETIonFeedbck->getRootObject()) meTcMETIonFeedbck->Fill(tcMET);
    meTcMETHPDNoise   = _dbe->get(DirName+"/"+"METTask_TcMETHPDNoise");    if (meTcMETHPDNoise   && meTcMETHPDNoise->getRootObject())   meTcMETHPDNoise->Fill(tcMET);
    meTcMETRBXNoise   = _dbe->get(DirName+"/"+"METTask_TcMETRBXNoise");    if (meTcMETRBXNoise   && meTcMETRBXNoise->getRootObject())   meTcMETRBXNoise->Fill(tcMET);
        
    if (_allhist){
      if (bLumiSecPlot){
	meTcMExLS = _dbe->get(DirName+"/"+"METTask_TcMExLS"); if (meTcMExLS && meTcMExLS->getRootObject()) meTcMExLS->Fill(tcMEx,myLuminosityBlock);
	meTcMEyLS = _dbe->get(DirName+"/"+"METTask_TcMEyLS"); if (meTcMEyLS && meTcMEyLS->getRootObject()) meTcMEyLS->Fill(tcMEy,myLuminosityBlock);
      }
    } // _allhist
  } // et threshold cut
}


// ***********************************************************
bool TcMETAnalyzer::selectHighPtJetEvent(const edm::Event& iEvent){

  bool return_value=false;

  edm::Handle<reco::CaloJetCollection> caloJets;
  iEvent.getByToken(theJetCollectionToken, caloJets);
  if (!caloJets.isValid()) {
    LogDebug("") << "TcMETAnalyzer: Could not find jet product" << std::endl;
    if (_verbose) std::cout << "TcMETAnalyzer: Could not find jet product" << std::endl;
  }

  for (reco::CaloJetCollection::const_iterator cal = caloJets->begin(); 
       cal!=caloJets->end(); ++cal){
    if (cal->pt()>_highPtTcJetThreshold){
      return_value=true;
    }
  }
  
  return return_value;
}

// // ***********************************************************
bool TcMETAnalyzer::selectLowPtJetEvent(const edm::Event& iEvent){

  bool return_value=false;

  edm::Handle<reco::CaloJetCollection> caloJets;
  iEvent.getByToken(theJetCollectionToken, caloJets);
  if (!caloJets.isValid()) {
    LogDebug("") << "TcMETAnalyzer: Could not find jet product" << std::endl;
    if (_verbose) std::cout << "TcMETAnalyzer: Could not find jet product" << std::endl;
  }

  for (reco::CaloJetCollection::const_iterator cal = caloJets->begin(); 
       cal!=caloJets->end(); ++cal){
    if (cal->pt()>_lowPtTcJetThreshold){
      return_value=true;
    }
  }

  return return_value;

}

// ***********************************************************
bool TcMETAnalyzer::selectWElectronEvent(const edm::Event& iEvent){

  bool return_value=false;

  /*
    W-electron event selection comes here
   */

  return return_value;

}

// ***********************************************************
bool TcMETAnalyzer::selectWMuonEvent(const edm::Event& iEvent){

  bool return_value=false;

  /*
    W-muon event selection comes here
   */

  return return_value;

}<|MERGE_RESOLUTION|>--- conflicted
+++ resolved
@@ -29,21 +29,6 @@
 
   parameters = pSet;
 
-<<<<<<< HEAD
-=======
-  jetID = new reco::helper::JetIDHelper(parameters.getParameter<ParameterSet>("JetIDParams"), std::move(iC));
-
-}
-
-// ***********************************************************
-TcMETAnalyzer::~TcMETAnalyzer() { }
-
-void TcMETAnalyzer::beginJob(DQMStore * dbe) {
-
-  evtCounter = 0;
-  metname = "tcMETAnalyzer";
-
->>>>>>> cb5831c9
   // trigger information
   HLTPathsJetMBByName_ = parameters.getParameter<std::vector<std::string > >("HLTPathsJetMB");
 
@@ -74,9 +59,8 @@
   _highTcMETThreshold = parameters.getParameter<double>("HighTcMETThreshold");     // High MET threshold
   _lowTcMETThreshold = parameters.getParameter<double>("LowTcMETThreshold");       // Low MET threshold
 
-<<<<<<< HEAD
-  //
-  jetID = new reco::helper::JetIDHelper(parameters.getParameter<ParameterSet>("JetIDParams"));
+  //
+  jetID = new reco::helper::JetIDHelper(parameters.getParameter<ParameterSet>("JetIDParams"), std::move(iC));
 
 }
 
@@ -88,8 +72,6 @@
   evtCounter = 0;
   metname = "tcMETAnalyzer";
 
-=======
->>>>>>> cb5831c9
   // DQStore stuff
   LogTrace(metname)<<"[TcMETAnalyzer] Parameters initialization";
   std::string DirName = "JetMET/MET/"+_source;
