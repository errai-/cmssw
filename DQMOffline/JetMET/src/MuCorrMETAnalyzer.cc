--- conflicted
+++ resolved
@@ -29,23 +29,6 @@
 
   parameters = pSet;
 
-<<<<<<< HEAD
-=======
-  //
-  jetID = new reco::helper::JetIDHelper(parameters.getParameter<ParameterSet>("JetIDParams"), std::move(iC));
-
-
-}
-
-// ***********************************************************
-MuCorrMETAnalyzer::~MuCorrMETAnalyzer() { }
-
-void MuCorrMETAnalyzer::beginJob(DQMStore * dbe) {
-
-  evtCounter = 0;
-  metname = "muonMETAnalyzer";
-
->>>>>>> cb5831c9
   // trigger information
   HLTPathsJetMBByName_ = parameters.getParameter<std::vector<std::string > >("HLTPathsJetMB");
 
@@ -77,9 +60,8 @@
   _highMuCorrMETThreshold = parameters.getParameter<double>("HighMuCorrMETThreshold");     // High MET threshold
   //  _lowMuCorrMETThreshold = parameters.getParameter<double>("LowMuCorrMETThreshold");       // Low MET threshold
 
-<<<<<<< HEAD
-  //
-  jetID = new reco::helper::JetIDHelper(parameters.getParameter<ParameterSet>("JetIDParams"));
+  //
+  jetID = new reco::helper::JetIDHelper(parameters.getParameter<ParameterSet>("JetIDParams"), std::move(iC));
 
 }
 
@@ -91,8 +73,6 @@
   evtCounter = 0;
   metname = "muonMETAnalyzer";
 
-=======
->>>>>>> cb5831c9
   // DQStore stuff
   LogTrace(metname)<<"[MuCorrMETAnalyzer] Parameters initialization";
   std::string DirName = "JetMET/MET/"+_source;
