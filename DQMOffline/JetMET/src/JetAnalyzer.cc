--- conflicted
+++ resolved
@@ -1458,19 +1458,7 @@
     map_of_MEs.insert(std::pair<std::string,MonitorElement*>(DirName+"/"+"PhFrac"  ,mPhFrac));
     map_of_MEs.insert(std::pair<std::string,MonitorElement*>(DirName+"/"+"HFEMFrac",mHFEMFrac));
     map_of_MEs.insert(std::pair<std::string,MonitorElement*>(DirName+"/"+"HFHFrac" ,mHFHFrac));
-<<<<<<< HEAD
-
-    mChargedMultiplicity = ibooker.book1D("ChargedMultiplicity", "charged multiplicity ", 50, 0, 100);
-    mNeutralMultiplicity = ibooker.book1D("NeutralMultiplicity", "neutral multiplicity",  50, 0, 100);
-    mMuonMultiplicity    = ibooker.book1D("MuonMultiplicity",    "muon multiplicity",     50, 0, 100);
-   
-    map_of_MEs.insert(std::pair<std::string,MonitorElement*>(DirName+"/"+"ChargedMultiplicity" ,mChargedMultiplicity));
-    map_of_MEs.insert(std::pair<std::string,MonitorElement*>(DirName+"/"+"NeutralMultiplicity" ,mNeutralMultiplicity));
-    map_of_MEs.insert(std::pair<std::string,MonitorElement*>(DirName+"/"+"MuonMultiplicity"    ,mMuonMultiplicity));
-    
-=======
-      
->>>>>>> ef0f6987
+
     // Book NPV profiles
     //----------------------------------------------------------------------------
     mCHFrac_profile = ibooker.bookProfile("CHFrac_profile", "charged HAD fraction profile",   nbinsPV_, nPVlow_, nPVhigh_, 50, 0, 1);
@@ -1478,13 +1466,7 @@
     mPhFrac_profile    = ibooker.bookProfile("PhFrac_profile",     "Photon Fraction Profile",    nbinsPV_, nPVlow_, nPVhigh_, 50, 0, 1);
     mHFEMFrac_profile  = ibooker.bookProfile("HFEMFrac_profile","HF electomagnetic fraction Profile", nbinsPV_, nPVlow_, nPVhigh_, 50, 0, 1);
     mHFHFrac_profile   = ibooker.bookProfile("HFHFrac_profile", "HF hadronic fraction profile", nbinsPV_, nPVlow_, nPVhigh_, 50, 0, 1);
-<<<<<<< HEAD
-    mChargedMultiplicity_profile = ibooker.bookProfile("ChargedMultiplicity_profile", "charged multiplicity", nbinsPV_, nPVlow_, nPVhigh_, 50, 0, 100);
-    mNeutralMultiplicity_profile = ibooker.bookProfile("NeutralMultiplicity_profile", "neutral multiplicity", nbinsPV_, nPVlow_, nPVhigh_, 50, 0, 100);
-    mMuonMultiplicity_profile    = ibooker.bookProfile("MuonMultiplicity_profile",    "muon multiplicity",    nbinsPV_, nPVlow_, nPVhigh_, 50, 0, 100);
-=======
-    
->>>>>>> ef0f6987
+
     
     // met NPV profiles x-axis title
     //----------------------------------------------------------------------------
