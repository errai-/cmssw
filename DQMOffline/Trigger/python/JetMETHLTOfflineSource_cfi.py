--- conflicted
+++ resolved
@@ -51,15 +51,7 @@
     #
     pathPairs = cms.VPSet(
         cms.PSet(
-<<<<<<< HEAD
-            pathname = cms.string("HLT_PFJet260_v"),
-            denompathname = cms.string("HLT_PFJet40_v"),
-            ),
-        cms.PSet(
-            pathname = cms.string("HLT_PFNoPUJet260_v"),
-=======
             pathname = cms.string("HLT_PFJet60_v"),
->>>>>>> fb3b81a3
             denompathname = cms.string("HLT_PFJet40_v"),
         ),
         cms.PSet(
