import FWCore.ParameterSet.Config as cms

# online trigger objects monitoring
from DQM.HLTEvF.HLTObjectsMonitor_cfi import *

# lumi
from DQMOffline.Trigger.DQMOffline_LumiMontiroring_cff import *
# Egamma
from DQMOffline.Trigger.HLTGeneralOffline_cfi import *
# Egamma
from DQMOffline.Trigger.EgHLTOfflineSource_cfi import *
from DQMOffline.Trigger.EgammaMonitoring_cff import *
# Muon
from DQMOffline.Trigger.MuonOffline_Trigger_cff import *
# Top
#from DQMOffline.Trigger.QuadJetAna_cfi import *
# Tau
from DQMOffline.Trigger.HLTTauDQMOffline_cff import *
# JetMET
from DQMOffline.Trigger.JetMETHLTOfflineAnalyzer_cff import *

# BTV
from DQMOffline.Trigger.BTVHLTOfflineSource_cff import *

from DQMOffline.Trigger.FSQHLTOfflineSource_cff import *
from DQMOffline.Trigger.HILowLumiHLTOfflineSource_cfi import *

# TnP
#from DQMOffline.Trigger.TnPEfficiency_cff import *
# Inclusive VBF
from DQMOffline.Trigger.HLTInclusiveVBFSource_cfi import *

# vertexing
from DQMOffline.Trigger.PrimaryVertexMonitoring_cff import *

# tracking
from DQMOffline.Trigger.TrackingMonitoring_cff import *
from DQMOffline.Trigger.TrackingMonitoringPA_cff import*

# hcal
from DQMOffline.Trigger.HCALMonitoring_cff import *

# strip
from DQMOffline.Trigger.SiStrip_OfflineMonitoring_cff import *

# pixel
from DQMOffline.Trigger.SiPixel_OfflineMonitoring_cff import *

# photon jet
from DQMOffline.Trigger.HigPhotonJetHLTOfflineSource_cfi import * 

#hotline 
from DQMOffline.Trigger.hotlineDQM_cfi import *

#eventshape
from DQMOffline.Trigger.eventshapeDQM_cfi import *

#UCC
from DQMOffline.Trigger.heavyionUCCDQM_cfi import *

import DQMServices.Components.DQMEnvironment_cfi
dqmEnvHLT= DQMServices.Components.DQMEnvironment_cfi.dqmEnv.clone()
dqmEnvHLT.subSystemFolder = 'HLT'

# EXO
from DQMOffline.Trigger.ExoticaMonitoring_cff import *
# SUS
from DQMOffline.Trigger.SusyMonitoring_cff import *
# B2G
from DQMOffline.Trigger.B2GMonitoring_cff import *
# HIG
from DQMOffline.Trigger.HiggsMonitoring_cff import *
# SMP
from DQMOffline.Trigger.StandardModelMonitoring_cff import *
# TOP
from DQMOffline.Trigger.TopMonitoring_cff import *
# BTV
from DQMOffline.Trigger.BTaggingMonitoring_cff import *
# BPH
from DQMOffline.Trigger.BPHMonitor_cff import *
# remove quadJetAna
from DQMOffline.Trigger.topHLTOfflineDQM_cff import *
from DQMOffline.Trigger.JetMETPromptMonitor_cff import *

# offline DQM for running also on AOD (w/o the need of the RECO step on-the-fly)
## ADD here sequences/modules which rely ONLY on collections stored in the AOD format

egHLTOffDQMSource_HEP17 = egHLTOffDQMSource.clone()
egHLTOffDQMSource_HEP17.subDQMDirName=cms.string('HEP17')
egHLTOffDQMSource_HEP17.doHEP =cms.bool(True)

offlineHLTSourceOnAOD = cms.Sequence(
    hltResults *
    lumiMonitorHLTsequence *
    egHLTOffDQMSource * ## NEEDED in VALIDATION, not really in MONITORING
<<<<<<< HEAD
=======
    egHLTOffDQMSource_HEP17 * ## NEEDED in VALIDATION, not really in MONITORING
>>>>>>> 2efa9721
    muonFullOfflineDQM *
    HLTTauDQMOffline *
    fsqHLTOfflineSourceSequence *
    HILowLumiHLTOfflineSourceSequence *
    hltInclusiveVBFSource *
    higPhotonJetHLTOfflineSource*
    dqmEnvHLT *
    topHLTriggerOfflineDQM *
    eventshapeDQMSequence *
    HeavyIonUCCDQMSequence *
#    hotlineDQMSequence * ## ORPHAN !!!!
    egammaMonitorHLT * 
    exoticaMonitorHLT *
    susyMonitorHLT *
    b2gMonitorHLT *
    higgsMonitorHLT *
    smpMonitorHLT *
    topMonitorHLT *
    btagMonitorHLT *
    bphMonitorHLT *
    hltObjectsMonitor *
    jetmetMonitorHLT
)

# offline DQM for running in the standard RECO,DQM (in PromptReco, ReReco, relval, etc)
## THIS IS THE SEQUENCE TO BE RUN AT TIER0
## ADD here only sequences/modules which rely on transient collections produced by the RECO step
## and not stored in the AOD format
offlineHLTSource = cms.Sequence(
    offlineHLTSourceOnAOD
    + hcalMonitoringSequence
    + jetMETHLTOfflineAnalyzer
)

# offline DQM to be run on AOD (w/o the need of the RECO step on-the-fly) only in the VALIDATION of the HLT menu based on data
# it is needed in order to have the DQM code in the release, w/o the issue of crashing the tier0
# asa the new modules in the sequence offlineHLTSourceOnAODextra are tested,
# these have to be migrated in the main offlineHLTSourceOnAOD sequence
offlineHLTSourceOnAODextra = cms.Sequence(
### POG
    btvHLTDQMSourceExtra
    * egmHLTDQMSourceExtra
    * jmeHLTDQMSourceExtra
    * muoHLTDQMSourceExtra
    * tauHLTDQMSourceExtra
    * trkHLTDQMSourceExtra
### PAG
    * b2gHLTDQMSourceExtra
    * bphHLTDQMSourceExtra
    * exoHLTDQMSourceExtra
    * higHLTDQMSourceExtra
    * smpHLTDQMSourceExtra
    * susHLTDQMSourceExtra
    * topHLTDQMSourceExtra
    * fsqHLTDQMSourceExtra
#    * hinHLTDQMSourceExtra
)

# offline DQM to be run on AOD (w/o the need of the RECO step on-the-fly) in the VALIDATION of the HLT menu based on data
# it is needed in order to have the DQM code in the release, w/o the issue of crashing the tier0
# asa the new modules in the sequence offlineHLTSourceOnAODextra are tested
# these have to be migrated in the main offlineHLTSourceOnAOD sequence
offlineValidationHLTSource = cms.Sequence(
    offlineHLTSourceOnAOD 
    + offlineHLTSourceOnAODextra
)

# offline DQM for the HLTMonitoring stream
## ADD here only sequences/modules which rely on HLT collections which are stored in the HLTMonitoring stream
## and are not available in the standard RAW format
dqmInfoHLTMon = cms.EDAnalyzer("DQMEventInfo",
    subSystemFolder = cms.untracked.string('HLT')
    )

OfflineHLTMonitoring = cms.Sequence(
    dqmInfoHLTMon *
    lumiMonitorHLTsequence * # lumi
    sistripMonitorHLTsequence * # strip
    sipixelMonitorHLTsequence * # pixel
    BTVHLTOfflineSource *
    trackingMonitorHLT * # tracking
    trackingMonitorHLTDisplacedJet* #DisplacedJet Tracking 
    egmTrackingMonitorHLT * # egm tracking
    vertexingMonitorHLT # vertexing
    )
OfflineHLTMonitoringPA = cms.Sequence(
    dqmInfoHLTMon *
    trackingMonitorHLT *
    PAtrackingMonitorHLT  
    )

triggerOfflineDQMSource =  cms.Sequence(offlineHLTSource)
 <|MERGE_RESOLUTION|>--- conflicted
+++ resolved
@@ -93,10 +93,7 @@
     hltResults *
     lumiMonitorHLTsequence *
     egHLTOffDQMSource * ## NEEDED in VALIDATION, not really in MONITORING
-<<<<<<< HEAD
-=======
     egHLTOffDQMSource_HEP17 * ## NEEDED in VALIDATION, not really in MONITORING
->>>>>>> 2efa9721
     muonFullOfflineDQM *
     HLTTauDQMOffline *
     fsqHLTOfflineSourceSequence *
