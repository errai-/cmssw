import FWCore.ParameterSet.Config as cms
from DQMServices.Core.DQMEDHarvester import DQMEDHarvester

metEfficiency = DQMEDHarvester("DQMGenericClient",
    subDirs        = cms.untracked.vstring("HLT/MET/*"),
    verbose        = cms.untracked.uint32(0), # Set to 2 for all messages
    resolution     = cms.vstring(),
    efficiency     = cms.vstring(
        "effic_met          'MET turnON;            PF MET [GeV]; efficiency'     met_numerator          met_denominator",
        "effic_met_variable 'MET turnON;            PF MET [GeV]; efficiency'     met_variable_numerator met_variable_denominator",
        "effic_metPhi       'MET efficiency vs phi; PF MET phi [rad]; efficiency' metPhi_numerator       metPhi_denominator",
    ),
    efficiencyProfile = cms.untracked.vstring(
        "effic_met_vs_LS 'MET efficiency vs LS; LS; PF MET efficiency' metVsLS_numerator metVsLS_denominator"
    ),
  
)

<<<<<<< HEAD
photonEfficiency = DQMEDHarvester("DQMGenericClient",
    subDirs        = cms.untracked.vstring("HLT/Photon/*"),
    verbose        = cms.untracked.uint32(0), # Set to 2 for all messages
    resolution     = cms.vstring(),
    efficiency     = cms.vstring(
        "effic_photon         'Photon turnON;            Photon pt [GeV]; efficiency'     photon_pt_numerator          photon_pt_denominator",
        "effic_photon_variable 'Photon turnON;            Photon pt [GeV]; efficiency'     photon_pt_variable_numerator photon_pt_variable_denominator",
        "effic_photonPhi       'efficiency vs phi; Photon phi [rad]; efficiency' photon_phi_numerator       photon_phi_denominator",
        "effic_photonEta       'efficiency vs eta; Photon eta; efficiency' photon_eta_numerator       photon_eta_denominator",
        "effic_photonr9       'efficiency vs r9; Photon r9; efficiency' photon_r9_numerator       photon_r9_denominator",
        "effic_photonhoE       'efficiency vs hoE; Photon hoE; efficiency' photon_hoE_numerator       photon_hoE_denominator",
        "effic_photonEtaPhi       'Photon phi; Photon eta; efficiency' photon_etaphi_numerator       photon_etaphi_denominator",
    ),
    efficiencyProfile = cms.untracked.vstring(
        "effic_photon_vs_LS 'Photon pt efficiency vs LS; LS; PF MET efficiency' photonVsLS_numerator photonVsLS_denominator"
    ),
  
)


exoticaClient = cms.Sequence(
    metEfficiency
    + photonEfficiency
=======
NoBPTXEfficiency = DQMEDHarvester("DQMGenericClient",
    subDirs        = cms.untracked.vstring("HLT/NoBPTX/*"),
    verbose        = cms.untracked.uint32(0), # Set to 2 for all messages
    resolution     = cms.vstring(),
    efficiency     = cms.vstring(
        "effic_jetE          'Calo jet energy turnON;            Jet E [GeV]; Efficiency'     jetE_numerator          jetE_denominator",
        "effic_jetE_variable 'Calo jet energy turnON;            Jet E [GeV]; Efficiency'     jetE_variable_numerator jetE_variable_denominator",
        "effic_jetEta          'Calo jet eta eff;            Jet #eta; Efficiency'     jetEta_numerator          jetEta_denominator",
        "effic_jetPhi          'Calo jet phi eff;            Jet #phi; Efficiency'     jetPhi_numerator          jetPhi_denominator",
        "effic_muonPt          'Muon pt turnON; DisplacedStandAlone Muon p_{T} [GeV]; Efficiency'     muonPt_numerator          muonPt_denominator",
        "effic_muonPt_variable 'Muon pt turnON; DisplacedStandAlone Muon p_{T} [GeV]; Efficiency'     muonPt_variable_numerator muonPt_variable_denominator",
        "effic_muonEta          'Muon eta eff; DisplacedStandAlone Muon #eta; Efficiency'     muonEta_numerator          muonEta_denominator",
        "effic_muonPhi          'Muon phi eff; DisplacedStandAlone Muon #phi; Efficiency'     muonPhi_numerator          muonPhi_denominator",
    ),
    efficiencyProfile = cms.untracked.vstring(
        "effic_jetE_vs_LS 'Calo jet energy efficiency vs LS; LS; Jet p_{T} Efficiency' jetEVsLS_numerator jetEVsLS_denominator",
    ), 
)

exoticaClient = cms.Sequence(
    metEfficiency
    + NoBPTXEfficiency
>>>>>>> 3ae05bf7
)<|MERGE_RESOLUTION|>--- conflicted
+++ resolved
@@ -16,7 +16,6 @@
   
 )
 
-<<<<<<< HEAD
 photonEfficiency = DQMEDHarvester("DQMGenericClient",
     subDirs        = cms.untracked.vstring("HLT/Photon/*"),
     verbose        = cms.untracked.uint32(0), # Set to 2 for all messages
@@ -37,10 +36,6 @@
 )
 
 
-exoticaClient = cms.Sequence(
-    metEfficiency
-    + photonEfficiency
-=======
 NoBPTXEfficiency = DQMEDHarvester("DQMGenericClient",
     subDirs        = cms.untracked.vstring("HLT/NoBPTX/*"),
     verbose        = cms.untracked.uint32(0), # Set to 2 for all messages
@@ -63,5 +58,5 @@
 exoticaClient = cms.Sequence(
     metEfficiency
     + NoBPTXEfficiency
->>>>>>> 3ae05bf7
+   + photonEfficiency
 )