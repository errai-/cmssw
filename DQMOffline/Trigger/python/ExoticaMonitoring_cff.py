import FWCore.ParameterSet.Config as cms

from DQMOffline.Trigger.METMonitor_cff import *

from DQMOffline.Trigger.WprimeMonitor_cff import *
from DQMOffline.Trigger.PhotonMonitor_cff import *
from DQMOffline.Trigger.NoBPTXMonitor_cff import *
<<<<<<< HEAD
from DQMOffline.Trigger.HTMonitor_cff import *

exoticaMonitorHLT = cms.Sequence(
    exoHLTMETmonitoring
  + exoHLTNoBPTXmonitoring
  + exoHLTPhotonmonitoring
  + exoHLTHTmonitoring
  + WprimeMonitorHLT
=======
from DQMOffline.Trigger.METplusTrackMonitor_cff import *

exoticaMonitorHLT = cms.Sequence(
    exoHLTMETmonitoring
    + exoHLTNoBPTXmonitoring
    + exoHLTPhotonmonitoring
    + exoHLTMETplusTrackMonitoring
>>>>>>> 38afbc31
)<|MERGE_RESOLUTION|>--- conflicted
+++ resolved
@@ -1,12 +1,11 @@
 import FWCore.ParameterSet.Config as cms
 
 from DQMOffline.Trigger.METMonitor_cff import *
-
 from DQMOffline.Trigger.WprimeMonitor_cff import *
 from DQMOffline.Trigger.PhotonMonitor_cff import *
 from DQMOffline.Trigger.NoBPTXMonitor_cff import *
-<<<<<<< HEAD
 from DQMOffline.Trigger.HTMonitor_cff import *
+from DQMOffline.Trigger.METplusTrackMonitor_cff import *
 
 exoticaMonitorHLT = cms.Sequence(
     exoHLTMETmonitoring
@@ -14,13 +13,5 @@
   + exoHLTPhotonmonitoring
   + exoHLTHTmonitoring
   + WprimeMonitorHLT
-=======
-from DQMOffline.Trigger.METplusTrackMonitor_cff import *
-
-exoticaMonitorHLT = cms.Sequence(
-    exoHLTMETmonitoring
-    + exoHLTNoBPTXmonitoring
-    + exoHLTPhotonmonitoring
-    + exoHLTMETplusTrackMonitoring
->>>>>>> 38afbc31
+  + exoHLTMETplusTrackMonitoring
 )