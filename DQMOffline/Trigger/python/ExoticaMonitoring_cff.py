import FWCore.ParameterSet.Config as cms

from DQMOffline.Trigger.METMonitor_cff import *

from DQMOffline.Trigger.WprimeMonitor_cff import *
from DQMOffline.Trigger.PhotonMonitor_cff import *
from DQMOffline.Trigger.NoBPTXMonitor_cff import *
from DQMOffline.Trigger.HTMonitor_cff import *

exoticaMonitorHLT = cms.Sequence(
    exoHLTMETmonitoring
<<<<<<< HEAD
  + exoHLTNoBPTXmonitoring
  + exoHLTPhotonmonitoring
  + exoHLTHTmonitoring
=======
    + exoHLTNoBPTXmonitoring
  + WprimeMonitorHLT
   + exoHLTPhotonmonitoring
>>>>>>> 43c068da
)<|MERGE_RESOLUTION|>--- conflicted
+++ resolved
@@ -9,13 +9,8 @@
 
 exoticaMonitorHLT = cms.Sequence(
     exoHLTMETmonitoring
-<<<<<<< HEAD
   + exoHLTNoBPTXmonitoring
   + exoHLTPhotonmonitoring
   + exoHLTHTmonitoring
-=======
-    + exoHLTNoBPTXmonitoring
   + WprimeMonitorHLT
-   + exoHLTPhotonmonitoring
->>>>>>> 43c068da
 )