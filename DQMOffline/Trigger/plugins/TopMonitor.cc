--- conflicted
+++ resolved
@@ -52,11 +52,8 @@
   , eleSelection_ ( iConfig.getParameter<std::string>("eleSelection") )
   , muoSelection_ ( iConfig.getParameter<std::string>("muoSelection") )
   , HTdefinition_ ( iConfig.getParameter<std::string>("HTdefinition") )
-<<<<<<< HEAD
   , vtxSelection_ ( iConfig.getParameter<std::string>("vertexSelection") )
-=======
   , bjetSelection_( iConfig.getParameter<std::string>("bjetSelection"))
->>>>>>> 29ea8cca
   , njets_      ( iConfig.getParameter<unsigned int>("njets" )      )
   , nelectrons_ ( iConfig.getParameter<unsigned int>("nelectrons" ) )
   , nmuons_     ( iConfig.getParameter<unsigned int>("nmuons" )     )
@@ -65,13 +62,10 @@
   // Marina
   , nbjets_    ( iConfig.getParameter<unsigned int>("nbjets"))
   , workingpoint_(iConfig.getParameter<double>("workingpoint"))
-<<<<<<< HEAD
   , bjetPtCut_(iConfig.getParameter<double>("bjetPtCut"))
   , bjetAbsEtaCut_(iConfig.getParameter<double>("bjetAbsEtaCut"))
   //Suvankar
   , usePVcuts_ ( iConfig.getParameter<bool>("applyleptonPVcuts")    )
-=======
->>>>>>> 29ea8cca
 {
 
     METME empty;
@@ -903,12 +897,9 @@
   desc.add<std::string>("eleSelection", "pt > 0");
   desc.add<std::string>("muoSelection", "pt > 0");
   desc.add<std::string>("HTdefinition", "pt > 0");
-<<<<<<< HEAD
   //Suvankar
   desc.add<std::string>("vertexSelection", "!isFake");
-=======
   desc.add<std::string>("bjetSelection","pt > 0");
->>>>>>> 29ea8cca
   desc.add<unsigned int>("njets",      0);
   desc.add<unsigned int>("nelectrons", 0);
   desc.add<unsigned int>("nmuons",     0);
@@ -917,13 +908,10 @@
   // Marina                               
   desc.add<unsigned int>("nbjets",     0);
   desc.add<double>("workingpoint",     0.8484); // medium CSV
-<<<<<<< HEAD
   desc.add<double>("bjetPtCut",        0);
   desc.add<double>("bjetAbsEtaCut",    0);
   //Suvankar
   desc.add<bool>("applyleptonPVcuts", false);
-=======
->>>>>>> 29ea8cca
 
   edm::ParameterSetDescription genericTriggerEventPSet;
   genericTriggerEventPSet.add<bool>("andOr");
