#include "DQMOffline/Trigger/plugins/BPHMonitor.h"

#include "FWCore/MessageLogger/interface/MessageLogger.h"

#include "CommonTools/TriggerUtils/interface/GenericTriggerEventFlag.h"


// -----------------------------
//  constructors and destructor
// -----------------------------

BPHMonitor::BPHMonitor( const edm::ParameterSet& iConfig ) : 
  folderName_             ( iConfig.getParameter<std::string>("FolderName") )
  , muoToken_             ( mayConsume<reco::MuonCollection>       (iConfig.getParameter<edm::InputTag>("muons")     ) )  
  , bsToken_              ( mayConsume<reco::BeamSpot>             (iConfig.getParameter<edm::InputTag>("beamSpot")))
  , trToken_              ( mayConsume<reco::TrackCollection>             (iConfig.getParameter<edm::InputTag>("tracks")))
  , phToken_              ( mayConsume<reco::PhotonCollection>             (iConfig.getParameter<edm::InputTag>("photons")))
  , phi_binning_          ( getHistoPSet   (iConfig.getParameter<edm::ParameterSet>("histoPSet").getParameter<edm::ParameterSet>   ("phiPSet")    ) )
  , pt_binning_          ( getHistoPSet   (iConfig.getParameter<edm::ParameterSet>("histoPSet").getParameter<edm::ParameterSet>   ("ptPSet")    ) )
  , eta_binning_          ( getHistoPSet   (iConfig.getParameter<edm::ParameterSet>("histoPSet").getParameter<edm::ParameterSet>   ("etaPSet")    ) )
  , d0_binning_           ( getHistoLSPSet (iConfig.getParameter<edm::ParameterSet>("histoPSet").getParameter<edm::ParameterSet>   ("d0PSet")     ) )
  , z0_binning_           ( getHistoLSPSet (iConfig.getParameter<edm::ParameterSet>("histoPSet").getParameter<edm::ParameterSet>   ("z0PSet")     ) )
  , dR_binning_           ( getHistoLSPSet (iConfig.getParameter<edm::ParameterSet>("histoPSet").getParameter<edm::ParameterSet>   ("dRPSet")     ) )
  , mass_binning_           ( getHistoLSPSet (iConfig.getParameter<edm::ParameterSet>("histoPSet").getParameter<edm::ParameterSet>   ("massPSet")     ) )
  , dca_binning_           ( getHistoLSPSet (iConfig.getParameter<edm::ParameterSet>("histoPSet").getParameter<edm::ParameterSet>   ("dcaPSet")     ) )
  , ds_binning_           ( getHistoLSPSet (iConfig.getParameter<edm::ParameterSet>("histoPSet").getParameter<edm::ParameterSet>   ("dsPSet")     ) )
  , cos_binning_           ( getHistoLSPSet (iConfig.getParameter<edm::ParameterSet>("histoPSet").getParameter<edm::ParameterSet>   ("cosPSet")     ) )
  , prob_binning_           ( getHistoLSPSet (iConfig.getParameter<edm::ParameterSet>("histoPSet").getParameter<edm::ParameterSet>   ("probPSet")     ) )
  , num_genTriggerEventFlag_(new GenericTriggerEventFlag(iConfig.getParameter<edm::ParameterSet>("numGenericTriggerEventPSet"),consumesCollector(), *this))
  , den_genTriggerEventFlag_(new GenericTriggerEventFlag(iConfig.getParameter<edm::ParameterSet>("denGenericTriggerEventPSet"),consumesCollector(), *this))
  , muoSelection_ ( iConfig.getParameter<std::string>("muoSelection") )
  , muoSelection_ref ( iConfig.getParameter<std::string>("muoSelection_ref") )
  , muoSelection_tag ( iConfig.getParameter<std::string>("muoSelection_tag") )
  , muoSelection_probe ( iConfig.getParameter<std::string>("muoSelection_probe") )
  , nmuons_     ( iConfig.getParameter<int>("nmuons" )     )
  , tnp_     ( iConfig.getParameter<bool>("tnp" )     )
  , L3_     ( iConfig.getParameter<int>("L3" )     )
  , trOrMu_     ( iConfig.getParameter<int>("trOrMu" )     )
  , Jpsi_     ( iConfig.getParameter<int>("Jpsi" )     )
  , Upsilon_     ( iConfig.getParameter<int>("Upsilon" )     )//if ==1 path with Upsilon constraint
  , enum_     ( iConfig.getParameter<int>("enum" )     )
  , seagull_     ( iConfig.getParameter<int>("seagull" )     )
  , maxmass_     ( iConfig.getParameter<double>("maxmass" )     )
  , minmass_     ( iConfig.getParameter<double>("minmass" )     )
  , maxmassJpsi     ( iConfig.getParameter<double>("maxmassJpsi" )     )
  , minmassJpsi     ( iConfig.getParameter<double>("minmassJpsi" )     )
  , maxmassUpsilon     ( iConfig.getParameter<double>("maxmassUpsilon" )     )
  , minmassUpsilon     ( iConfig.getParameter<double>("minmassUpsilon" )     )
  , maxmassJpsiTk     ( iConfig.getParameter<double>("maxmassJpsiTk" )     )
  , minmassJpsiTk     ( iConfig.getParameter<double>("minmassJpsiTk" )     )
  , minprob     ( iConfig.getParameter<double>("minprob" )     )
  , mincos     ( iConfig.getParameter<double>("mincos" )     )
  , minDS     ( iConfig.getParameter<double>("minDS" )     )
  , hltInputTag_ (mayConsume<trigger::TriggerEvent>( iConfig.getParameter<edm::ParameterSet>("numGenericTriggerEventPSet").getParameter<edm::InputTag>("hltInputTag"))) 
  , hltpaths_num     ( iConfig.getParameter<edm::ParameterSet>("numGenericTriggerEventPSet").getParameter<std::vector<std::string>>("hltPaths"))
  , hltpaths_den     ( iConfig.getParameter<edm::ParameterSet>("denGenericTriggerEventPSet").getParameter<std::vector<std::string>>("hltPaths"))
  , trSelection_ ( iConfig.getParameter<std::string>("muoSelection") )
  , trSelection_ref ( iConfig.getParameter<std::string>("trSelection_ref") )
  , DMSelection_ref ( iConfig.getParameter<std::string>("DMSelection_ref") )

{

  muPhi_.numerator   = nullptr;
  muPhi_.denominator = nullptr;
  muEta_.numerator   = nullptr;
  muEta_.denominator = nullptr;
  muPt_.numerator   = nullptr;
  muPt_.denominator = nullptr;
  mud0_.numerator   = nullptr;
  mud0_.denominator   = nullptr;
  muz0_.numerator   = nullptr;
  muz0_.denominator = nullptr;

  mu1Phi_.numerator   = nullptr;
  mu1Phi_.denominator = nullptr;
  mu1Eta_.numerator   = nullptr;
  mu1Eta_.denominator = nullptr;
  mu1Pt_.numerator   = nullptr;
  mu1Pt_.denominator = nullptr;

  mu2Phi_.numerator   = nullptr;
  mu2Phi_.denominator = nullptr;
  mu2Eta_.numerator   = nullptr;
  mu2Eta_.denominator = nullptr;
  mu2Pt_.numerator   = nullptr;
  mu2Pt_.denominator = nullptr;

  mu3Phi_.numerator   = nullptr;
  mu3Phi_.denominator = nullptr;
  mu3Eta_.numerator   = nullptr;
  mu3Eta_.denominator = nullptr;
  mu3Pt_.numerator   = nullptr;
  mu3Pt_.denominator = nullptr;

  phPhi_.numerator   = nullptr;
  phPhi_.denominator = nullptr;
  phEta_.numerator   = nullptr;
  phEta_.denominator = nullptr;
  phPt_.numerator   = nullptr;
  phPt_.denominator = nullptr;


  DiMuPhi_.numerator   = nullptr;
  DiMuPhi_.denominator = nullptr;
  DiMuEta_.numerator   = nullptr;
  DiMuEta_.denominator = nullptr;
  DiMuPt_.numerator   = nullptr;
  DiMuPt_.denominator = nullptr;
  DiMuPVcos_.numerator   = nullptr;
  DiMuPVcos_.denominator = nullptr;
  DiMuProb_.numerator   = nullptr;
  DiMuProb_.denominator = nullptr;
  DiMuDS_.numerator   = nullptr;
  DiMuDS_.denominator = nullptr;
  DiMuDCA_.numerator   = nullptr;
  DiMuDCA_.denominator = nullptr;
  DiMuMass_.numerator   = nullptr;
  DiMuMass_.denominator = nullptr;
  DiMudR_.numerator   = nullptr;
  DiMudR_.denominator = nullptr;


}

BPHMonitor::~BPHMonitor()
{
  if (num_genTriggerEventFlag_) delete num_genTriggerEventFlag_;
  if (den_genTriggerEventFlag_) delete den_genTriggerEventFlag_;
}

MEbinning BPHMonitor::getHistoPSet(const edm::ParameterSet& pset)
{
  return MEbinning{
    pset.getParameter<int32_t>("nbins"),
      pset.getParameter<double>("xmin"),
      pset.getParameter<double>("xmax"),
      };
}

MEbinning BPHMonitor::getHistoLSPSet(const edm::ParameterSet& pset)
{
  return MEbinning{
    pset.getParameter<int32_t>("nbins"),
      0.,
      double(pset.getParameter<int32_t>("nbins"))
      };
}

void BPHMonitor::setMETitle(METME& me, const std::string& titleX, const std::string& titleY)
{
  me.numerator->setAxisTitle(titleX,1);
  me.numerator->setAxisTitle(titleY,2);
  me.denominator->setAxisTitle(titleX,1);
  me.denominator->setAxisTitle(titleY,2);

}

void BPHMonitor::bookME(DQMStore::IBooker &ibooker, METME& me, std::string& histname, std::string& histtitle, int& nbins, double& min, double& max)
{
  me.numerator   = ibooker.book1D(histname+"_numerator",   histtitle+" (numerator)",   nbins, min, max);
  me.denominator = ibooker.book1D(histname+"_denominator", histtitle+" (denominator)", nbins, min, max);
}
void BPHMonitor::bookME(DQMStore::IBooker &ibooker, METME& me, std::string& histname, std::string& histtitle, std::vector<double> binning)
{
  int nbins = binning.size()-1;
  std::vector<float> fbinning(binning.begin(),binning.end());
  float* arr = &fbinning[0];
  me.numerator   = ibooker.book1D(histname+"_numerator",   histtitle+" (numerator)",   nbins, arr);
  me.denominator = ibooker.book1D(histname+"_denominator", histtitle+" (denominator)", nbins, arr);
}
void BPHMonitor::bookME(DQMStore::IBooker &ibooker, METME& me, std::string& histname, std::string& histtitle, int& nbinsX, double& xmin, double& xmax, double& ymin, double& ymax)
{
  me.numerator   = ibooker.bookProfile(histname+"_numerator",   histtitle+" (numerator)",   nbinsX, xmin, xmax, ymin, ymax);
  me.denominator = ibooker.bookProfile(histname+"_denominator", histtitle+" (denominator)", nbinsX, xmin, xmax, ymin, ymax);
}
void BPHMonitor::bookME(DQMStore::IBooker &ibooker, METME& me, std::string& histname, std::string& histtitle, int& nbinsX, double& xmin, double& xmax, int& nbinsY, double& ymin, double& ymax)
{
  me.numerator   = ibooker.book2D(histname+"_numerator",   histtitle+" (numerator)",   nbinsX, xmin, xmax, nbinsY, ymin, ymax);
  me.denominator = ibooker.book2D(histname+"_denominator", histtitle+" (denominator)", nbinsX, xmin, xmax, nbinsY, ymin, ymax);
}
void BPHMonitor::bookME(DQMStore::IBooker &ibooker, METME& me, std::string& histname, std::string& histtitle, std::vector<double> binningX, std::vector<double> binningY)
{
  int nbinsX = binningX.size()-1;
  std::vector<float> fbinningX(binningX.begin(),binningX.end());
  float* arrX = &fbinningX[0];
  int nbinsY = binningY.size()-1;
  std::vector<float> fbinningY(binningY.begin(),binningY.end());
  float* arrY = &fbinningY[0];

  me.numerator   = ibooker.book2D(histname+"_numerator",   histtitle+" (numerator)",   nbinsX, arrX, nbinsY, arrY);
  me.denominator = ibooker.book2D(histname+"_denominator", histtitle+" (denominator)", nbinsX, arrX, nbinsY, arrY);
}

void BPHMonitor::bookHistograms(DQMStore::IBooker     & ibooker,
				 edm::Run const        & iRun,
				 edm::EventSetup const & iSetup) 
{  
  
  std::string histname, histtitle, istnp, trMuPh;
  bool Ph_; if (enum_==7) Ph_ = true;
  if (tnp_) istnp = "Tag_and_Probe/"; else istnp = "";
  std::string currentFolder = folderName_ + istnp;
  ibooker.setCurrentFolder(currentFolder.c_str());
  if (trOrMu_) trMuPh = "tr";else if (Ph_) trMuPh = "ph";else trMuPh = "mu";

  if (enum_==7 || enum_==1 || enum_==9 || enum_==10){  
   histname = trMuPh+"Pt"; histtitle = trMuPh+"_P_{t}";
   bookME(ibooker,muPt_,histname,histtitle, pt_binning_.nbins, pt_binning_.xmin, pt_binning_.xmax);
   setMETitle(muPt_,trMuPh+"_Pt[GeV]","events/1GeV");

   histname =trMuPh+"Phi"; histtitle =trMuPh+"Phi";
   bookME(ibooker,muPhi_,histname,histtitle, phi_binning_.nbins, phi_binning_.xmin, phi_binning_.xmax);
   setMETitle(muPhi_,trMuPh+"_#phi","events / 0.1 rad");

   histname =trMuPh+"Eta"; histtitle = trMuPh+"_Eta";
   bookME(ibooker,muEta_,histname,histtitle, eta_binning_.nbins,eta_binning_.xmin, eta_binning_.xmax);
   setMETitle(muEta_,trMuPh+"_#eta","events/ ");
  }
  else if(enum_==11){
  trMuPh = "tr";
  histname = trMuPh+"1Pt"; histtitle = trMuPh+"1_P_{t}";
  bookME(ibooker,mu1Pt_,histname,histtitle, pt_binning_.nbins, pt_binning_.xmin, pt_binning_.xmax);
  setMETitle(mu1Pt_,trMuPh+"_Pt[GeV]","events/1GeV");

  histname =trMuPh+"1Phi"; histtitle =trMuPh+"1Phi";
  bookME(ibooker,mu1Phi_,histname,histtitle, phi_binning_.nbins, phi_binning_.xmin, phi_binning_.xmax);
  setMETitle(mu1Phi_,trMuPh+"_#phi","events / 0.1 rad");
  
  histname =trMuPh+"1Eta"; histtitle = trMuPh+"1_Eta";
  bookME(ibooker,mu1Eta_,histname,histtitle, eta_binning_.nbins,eta_binning_.xmin, eta_binning_.xmax);
  setMETitle(mu1Eta_,trMuPh+"_#eta","events/ ");

  histname = trMuPh+"2Pt"; histtitle = trMuPh+"2_P_{t}";
  bookME(ibooker,mu2Pt_,histname,histtitle, pt_binning_.nbins, pt_binning_.xmin, pt_binning_.xmax);
  setMETitle(mu2Pt_,trMuPh+"_Pt[GeV]","events/1GeV");

  histname =trMuPh+"2Phi"; histtitle =trMuPh+"2Phi";
  bookME(ibooker,mu2Phi_,histname,histtitle, phi_binning_.nbins, phi_binning_.xmin, phi_binning_.xmax);
  setMETitle(mu2Phi_,trMuPh+"_#phi","events / 0.1 rad");

  histname =trMuPh+"2Eta"; histtitle = trMuPh+"2_Eta";
  bookME(ibooker,mu2Eta_,histname,histtitle, eta_binning_.nbins,eta_binning_.xmin, eta_binning_.xmax);
  setMETitle(mu2Eta_,trMuPh+"_#eta","events/ ");

}

else{
  histname ="mu1Eta"; histtitle = "mu1Eta";
  bookME(ibooker,mu1Eta_,histname,histtitle, eta_binning_.nbins,eta_binning_.xmin, eta_binning_.xmax);
  setMETitle(mu1Eta_,"mu1#eta","events/ ");

  histname = "mu1Pt"; histtitle = "mu1_P_{t}";
  bookME(ibooker,mu1Pt_,histname,histtitle, pt_binning_.nbins, pt_binning_.xmin, pt_binning_.xmax);
  setMETitle(mu1Pt_,"mu1_Pt[GeV]","events/1GeV");

  histname ="mu1Phi"; histtitle ="mu1Phi";
  bookME(ibooker,mu1Phi_,histname,histtitle, phi_binning_.nbins, phi_binning_.xmin, phi_binning_.xmax);
  setMETitle(mu1Phi_,"mu1_#phi","events / 0.1 rad");

  histname ="mu2Eta"; histtitle = "mu2Eta";
  bookME(ibooker,mu2Eta_,histname,histtitle, eta_binning_.nbins,eta_binning_.xmin, eta_binning_.xmax);
  setMETitle(mu2Eta_,"mu2#eta","events/ ");

  histname = "mu2Pt"; histtitle = "mu2_P_{t}";
  bookME(ibooker,mu2Pt_,histname,histtitle, pt_binning_.nbins, pt_binning_.xmin, pt_binning_.xmax);
  setMETitle(mu2Pt_,"mu2_Pt[GeV]","events/1GeV");

  histname ="mu2Phi"; histtitle ="mu2Phi";
  bookME(ibooker,mu2Phi_,histname,histtitle, phi_binning_.nbins, phi_binning_.xmin, phi_binning_.xmax);
  setMETitle(mu2Phi_,"mu2_#phi","events / 0.1 rad");

  histname ="mu3Eta"; histtitle = "mu3Eta";
  bookME(ibooker,mu3Eta_,histname,histtitle, eta_binning_.nbins,eta_binning_.xmin, eta_binning_.xmax);
  setMETitle(mu3Eta_,"mu3#eta","events/ ");

  histname = "mu3Pt"; histtitle = "mu3_P_{t}";
  bookME(ibooker,mu3Pt_,histname,histtitle, pt_binning_.nbins, pt_binning_.xmin, pt_binning_.xmax);
  setMETitle(mu3Pt_,"mu3_Pt[GeV]","events/1GeV");

  histname ="mu3Phi"; histtitle ="mu3Phi";
  bookME(ibooker,mu3Phi_,histname,histtitle, phi_binning_.nbins, phi_binning_.xmin, phi_binning_.xmax);
  setMETitle(mu3Phi_,"mu3_#phi","events / 0.1 rad");

  histname ="DiMuEta"; histtitle = "DiMuEta";
  bookME(ibooker,DiMuEta_,histname,histtitle, eta_binning_.nbins,eta_binning_.xmin, eta_binning_.xmax);
  setMETitle(DiMuEta_,"DiMu#eta","events/ ");

  histname = "DiMuPt"; histtitle = "DiMu_P_{t}";
  bookME(ibooker,DiMuPt_,histname,histtitle, pt_binning_.nbins, pt_binning_.xmin, pt_binning_.xmax);
  setMETitle(DiMuPt_,"DiMu_Pt[GeV]","events/1GeV");

  histname ="DiMuPhi"; histtitle ="DiMuPhi";
  bookME(ibooker,DiMuPhi_,histname,histtitle, phi_binning_.nbins, phi_binning_.xmin, phi_binning_.xmax);
  setMETitle(DiMuPhi_,"DiMu_#phi","events / 0.1 rad");

  histname ="DiMuPVcos"; histtitle ="DiMuPVcos";
  bookME(ibooker,DiMuPVcos_,histname,histtitle, cos_binning_.nbins, cos_binning_.xmin, cos_binning_.xmax);
  setMETitle(DiMuPVcos_,"DiMu_#cosPV","events / ");

  histname ="DiMuProb"; histtitle ="DiMuProb";
  bookME(ibooker,DiMuProb_,histname,histtitle, prob_binning_.nbins, prob_binning_.xmin, prob_binning_.xmax);
  setMETitle(DiMuProb_,"DiMu_#prob","events / ");

  histname ="DiMuDS"; histtitle ="DiMuDS";
  bookME(ibooker,DiMuDS_,histname,histtitle, ds_binning_.nbins, ds_binning_.xmin, ds_binning_.xmax);
  setMETitle(DiMuDS_,"DiMu_#ds","events / 0.1 rad");


  histname ="DiMuDCA"; histtitle ="DiMuDCA";
  bookME(ibooker,DiMuDCA_,histname,histtitle, dca_binning_.nbins, dca_binning_.xmin, dca_binning_.xmax);
  setMETitle(DiMuDCA_,"DiMu_#dca","events / ");

  histname ="DiMuMass"; histtitle ="DiMuMass";
  bookME(ibooker,DiMuMass_,histname,histtitle, mass_binning_.nbins, mass_binning_.xmin, mass_binning_.xmax);
  setMETitle(DiMuMass_,"DiMu_#mass","events / ");

  histname ="DiMudR"; histtitle ="DiMudR";
  bookME(ibooker,DiMudR_,histname,histtitle, dR_binning_.nbins, dR_binning_.xmin, dR_binning_.xmax);
  setMETitle(DiMudR_,"DiMu_#dR","events / ");

}

if (trOrMu_) {
  histname =trMuPh+ "_d0"; histtitle =trMuPh+ "_d0";
  bookME(ibooker,mud0_,histname,histtitle, d0_binning_.nbins,d0_binning_.xmin, d0_binning_.xmax);
  setMETitle(mud0_,trMuPh+"_d0","events/bin ");

  histname = trMuPh+"_z0"; histtitle =trMuPh+"_z0";
  bookME(ibooker,muz0_,histname,histtitle, z0_binning_.nbins,z0_binning_.xmin, z0_binning_.xmax);
  setMETitle(muz0_,trMuPh+"_z0","events/bin ");
}

  // Initialize the GenericTriggerEventFlag
  if ( num_genTriggerEventFlag_ && num_genTriggerEventFlag_->on() ) num_genTriggerEventFlag_->initRun( iRun, iSetup );
  if ( den_genTriggerEventFlag_ && den_genTriggerEventFlag_->on() ) den_genTriggerEventFlag_->initRun( iRun, iSetup );

}

#include "FWCore/Framework/interface/ESHandle.h"
#include "FWCore/Framework/interface/EventSetup.h"
#include "DataFormats/TrackerCommon/interface/TrackerTopology.h"
#include "Geometry/Records/interface/TrackerTopologyRcd.h"
#include "TLorentzVector.h"
void BPHMonitor::analyze(edm::Event const& iEvent, edm::EventSetup const& iSetup)  {

  edm::Handle<reco::BeamSpot> beamSpot;
  iEvent.getByToken( bsToken_,  beamSpot);

  edm::Handle<reco::MuonCollection> muoHandle;
  iEvent.getByToken( muoToken_, muoHandle );

<<<<<<< HEAD
  edm::Handle<reco::TrackCollection> trHandle;
  iEvent.getByToken( trToken_, trHandle );

  edm::Handle<reco::PhotonCollection> phHandle;
  iEvent.getByToken( phToken_, phHandle );

  edm::Handle<trigger::TriggerEvent> handleTriggerEvent; 
  edm::ESHandle<MagneticField> bFieldHandle;
  // Filter out events if Trigger Filtering is requested
  if (tnp_>0) {//TnP method 
    if (den_genTriggerEventFlag_->on() && ! den_genTriggerEventFlag_->accept( iEvent, iSetup) ) return;
    iEvent.getByToken( hltInputTag_, handleTriggerEvent);
    if (handleTriggerEvent->sizeFilters()== 0)return;
    const std::string & hltpath = hltpaths_num[0]; 
    std::vector<reco::Muon> tagMuons;
    for ( auto const & m : *muoHandle ) {//applying tag selection 
      if(!matchToTrigger(hltpath,m, handleTriggerEvent)) continue;
      if ( muoSelection_ref( m ) ) tagMuons.push_back(m);
    }
    for (int i = 0; i<int(tagMuons.size());i++){
      for ( auto const & m : *muoHandle ) { 
        if(!matchToTrigger(hltpath,m, handleTriggerEvent)) continue;
        if ((tagMuons[i].pt() == m.pt()))continue;//not the same  
        if ((tagMuons[i].p4()+m.p4()).M() >minmass_&& (tagMuons[i].p4()+m.p4()).M() <maxmass_){//near to J/psi mass
          muPhi_.denominator->Fill(m.phi());
          muEta_.denominator->Fill(m.eta());
          muPt_.denominator ->Fill(m.pt());
          if (muoSelection_( m )){
            muPhi_.numerator->Fill(m.phi());
            muEta_.numerator->Fill(m.eta());
            muPt_.numerator ->Fill(m.pt());
          }
        }      
      }
        
    }
    

  }  
  else{//reference method
    if (den_genTriggerEventFlag_->on() && ! den_genTriggerEventFlag_->accept( iEvent, iSetup) ) return;
    iEvent.getByToken( hltInputTag_, handleTriggerEvent);
    if (handleTriggerEvent->sizeFilters()== 0)return;
    const std::string & hltpath = hltpaths_den[0]; 
    for (auto const & m : *muoHandle ) {
      if(!matchToTrigger(hltpath,m, handleTriggerEvent)) continue;
      if(!muoSelection_ref(m))continue;   
      for (auto const & m1 : *muoHandle ) {
        if (m1.pt() == m.pt())continue;
        if(!muoSelection_ref(m1))continue;   
        if(!matchToTrigger(hltpath,m1, handleTriggerEvent)) continue;
        if (enum_<10){
          if (!DMSelection_ref(m1.p4() + m.p4()))continue;
          if (m.charge()*m1.charge()>0 )continue;
        }
        iSetup.get<IdealMagneticFieldRecord>().get(bFieldHandle);
        const reco::BeamSpot& vertexBeamSpot = *beamSpot;
        std::vector<reco::TransientTrack> j_tks;
        reco::TransientTrack mu1TT(m.track(), &(*bFieldHandle));
        reco::TransientTrack mu2TT(m1.track(), &(*bFieldHandle));
        j_tks.push_back(mu1TT);
        j_tks.push_back(mu2TT);
        KalmanVertexFitter jkvf;
        TransientVertex jtv = jkvf.vertex(j_tks);
        if (!jtv.isValid()) continue;
        reco::Vertex jpsivertex = jtv;
        float dimuonCL = 0;
        if( (jpsivertex.chi2()>=0) && (jpsivertex.ndof()>0) )//I think these values are "unphysical"(no one will need to change them ever)so the can be fixed
        dimuonCL = TMath::Prob(jpsivertex.chi2(), jpsivertex.ndof() );
        math::XYZVector jpperp(m.px() + m1.px() ,
                                 m.py() + m1.py() ,
                                 0.);
        GlobalPoint jVertex = jtv.position();
        GlobalError jerr    = jtv.positionError();
        GlobalPoint displacementFromBeamspotJpsi( -1*((vertexBeamSpot.x0() - jVertex.x()) + (jVertex.z() - vertexBeamSpot.z0()) * vertexBeamSpot.dxdz()),
                                                  -1*((vertexBeamSpot.y0() - jVertex.y()) + (jVertex.z() - vertexBeamSpot.z0()) * vertexBeamSpot.dydz()),
                                                   0);
        reco::Vertex::Point vperpj(displacementFromBeamspotJpsi.x(), displacementFromBeamspotJpsi.y(), 0.);
        float jpsi_cos = vperpj.Dot(jpperp)/(vperpj.R()*jpperp.R());
        TrajectoryStateClosestToPoint mu1TS = mu1TT.impactPointTSCP();
        TrajectoryStateClosestToPoint mu2TS = mu2TT.impactPointTSCP();
        ClosestApproachInRPhi cApp;
        if (mu1TS.isValid() && mu2TS.isValid()) {
          cApp.calculate(mu1TS.theState(), mu2TS.theState());
        }
        double DiMuMass = (m1.p4()+m.p4()).M();
        switch(enum_){//enum_ = 1...9, represents different sets of variables for different paths, we want to have different hists for different paths
        case 1: tnp_=1;//already filled hists for tnp method
        case 2:
          if ((Jpsi_) && (!Upsilon_)){
            if (DiMuMass> maxmassJpsi || DiMuMass< minmassJpsi)continue;
          }
          if ((!Jpsi_) && (Upsilon_)){
            if (DiMuMass> maxmassUpsilon || DiMuMass< minmassUpsilon)continue;
          }
          if (dimuonCL<minprob)continue;
          mu1Phi_.denominator->Fill(m.phi());
          mu1Eta_.denominator->Fill(m.eta());
          mu1Pt_.denominator ->Fill(m.pt());
          mu2Phi_.denominator->Fill(m1.phi());
          mu2Eta_.denominator->Fill(m1.eta());
          mu2Pt_.denominator ->Fill(m1.pt());
          DiMuPt_.denominator ->Fill((m1.p4()+m.p4()).Pt() );
          DiMuEta_.denominator ->Fill((m1.p4()+m.p4()).Eta() );
          DiMuPhi_.denominator ->Fill((m1.p4()+m.p4()).Phi());
          break;
        case 3:
          if ((Jpsi_) && (!Upsilon_)){
            if (DiMuMass> maxmassJpsi || DiMuMass< minmassJpsi)continue;
          }
          if ((!Jpsi_) && (Upsilon_)){
            if (DiMuMass> maxmassUpsilon || DiMuMass< minmassUpsilon)continue;
          }
          if (dimuonCL<minprob)continue;
          mu1Eta_.denominator->Fill(m.eta());
          mu1Pt_.denominator ->Fill(m.pt());
          mu2Eta_.denominator->Fill(m1.eta());
          mu2Pt_.denominator ->Fill(m1.pt());
          break; 
        case 4:
          if (dimuonCL<minprob)continue;
          DiMuMass_.denominator ->Fill(DiMuMass);
          if ((Jpsi_) && (!Upsilon_)){
            if (DiMuMass> maxmassJpsi || DiMuMass< minmassJpsi)continue;
          }
          if ((!Jpsi_) && (Upsilon_)){
            if (DiMuMass> maxmassUpsilon || DiMuMass< minmassUpsilon)continue;
          }
          mu1Phi_.denominator->Fill(m.phi());
          mu1Eta_.denominator->Fill(m.eta());
          mu1Pt_.denominator ->Fill(m.pt());
          mu2Phi_.denominator->Fill(m1.phi());
          mu2Eta_.denominator->Fill(m1.eta());
          mu2Pt_.denominator ->Fill(m1.pt());
          DiMuPt_.denominator ->Fill((m1.p4()+m.p4()).Pt() );
          DiMuEta_.denominator ->Fill((m1.p4()+m.p4()).Eta() );
          DiMuPhi_.denominator ->Fill((m1.p4()+m.p4()).Phi());
          DiMudR_.denominator ->Fill(reco::deltaR(m,m1));
          break;
        case 5:
          if (dimuonCL<minprob)continue;
          if ((Jpsi_) && (!Upsilon_)){
            if (DiMuMass> maxmassJpsi || DiMuMass< minmassJpsi)continue;
          }
  
          if ((!Jpsi_) && (Upsilon_)){
            if (DiMuMass> maxmassUpsilon || DiMuMass< minmassUpsilon)continue;
          }
          mu1Phi_.denominator->Fill(m.phi());
          mu1Eta_.denominator->Fill(m.eta());
          mu1Pt_.denominator ->Fill(m.pt());
          mu2Phi_.denominator->Fill(m1.phi());
          mu2Eta_.denominator->Fill(m1.eta());
          mu2Pt_.denominator ->Fill(m1.pt());
          DiMuPt_.denominator ->Fill((m1.p4()+m.p4()).Pt() );
          DiMuEta_.denominator ->Fill((m1.p4()+m.p4()).Eta() );
          DiMuPhi_.denominator ->Fill((m1.p4()+m.p4()).Phi());
          DiMudR_.denominator ->Fill(reco::deltaR(m,m1));
          break;
        case 6: 
          if (dimuonCL<minprob)continue;
          if ((Jpsi_) && (!Upsilon_)){
            if (DiMuMass> maxmassJpsi || DiMuMass< minmassJpsi)continue;
          }
          if ((!Jpsi_) && (Upsilon_)){
            if (DiMuMass> maxmassUpsilon || DiMuMass< minmassUpsilon)continue;
          }
          for (auto const & m2 : *muoHandle) {//triple muon paths
            if(!matchToTrigger(hltpath,m2, handleTriggerEvent)) continue;
            if (m2.pt() == m.pt())continue;
            mu1Phi_.denominator->Fill(m.phi());
            mu1Eta_.denominator->Fill(m.eta());
            mu1Pt_.denominator ->Fill(m.pt());
            mu2Phi_.denominator->Fill(m1.phi());
            mu2Eta_.denominator->Fill(m1.eta());
            mu2Pt_.denominator ->Fill(m1.pt());
            mu3Phi_.denominator->Fill(m2.phi());
            mu3Eta_.denominator->Fill(m2.eta());
            mu3Pt_.denominator ->Fill(m2.pt());
          }      
          break;    
  
        case 7:// the hists for photon monitoring will be filled on 515 line
          tnp_=0;
          break;
          
        case 8://vtx monitoring, filling probability, DS, DCA, cos of pointing angle to the PV, eta, pT of dimuon
          if ((Jpsi_) && (!Upsilon_)){
            if (DiMuMass> maxmassJpsi || DiMuMass< minmassJpsi)continue;
          }
  
          if ((!Jpsi_) && (Upsilon_)){
            if (DiMuMass> maxmassUpsilon || DiMuMass< minmassUpsilon)continue;
          }
  
          DiMuProb_.denominator ->Fill( dimuonCL);
          if (dimuonCL<minprob)continue;
          DiMuDS_.denominator ->Fill( displacementFromBeamspotJpsi.perp()/sqrt(jerr.rerr(displacementFromBeamspotJpsi)));
          DiMuPVcos_.denominator ->Fill(jpsi_cos );
          DiMuPt_.denominator ->Fill((m1.p4()+m.p4()).Pt() );
          DiMuEta_.denominator ->Fill((m1.p4()+m.p4()).Eta() );
          DiMuDCA_.denominator ->Fill( cApp.distance());
          break;
      case 9:
          if (dimuonCL<minprob)continue;
          if (fabs(jpsi_cos)<mincos)continue;
          if ((displacementFromBeamspotJpsi.perp()/sqrt(jerr.rerr(displacementFromBeamspotJpsi)))<minDS)continue;
  
        if (trHandle.isValid()){
      ////////////////////////
  
          for (auto const & t : *trHandle) {
      
          if(!trSelection_ref(t))continue;
          if(!matchToTrigger(hltpath,t, handleTriggerEvent)) continue;
              reco::Track itrk1       = t ;                                                
              
              if((reco::deltaR(t,m1) <= 0.001))continue;//checking overlaping
              if((reco::deltaR(t,m) <= 0.001)) continue;
   
              if (! itrk1.quality(reco::TrackBase::highPurity))     continue;
  
              reco::Particle::LorentzVector pB, p1, p2, p3;
              double trackMass2 = 0.493677 *0.493677;
              double MuMass2 = 0.1056583745 *0.1056583745;
              double e1   = sqrt(m.momentum().Mag2()  + MuMass2          );
              double e2   = sqrt(m1.momentum().Mag2()  + MuMass2          );
              double e3   = sqrt(itrk1.momentum().Mag2() + trackMass2  );
              
              p1   = reco::Particle::LorentzVector(m.px() , m.py() , m.pz() , e1  );
              p2   = reco::Particle::LorentzVector(m1.px() , m1.py() , m1.pz() , e2  );
              p3   = reco::Particle::LorentzVector(itrk1.px(), itrk1.py(), itrk1.pz(), e3  );
              pB   = p1 + p2 + p3;
              if( pB.mass()> maxmassJpsiTk || pB.mass()< minmassJpsiTk)continue;
              reco::TransientTrack trTT(itrk1, &(*bFieldHandle));
  
              std::vector<reco::TransientTrack> t_tks;
              t_tks.push_back(mu1TT);
              t_tks.push_back(mu2TT);
              t_tks.push_back(trTT);
              
              KalmanVertexFitter kvf;
              TransientVertex tv  = kvf.vertex(t_tks);
              reco::Vertex vertex = tv;
              if (!tv.isValid()) continue;
              float JpsiTkCL = 0;
              if ((vertex.chi2()>=0.0) && (vertex.ndof()>0) )   
              JpsiTkCL = TMath::Prob(vertex.chi2(), vertex.ndof() );
              math::XYZVector pperp(m.px() + m1.px() + itrk1.px(),
                                    m.py() + m1.py() + itrk1.py(),
                                    0.);
              GlobalPoint secondaryVertex = tv.position();
              GlobalError err             = tv.positionError();
              GlobalPoint displacementFromBeamspot( -1*((vertexBeamSpot.x0() - secondaryVertex.x()) + 
                                                        (secondaryVertex.z() - vertexBeamSpot.z0()) * vertexBeamSpot.dxdz()), 
                                                    -1*((vertexBeamSpot.y0() - secondaryVertex.y()) + 
                                                        (secondaryVertex.z() - vertexBeamSpot.z0()) * vertexBeamSpot.dydz()), 
                                                    0);
              reco::Vertex::Point vperp(displacementFromBeamspot.x(),displacementFromBeamspot.y(),0.);
              float jpsiKcos = vperp.Dot(pperp)/(vperp.R()*pperp.R());
          if (JpsiTkCL<minprob)continue;
          if (fabs(jpsiKcos)<mincos)continue;
          if ((displacementFromBeamspot.perp()/sqrt(err.rerr(displacementFromBeamspot)))<minDS)continue;
          muPhi_.denominator->Fill(t.phi());
          muEta_.denominator->Fill(t.eta());
          muPt_.denominator ->Fill(t.pt());
   
      /////////////////////////
      }
      }
      break;
      case 10:
        if (trHandle.isValid()){
          for (auto const & t : *trHandle) {
            if(!trSelection_ref(t))continue;
            if(!matchToTrigger(hltpath,t, handleTriggerEvent)) continue;
            reco::Track itrk1       = t ;                                                
            if((reco::deltaR(t,m1) <= 0.001))continue;//checking overlaping
            if((reco::deltaR(t,m) <= 0.001)) continue;
            if (! itrk1.quality(reco::TrackBase::highPurity))     continue;
            reco::Particle::LorentzVector pB, p2, p3;
            double trackMass2 = 0.493677 *0.493677;
            double MuMass2 = 0.1056583745 *0.1056583745;
            double e2   = sqrt(m1.momentum().Mag2()  + MuMass2          );
            double e3   = sqrt(itrk1.momentum().Mag2() + trackMass2  );
            p2   = reco::Particle::LorentzVector(m1.px() , m1.py() , m1.pz() , e2  );
            p3   = reco::Particle::LorentzVector(itrk1.px(), itrk1.py(), itrk1.pz(), e3  );
            pB   = p2 + p3;
            if( pB.mass()> maxmassJpsiTk || pB.mass()< minmassJpsiTk)continue;
            reco::TransientTrack trTT(itrk1, &(*bFieldHandle));
            std::vector<reco::TransientTrack> t_tks;
            t_tks.push_back(mu2TT);
            t_tks.push_back(trTT);
            KalmanVertexFitter kvf;
            TransientVertex tv  = kvf.vertex(t_tks);
            reco::Vertex vertex = tv;
            if (!tv.isValid()) continue;
            float JpsiTkCL = 0;
            if ((vertex.chi2()>=0.0) && (vertex.ndof()>0) )   
            JpsiTkCL = TMath::Prob(vertex.chi2(), vertex.ndof() );
            math::XYZVector pperp(m1.px() + itrk1.px(),
                                  m1.py() + itrk1.py(),
                                  0.);
            GlobalPoint secondaryVertex = tv.position();
            GlobalError err             = tv.positionError();
            GlobalPoint displacementFromBeamspot( -1*((vertexBeamSpot.x0() - secondaryVertex.x()) + 
                                                      (secondaryVertex.z() - vertexBeamSpot.z0()) * vertexBeamSpot.dxdz()), 
                                                  -1*((vertexBeamSpot.y0() - secondaryVertex.y()) + 
                                                     (secondaryVertex.z() - vertexBeamSpot.z0()) * vertexBeamSpot.dydz()), 
                                                  0);
            reco::Vertex::Point vperp(displacementFromBeamspot.x(),displacementFromBeamspot.y(),0.);
            if (JpsiTkCL<minprob)continue;
            muPhi_.denominator->Fill(m1.phi());
            muEta_.denominator->Fill(m1.eta());
            muPt_.denominator ->Fill(m1.pt());
          }
        }
        break;
      case 11:
        if (dimuonCL<minprob)continue;
        if (fabs(jpsi_cos)<mincos)continue;
        if ((displacementFromBeamspotJpsi.perp()/sqrt(jerr.rerr(displacementFromBeamspotJpsi)))<minDS)continue;
        if (trHandle.isValid()){
      ////////////////////////
        for (auto const & t : *trHandle) {
          if(!trSelection_ref(t))continue;
          if(!matchToTrigger(hltpath,t, handleTriggerEvent)) continue;
          for (auto const & t1 : *trHandle) {
            if(!trSelection_ref(t1))continue;
            if(!matchToTrigger(hltpath,t1, handleTriggerEvent)) continue;
            reco::Track itrk1       = t ;                                                
            reco::Track itrk2       = t1 ;                                                
            if((reco::deltaR(t,m1) <= 0.001))continue;//checking overlaping
            if((reco::deltaR(t,t1) <= 0.001))continue;//checking overlaping
            if((reco::deltaR(t,m) <= 0.001)) continue;
            if (! itrk1.quality(reco::TrackBase::highPurity))     continue;
            if (! itrk2.quality(reco::TrackBase::highPurity))     continue;
            reco::Particle::LorentzVector pB, p1, p2, p3, p4;
            double trackMass2 = 0.493677 *0.493677;
            double MuMass2 = 0.1056583745 *0.1056583745;
            double e1   = sqrt(m.momentum().Mag2()  + MuMass2          );
            double e2   = sqrt(m1.momentum().Mag2()  + MuMass2          );
            double e3   = sqrt(itrk1.momentum().Mag2() + trackMass2  );
            double e4   = sqrt(itrk2.momentum().Mag2() + trackMass2  );
            p1   = reco::Particle::LorentzVector(m.px() , m.py() , m.pz() , e1  );
            p2   = reco::Particle::LorentzVector(m1.px() , m1.py() , m1.pz() , e2  );
            p3   = reco::Particle::LorentzVector(itrk1.px(), itrk1.py(), itrk1.pz(), e3  );
            p4   = reco::Particle::LorentzVector(itrk2.px(), itrk2.py(), itrk2.pz(), e4  );
            pB   = p1 + p2 + p3 + p4;
            if( pB.mass()> maxmassJpsiTk || pB.mass()< minmassJpsiTk)continue;
            reco::TransientTrack trTT(itrk1, &(*bFieldHandle));
            reco::TransientTrack tr1TT(itrk2, &(*bFieldHandle));
            std::vector<reco::TransientTrack> t_tks;
            t_tks.push_back(mu1TT);
            t_tks.push_back(mu2TT);
            t_tks.push_back(trTT);
            t_tks.push_back(tr1TT);
            KalmanVertexFitter kvf;
            TransientVertex tv  = kvf.vertex(t_tks);
            reco::Vertex vertex = tv;
            if (!tv.isValid()) continue;
            float JpsiTkCL = 0;
            if ((vertex.chi2()>=0.0) && (vertex.ndof()>0) )   
            JpsiTkCL = TMath::Prob(vertex.chi2(), vertex.ndof() );
            math::XYZVector pperp(m.px() + m1.px() + itrk1.px() + itrk2.px(),
                                  m.py() + m1.py() + itrk1.py() + itrk2.py(),
                                  0.);
            GlobalPoint secondaryVertex = tv.position();
            GlobalError err             = tv.positionError();
            GlobalPoint displacementFromBeamspot( -1*((vertexBeamSpot.x0() - secondaryVertex.x()) + 
                                                      (secondaryVertex.z() - vertexBeamSpot.z0()) * vertexBeamSpot.dxdz()), 
                                                  -1*((vertexBeamSpot.y0() - secondaryVertex.y()) + 
                                                      (secondaryVertex.z() - vertexBeamSpot.z0()) * vertexBeamSpot.dydz()), 
                                                  0);
            reco::Vertex::Point vperp(displacementFromBeamspot.x(),displacementFromBeamspot.y(),0.);
            float jpsiKcos = vperp.Dot(pperp)/(vperp.R()*pperp.R());
            if (JpsiTkCL<minprob)continue;
            if (fabs(jpsiKcos)<mincos)continue;
            if ((displacementFromBeamspot.perp()/sqrt(err.rerr(displacementFromBeamspot)))<minDS)continue;
            mu1Phi_.denominator->Fill(t.phi());
            mu1Eta_.denominator->Fill(t.eta());
            mu1Pt_.denominator ->Fill(t.pt());
            mu2Phi_.denominator->Fill(t1.phi());
            mu2Eta_.denominator->Fill(t1.eta());
            mu2Pt_.denominator ->Fill(t1.pt());
        } 
      /////////////////////////
      }
=======
  for (auto const & m : *muoHandle) {
    if(!muoSelection_ref(m))continue;
    muPhi_.denominator->Fill(m.phi());
    muEta_.denominator->Fill(m.eta());
    muPt_.denominator ->Fill(m.pt());
    const reco::Track * track = nullptr;
    if (m.isTrackerMuon()) track = & * m.innerTrack();
    else if (m.isStandAloneMuon()) track = & * m.outerTrack();
    if (track) {
      double d0 = track->dxy(beamSpot->position());
      double z0 = track->dz(beamSpot->position());
      mud0_.denominator ->Fill(d0);
      muz0_.denominator ->Fill(z0);
>>>>>>> 909ea2f6
    }
    break;
    } 
   }
  }

   if (enum_ == 7){//photons
   const std::string & hltpath = hltpaths_den[0];
   for (auto const & p : *phHandle) {
      if(!matchToTrigger(hltpath,p, handleTriggerEvent)) continue;
        phPhi_.denominator->Fill(p.phi());
        phEta_.denominator->Fill(p.eta());
        phPt_.denominator ->Fill(p.pt());
  }

  } 
//
/////////
//filling numerator hists
  if (num_genTriggerEventFlag_->on() && ! num_genTriggerEventFlag_->accept( iEvent, iSetup) ) return;
<<<<<<< HEAD
  iEvent.getByToken( hltInputTag_, handleTriggerEvent);
  if (handleTriggerEvent->sizeFilters()== 0)return;
  const std::string & hltpath1 = hltpaths_num[0]; 
  for (auto const & m : *muoHandle ) {
    if(!matchToTrigger(hltpath1,m, handleTriggerEvent)) continue;
    if(!muoSelection_ref(m))continue;   
    for (auto const & m1 : *muoHandle ) {
      if (seagull_ && ((m.charge()* deltaPhi(m.phi(), m1.phi())) > 0.) )continue;
      if (m.charge()*m1.charge()>0 )continue;
      if (m1.pt() == m.pt())continue;
      if(!muoSelection_ref(m1))continue;   
      if(!matchToTrigger(hltpath1,m1, handleTriggerEvent)) continue;
      if (!DMSelection_ref(m1.p4() + m.p4()))continue;
      iSetup.get<IdealMagneticFieldRecord>().get(bFieldHandle);
      const reco::BeamSpot& vertexBeamSpot = *beamSpot;
      std::vector<reco::TransientTrack> j_tks;
      reco::TransientTrack mu1TT(m.track(), &(*bFieldHandle));
      reco::TransientTrack mu2TT(m1.track(), &(*bFieldHandle));
      j_tks.push_back(mu1TT);
      j_tks.push_back(mu2TT);
      KalmanVertexFitter jkvf;
      TransientVertex jtv = jkvf.vertex(j_tks);
      if (!jtv.isValid()) continue;
      reco::Vertex jpsivertex = jtv;
      float dimuonCL = 0;
      if( (jpsivertex.chi2()>=0) && (jpsivertex.ndof()>0) )//I think these values are "unphysical"(no one will need to change them ever)so the can be fixed
      dimuonCL = TMath::Prob(jpsivertex.chi2(), jpsivertex.ndof() );
      math::XYZVector jpperp(m.px() + m1.px() ,
                             m.py() + m1.py() ,
                             0.);
      GlobalPoint jVertex = jtv.position();
      GlobalError jerr    = jtv.positionError();
      GlobalPoint displacementFromBeamspotJpsi( -1*((vertexBeamSpot.x0() - jVertex.x()) + (jVertex.z() - vertexBeamSpot.z0()) * vertexBeamSpot.dxdz()),
                                                -1*((vertexBeamSpot.y0() - jVertex.y()) + (jVertex.z() - vertexBeamSpot.z0()) * vertexBeamSpot.dydz()),
                                                 0);
      reco::Vertex::Point vperpj(displacementFromBeamspotJpsi.x(), displacementFromBeamspotJpsi.y(), 0.);
      float jpsi_cos = vperpj.Dot(jpperp)/(vperpj.R()*jpperp.R());
      TrajectoryStateClosestToPoint mu1TS = mu1TT.impactPointTSCP();
      TrajectoryStateClosestToPoint mu2TS = mu2TT.impactPointTSCP();
      ClosestApproachInRPhi cApp;
      if (mu1TS.isValid() && mu2TS.isValid()) {
        cApp.calculate(mu1TS.theState(), mu2TS.theState());
      }
      double DiMuMass = (m1.p4()+m.p4()).M();
      switch(enum_){//enum_ = 1...9, represents different sets of variables for different paths, we want to have different hists for different paths
      case 1: tnp_=1;//already filled hists for tnp method
      case 2:
        if ((Jpsi_) && (!Upsilon_)){
          if (DiMuMass> maxmassJpsi || DiMuMass< minmassJpsi)continue;
        }
        if ((!Jpsi_) && (Upsilon_)){
          if (DiMuMass> maxmassUpsilon || DiMuMass< minmassUpsilon)continue;
        }
        if (dimuonCL<minprob)continue;
        mu1Phi_.numerator->Fill(m.phi());
        mu1Eta_.numerator->Fill(m.eta());
        mu1Pt_.numerator ->Fill(m.pt());
        mu2Phi_.numerator->Fill(m1.phi());
        mu2Eta_.numerator->Fill(m1.eta());
        mu2Pt_.numerator ->Fill(m1.pt());
        DiMuPt_.numerator ->Fill((m1.p4()+m.p4()).Pt() );
        DiMuEta_.numerator ->Fill((m1.p4()+m.p4()).Eta() );
        DiMuPhi_.numerator ->Fill((m1.p4()+m.p4()).Phi());
        break;
      case 3:
        if ((Jpsi_) && (!Upsilon_)){
          if (DiMuMass> maxmassJpsi || DiMuMass< minmassJpsi)continue;
        }

        if ((!Jpsi_) && (Upsilon_)){
          if (DiMuMass> maxmassUpsilon || DiMuMass< minmassUpsilon)continue;
        }
        if (dimuonCL<minprob)continue;
        mu1Eta_.numerator->Fill(m.eta());
        mu1Pt_.numerator ->Fill(m.pt());
        mu2Eta_.numerator->Fill(m1.eta());
        mu2Pt_.numerator ->Fill(m1.pt());
        break; 
      case 4:
        if (dimuonCL<minprob)continue;
        DiMuMass_.numerator ->Fill(DiMuMass);
        if ((Jpsi_) && (!Upsilon_)){
          if (DiMuMass> maxmassJpsi || DiMuMass< minmassJpsi)continue;
        }
        if ((!Jpsi_) && (Upsilon_)){
          if (DiMuMass> maxmassUpsilon || DiMuMass< minmassUpsilon)continue;
        }
        mu1Phi_.numerator->Fill(m.phi());
        mu1Eta_.numerator->Fill(m.eta());
        mu1Pt_.numerator ->Fill(m.pt());
        mu2Phi_.numerator->Fill(m1.phi());
        mu2Eta_.numerator->Fill(m1.eta());
        mu2Pt_.numerator ->Fill(m1.pt());
        DiMuPt_.numerator ->Fill((m1.p4()+m.p4()).Pt() );
        DiMuEta_.numerator ->Fill((m1.p4()+m.p4()).Eta() );
        DiMuPhi_.numerator ->Fill((m1.p4()+m.p4()).Phi());
        DiMudR_.numerator ->Fill(reco::deltaR(m,m1));
        break;
      case 5:
        if (dimuonCL<minprob)continue;
        if ((Jpsi_) && (!Upsilon_)){
          if (DiMuMass> maxmassJpsi || DiMuMass< minmassJpsi)continue;
        }
        if ((!Jpsi_) && (Upsilon_)){
          if (DiMuMass> maxmassUpsilon || DiMuMass< minmassUpsilon)continue;
        }
        mu1Phi_.numerator->Fill(m.phi());
        mu1Eta_.numerator->Fill(m.eta());
        mu1Pt_.numerator ->Fill(m.pt());
        mu2Phi_.numerator->Fill(m1.phi());
        mu2Eta_.numerator->Fill(m1.eta());
        mu2Pt_.numerator ->Fill(m1.pt());
        DiMuPt_.numerator ->Fill((m1.p4()+m.p4()).Pt() );
        DiMuEta_.numerator ->Fill((m1.p4()+m.p4()).Eta() );
        DiMuPhi_.numerator ->Fill((m1.p4()+m.p4()).Phi());
        DiMudR_.numerator ->Fill(reco::deltaR(m,m1));
        break;
      case 6: 
        if (dimuonCL<minprob)continue;
        if ((Jpsi_) && (!Upsilon_)){
          if (DiMuMass> maxmassJpsi || DiMuMass< minmassJpsi)continue;
        }
        if ((!Jpsi_) && (Upsilon_)){
          if (DiMuMass> maxmassUpsilon || DiMuMass< minmassUpsilon)continue;
        }
        for (auto const & m2 : *muoHandle) {//triple muon paths
          if(!matchToTrigger(hltpath1,m2, handleTriggerEvent)) continue;
          if (m2.pt() == m.pt())continue;
          mu1Phi_.numerator->Fill(m.phi());
          mu1Eta_.numerator->Fill(m.eta());
          mu1Pt_.numerator ->Fill(m.pt());
          mu2Phi_.numerator->Fill(m1.phi());
          mu2Eta_.numerator->Fill(m1.eta());
          mu2Pt_.numerator ->Fill(m1.pt());
          mu3Phi_.numerator->Fill(m2.phi());
          mu3Eta_.numerator->Fill(m2.eta());
          mu3Pt_.numerator ->Fill(m2.pt());
        }      
        break;    
      case 7:// the hists for photon monitoring will be filled on 515 line
        tnp_=0;
        break;
      case 8://vtx monitoring, filling probability, DS, DCA, cos of pointing angle to the PV, eta, pT of dimuon
        if ((Jpsi_) && (!Upsilon_)){
          if (DiMuMass> maxmassJpsi || DiMuMass< minmassJpsi)continue;
        }
        if ((!Jpsi_) && (Upsilon_)){
          if (DiMuMass> maxmassUpsilon || DiMuMass< minmassUpsilon)continue;
        }
        DiMuProb_.numerator ->Fill( dimuonCL);
        if (dimuonCL<minprob)continue;
        DiMuDS_.numerator ->Fill( displacementFromBeamspotJpsi.perp()/sqrt(jerr.rerr(displacementFromBeamspotJpsi)));
        DiMuPVcos_.numerator ->Fill(jpsi_cos );
        DiMuPt_.numerator ->Fill((m1.p4()+m.p4()).Pt() );
        DiMuEta_.numerator ->Fill((m1.p4()+m.p4()).Eta() );
        DiMuDCA_.numerator ->Fill( cApp.distance());
        break;
    case 9:
      if (dimuonCL<minprob)continue;
      if (fabs(jpsi_cos)<mincos)continue;
      if ((displacementFromBeamspotJpsi.perp()/sqrt(jerr.rerr(displacementFromBeamspotJpsi)))<minDS)continue;
      if (trHandle.isValid()){
        for (auto const & t : *trHandle) {
          if(!trSelection_ref(t))continue;
          if(!matchToTrigger(hltpath1,t, handleTriggerEvent)) continue;
          reco::Track itrk1       = t ;                                                
          if((reco::deltaR(t,m1) <= 0.001))continue;//checking overlaping
          if((reco::deltaR(t,m) <= 0.001)) continue;
          if (! itrk1.quality(reco::TrackBase::highPurity))     continue;
          reco::Particle::LorentzVector pB, p1, p2, p3;
          double trackMass2 = 0.493677 *0.493677;
          double MuMass2 = 0.1056583745 *0.1056583745;
          double e1   = sqrt(m.momentum().Mag2()  + MuMass2          );
          double e2   = sqrt(m1.momentum().Mag2()  + MuMass2          );
          double e3   = sqrt(itrk1.momentum().Mag2() + trackMass2  );
          p1   = reco::Particle::LorentzVector(m.px() , m.py() , m.pz() , e1  );
          p2   = reco::Particle::LorentzVector(m1.px() , m1.py() , m1.pz() , e2  );
          p3   = reco::Particle::LorentzVector(itrk1.px(), itrk1.py(), itrk1.pz(), e3  );
          pB   = p1 + p2 + p3;
          if( pB.mass()> maxmassJpsiTk || pB.mass()< minmassJpsiTk)continue;
          reco::TransientTrack trTT(itrk1, &(*bFieldHandle));
          std::vector<reco::TransientTrack> t_tks;
          t_tks.push_back(mu1TT);
          t_tks.push_back(mu2TT);
          t_tks.push_back(trTT);
          KalmanVertexFitter kvf;
          TransientVertex tv  = kvf.vertex(t_tks);
          reco::Vertex vertex = tv;
          if (!tv.isValid()) continue;
          float JpsiTkCL = 0;
          if ((vertex.chi2()>=0.0) && (vertex.ndof()>0) )   
          JpsiTkCL = TMath::Prob(vertex.chi2(), vertex.ndof() );
          math::XYZVector pperp(m.px() + m1.px() + itrk1.px(),
                                m.py() + m1.py() + itrk1.py(),
                                0.);
          GlobalPoint secondaryVertex = tv.position();
          GlobalError err             = tv.positionError();
          GlobalPoint displacementFromBeamspot( -1*((vertexBeamSpot.x0() - secondaryVertex.x()) + 
                                                    (secondaryVertex.z() - vertexBeamSpot.z0()) * vertexBeamSpot.dxdz()), 
                                                -1*((vertexBeamSpot.y0() - secondaryVertex.y()) + 
                                                    (secondaryVertex.z() - vertexBeamSpot.z0()) * vertexBeamSpot.dydz()), 
                                                0);
          reco::Vertex::Point vperp(displacementFromBeamspot.x(),displacementFromBeamspot.y(),0.);
          float jpsiKcos = vperp.Dot(pperp)/(vperp.R()*pperp.R());
          if (JpsiTkCL<minprob)continue;
          if (fabs(jpsiKcos)<mincos)continue;
          if ((displacementFromBeamspot.perp()/sqrt(err.rerr(displacementFromBeamspot)))<minDS)continue;
          muPhi_.numerator->Fill(t.phi());
          muEta_.numerator->Fill(t.eta());
          muPt_.numerator ->Fill(t.pt());
        }
      }
      break;

    case 10:
      if (trHandle.isValid()){
        for (auto const & t : *trHandle) {
          if(!trSelection_ref(t))continue;
          if(!matchToTrigger(hltpath1,t, handleTriggerEvent)) continue;
          reco::Track itrk1       = t ;                                                
          if((reco::deltaR(t,m1) <= 0.001))continue;//checking overlaping
          if((reco::deltaR(t,m) <= 0.001)) continue;
          if (! itrk1.quality(reco::TrackBase::highPurity))     continue;
          reco::Particle::LorentzVector pB, p2, p3;
          double trackMass2 = 0.493677 *0.493677;
          double MuMass2 = 0.1056583745 *0.1056583745;
          double e2   = sqrt(m1.momentum().Mag2()  + MuMass2          );
          double e3   = sqrt(itrk1.momentum().Mag2() + trackMass2  );
          p2   = reco::Particle::LorentzVector(m1.px() , m1.py() , m1.pz() , e2  );
          p3   = reco::Particle::LorentzVector(itrk1.px(), itrk1.py(), itrk1.pz(), e3  );
          pB   = p2 + p3;
          if( pB.mass()> maxmassJpsiTk || pB.mass()< minmassJpsiTk)continue;
          reco::TransientTrack trTT(itrk1, &(*bFieldHandle));
          std::vector<reco::TransientTrack> t_tks;
          t_tks.push_back(mu2TT);
          t_tks.push_back(trTT);
          if (t_tks.size()!=2) continue;
          KalmanVertexFitter kvf;
          TransientVertex tv  = kvf.vertex(t_tks);
          reco::Vertex vertex = tv;
          if (!tv.isValid()) continue;
          float JpsiTkCL = 0;
          if ((vertex.chi2()>=0.0) && (vertex.ndof()>0) )   
          JpsiTkCL = TMath::Prob(vertex.chi2(), vertex.ndof() );
          math::XYZVector pperp(m1.px() + itrk1.px(),
                                m1.py() + itrk1.py(),
                                0.);
          GlobalPoint secondaryVertex = tv.position();
          GlobalError err             = tv.positionError();
          GlobalPoint displacementFromBeamspot( -1*((vertexBeamSpot.x0() - secondaryVertex.x()) + 
                                                    (secondaryVertex.z() - vertexBeamSpot.z0()) * vertexBeamSpot.dxdz()), 
                                                -1*((vertexBeamSpot.y0() - secondaryVertex.y()) + 
                                                    (secondaryVertex.z() - vertexBeamSpot.z0()) * vertexBeamSpot.dydz()), 
                                                0);
          reco::Vertex::Point vperp(displacementFromBeamspot.x(),displacementFromBeamspot.y(),0.);
          if (JpsiTkCL<minprob)continue;
          muPhi_.numerator->Fill(m1.phi());
          muEta_.numerator->Fill(m1.eta());
          muPt_.numerator ->Fill(m1.pt());
        }
      }
      break;
    case 11:
      if (dimuonCL<minprob)continue;
      if (fabs(jpsi_cos)<mincos)continue;
      if ((displacementFromBeamspotJpsi.perp()/sqrt(jerr.rerr(displacementFromBeamspotJpsi)))<minDS)continue;
      if (trHandle.isValid()){
      for (auto const & t : *trHandle) {
        if(!trSelection_ref(t))continue;
        if(!matchToTrigger(hltpath1,t, handleTriggerEvent)) continue;
        for (auto const & t1 : *trHandle) {
          if(!trSelection_ref(t1))continue;
          if(!matchToTrigger(hltpath1,t1, handleTriggerEvent)) continue;
          reco::Track itrk1       = t ;                                                
          reco::Track itrk2       = t1 ;                                                
          if((reco::deltaR(t,m1) <= 0.001))continue;//checking overlaping
          if((reco::deltaR(t,t1) <= 0.001))continue;//checking overlaping
          if((reco::deltaR(t,m) <= 0.001)) continue;
          if (! itrk1.quality(reco::TrackBase::highPurity))     continue;
          if (! itrk2.quality(reco::TrackBase::highPurity))     continue;

          reco::Particle::LorentzVector pB, p1, p2, p3, p4;
          double trackMass2 = 0.493677 *0.493677;
          double MuMass2 = 0.1056583745 *0.1056583745;
          double e1   = sqrt(m.momentum().Mag2()  + MuMass2          );
          double e2   = sqrt(m1.momentum().Mag2()  + MuMass2          );
          double e3   = sqrt(itrk1.momentum().Mag2() + trackMass2  );
          double e4   = sqrt(itrk2.momentum().Mag2() + trackMass2  );
          p1   = reco::Particle::LorentzVector(m.px() , m.py() , m.pz() , e1  );
          p2   = reco::Particle::LorentzVector(m1.px() , m1.py() , m1.pz() , e2  );
          p3   = reco::Particle::LorentzVector(itrk1.px(), itrk1.py(), itrk1.pz(), e3  );
          p4   = reco::Particle::LorentzVector(itrk2.px(), itrk2.py(), itrk2.pz(), e4  );
          pB   = p1 + p2 + p3 + p4;
          if( pB.mass()> maxmassJpsiTk || pB.mass()< minmassJpsiTk)continue;
          reco::TransientTrack trTT(itrk1, &(*bFieldHandle));
          reco::TransientTrack tr1TT(itrk2, &(*bFieldHandle));
          std::vector<reco::TransientTrack> t_tks;
          t_tks.push_back(mu1TT);
          t_tks.push_back(mu2TT);
          t_tks.push_back(trTT);
          t_tks.push_back(tr1TT);
          KalmanVertexFitter kvf;
          TransientVertex tv  = kvf.vertex(t_tks);
          reco::Vertex vertex = tv;
          if (!tv.isValid()) continue;
          float JpsiTkCL = 0;
          if ((vertex.chi2()>=0.0) && (vertex.ndof()>0) )   
          JpsiTkCL = TMath::Prob(vertex.chi2(), vertex.ndof() );
          math::XYZVector pperp(m.px() + m1.px() + itrk1.px() + itrk2.px(),
                                m.py() + m1.py() + itrk1.py() + itrk2.py(),
                                0.);
          GlobalPoint secondaryVertex = tv.position();
          GlobalError err             = tv.positionError();
          GlobalPoint displacementFromBeamspot( -1*((vertexBeamSpot.x0() - secondaryVertex.x()) + 
                                                    (secondaryVertex.z() - vertexBeamSpot.z0()) * vertexBeamSpot.dxdz()), 
                                                -1*((vertexBeamSpot.y0() - secondaryVertex.y()) + 
                                                    (secondaryVertex.z() - vertexBeamSpot.z0()) * vertexBeamSpot.dydz()), 
                                                0);
          reco::Vertex::Point vperp(displacementFromBeamspot.x(),displacementFromBeamspot.y(),0.);
          float jpsiKcos = vperp.Dot(pperp)/(vperp.R()*pperp.R());
          if (JpsiTkCL<minprob)continue;
          if (fabs(jpsiKcos)<mincos)continue;
          if ((displacementFromBeamspot.perp()/sqrt(err.rerr(displacementFromBeamspot)))<minDS)continue;
          mu1Phi_.numerator->Fill(t.phi());
          mu1Eta_.numerator->Fill(t.eta());
          mu1Pt_.numerator ->Fill(t.pt());
          mu2Phi_.numerator->Fill(t1.phi());
          mu2Eta_.numerator->Fill(t1.eta());
          mu2Pt_.numerator ->Fill(t1.pt());
        } 
    /////////////////////////
      }
    }
    break;
  } 
 }
}
    if (enum_ == 7){//photons
    const std::string &hltpath = hltpaths_num[0];
      for (auto const & p : *phHandle) {
        if(!matchToTrigger(hltpath,p, handleTriggerEvent)) continue;
        phPhi_.numerator->Fill(p.phi());
        phEta_.numerator->Fill(p.eta());
        phPt_.numerator ->Fill(p.pt());
      }
=======
  for (auto const & m : *muoHandle) {
    if(!muoSelection_(m))continue;
    muPhi_.numerator->Fill(m.phi());
    muEta_.numerator->Fill(m.eta());
    muPt_.numerator ->Fill(m.pt());
    const reco::Track * track = nullptr;
    if (m.isTrackerMuon()) track = & * m.innerTrack();
    else if (m.isStandAloneMuon()) track = & * m.outerTrack();
    if (track) {
      double d0 = track->dxy(beamSpot->position());
      double z0 = track->dz(beamSpot->position());
      mud0_.numerator ->Fill(d0);
      muz0_.numerator ->Fill(z0);
>>>>>>> 909ea2f6
    }
  }
}




void BPHMonitor::fillHistoPSetDescription(edm::ParameterSetDescription & pset)
{
  pset.add<int>   ( "nbins");
  pset.add<double>( "xmin" );
  pset.add<double>( "xmax" );
}

void BPHMonitor::fillHistoLSPSetDescription(edm::ParameterSetDescription & pset)
{
  pset.add<int>   ( "nbins", 2500);
}

void BPHMonitor::fillDescriptions(edm::ConfigurationDescriptions & descriptions)
{
  edm::ParameterSetDescription desc;
  desc.add<std::string>  ( "FolderName", "HLT/BPH/" );
  desc.add<edm::InputTag>( "tracks",  edm::InputTag("generalTracks") );
  desc.add<edm::InputTag>( "photons",  edm::InputTag("photons") );
  desc.add<edm::InputTag>( "offlinePVs",     edm::InputTag("offlinePrimaryVertices") );
  desc.add<edm::InputTag>( "beamSpot",edm::InputTag("offlineBeamSpot") );
  desc.add<edm::InputTag>( "muons",    edm::InputTag("muons") );
  desc.add<std::string>("muoSelection", "abs(eta)<1.4 & isPFMuon & isGlobalMuon  & innerTrack.hitPattern.trackerLayersWithMeasurement>5 & innerTrack.hitPattern.numberOfValidPixelHits>0");
  desc.add<std::string>("muoSelection_ref", "isPFMuon & isGlobalMuon  & innerTrack.hitPattern.trackerLayersWithMeasurement>5 & innerTrack.hitPattern.numberOfValidPixelHits>0");
  desc.add<std::string>("muoSelection_tag",  "isGlobalMuon && isPFMuon && isTrackerMuon && abs(eta) < 2.4 && innerTrack.hitPattern.numberOfValidPixelHits > 0 && innerTrack.hitPattern.trackerLayersWithMeasurement > 5 && globalTrack.hitPattern.numberOfValidMuonHits > 0 && globalTrack.normalizedChi2 < 10");//tight selection for tag muon
  desc.add<std::string>("muoSelection_probe", "isPFMuon & isGlobalMuon  & innerTrack.hitPattern.trackerLayersWithMeasurement>5 & innerTrack.hitPattern.numberOfValidPixelHits>0");
  desc.add<std::string>("trSelection_ref", "");
  desc.add<std::string>("DMSelection_ref", "Pt>4 & abs(eta)");

  desc.add<int>("nmuons",     1);
  desc.add<bool>( "tnp", 0 );
  desc.add<int>( "L3", 0 );
  desc.add<int>( "trOrMu", 0 );//if =0, track param monitoring
  desc.add<int>( "Jpsi", 0 );
  desc.add<int>( "Upsilon", 0 );
  desc.add<int>( "enum", 1 );//1...9, 9 sets of variables to be filled, depends on the hlt path
  desc.add<int>( "seagull", 1 );//1...9, 9 sets of variables to be filled, depends on the hlt path
  desc.add<double>( "maxmass", 3.596 );
  desc.add<double>( "minmass", 2.596 );
  desc.add<double>( "maxmassJpsi", 3.2 );
  desc.add<double>( "minmassJpsi", 3. );
  desc.add<double>( "maxmassUpsilon", 8.1 );
  desc.add<double>( "minmassUpsilon", 8. );
  desc.add<double>( "maxmassJpsiTk", 5.46 );
  desc.add<double>( "minmassJpsiTk", 5.1 );
  desc.add<double>( "minprob", 0.005 );
  desc.add<double>( "mincos", 0.95 );
  desc.add<double>( "minDS", 3. );

  edm::ParameterSetDescription genericTriggerEventPSet;
  genericTriggerEventPSet.add<bool>("andOr");
  genericTriggerEventPSet.add<edm::InputTag>("dcsInputTag", edm::InputTag("scalersRawToDigi") );
  genericTriggerEventPSet.add<edm::InputTag>("hltInputTag", edm::InputTag("hltTriggerSummaryAOD","","HLT") );
  genericTriggerEventPSet.add<std::vector<int> >("dcsPartitions",{});
  genericTriggerEventPSet.add<bool>("andOrDcs", false);
  genericTriggerEventPSet.add<bool>("errorReplyDcs", true);
  genericTriggerEventPSet.add<std::string>("dbLabel","");
  genericTriggerEventPSet.add<bool>("andOrHlt", true);
  genericTriggerEventPSet.add<bool>("andOrL1", true);
  genericTriggerEventPSet.add<std::vector<std::string> >("hltPaths",{});
  genericTriggerEventPSet.add<std::vector<std::string> >("l1Algorithms",{});
  genericTriggerEventPSet.add<std::string>("hltDBKey","");
  genericTriggerEventPSet.add<bool>("errorReplyHlt",false);
  genericTriggerEventPSet.add<bool>("errorReplyL1",true);
  genericTriggerEventPSet.add<bool>("l1BeforeMask",true);
  genericTriggerEventPSet.add<unsigned int>("verbosityLevel",0);

  desc.add<edm::ParameterSetDescription>("numGenericTriggerEventPSet", genericTriggerEventPSet);
  desc.add<edm::ParameterSetDescription>("denGenericTriggerEventPSet", genericTriggerEventPSet);

  edm::ParameterSetDescription histoPSet;
  edm::ParameterSetDescription phiPSet;
  edm::ParameterSetDescription etaPSet;
  edm::ParameterSetDescription ptPSet;
  edm::ParameterSetDescription d0PSet;
  edm::ParameterSetDescription z0PSet;
  edm::ParameterSetDescription dRPSet;
  edm::ParameterSetDescription massPSet;
  edm::ParameterSetDescription dcaPSet;
  edm::ParameterSetDescription dsPSet;
  edm::ParameterSetDescription cosPSet;
  edm::ParameterSetDescription probPSet;
  fillHistoPSetDescription(phiPSet);
  fillHistoPSetDescription(ptPSet);
  fillHistoPSetDescription(etaPSet);
  fillHistoPSetDescription(z0PSet);
  fillHistoPSetDescription(d0PSet);
  fillHistoPSetDescription(dRPSet);
  fillHistoPSetDescription(massPSet);
  fillHistoPSetDescription(dcaPSet);
  fillHistoPSetDescription(dsPSet);
  fillHistoPSetDescription(cosPSet);
  fillHistoPSetDescription(probPSet);
  histoPSet.add<edm::ParameterSetDescription>("d0PSet", d0PSet);
  histoPSet.add<edm::ParameterSetDescription>("etaPSet", etaPSet);
  histoPSet.add<edm::ParameterSetDescription>("phiPSet", phiPSet);
  histoPSet.add<edm::ParameterSetDescription>("ptPSet", ptPSet);
  histoPSet.add<edm::ParameterSetDescription>("z0PSet", z0PSet);
  histoPSet.add<edm::ParameterSetDescription>("dRPSet", dRPSet);
  histoPSet.add<edm::ParameterSetDescription>("massPSet", massPSet);
  histoPSet.add<edm::ParameterSetDescription>("dcaPSet", dcaPSet);
  histoPSet.add<edm::ParameterSetDescription>("dsPSet", dsPSet);
  histoPSet.add<edm::ParameterSetDescription>("cosPSet", cosPSet);
  histoPSet.add<edm::ParameterSetDescription>("probPSet", probPSet);
  desc.add<edm::ParameterSetDescription>("histoPSet",histoPSet);

  descriptions.add("bphMonitoring", desc);
}
  template <typename T>
  bool BPHMonitor::matchToTrigger(const std::string  &theTriggerName , T t, edm::Handle<trigger::TriggerEvent> handleTriggerEvent){
  //bool BPHMonitor::matchToTrigger(std::string theTriggerName,T t, edm::Handle<trigger::TriggerEventWithRefs> handleTriggerEvent){
   
    bool matchedToTrigger = false;
    if (handleTriggerEvent->sizeFilters() >0){
    const trigger::TriggerObjectCollection & toc(handleTriggerEvent->getObjects());//Handle< trigger::TriggerEvent > handleTriggerEvent;
    for ( size_t ia = 0; ia < handleTriggerEvent->sizeFilters(); ++ ia) {
        std::string fullname = handleTriggerEvent->filterTag(ia).encode();
        std::string name;
        size_t p = fullname.find_first_of(':');
        if ( p != std::string::npos) {name = fullname.substr(0, p);}
        else {name = fullname;}
        const trigger::Keys & k = handleTriggerEvent->filterKeys(ia);
        for (trigger::Keys::const_iterator ki = k.begin(); ki !=k.end(); ++ki ) {
           reco::Particle theTriggerParticle = toc[*ki].particle();
           if(name.find(theTriggerName) != string::npos){
             if((reco::deltaR(t.eta(), t.phi(),theTriggerParticle.eta(),theTriggerParticle.phi()) <= 0.2)){
               matchedToTrigger = true;
             }
           }    
        }
    }

    return matchedToTrigger;
}
else return false;
}




// Define this as a plug-in
#include "FWCore/Framework/interface/MakerMacros.h"
DEFINE_FWK_MODULE(BPHMonitor);<|MERGE_RESOLUTION|>--- conflicted
+++ resolved
@@ -349,7 +349,7 @@
   edm::Handle<reco::MuonCollection> muoHandle;
   iEvent.getByToken( muoToken_, muoHandle );
 
-<<<<<<< HEAD
+
   edm::Handle<reco::TrackCollection> trHandle;
   iEvent.getByToken( trToken_, trHandle );
 
@@ -738,21 +738,7 @@
         } 
       /////////////////////////
       }
-=======
-  for (auto const & m : *muoHandle) {
-    if(!muoSelection_ref(m))continue;
-    muPhi_.denominator->Fill(m.phi());
-    muEta_.denominator->Fill(m.eta());
-    muPt_.denominator ->Fill(m.pt());
-    const reco::Track * track = nullptr;
-    if (m.isTrackerMuon()) track = & * m.innerTrack();
-    else if (m.isStandAloneMuon()) track = & * m.outerTrack();
-    if (track) {
-      double d0 = track->dxy(beamSpot->position());
-      double z0 = track->dz(beamSpot->position());
-      mud0_.denominator ->Fill(d0);
-      muz0_.denominator ->Fill(z0);
->>>>>>> 909ea2f6
+
     }
     break;
     } 
@@ -773,7 +759,7 @@
 /////////
 //filling numerator hists
   if (num_genTriggerEventFlag_->on() && ! num_genTriggerEventFlag_->accept( iEvent, iSetup) ) return;
-<<<<<<< HEAD
+
   iEvent.getByToken( hltInputTag_, handleTriggerEvent);
   if (handleTriggerEvent->sizeFilters()== 0)return;
   const std::string & hltpath1 = hltpaths_num[0]; 
@@ -1119,21 +1105,7 @@
         phEta_.numerator->Fill(p.eta());
         phPt_.numerator ->Fill(p.pt());
       }
-=======
-  for (auto const & m : *muoHandle) {
-    if(!muoSelection_(m))continue;
-    muPhi_.numerator->Fill(m.phi());
-    muEta_.numerator->Fill(m.eta());
-    muPt_.numerator ->Fill(m.pt());
-    const reco::Track * track = nullptr;
-    if (m.isTrackerMuon()) track = & * m.innerTrack();
-    else if (m.isStandAloneMuon()) track = & * m.outerTrack();
-    if (track) {
-      double d0 = track->dxy(beamSpot->position());
-      double z0 = track->dz(beamSpot->position());
-      mud0_.numerator ->Fill(d0);
-      muz0_.numerator ->Fill(z0);
->>>>>>> 909ea2f6
+
     }
   }
 }
