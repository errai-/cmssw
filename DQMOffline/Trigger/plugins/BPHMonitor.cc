--- conflicted
+++ resolved
@@ -765,19 +765,11 @@
       }
     }
 
-<<<<<<< HEAD
+
     if (enum_ == 7){//photons
       const std::string & hltpath = hltpaths_den[0];
       for (auto const & p : *phHandle) {
-	if(false && !matchToTrigger(hltpath,p, handleTriggerEvent)) continue;
-=======
-   if (enum_ == 7){//photons
-   const std::string & hltpath = hltpaths_den[0];
-   for (auto const & p : *phHandle) {
-
-      if(false && !matchToTrigger(hltpath,p, handleTriggerEvent)) continue;
-
->>>>>>> ac4e34d9
+	      if(false && !matchToTrigger(hltpath,p, handleTriggerEvent)) continue;
         phPhi_.denominator->Fill(p.phi());
         phEta_.denominator->Fill(p.eta());
         phPt_.denominator ->Fill(p.pt());
