--- conflicted
+++ resolved
@@ -64,30 +64,17 @@
    }
  };
 
-class JetMETHLTOfflineSource : public DQMEDAnalyzer {
+class JetMETHLTOfflineSource : public thread_unsafe::DQMEDAnalyzer {
  public:
   explicit JetMETHLTOfflineSource(const edm::ParameterSet&);
   ~JetMETHLTOfflineSource();
 
  private:
   virtual void analyze(const edm::Event&, const edm::EventSetup&);
-<<<<<<< HEAD
-  virtual void endJob() ;
-  void beginRun(const edm::Run& run, const edm::EventSetup& c);
-  void histobooking( const edm::EventSetup& c);
-  void endRun(const edm::Run& run, const edm::EventSetup& c);
-  void beginLuminosityBlock(const edm::LuminosityBlock& lumiSeg,
-			    const edm::EventSetup& c);
-  /// DQM Client Diagnostic
-  void endLuminosityBlock(const edm::LuminosityBlock& lumiSeg,
-			  const edm::EventSetup& c);
-
-=======
   virtual void bookHistograms(DQMStore::IBooker &, edm::Run const & run, edm::EventSetup const & c) override;
   virtual void dqmBeginRun(edm::Run const& run, edm::EventSetup const& c) override;
 
   //helper functions
->>>>>>> fb3b81a3
   virtual bool   isBarrel(double eta);
   virtual bool   isEndCap(double eta);
   virtual bool   isForward(double eta);
@@ -102,18 +89,8 @@
   virtual void   fillMEforTriggerNTfired();
 
   const std::string getL1ConditionModuleName(const std::string& pathname); //ml added
-<<<<<<< HEAD
-
-  // ----------member data ---------------------------
-  int nev_;
-  DQMStore * dbe;
-
-  MonitorElement* total_;
-
-=======
-  
+
   // ----------member data --------------------------- 
->>>>>>> fb3b81a3
   std::vector<std::string>  MuonTrigPaths_;
   std::vector<std::string>  MBTrigPaths_;
   std::vector<int>  prescUsed_;
@@ -128,13 +105,7 @@
   bool runStandalone_;
   bool plotAll_;
   bool plotEff_ ;
-<<<<<<< HEAD
-  bool plotEffwrtMu_;
-  bool plotEffwrtMB_;
-
-=======
   
->>>>>>> fb3b81a3
   bool isSetup_;
   bool nameForEff_;
 
@@ -205,16 +176,9 @@
   double pfMHTx_All;
   double pfMHTy_All;
 
-<<<<<<< HEAD
-
-  // data across paths
-  MonitorElement* scalersSelect;
-  // helper class to store the data path
-
-=======
   // ----------------- //
   // helper class to store the data path
->>>>>>> fb3b81a3
+
   class PathInfo {
     PathInfo():
       pathIndex_(-1),
@@ -278,16 +242,8 @@
 		   MonitorElement* const L1AveragePt,
 		   MonitorElement* const L1AverageEta,
 		   MonitorElement* const L1PhiDifference
-<<<<<<< HEAD
-		   //
-		   //MonitorElement* const PVZ,
-		   //MonitorElement* const NVertices
 		   )
 
-=======
-		   )    
-      
->>>>>>> fb3b81a3
     {
       N_                        = N;
       Pt_                       = Pt;
@@ -1018,13 +974,7 @@
   PathInfoCollection hltPathsAllTriggerSummary_;
   PathInfoCollection hltPathsAll_;
   PathInfoCollection hltPathsEff_;
-<<<<<<< HEAD
-  PathInfoCollection hltPathsEffWrtMu_;
-  PathInfoCollection hltPathsEffWrtMB_;
-
-=======
-  
->>>>>>> fb3b81a3
+
   MonitorElement* rate_All;
   MonitorElement* rate_AllWrtMu;
   MonitorElement* rate_AllWrtMB;
