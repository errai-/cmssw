import FWCore.ParameterSet.Config as cms

# L1 Trigger DQM sequence for offline DQM
#
# used by DQM GUI: DQM/Configuration
#
#
#
# standard RawToDigi sequence and RECO sequence must be run before the L1 Trigger modules,
# labels from the standard sequence are used as default for the L1 Trigger DQM modules
#
# V.M. Ghete - HEPHY Vienna - 2011-01-02
#


#
# DQM L1 Trigger in offline environment
#

import DQMServices.Components.DQMEnvironment_cfi
dqmEnvL1T = DQMServices.Components.DQMEnvironment_cfi.dqmEnv.clone()
dqmEnvL1T.subSystemFolder = 'L1T'

# DQM online L1 Trigger modules, with offline configuration
from DQMOffline.L1Trigger.L1TMonitorOffline_cff import *
from DQMOffline.L1Trigger.L1TMonitorClientOffline_cff import *


# DQM offline L1 Trigger versus Reco modules

import DQMServices.Components.DQMEnvironment_cfi
dqmEnvL1TriggerReco = DQMServices.Components.DQMEnvironment_cfi.dqmEnv.clone()
dqmEnvL1TriggerReco.subSystemFolder = 'L1T/L1TriggerVsReco'

#
# DQM L1 Trigger Emulator in offline environment
# Run also the L1HwVal producers (L1 Trigger emulators)
#

import DQMServices.Components.DQMEnvironment_cfi
dqmEnvL1TEMU = DQMServices.Components.DQMEnvironment_cfi.dqmEnv.clone()
dqmEnvL1TEMU.subSystemFolder = 'L1TEMU'

# DQM Offline Step 1 cfi/cff imports
from DQMOffline.L1Trigger.L1TRate_Offline_cfi import *
from DQMOffline.L1Trigger.L1TSync_Offline_cfi import *
from DQMOffline.L1Trigger.L1TEmulatorMonitorOffline_cff import *
from DQMOffline.L1Trigger.L1TEtSumJetOffline_cfi import *
from DQMOffline.L1Trigger.L1TEGammaOffline_cfi import *
from DQMOffline.L1Trigger.L1TTauOffline_cfi import *
l1TdeRCT.rctSourceData = 'gctDigis'

# DQM Offline Step 2 cfi/cff imports
from DQMOffline.L1Trigger.L1TEmulatorMonitorClientOffline_cff import *
from DQMOffline.L1Trigger.L1TEmulatorMonitorClientOffline_cff import *


# Stage1 customization
l1TdeRCT.rctSourceData = 'gctDigis'
l1TdeRCTfromRCT.rctSourceData = 'gctDigis'
l1tRct.rctSource = 'gctDigis'
l1tRctfromRCT.rctSource = 'gctDigis'
l1tPUM.regionSource = cms.InputTag("gctDigis")

l1tStage1Layer2.gctCentralJetsSource = cms.InputTag("gctDigis","cenJets")
l1tStage1Layer2.gctForwardJetsSource = cms.InputTag("gctDigis","forJets")
l1tStage1Layer2.gctTauJetsSource = cms.InputTag("gctDigis","tauJets")
l1tStage1Layer2.gctIsoTauJetsSource = cms.InputTag("","")
l1tStage1Layer2.gctEnergySumsSource = cms.InputTag("gctDigis")
l1tStage1Layer2.gctIsoEmSource = cms.InputTag("gctDigis","isoEm")
l1tStage1Layer2.gctNonIsoEmSource = cms.InputTag("gctDigis","nonIsoEm")
l1tStage1Layer2.stage1_layer2_ = cms.bool(False)

dqmL1ExtraParticlesStage1.etTotalSource = 'gctDigis'
dqmL1ExtraParticlesStage1.nonIsolatedEmSource = 'gctDigis:nonIsoEm'
dqmL1ExtraParticlesStage1.etMissSource = 'gctDigis'
dqmL1ExtraParticlesStage1.htMissSource = 'gctDigis'
dqmL1ExtraParticlesStage1.forwardJetSource = 'gctDigis:forJets'
dqmL1ExtraParticlesStage1.centralJetSource = 'gctDigis:cenJets'
dqmL1ExtraParticlesStage1.tauJetSource = 'gctDigis:tauJets'
dqmL1ExtraParticlesStage1.isolatedEmSource = 'gctDigis:isoEm'
dqmL1ExtraParticlesStage1.etHadSource = 'gctDigis'
dqmL1ExtraParticlesStage1.hfRingEtSumsSource = 'gctDigis'
dqmL1ExtraParticlesStage1.hfRingBitCountsSource = 'gctDigis'
l1ExtraDQMStage1.stage1_layer2_ = cms.bool(False)
l1ExtraDQMStage1.L1ExtraIsoTauJetSource_ = cms.InputTag("fake")

l1compareforstage1.GCTsourceData = cms.InputTag("gctDigis")
l1compareforstage1.GCTsourceEmul = cms.InputTag("valGctDigis")
l1compareforstage1.stage1_layer2_ = cms.bool(False)

valStage1GtDigis.GctInputTag = 'gctDigis'


from Configuration.Eras.Modifier_stage1L1Trigger_cff import stage1L1Trigger
stage1L1Trigger.toModify(l1TdeRCT, rctSourceData = 'caloStage1Digis')
stage1L1Trigger.toModify(l1TdeRCTfromRCT, rctSourceData = 'rctDigis')
stage1L1Trigger.toModify(l1tRct, rctSource = 'caloStage1Digis')
stage1L1Trigger.toModify(l1tRctfromRCT, rctSource = 'rctDigis')
stage1L1Trigger.toModify(l1tPUM, regionSource = cms.InputTag("rctDigis"))

stage1L1Trigger.toModify(l1tStage1Layer2, stage1_layer2_ = cms.bool(True))
stage1L1Trigger.toModify(l1tStage1Layer2, gctCentralJetsSource = cms.InputTag("caloStage1LegacyFormatDigis","cenJets"))
stage1L1Trigger.toModify(l1tStage1Layer2, gctForwardJetsSource = cms.InputTag("caloStage1LegacyFormatDigis","forJets"))
stage1L1Trigger.toModify(l1tStage1Layer2, gctTauJetsSource = cms.InputTag("caloStage1LegacyFormatDigis","tauJets"))
stage1L1Trigger.toModify(l1tStage1Layer2, gctIsoTauJetsSource = cms.InputTag("caloStage1LegacyFormatDigis","isoTauJets"))
stage1L1Trigger.toModify(l1tStage1Layer2, gctEnergySumsSource = cms.InputTag("caloStage1LegacyFormatDigis"))
stage1L1Trigger.toModify(l1tStage1Layer2, gctIsoEmSource = cms.InputTag("caloStage1LegacyFormatDigis","isoEm"))
stage1L1Trigger.toModify(l1tStage1Layer2, gctNonIsoEmSource = cms.InputTag("caloStage1LegacyFormatDigis","nonIsoEm"))

stage1L1Trigger.toModify( dqmL1ExtraParticlesStage1, etTotalSource = cms.InputTag("caloStage1LegacyFormatDigis") )
stage1L1Trigger.toModify( dqmL1ExtraParticlesStage1, nonIsolatedEmSource = cms.InputTag("caloStage1LegacyFormatDigis","nonIsoEm") )
stage1L1Trigger.toModify( dqmL1ExtraParticlesStage1, etMissSource = cms.InputTag("caloStage1LegacyFormatDigis") )
stage1L1Trigger.toModify( dqmL1ExtraParticlesStage1, htMissSource = cms.InputTag("caloStage1LegacyFormatDigis") )
stage1L1Trigger.toModify( dqmL1ExtraParticlesStage1, forwardJetSource = cms.InputTag("caloStage1LegacyFormatDigis","forJets") )
stage1L1Trigger.toModify( dqmL1ExtraParticlesStage1, centralJetSource = cms.InputTag("caloStage1LegacyFormatDigis","cenJets") )
stage1L1Trigger.toModify( dqmL1ExtraParticlesStage1, tauJetSource = cms.InputTag("caloStage1LegacyFormatDigis","tauJets") )
stage1L1Trigger.toModify( dqmL1ExtraParticlesStage1, isoTauJetSource = cms.InputTag("caloStage1LegacyFormatDigis","isoTauJets") )
stage1L1Trigger.toModify( dqmL1ExtraParticlesStage1, isolatedEmSource = cms.InputTag("caloStage1LegacyFormatDigis","isoEm") )
stage1L1Trigger.toModify( dqmL1ExtraParticlesStage1, etHadSource = cms.InputTag("caloStage1LegacyFormatDigis") )
stage1L1Trigger.toModify( dqmL1ExtraParticlesStage1, hfRingEtSumsSource = cms.InputTag("caloStage1LegacyFormatDigis") )
stage1L1Trigger.toModify( dqmL1ExtraParticlesStage1, hfRingBitCountsSource = cms.InputTag("caloStage1LegacyFormatDigis") )
stage1L1Trigger.toModify( l1ExtraDQMStage1, stage1_layer2_ = cms.bool(True))
stage1L1Trigger.toModify( l1ExtraDQMStage1, L1ExtraIsoTauJetSource_ = cms.InputTag("dqmL1ExtraParticlesStage1", "IsoTau"))

stage1L1Trigger.toModify(l1compareforstage1, GCTsourceData = cms.InputTag("caloStage1LegacyFormatDigis"))
stage1L1Trigger.toModify(l1compareforstage1, GCTsourceEmul = cms.InputTag("valCaloStage1LegacyFormatDigis"))
stage1L1Trigger.toModify(l1compareforstage1, stage1_layer2_ = cms.bool(True))

stage1L1Trigger.toModify(valStage1GtDigis, GctInputTag = 'caloStage1LegacyFormatDigis')

#
# define sequences
#

l1TriggerOnline = cms.Sequence(
                               l1tMonitorStage1Online
                                * dqmEnvL1T
                               )

l1TriggerOffline = cms.Sequence(
    l1TriggerOnline *
    dqmEnvL1TriggerReco
)

#
from L1Trigger.Configuration.ValL1Emulator_cff import *

l1TriggerEmulatorOnline = cms.Sequence(
                                l1Stage1HwValEmulatorMonitor
                                * dqmEnvL1TEMU
                                )

l1TriggerEmulatorOffline = cms.Sequence(
    l1TriggerEmulatorOnline
)
#

# DQM Offline Step 1 sequence
l1TriggerDqmOffline = cms.Sequence(
                                l1TriggerOffline
                                * l1tRate_Offline
                                * l1tSync_Offline
                                * l1TriggerEmulatorOffline
                                )

# Dummy sequences where a stage 2 equivalent exists
l1TriggerEgDqmOffline = cms.Sequence()
l1TriggerMuonDqmOffline = cms.Sequence()

# DQM Offline Step 2 sequence
l1TriggerDqmOfflineClient = cms.Sequence(
                                l1tMonitorStage1Client
                                * l1EmulatorMonitorClient
                                )

# Dummy sequences for legacy cosmics
l1TriggerDqmOfflineCosmics = cms.Sequence()
l1TriggerDqmOfflineCosmicsClient = cms.Sequence()

# Dummy sequences where a stage 2 equivalent exists
l1TriggerEgDqmOfflineClient = cms.Sequence()
l1TriggerMuonDqmOfflineClient = cms.Sequence()


#
#   EMERGENCY   removal of modules or full sequences
# =============
#
# un-comment the module line below to remove the module or the sequence

#
# NOTE: for offline, remove the L1TRate which is reading from cms_orcoff_prod, but also requires
# a hard-coded lxplus path - FIXME check if one can get rid of hard-coded path
# remove also the corresponding client
#
# L1TSync - FIXME - same problems as L1TRate


# DQM first step
#

#l1TriggerDqmOffline.remove(l1TriggerOffline)
#l1TriggerDqmOffline.remove(l1TriggerEmulatorOffline)

#

#l1TriggerOffline.remove(l1TriggerOnline)


# l1tMonitorOnline sequence, defined in DQM/L1TMonitor/python/L1TMonitor_cff.py
#
#l1TriggerOnline.remove(l1tMonitorOnline)
#
l1tMonitorStage1Online.remove(bxTiming)
#l1tMonitorOnline.remove(l1tDttf)
#l1tMonitorOnline.remove(l1tCsctf)
#l1tMonitorOnline.remove(l1tRpctf)
#l1tMonitorOnline.remove(l1tGmt)
#l1tMonitorOnline.remove(l1tGt)
#
#l1ExtraDqmSeq.remove(dqmGctDigis)
#l1ExtraDqmSeq.remove(dqmGtDigis)
#l1ExtraDqmSeq.remove(dqmL1ExtraParticles)
#l1ExtraDqmSeq.remove(l1ExtraDQM)
#l1tMonitorOnline.remove(l1ExtraDqmSeq)
#
#l1tMonitorOnline.remove(l1tRate)
#l1tMonitorOnline.remove(l1tBPTX)
#l1tMonitorOnline.remove(l1tRctSeq)
#l1tMonitorOnline.remove(l1tGctSeq)

#

#l1TriggerEmulatorOffline.remove(l1TriggerEmulatorOnline)

# l1HwValEmulatorMonitor sequence, defined in DQM/L1TMonitor/python/L1TEmulatorMonitor_cff.py
#
#l1TriggerEmulatorOnline.remove(l1HwValEmulatorMonitor)

# L1HardwareValidation producers
#l1HwValEmulatorMonitor.remove(L1HardwareValidation)
#
#l1HwValEmulatorMonitor.remove(l1EmulatorMonitor)

#l1TriggerDqmOfflineClient.remove(l1tMonitorClient)
#l1TriggerDqmOfflineClient.remove(l1EmulatorMonitorClient)

# l1tMonitorClient sequence, defined in DQM/L1TMonitorClient/python/L1TMonitorClient_cff.py
#
#l1tMonitorClient.remove(l1TriggerQualityTests)
#l1tMonitorClient.remove(l1TriggerClients)

# l1TriggerClients sequence, part of l1tMonitorClient sequence

#l1TriggerClients.remove(l1tGctClient)
#l1TriggerClients.remove(l1tDttfClient)
#l1TriggerClients.remove(l1tCsctfClient)
#l1TriggerClients.remove(l1tRpctfClient)
#l1TriggerClients.remove(l1tGmtClient)
#l1TriggerClients.remove(l1tOccupancyClient)
l1TriggerStage1Clients.remove(l1tTestsSummary)
#l1TriggerClients.remove(l1tEventInfoClient)

# l1EmulatorMonitorClient sequence, defined in DQM/L1TMonitorClient/python/L1TEMUMonitorClient_cff.py
#
#l1EmulatorMonitorClient.remove(l1EmulatorQualityTests)
l1EmulatorMonitorClient.remove(l1EmulatorErrorFlagClient)
#l1EmulatorMonitorClient.remove(l1EmulatorEventInfoClient)


##############################################################################
#stage2
##############################################################################

from Configuration.Eras.Modifier_stage2L1Trigger_cff import stage2L1Trigger

#from L1Trigger.L1TGlobal.hackConditions_cff import *
#from L1Trigger.L1TMuon.hackConditions_cff import *
#from L1Trigger.L1TCalorimeter.hackConditions_cff import *
from L1Trigger.L1TGlobal.GlobalParameters_cff import *

from DQMOffline.L1Trigger.L1TEtSumJetOffline_cfi import *

from DQMOffline.L1Trigger.L1TEGammaOffline_cfi import *

from DQMOffline.L1Trigger.L1TTauOffline_cfi import *

from DQMOffline.L1Trigger.L1TMuonDQMOffline_cfi import *

from DQM.L1TMonitor.L1TStage2_cff import *
from DQMOffline.L1Trigger.L1TriggerDqmOffline_SecondStep_cff import *

##Stage 2 Emulator

from DQM.L1TMonitor.L1TStage2Emulator_cff import *

#
# define sequences
#

##############################################################################
# Unpacked data sequences
Stage2l1TriggerOnline = cms.Sequence(
                                l1tStage2OnlineDQM
                                * dqmEnvL1T
                               )
# Do not include the uGT online DQM module in the offline sequence
# since the large 2D histograms cause crashes at the T0.
l1tStage2OnlineDQM.remove(l1tStage2uGT)

# sequence to run for all datasets
Stage2l1TriggerOffline = cms.Sequence(
                                Stage2l1TriggerOnline #*
                                #dqmEnvL1TriggerReco
                                )

# sequence to run only for modules requiring an electron dataset
Stage2l1tEgOffline = cms.Sequence(
                                l1tEGammaOfflineDQM
                                )

# sequence to run only for modules requiring a muon dataset
Stage2l1tMuonOffline = cms.Sequence(
                                l1tEtSumJetOfflineDQMSeq *
                                l1tTauOfflineDQM *
                                l1tMuonDQMOffline
                                )

##############################################################################
# Emulator sequences
Stage2l1TriggerEmulatorOnline = cms.Sequence(
                                 valHcalTriggerPrimitiveDigis +
                                 Stage2L1HardwareValidation +
                                 l1tStage2EmulatorOnlineDQM +
                                 dqmEnvL1TEMU
                                )
# Do not include the uGT emulation online DQM module in the offline
# sequence since the large 2D histograms cause crashes at the T0.
l1tStage2EmulatorOnlineDQM.remove(l1tStage2uGtEmul)

# sequence to run for all datasets
Stage2l1TriggerEmulatorOffline = cms.Sequence(
                                Stage2l1TriggerEmulatorOnline +
                                Stage2L1HardwareValidationForOfflineCalo +
                                l1tStage2EmulatorOfflineDQMForCalo
                                )

# sequence to run only for modules requiring an electron dataset
Stage2l1tEgEmulatorOffline = cms.Sequence(
                                l1tEGammaOfflineDQMEmu
                                )

# sequence to run only for modules requiring a muon dataset
Stage2l1tMuonEmulatorOffline = cms.Sequence(
<<<<<<< HEAD
                                l1tEtSumJetOfflineDQMEmu +
                                l1tTauOfflineDQMEmu +
                                l1tMuonDQMOfflineEmu
=======
                                #l1tEtSumJetOfflineDQMEmuSeq +
                                #l1tTauOfflineDQMEmu
>>>>>>> 6e8f631f
                                )

##############################################################################
# DQM sequences for step 1

# DQM Offline sequence
Stage2l1TriggerDqmOffline = cms.Sequence(
                                Stage2l1TriggerOffline
                                * Stage2l1TriggerEmulatorOffline
                                )

# DQM Offline sequence for modules requiring an electron dataset
Stage2l1tEgDqmOffline = cms.Sequence(
                                Stage2l1tEgOffline
                                * Stage2l1tEgEmulatorOffline
                                )

# DQM Offline sequence for modules requiring a muon dataset
Stage2l1tMuonDqmOffline = cms.Sequence(
                                Stage2l1tMuonOffline
                                * Stage2l1tMuonEmulatorOffline
                                )

##############################################################################
# DQM sequences for step 2

# DQM Offline sequence
Stage2l1TriggerDqmOfflineClient = cms.Sequence(
                                DQMHarvestL1TMon
                                )

# DQM Offline sequence for modules requiring an electron dataset
Stage2l1tEgDqmOfflineClient = cms.Sequence(
                                DQMHarvestL1TEg
                                )

# DQM Offline sequence for modules requiring a muon dataset
Stage2l1tMuonDqmOfflineClient = cms.Sequence(
                                DQMHarvestL1TMuon
                                )


#replacements for stage2
stage2L1Trigger.toReplaceWith(l1TriggerOnline, Stage2l1TriggerOnline)
stage2L1Trigger.toReplaceWith(l1TriggerOffline, Stage2l1TriggerOffline)
stage2L1Trigger.toReplaceWith(l1TriggerEmulatorOnline, Stage2l1TriggerEmulatorOnline)
stage2L1Trigger.toReplaceWith(l1TriggerEmulatorOffline, Stage2l1TriggerEmulatorOffline)
stage2L1Trigger.toReplaceWith(l1TriggerDqmOffline, Stage2l1TriggerDqmOffline)
stage2L1Trigger.toReplaceWith(l1TriggerEgDqmOffline, Stage2l1tEgDqmOffline)
stage2L1Trigger.toReplaceWith(l1TriggerMuonDqmOffline, Stage2l1tMuonDqmOffline)
stage2L1Trigger.toReplaceWith(l1TriggerDqmOfflineClient, Stage2l1TriggerDqmOfflineClient)
stage2L1Trigger.toReplaceWith(l1TriggerEgDqmOfflineClient, Stage2l1tEgDqmOfflineClient)
stage2L1Trigger.toReplaceWith(l1TriggerMuonDqmOfflineClient, Stage2l1tMuonDqmOfflineClient)
stage2L1Trigger.toReplaceWith(l1TriggerDqmOfflineCosmics, Stage2l1TriggerDqmOffline)
stage2L1Trigger.toReplaceWith(l1TriggerDqmOfflineCosmicsClient, Stage2l1TriggerDqmOfflineClient)<|MERGE_RESOLUTION|>--- conflicted
+++ resolved
@@ -353,14 +353,9 @@
 
 # sequence to run only for modules requiring a muon dataset
 Stage2l1tMuonEmulatorOffline = cms.Sequence(
-<<<<<<< HEAD
-                                l1tEtSumJetOfflineDQMEmu +
+                                l1tEtSumJetOfflineDQMEmuiSeq +
                                 l1tTauOfflineDQMEmu +
                                 l1tMuonDQMOfflineEmu
-=======
-                                #l1tEtSumJetOfflineDQMEmuSeq +
-                                #l1tTauOfflineDQMEmu
->>>>>>> 6e8f631f
                                 )
 
 ##############################################################################
