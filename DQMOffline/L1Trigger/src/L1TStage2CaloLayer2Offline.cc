#include "DQMOffline/L1Trigger/interface/L1TStage2CaloLayer2Offline.h"
#include "DQMOffline/L1Trigger/interface/L1TFillWithinLimits.h"
#include "DQMOffline/L1Trigger/interface/L1TCommon.h"

#include "FWCore/MessageLogger/interface/MessageLogger.h"
#include "FWCore/Framework/interface/MakerMacros.h"
// Geometry
#include "DataFormats/Math/interface/deltaR.h"
#include "DataFormats/Math/interface/deltaPhi.h"
#include "DataFormats/Math/interface/LorentzVector.h"
#include "TLorentzVector.h"


const std::map<std::string, unsigned int> L1TStage2CaloLayer2Offline::PlotConfigNames = {
  {"nVertex", PlotConfig::nVertex},
  {"ETvsET", PlotConfig::ETvsET},
  {"PHIvsPHI", PlotConfig::PHIvsPHI}
};

//
// -------------------------------------- Constructor --------------------------------------------
//
L1TStage2CaloLayer2Offline::L1TStage2CaloLayer2Offline(const edm::ParameterSet& ps) :
        thePFJetCollection_(
            consumes < reco::PFJetCollection > (ps.getParameter < edm::InputTag > ("pfJetCollection"))),
        thecaloMETCollection_(
            consumes < reco::CaloMETCollection > (ps.getParameter < edm::InputTag > ("caloMETCollection"))),
        thecaloETMHFCollection_(
            consumes < reco::CaloMETCollection > (ps.getParameter < edm::InputTag > ("caloETMHFCollection"))),
        thePFMETNoMuCollection_(consumes < reco::PFMETCollection > (ps.getParameter < edm::InputTag > ("pfMETNoMuCollection"))),
        thePVCollection_(consumes < reco::VertexCollection > (ps.getParameter < edm::InputTag > ("PVCollection"))),
        theBSCollection_(consumes < reco::BeamSpot > (ps.getParameter < edm::InputTag > ("beamSpotCollection"))),
        triggerInputTag_(consumes < trigger::TriggerEvent > (ps.getParameter < edm::InputTag > ("triggerInputTag"))),
        triggerResultsInputTag_(consumes<edm::TriggerResults>(ps.getParameter<edm::InputTag>("triggerResults"))),
        triggerProcess_(ps.getParameter < std::string > ("triggerProcess")),
        triggerNames_(ps.getParameter < std::vector<std::string> > ("triggerNames")),
        histFolderEtSum_(ps.getParameter < std::string > ("histFolderEtSum")),
        histFolderJet_(ps.getParameter < std::string > ("histFolderJet")),
        efficiencyFolderEtSum_(histFolderEtSum_ + "/efficiency_raw"),
        efficiencyFolderJet_(histFolderJet_ + "/efficiency_raw"),
        stage2CaloLayer2JetToken_(
            consumes < l1t::JetBxCollection > (ps.getParameter < edm::InputTag > ("stage2CaloLayer2JetSource"))),
        stage2CaloLayer2EtSumToken_(
            consumes < l1t::EtSumBxCollection > (ps.getParameter < edm::InputTag > ("stage2CaloLayer2EtSumSource"))),
        jetEfficiencyThresholds_(ps.getParameter < std::vector<double> > ("jetEfficiencyThresholds")),
        metEfficiencyThresholds_(ps.getParameter < std::vector<double> > ("metEfficiencyThresholds")),
        mhtEfficiencyThresholds_(ps.getParameter < std::vector<double> > ("mhtEfficiencyThresholds")),
        ettEfficiencyThresholds_(ps.getParameter < std::vector<double> > ("ettEfficiencyThresholds")),
        httEfficiencyThresholds_(ps.getParameter < std::vector<double> > ("httEfficiencyThresholds")),
        jetEfficiencyBins_(ps.getParameter < std::vector<double> > ("jetEfficiencyBins")),
        metEfficiencyBins_(ps.getParameter < std::vector<double> > ("metEfficiencyBins")),
        mhtEfficiencyBins_(ps.getParameter < std::vector<double> > ("mhtEfficiencyBins")),
        ettEfficiencyBins_(ps.getParameter < std::vector<double> > ("ettEfficiencyBins")),
        httEfficiencyBins_(ps.getParameter < std::vector<double> > ("httEfficiencyBins")),
        recoHTTMaxEta_(ps.getParameter <double>("recoHTTMaxEta")),
        recoMHTMaxEta_(ps.getParameter <double>("recoMHTMaxEta")),
        hltConfig_(),
        triggerIndices_(),
        triggerResults_(),
        triggerEvent_(),
        histDefinitions_(dqmoffline::l1t::readHistDefinitions(ps.getParameterSet("histDefinitions"), PlotConfigNames)),
        h_controlPlots_()
{
  edm::LogInfo("L1TStage2CaloLayer2Offline") << "Constructor "
      << "L1TStage2CaloLayer2Offline::L1TStage2CaloLayer2Offline " << std::endl;
}

//
// -- Destructor
//
L1TStage2CaloLayer2Offline::~L1TStage2CaloLayer2Offline()
{
  edm::LogInfo("L1TStage2CaloLayer2Offline") << "Destructor L1TStage2CaloLayer2Offline::~L1TStage2CaloLayer2Offline "
      << std::endl;
}

//
// -------------------------------------- beginRun --------------------------------------------
//
void L1TStage2CaloLayer2Offline::dqmBeginRun(edm::Run const &iRun, edm::EventSetup const &iSetup) {
  edm::LogInfo("L1TStage2CaloLayer2Offline")
      << "L1TStage2CaloLayer2Offline::beginRun" << std::endl;
  bool changed(true);
  if (!hltConfig_.init(iRun, iSetup, triggerProcess_, changed)) {
    edm::LogError("L1TStage2CaloLayer2Offline")
        << " HLT config extraction failure with process name "
        << triggerProcess_<< std::endl;
    triggerNames_.clear();
  } else {
    triggerIndices_ = dqmoffline::l1t::getTriggerIndices(triggerNames_, hltConfig_.triggerNames());
  }
}
//
// -------------------------------------- bookHistos --------------------------------------------
//
void L1TStage2CaloLayer2Offline::bookHistograms(DQMStore::IBooker & ibooker_, edm::Run const &, edm::EventSetup const &)
{
  edm::LogInfo("L1TStage2CaloLayer2Offline") << "L1TStage2CaloLayer2Offline::bookHistograms" << std::endl;

  //book at beginRun
  bookHistos(ibooker_);
}
//
// -------------------------------------- Analyze --------------------------------------------
//
void L1TStage2CaloLayer2Offline::analyze(edm::Event const& e, edm::EventSetup const& eSetup)
{
  edm::LogInfo("L1TStage2CaloLayer2Offline") << "L1TStage2CaloLayer2Offline::analyze" << std::endl;

  edm::Handle<edm::TriggerResults> triggerResultHandle;
  e.getByToken(triggerResultsInputTag_, triggerResultHandle);
  if (!triggerResultHandle.isValid()) {
    edm::LogWarning("L1TStage2CaloLayer2Offline") << "invalid edm::TriggerResults handle" << std::endl;
    return;
  }
  triggerResults_ = *triggerResultHandle;

  edm::Handle<trigger::TriggerEvent> triggerEventHandle;
  e.getByToken(triggerInputTag_, triggerEventHandle);
  if (!triggerEventHandle.isValid()) {
    edm::LogWarning("L1TStage2CaloLayer2Offline") << "invalid trigger::TriggerEvent handle" << std::endl;
    return;
  }
  triggerEvent_ = *triggerEventHandle;

  edm::Handle<reco::VertexCollection> vertexHandle;
  e.getByToken(thePVCollection_, vertexHandle);
  if (!vertexHandle.isValid()) {
    edm::LogWarning("L1TStage2CaloLayer2Offline") << "invalid collection: vertex " << std::endl;
    return;
  }

  unsigned int nVertex = vertexHandle->size();
  dqmoffline::l1t::fillWithinLimits(h_nVertex_, nVertex);

  // L1T
  if(!dqmoffline::l1t::passesAnyTriggerFromList(triggerIndices_, triggerResults_)){
    return;
  }
  fillEnergySums(e, nVertex);
  fillJets(e, nVertex);
}

void L1TStage2CaloLayer2Offline::fillEnergySums(edm::Event const& e, const unsigned int nVertex)
{
  edm::Handle<l1t::EtSumBxCollection> l1EtSums;
  e.getByToken(stage2CaloLayer2EtSumToken_, l1EtSums);

  edm::Handle<reco::PFJetCollection> pfJets;
  e.getByToken(thePFJetCollection_, pfJets);

  edm::Handle<reco::CaloMETCollection> caloMETs;
  e.getByToken(thecaloMETCollection_, caloMETs);

  edm::Handle<reco::CaloMETCollection> caloETMHFs;
  e.getByToken(thecaloETMHFCollection_, caloETMHFs);

  edm::Handle<reco::PFMETCollection> pfMETNoMus;
  e.getByToken(thePFMETNoMuCollection_, pfMETNoMus);

  if (!pfJets.isValid()) {
    edm::LogWarning("L1TStage2CaloLayer2Offline") << "invalid collection: PF jets " << std::endl;
    return;
  }
  if (!caloMETs.isValid()) {
    edm::LogWarning("L1TStage2CaloLayer2Offline") << "invalid collection: Offline E_{T}^{miss} " << std::endl;
    return;
  }
  if (!caloETMHFs.isValid()) {
    edm::LogWarning("L1TStage2CaloLayer2Offline") << "invalid collection: Offline E_{T}^{miss} (HF) " << std::endl;
    return;
  }
  if (!pfMETNoMus.isValid()) {
    edm::LogWarning("L1TStage2CaloLayer2Offline") << "invalid collection: Offline PF E_{T}^{miss} No Mu" << std::endl;
    return;
  }
  if (!l1EtSums.isValid()) {
    edm::LogWarning("L1TStage2CaloLayer2Offline") << "invalid collection: L1 ET sums " << std::endl;
    return;
  }

  int bunchCrossing = 0;

  double l1MET(0);
  double l1METPhi(0);
  double l1ETMHF(0);
  double l1ETMHFPhi(0);
  double l1MHT(0);
  double l1MHTPhi(0);
  double l1ETT(0);
  double l1HTT(0);

  for (auto etSum = l1EtSums->begin(bunchCrossing); etSum != l1EtSums->end(bunchCrossing); ++etSum) {
    double et = etSum->et();
    double phi = etSum->phi();

    switch (etSum->getType()) {
    case l1t::EtSum::EtSumType::kMissingEt:
      l1MET = et;
      l1METPhi = phi;
      break;
    case l1t::EtSum::EtSumType::kMissingEtHF:
      l1ETMHF = et;
      l1ETMHFPhi = phi;
      break;
    case l1t::EtSum::EtSumType::kTotalEt:
      l1ETT = et;
      break;
    case l1t::EtSum::EtSumType::kMissingHt:
      l1MHT = et;
      l1MHTPhi = phi;
      break;
    case l1t::EtSum::EtSumType::kTotalHt:
      l1HTT = et;
    default:
      break;
    }

  }

  double recoMET(caloMETs->front().et());
  double recoMETPhi(caloMETs->front().phi());
  double recoETMHF(caloETMHFs->front().et());
  double recoETMHFPhi(caloETMHFs->front().phi());
  double recoPFMetNoMu(pfMETNoMus->front().et());
  double recoPFMetNoMuPhi(pfMETNoMus->front().phi());
  double recoMHT(0);
  double recoMHTPhi(0);
  double recoETT(caloMETs->front().sumEt());
  double recoHTT(0);

  TVector2 mht(0., 0.);

  for (auto jet = pfJets->begin(); jet != pfJets->end(); ++jet) {
    double et = jet->et();
    if (et < 30) {
      continue;
    }
    TVector2 jetVec(et * cos(jet->phi()), et * sin(jet->phi()));
    if(std::abs(jet->eta()) < recoHTTMaxEta_){
      recoHTT += et;
    }
    if(std::abs(jet->eta()) < recoMHTMaxEta_){
      mht -= jetVec;
    }
  }
  recoMHT = mht.Mod();
  // phi in cms is defined between -pi and pi
  recoMHTPhi = TVector2::Phi_mpi_pi(mht.Phi());

  // if no reco value, relative resolution does not make sense -> sort to overflow
  double outOfBounds = 9999;

  double resolutionMET = recoMET > 0 ? (l1MET - recoMET) / recoMET : outOfBounds;
  double resolutionMETPhi = reco::deltaPhi(l1METPhi, recoMETPhi);

  double resolutionETMHF = recoETMHF > 0 ? (l1ETMHF - recoETMHF) / recoETMHF : outOfBounds;
  double resolutionETMHFPhi = reco::deltaPhi(l1ETMHFPhi, recoETMHFPhi);

  double resolutionPFMetNoMu = recoETMHF > 0 ? (l1MET - recoPFMetNoMu) / recoPFMetNoMu : outOfBounds;
  double resolutionPFMetNoMuPhi = reco::deltaPhi(l1METPhi, recoPFMetNoMuPhi);

  double resolutionMHT = recoMHT > 0 ? (l1MHT - recoMHT) / recoMHT : outOfBounds;
  double resolutionMHTPhi = reco::deltaPhi(l1MHTPhi, recoMHTPhi);

  double resolutionETT = recoETT > 0 ? (l1ETT - recoETT) / recoETT : outOfBounds;
  double resolutionHTT = recoHTT > 0 ? (l1HTT - recoHTT) / recoHTT : outOfBounds;

  using namespace dqmoffline::l1t;
  // control plots
  fillWithinLimits(h_controlPlots_[ControlPlots::L1MET], l1MET);
  fillWithinLimits(h_controlPlots_[ControlPlots::L1ETMHF], l1ETMHF);
  fillWithinLimits(h_controlPlots_[ControlPlots::L1MHT], l1MHT);
  fillWithinLimits(h_controlPlots_[ControlPlots::L1ETT], l1ETT);
  fillWithinLimits(h_controlPlots_[ControlPlots::L1HTT], l1HTT);
  fillWithinLimits(h_controlPlots_[ControlPlots::OfflineMET], recoMET);
  fillWithinLimits(h_controlPlots_[ControlPlots::OfflineETMHF], recoETMHF);
  fillWithinLimits(h_controlPlots_[ControlPlots::OfflinePFMetNoMu], recoPFMetNoMu);
  fillWithinLimits(h_controlPlots_[ControlPlots::OfflineMHT], recoMHT);
  fillWithinLimits(h_controlPlots_[ControlPlots::OfflineETT], recoETT);
  fillWithinLimits(h_controlPlots_[ControlPlots::OfflineHTT], recoHTT);

  fill2DWithinLimits(h_L1METvsCaloMET_, recoMET, l1MET);
  fill2DWithinLimits(h_L1ETMHFvsCaloETMHF_, recoETMHF, l1ETMHF);
  fill2DWithinLimits(h_L1METvsPFMetNoMu_, recoPFMetNoMu, l1MET);
  fill2DWithinLimits(h_L1MHTvsRecoMHT_, recoMHT, l1MHT);
  fill2DWithinLimits(h_L1METTvsCaloETT_, recoETT, l1ETT);
  fill2DWithinLimits(h_L1HTTvsRecoHTT_, recoHTT, l1HTT);

  fill2DWithinLimits(h_L1METPhivsCaloMETPhi_, recoMETPhi, l1METPhi);
  fill2DWithinLimits(h_L1ETMHFPhivsCaloETMHFPhi_, recoETMHFPhi, l1ETMHFPhi);
  fill2DWithinLimits(h_L1METPhivsPFMetNoMuPhi_, recoPFMetNoMuPhi, l1METPhi);
  fill2DWithinLimits(h_L1MHTPhivsRecoMHTPhi_, recoMHTPhi, l1MHTPhi);

  fillWithinLimits(h_resolutionMET_, resolutionMET);
  fillWithinLimits(h_resolutionETMHF_, resolutionETMHF);
  fillWithinLimits(h_resolutionPFMetNoMu_, resolutionPFMetNoMu);
  fillWithinLimits(h_resolutionMHT_, resolutionMHT);
  fillWithinLimits(h_resolutionETT_, resolutionETT);
  if (resolutionMHT < outOfBounds){
    fillWithinLimits(h_resolutionMHT_, resolutionMHT);
  }
  if(resolutionHTT < outOfBounds){
    fillWithinLimits(h_resolutionHTT_, resolutionHTT);
  }

  fillWithinLimits(h_resolutionMETPhi_, resolutionMETPhi);
  fillWithinLimits(h_resolutionETMHFPhi_, resolutionETMHFPhi);
  fillWithinLimits(h_resolutionPFMetNoMuPhi_, resolutionPFMetNoMuPhi);
  fillWithinLimits(h_resolutionMHTPhi_, resolutionMHTPhi);

  // efficiencies
  for (auto threshold : metEfficiencyThresholds_) {
    fillWithinLimits(h_efficiencyMET_total_[threshold], recoMET);
    fillWithinLimits(h_efficiencyETMHF_total_[threshold], recoETMHF);
    fillWithinLimits(h_efficiencyPFMetNoMu_total_[threshold], recoPFMetNoMu);
    if (l1MET > threshold){
      fillWithinLimits(h_efficiencyMET_pass_[threshold], recoMET);
      fillWithinLimits(h_efficiencyETMHF_pass_[threshold], recoETMHF);
      fillWithinLimits(h_efficiencyPFMetNoMu_pass_[threshold], recoPFMetNoMu);
    }
  }

  for (auto threshold : mhtEfficiencyThresholds_) {
    fillWithinLimits(h_efficiencyMHT_total_[threshold], recoMHT);
    if (l1MHT > threshold)
      fillWithinLimits(h_efficiencyMHT_pass_[threshold], recoMHT);
  }

  for (auto threshold : ettEfficiencyThresholds_) {
    fillWithinLimits(h_efficiencyETT_total_[threshold], recoETT);
    if (l1ETT > threshold)
      fillWithinLimits(h_efficiencyETT_pass_[threshold], recoETT);
  }

  for (auto threshold : httEfficiencyThresholds_) {
    fillWithinLimits(h_efficiencyHTT_total_[threshold], recoHTT);
    if (l1HTT > threshold)
      fillWithinLimits(h_efficiencyHTT_pass_[threshold], recoHTT);
  }

}

void L1TStage2CaloLayer2Offline::fillJets(edm::Event const& e, const unsigned int nVertex)
{
  edm::Handle<l1t::JetBxCollection> l1Jets;
  e.getByToken(stage2CaloLayer2JetToken_, l1Jets);

  edm::Handle<reco::PFJetCollection> pfJets;
  e.getByToken(thePFJetCollection_, pfJets);

  if (!pfJets.isValid()) {
    edm::LogWarning("L1TStage2CaloLayer2Offline") << "invalid collection: PF jets " << std::endl;
    return;
  }
  if (!l1Jets.isValid()) {
    edm::LogWarning("L1TStage2CaloLayer2Offline") << "invalid collection: L1 jets " << std::endl;
    return;
  }

  if (pfJets->empty()) {
    LogDebug("L1TStage2CaloLayer2Offline") << "no PF jets found" << std::endl;
    return;
  }

  auto leadingRecoJet = pfJets->front();

  // find corresponding L1 jet
  double minDeltaR = 0.3;
  l1t::Jet closestL1Jet;
  bool foundMatch = false;

//	for (int bunchCrossing = l1Jets->getFirstBX(); bunchCrossing <= l1Jets->getLastBX(); ++bunchCrossing) {
  int bunchCrossing = 0;
  for (auto jet = l1Jets->begin(bunchCrossing); jet != l1Jets->end(bunchCrossing); ++jet) {
    double currentDeltaR = deltaR(jet->eta(), jet->phi(), leadingRecoJet.eta(), leadingRecoJet.phi());
    if (currentDeltaR >= minDeltaR) {
      continue;
    } else {
      minDeltaR = currentDeltaR;
      closestL1Jet = *jet;
      foundMatch = true;
      break;
    }

  }
//	}

  if (!foundMatch) {
    LogDebug("L1TStage2CaloLayer2Offline") << "Could not find a matching L1 Jet " << std::endl;
  }

  if(!doesNotOverlapWithHLTObjects(closestL1Jet)){
    return;
  }

  double recoEt = leadingRecoJet.et();
  double recoEta = leadingRecoJet.eta();
  double recoPhi = leadingRecoJet.phi();

  double outOfBounds = 9999;
  double l1Et = foundMatch ? closestL1Jet.et() : 0;
  double l1Eta = foundMatch ? closestL1Jet.eta() : outOfBounds;
  double l1Phi = foundMatch ? closestL1Jet.phi() : outOfBounds;

  double resolutionEt = recoEt > 0 ? (l1Et - recoEt) / recoEt : outOfBounds;
  double resolutionEta = l1Eta - recoEta;
  double resolutionPhi = l1Phi < outOfBounds ? reco::deltaPhi(l1Phi, recoPhi) : outOfBounds;

  using namespace dqmoffline::l1t;
  // fill efficiencies regardless of matched jet found
  fillJetEfficiencies(recoEt, l1Et, recoEta);
  // control plots
  fillWithinLimits(h_controlPlots_[ControlPlots::L1JetET], l1Et);
  fillWithinLimits(h_controlPlots_[ControlPlots::OfflineJetET], recoEt);
  // don't fill anything else if no matched L1 jet is found
  if (!foundMatch){
    return;
  }

  // eta
  fill2DWithinLimits(h_L1JetEtavsPFJetEta_, recoEta, l1Eta);
  fillWithinLimits(h_resolutionJetEta_, resolutionEta);

  if (std::abs(recoEta) <= 1.479) { // barrel
    // et
    fill2DWithinLimits(h_L1JetETvsPFJetET_HB_, recoEt, l1Et);
    fill2DWithinLimits(h_L1JetETvsPFJetET_HB_HE_, recoEt, l1Et);
    //resolution
    fillWithinLimits(h_resolutionJetET_HB_, resolutionEt);
    fillWithinLimits(h_resolutionJetET_HB_HE_, resolutionEt);
    // phi
    fill2DWithinLimits(h_L1JetPhivsPFJetPhi_HB_, recoPhi, l1Phi);
    fill2DWithinLimits(h_L1JetPhivsPFJetPhi_HB_HE_, recoPhi, l1Phi);
    // resolution
    fillWithinLimits(h_resolutionJetPhi_HB_, resolutionPhi);
    fillWithinLimits(h_resolutionJetPhi_HB_HE_, resolutionPhi);
  } else if (std::abs(recoEta) <= 3.0) { // end-cap
    // et
    fill2DWithinLimits(h_L1JetETvsPFJetET_HE_, recoEt, l1Et);
    fill2DWithinLimits(h_L1JetETvsPFJetET_HB_HE_, recoEt, l1Et);
    //resolution
    fillWithinLimits(h_resolutionJetET_HE_, resolutionEt);
    fillWithinLimits(h_resolutionJetET_HB_HE_, resolutionEt);
    // phi
    fill2DWithinLimits(h_L1JetPhivsPFJetPhi_HE_, recoPhi, l1Phi);
    fill2DWithinLimits(h_L1JetPhivsPFJetPhi_HB_HE_, recoPhi, l1Phi);
    // resolution
    fillWithinLimits(h_resolutionJetPhi_HE_, resolutionPhi);
    fillWithinLimits(h_resolutionJetPhi_HB_HE_, resolutionPhi);
  } else { // forward jets
    // et
    fill2DWithinLimits(h_L1JetETvsPFJetET_HF_, recoEt, l1Et);
    // resolution
    fillWithinLimits(h_resolutionJetET_HF_, resolutionEt);
    // phi
    fill2DWithinLimits(h_L1JetPhivsPFJetPhi_HF_, recoPhi, l1Phi);
    // resolution
    fillWithinLimits(h_resolutionJetPhi_HF_, resolutionPhi);
  }
}


void L1TStage2CaloLayer2Offline::fillJetEfficiencies(const double &recoEt,
                                                     const double &l1Et,
                                                     const double &recoEta) {
  using namespace dqmoffline::l1t;
  if (std::abs(recoEta) <= 1.479) { // barrel
    for (auto threshold : jetEfficiencyThresholds_) {
      fillWithinLimits(h_efficiencyJetEt_HB_total_[threshold], recoEt);
      fillWithinLimits(h_efficiencyJetEt_HB_HE_total_[threshold], recoEt);
      if (l1Et > threshold) {
        fillWithinLimits(h_efficiencyJetEt_HB_pass_[threshold], recoEt);
        fillWithinLimits(h_efficiencyJetEt_HB_HE_pass_[threshold], recoEt);
      }
    }
  } else if (std::abs(recoEta) <= 3.0) { // end-cap
    for (auto threshold : jetEfficiencyThresholds_) {
      fillWithinLimits(h_efficiencyJetEt_HE_total_[threshold], recoEt);
      fillWithinLimits(h_efficiencyJetEt_HB_HE_total_[threshold], recoEt);
      if (l1Et > threshold) {
        fillWithinLimits(h_efficiencyJetEt_HE_pass_[threshold], recoEt);
        fillWithinLimits(h_efficiencyJetEt_HB_HE_pass_[threshold], recoEt);
      }
    }
  } else {
    for (auto threshold : jetEfficiencyThresholds_) {
      fillWithinLimits(h_efficiencyJetEt_HF_total_[threshold], recoEt);
      if (l1Et > threshold) {
        fillWithinLimits(h_efficiencyJetEt_HF_pass_[threshold], recoEt);
      }
    } // forward jets
  }
}

//
// -------------------------------------- endRun --------------------------------------------
//
void L1TStage2CaloLayer2Offline::endRun(edm::Run const& run, edm::EventSetup const& eSetup)
{
  edm::LogInfo("L1TStage2CaloLayer2Offline") << "L1TStage2CaloLayer2Offline::endRun" << std::endl;
}

//
// -------------------------------------- book histograms --------------------------------------------
//
void L1TStage2CaloLayer2Offline::bookHistos(DQMStore::IBooker & ibooker)
{
  bookEnergySumHistos(ibooker);
  bookJetHistos(ibooker);
}

void L1TStage2CaloLayer2Offline::bookEnergySumHistos(DQMStore::IBooker & ibooker)
{
  ibooker.cd();
  ibooker.setCurrentFolder(histFolderEtSum_);

  dqmoffline::l1t::HistDefinition nVertexDef = histDefinitions_[PlotConfig::nVertex];
  h_nVertex_ = ibooker.book1D(
    nVertexDef.name, nVertexDef.title, nVertexDef.nbinsX, nVertexDef.xmin, nVertexDef.xmax
  );

  // energy sums control plots (monitor beyond the limits of the 2D histograms)
  h_controlPlots_[ControlPlots::L1MET] = ibooker.book1D("L1MET", "L1 E_{T}^{miss}; L1 E_{T}^{miss} (GeV); events", 500,
      -0.5, 4999.5);
  h_controlPlots_[ControlPlots::L1ETMHF] = ibooker.book1D("L1ETMHF",
      "L1 E_{T}^{miss} (HF); L1 E_{T}^{miss} (HF) (GeV); events", 500, -0.5, 4999.5);
  h_controlPlots_[ControlPlots::L1MHT] = ibooker.book1D("L1MHT", "L1 MHT; L1 MHT (GeV); events", 500, -0.5, 4999.5);
  h_controlPlots_[ControlPlots::L1ETT] = ibooker.book1D("L1ETT", "L1 ETT; L1 ETT (GeV); events", 500, -0.5, 4999.5);
  h_controlPlots_[ControlPlots::L1HTT] = ibooker.book1D("L1HTT", "L1 HTT; L1 HTT (GeV); events", 500, -0.5, 4999.5);

  h_controlPlots_[ControlPlots::OfflineMET] = ibooker.book1D("OfflineMET",
      "Offline E_{T}^{miss}; Offline E_{T}^{miss} (GeV); events", 500, -0.5, 4999.5);
  h_controlPlots_[ControlPlots::OfflineETMHF] = ibooker.book1D("OfflineETMHF",
      "Offline E_{T}^{miss} (HF); Offline E_{T}^{miss} (HF) (GeV); events", 500, -0.5, 4999.5);
  h_controlPlots_[ControlPlots::OfflinePFMetNoMu] = ibooker.book1D("OfflinePFMetNoMu",
      "Offline E_{T}^{miss} (PFMetNoMu); Offline E_{T}^{miss} (PFMetNoMu) (GeV); events", 500, -0.5, 4999.5);
  h_controlPlots_[ControlPlots::OfflineMHT] = ibooker.book1D("OfflineMHT", "Offline MHT; Offline MHT (GeV); events",
      500, -0.5, 4999.5);
  h_controlPlots_[ControlPlots::OfflineETT] = ibooker.book1D("OfflineETT", "Offline ETT; Offline ETT (GeV); events",
      500, -0.5, 4999.5);
  h_controlPlots_[ControlPlots::OfflineHTT] = ibooker.book1D("OfflineHTT", "Offline HTT; Offline HTT (GeV); events",
      500, -0.5, 4999.5);

  // energy sums reco vs L1
  dqmoffline::l1t::HistDefinition templateETvsET = histDefinitions_[PlotConfig::ETvsET];
  h_L1METvsCaloMET_ = ibooker.book2D("L1METvsCaloMET",
      "L1 E_{T}^{miss} vs Offline E_{T}^{miss};Offline E_{T}^{miss} (GeV);L1 E_{T}^{miss} (GeV)",
      templateETvsET.nbinsX, &templateETvsET.binsX[0], templateETvsET.nbinsY, &templateETvsET.binsY[0]);
  h_L1ETMHFvsCaloETMHF_ = ibooker.book2D("L1ETMHFvsCaloETMHF",
      "L1 E_{T}^{miss} vs Offline E_{T}^{miss} (HF);Offline E_{T}^{miss} (HF) (GeV);L1 E_{T}^{miss} (HF) (GeV)",
      templateETvsET.nbinsX, &templateETvsET.binsX[0], templateETvsET.nbinsY, &templateETvsET.binsY[0]);
  h_L1METvsPFMetNoMu_ = ibooker.book2D("L1METvsPFMetNoMu",
          "L1 E_{T}^{miss} vs Offline E_{T}^{miss} (PFMetNoMu);Offline E_{T}^{miss} (PFMetNoMu) (GeV);L1 E_{T}^{miss} (GeV)",
          templateETvsET.nbinsX, &templateETvsET.binsX[0], templateETvsET.nbinsY, &templateETvsET.binsY[0]);
  h_L1MHTvsRecoMHT_ = ibooker.book2D("L1MHTvsRecoMHT", "L1 MHT vs reco MHT;reco MHT (GeV);L1 MHT (GeV)",
      templateETvsET.nbinsX, &templateETvsET.binsX[0], templateETvsET.nbinsY, &templateETvsET.binsY[0]);
  h_L1METTvsCaloETT_ = ibooker.book2D("L1ETTvsCaloETT", "L1 ETT vs calo ETT;calo ETT (GeV);L1 ETT (GeV)",
      templateETvsET.nbinsX, &templateETvsET.binsX[0], templateETvsET.nbinsY, &templateETvsET.binsY[0]);
  h_L1HTTvsRecoHTT_ = ibooker.book2D("L1HTTvsRecoHTT",
      "L1 Total H_{T} vs Offline Total H_{T};Offline Total H_{T} (GeV);L1 Total H_{T} (GeV)",
      templateETvsET.nbinsX, &templateETvsET.binsX[0], templateETvsET.nbinsY, &templateETvsET.binsY[0]);

  dqmoffline::l1t::HistDefinition templatePHIvsPHI = histDefinitions_[PlotConfig::PHIvsPHI];
  h_L1METPhivsCaloMETPhi_ = ibooker.book2D("L1METPhivsCaloMETPhi",
      "L1 E_{T}^{miss} #phi vs Offline E_{T}^{miss} #phi;Offline E_{T}^{miss} #phi;L1 E_{T}^{miss} #phi",
      templatePHIvsPHI.nbinsX, templatePHIvsPHI.xmin, templatePHIvsPHI.xmax,
      templatePHIvsPHI.nbinsY, templatePHIvsPHI.ymin, templatePHIvsPHI.ymax);
  h_L1ETMHFPhivsCaloETMHFPhi_ = ibooker.book2D("L1ETMHFPhivsCaloETMHFPhi",
      "L1 E_{T}^{miss} #phi vs Offline E_{T}^{miss} (HF) #phi;Offline E_{T}^{miss} (HF) #phi;L1 E_{T}^{miss} #phi",
      templatePHIvsPHI.nbinsX, templatePHIvsPHI.xmin, templatePHIvsPHI.xmax,
      templatePHIvsPHI.nbinsY, templatePHIvsPHI.ymin, templatePHIvsPHI.ymax);
  h_L1METPhivsPFMetNoMuPhi_ = ibooker.book2D("L1METPhivsPFMetNoMuPhi",
      "L1 E_{T}^{miss} #phi vs Offline E_{T}^{miss} (PFMetNoMu) #phi;Offline E_{T}^{miss} (PFMetNoMu) #phi;L1 E_{T}^{miss} #phi",
      templatePHIvsPHI.nbinsX, templatePHIvsPHI.xmin, templatePHIvsPHI.xmax,
      templatePHIvsPHI.nbinsY, templatePHIvsPHI.ymin, templatePHIvsPHI.ymax);
  h_L1MHTPhivsRecoMHTPhi_ = ibooker.book2D("L1MHTPhivsRecoMHTPhi",
      "L1 MHT #phi vs reco MHT #phi;reco MHT #phi;L1 MHT #phi",
      templatePHIvsPHI.nbinsX, templatePHIvsPHI.xmin, templatePHIvsPHI.xmax,
      templatePHIvsPHI.nbinsY, templatePHIvsPHI.ymin, templatePHIvsPHI.ymax);

  // energy sum resolutions
  h_resolutionMET_ = ibooker.book1D("resolutionMET",
      "MET resolution; (L1 E_{T}^{miss} - Offline E_{T}^{miss})/Offline E_{T}^{miss}; events", 70, -1.0, 2.5);
  h_resolutionETMHF_ = ibooker.book1D("resolutionETMHF",
      "MET resolution (HF); (L1 E_{T}^{miss} - Offline E_{T}^{miss})/Offline E_{T}^{miss} (HF); events", 70, -1.0, 2.5);
  h_resolutionPFMetNoMu_ = ibooker.book1D("resolutionPFMetNoMu",
          "PFMetNoMu resolution; (L1 E_{T}^{miss} - Offline E_{T}^{miss})/Offline E_{T}^{miss} (PFMetNoMu); events", 70, -1.0, 2.5);
  h_resolutionMHT_ = ibooker.book1D("resolutionMHT", "MHT resolution; (L1 MHT - reco MHT)/reco MHT; events", 70, -1.0, 2.5);
  h_resolutionETT_ = ibooker.book1D("resolutionETT", "ETT resolution; (L1 ETT - calo ETT)/calo ETT; events", 70, -1.0, 2.5);
  h_resolutionHTT_ = ibooker.book1D("resolutionHTT",
      "HTT resolution; (L1 Total H_{T} - Offline Total H_{T})/Offline Total H_{T}; events", 70, -1.0, 2.5);

  h_resolutionMETPhi_ = ibooker.book1D("resolutionMETPhi",
      "MET #phi resolution; (L1 E_{T}^{miss} #phi - reco MET #phi); events", 200, -1, 1);
  h_resolutionETMHFPhi_ = ibooker.book1D("resolutionETMHFPhi",
      "MET #phi resolution (HF); (L1 E_{T}^{miss} #phi - reco MET #phi) (HF); events", 200, -1, 1);
  h_resolutionPFMetNoMuPhi_ = ibooker.book1D("resolutionPFMetNoMuPhi",
<<<<<<< HEAD
      "MET #phi resolution (PFMetNoMu); (L1 E_{T}^{miss} #phi - reco MET #phi); events", 200, -1, 1);
=======
      "MET #phi resolution (PFMetNoMu); (L1 E_{T}^{miss} #phi - reco MET #phi) (PFMetNoMu); events", 200, -1, 1);
>>>>>>> 9846e305
  h_resolutionMHTPhi_ = ibooker.book1D("resolutionMHTPhi",
      "MET #phi resolution; (L1 MHT #phi - reco MHT #phi); events",  200, -1, 1);

  // energy sum turn ons
  ibooker.setCurrentFolder(efficiencyFolderEtSum_);

  std::vector<float> metBins(metEfficiencyBins_.begin(), metEfficiencyBins_.end());
  std::vector<float> mhtBins(mhtEfficiencyBins_.begin(), mhtEfficiencyBins_.end());
  std::vector<float> ettBins(ettEfficiencyBins_.begin(), ettEfficiencyBins_.end());
  std::vector<float> httBins(httEfficiencyBins_.begin(), httEfficiencyBins_.end());

  for (auto threshold : metEfficiencyThresholds_) {
    std::string str_threshold = std::to_string(int(threshold));
    h_efficiencyMET_pass_[threshold] = ibooker.book1D("efficiencyMET_threshold_" + str_threshold + "_Num",
        "MET efficiency (numerator); Offline E_{T}^{miss} (GeV);", metBins.size() - 1, &(metBins[0]));
    h_efficiencyMET_total_[threshold] = ibooker.book1D("efficiencyMET_threshold_" + str_threshold + "_Den",
        "MET efficiency (denominator); Offline E_{T}^{miss} (GeV);", metBins.size() - 1, &(metBins[0]));

    h_efficiencyETMHF_pass_[threshold] = ibooker.book1D("efficiencyETMHF_threshold_" + str_threshold + "_Num",
        "MET efficiency (numerator); Offline E_{T}^{miss} (GeV) (HF);", metBins.size() - 1, &(metBins[0]));
    h_efficiencyETMHF_total_[threshold] = ibooker.book1D("efficiencyETMHF_threshold_" + str_threshold + "_Den",
        "MET efficiency (denominator); Offline E_{T}^{miss} (GeV) (HF);", metBins.size() - 1, &(metBins[0]));

    h_efficiencyPFMetNoMu_pass_[threshold] = ibooker.book1D("efficiencyPFMetNoMu_threshold_" + str_threshold + "_Num",
        "MET efficiency (numerator); Offline E_{T}^{miss} (GeV) (PFMetNoMu);", metBins.size() - 1, &(metBins[0]));
    h_efficiencyPFMetNoMu_total_[threshold] = ibooker.book1D("efficiencyPFMetNoMu_threshold_" + str_threshold + "_Den",
        "MET efficiency (denominator); Offline E_{T}^{miss} (GeV) (PFMetNoMu);", metBins.size() - 1, &(metBins[0]));
  }

  for (auto threshold : mhtEfficiencyThresholds_) {
    std::string str_threshold = std::to_string(int(threshold));
    h_efficiencyMHT_pass_[threshold] = ibooker.book1D("efficiencyMHT_threshold_" + str_threshold + "_Num",
        "MHT efficiency (numerator); Offline MHT (GeV);", mhtBins.size() - 1, &(mhtBins[0]));
    h_efficiencyMHT_total_[threshold] = ibooker.book1D("efficiencyMHT_threshold_" + str_threshold + "_Den",
        "MHT efficiency (denominator); Offline MHT (GeV);", mhtBins.size() - 1, &(mhtBins[0]));
  }

  for (auto threshold : ettEfficiencyThresholds_) {
    std::string str_threshold = std::to_string(int(threshold));
    h_efficiencyETT_pass_[threshold] = ibooker.book1D("efficiencyETT_threshold_" + str_threshold + "_Num",
        "ETT efficiency (numerator); Offline ETT (GeV);", ettBins.size() - 1, &(ettBins[0]));
    h_efficiencyETT_total_[threshold] = ibooker.book1D("efficiencyETT_threshold_" + str_threshold + "_Den",
        "ETT efficiency (denominator); Offline ETT (GeV);", ettBins.size() - 1, &(ettBins[0]));
  }
  for (auto threshold : httEfficiencyThresholds_) {
    std::string str_threshold = std::to_string(int(threshold));
    h_efficiencyHTT_pass_[threshold] = ibooker.book1D("efficiencyHTT_threshold_" + str_threshold + "_Num",
        "HTT efficiency (numerator); Offline Total H_{T} (GeV);", httBins.size() - 1, &(httBins[0]));
    h_efficiencyHTT_total_[threshold] = ibooker.book1D("efficiencyHTT_threshold_" + str_threshold + "_Den",
        "HTT efficiency (denominator); Offline Total H_{T} (GeV);", httBins.size() - 1, &(httBins[0]));
  }

  ibooker.cd();
}

void L1TStage2CaloLayer2Offline::bookJetHistos(DQMStore::IBooker & ibooker)
{
  ibooker.cd();
  ibooker.setCurrentFolder(histFolderJet_);
  // jets control plots (monitor beyond the limits of the 2D histograms)
  h_controlPlots_[ControlPlots::L1JetET] = ibooker.book1D("L1JetET", "L1 Jet E_{T}; L1 Jet E_{T} (GeV); events", 500, 0,
      5e3);
  h_controlPlots_[ControlPlots::OfflineJetET] = ibooker.book1D("OfflineJetET",
      "Offline Jet E_{T}; Offline Jet E_{T} (GeV); events", 500, 0, 5e3);
  // jet reco vs L1
  dqmoffline::l1t::HistDefinition templateETvsET = histDefinitions_[PlotConfig::ETvsET];
  h_L1JetETvsPFJetET_HB_ = ibooker.book2D("L1JetETvsPFJetET_HB",
      "L1 Jet E_{T} vs Offline Jet E_{T} (HB); Offline Jet E_{T} (GeV); L1 Jet E_{T} (GeV)",
      templateETvsET.nbinsX, &templateETvsET.binsX[0], templateETvsET.nbinsY, &templateETvsET.binsY[0]);
  h_L1JetETvsPFJetET_HE_ = ibooker.book2D("L1JetETvsPFJetET_HE",
      "L1 Jet E_{T} vs Offline Jet E_{T} (HE); Offline Jet E_{T} (GeV); L1 Jet E_{T} (GeV)",
      templateETvsET.nbinsX, &templateETvsET.binsX[0], templateETvsET.nbinsY, &templateETvsET.binsY[0]);
  h_L1JetETvsPFJetET_HF_ = ibooker.book2D("L1JetETvsPFJetET_HF",
      "L1 Jet E_{T} vs Offline Jet E_{T} (HF); Offline Jet E_{T} (GeV); L1 Jet E_{T} (GeV)",
      templateETvsET.nbinsX, &templateETvsET.binsX[0], templateETvsET.nbinsY, &templateETvsET.binsY[0]);
  h_L1JetETvsPFJetET_HB_HE_ = ibooker.book2D("L1JetETvsPFJetET_HB_HE",
      "L1 Jet E_{T} vs Offline Jet E_{T} (HB+HE); Offline Jet E_{T} (GeV); L1 Jet E_{T} (GeV)",
      templateETvsET.nbinsX, &templateETvsET.binsX[0], templateETvsET.nbinsY, &templateETvsET.binsY[0]);

  dqmoffline::l1t::HistDefinition templatePHIvsPHI = histDefinitions_[PlotConfig::PHIvsPHI];
  h_L1JetPhivsPFJetPhi_HB_ = ibooker.book2D("L1JetPhivsPFJetPhi_HB",
      "#phi_{jet}^{L1} vs #phi_{jet}^{offline} (HB); #phi_{jet}^{offline}; #phi_{jet}^{L1}",
      templatePHIvsPHI.nbinsX, templatePHIvsPHI.xmin, templatePHIvsPHI.xmax,
      templatePHIvsPHI.nbinsY, templatePHIvsPHI.ymin, templatePHIvsPHI.ymax);
  h_L1JetPhivsPFJetPhi_HE_ = ibooker.book2D("L1JetPhivsPFJetPhi_HE",
      "#phi_{jet}^{L1} vs #phi_{jet}^{offline} (HE); #phi_{jet}^{offline}; #phi_{jet}^{L1}",
      templatePHIvsPHI.nbinsX, templatePHIvsPHI.xmin, templatePHIvsPHI.xmax,
      templatePHIvsPHI.nbinsY, templatePHIvsPHI.ymin, templatePHIvsPHI.ymax);
  h_L1JetPhivsPFJetPhi_HF_ = ibooker.book2D("L1JetPhivsPFJetPhi_HF",
      "#phi_{jet}^{L1} vs #phi_{jet}^{offline} (HF); #phi_{jet}^{offline}; #phi_{jet}^{L1}",
      templatePHIvsPHI.nbinsX, templatePHIvsPHI.xmin, templatePHIvsPHI.xmax,
      templatePHIvsPHI.nbinsY, templatePHIvsPHI.ymin, templatePHIvsPHI.ymax);
  h_L1JetPhivsPFJetPhi_HB_HE_ = ibooker.book2D("L1JetPhivsPFJetPhi_HB_HE",
      "#phi_{jet}^{L1} vs #phi_{jet}^{offline} (HB+HE); #phi_{jet}^{offline}; #phi_{jet}^{L1}",
      templatePHIvsPHI.nbinsX, templatePHIvsPHI.xmin, templatePHIvsPHI.xmax,
      templatePHIvsPHI.nbinsY, templatePHIvsPHI.ymin, templatePHIvsPHI.ymax);

  h_L1JetEtavsPFJetEta_ = ibooker.book2D("L1JetEtavsPFJetEta_HB",
      "L1 Jet #eta vs Offline Jet #eta; Offline Jet #eta; L1 Jet #eta", 100, -10, 10, 100, -10, 10);

  // jet resolutions
  h_resolutionJetET_HB_ = ibooker.book1D("resolutionJetET_HB",
      "jet ET resolution (HB); (L1 Jet E_{T} - Offline Jet E_{T})/Offline Jet E_{T}; events", 50, -1, 1.5);
  h_resolutionJetET_HE_ = ibooker.book1D("resolutionJetET_HE",
      "jet ET resolution (HE); (L1 Jet E_{T} - Offline Jet E_{T})/Offline Jet E_{T}; events", 50, -1, 1.5);
  h_resolutionJetET_HF_ = ibooker.book1D("resolutionJetET_HF",
      "jet ET resolution (HF); (L1 Jet E_{T} - Offline Jet E_{T})/Offline Jet E_{T}; events", 50, -1, 1.5);
  h_resolutionJetET_HB_HE_ = ibooker.book1D("resolutionJetET_HB_HE",
      "jet ET resolution (HB+HE); (L1 Jet E_{T} - Offline Jet E_{T})/Offline Jet E_{T}; events", 50, -1, 1.5);

  h_resolutionJetPhi_HB_ = ibooker.book1D("resolutionJetPhi_HB",
      "#phi_{jet} resolution (HB); (#phi_{jet}^{L1} - #phi_{jet}^{offline}); events", 120, -0.3,
      0.3);
  h_resolutionJetPhi_HE_ = ibooker.book1D("resolutionJetPhi_HE",
      "jet #phi resolution (HE); (#phi_{jet}^{L1} - #phi_{jet}^{offline}); events", 120, -0.3,
      0.3);
  h_resolutionJetPhi_HF_ = ibooker.book1D("resolutionJetPhi_HF",
      "jet #phi resolution (HF); (#phi_{jet}^{L1} - #phi_{jet}^{offline}); events", 120, -0.3,
      0.3);
  h_resolutionJetPhi_HB_HE_ = ibooker.book1D("resolutionJetPhi_HB_HE",
      "jet #phi resolution (HB+HE); (#phi_{jet}^{L1} - #phi_{jet}^{offline}); events", 120, -0.3,
      0.3);

  h_resolutionJetEta_ = ibooker.book1D("resolutionJetEta",
      "jet #eta resolution  (HB); (L1 Jet #eta - Offline Jet #eta); events", 120, -0.3, 0.3);

  // jet turn-ons
  ibooker.setCurrentFolder(efficiencyFolderJet_);
  std::vector<float> jetBins(jetEfficiencyBins_.begin(), jetEfficiencyBins_.end());
  int nBins = jetBins.size() - 1;
  float* jetBinArray = &(jetBins[0]);

  for (auto threshold : jetEfficiencyThresholds_) {
    std::string str_threshold = std::to_string(int(threshold));
    h_efficiencyJetEt_HB_pass_[threshold] = ibooker.book1D("efficiencyJetEt_HB_threshold_" + str_threshold + "_Num",
        "jet efficiency (HB) (numerator); Offline Jet E_{T} (GeV); events", nBins, jetBinArray);
    h_efficiencyJetEt_HE_pass_[threshold] = ibooker.book1D("efficiencyJetEt_HE_threshold_" + str_threshold + "_Num",
        "jet efficiency (HE) (numerator); Offline Jet E_{T} (GeV); events", nBins, jetBinArray);
    h_efficiencyJetEt_HF_pass_[threshold] = ibooker.book1D("efficiencyJetEt_HF_threshold_" + str_threshold + "_Num",
        "jet efficiency (HF) (numerator); Offline Jet E_{T} (GeV); events", nBins, jetBinArray);
    h_efficiencyJetEt_HB_HE_pass_[threshold] = ibooker.book1D(
        "efficiencyJetEt_HB_HE_threshold_" + str_threshold + "_Num",
        "jet efficiency (HB+HE) (numerator); Offline Jet E_{T} (GeV); events", nBins, jetBinArray);

    h_efficiencyJetEt_HB_total_[threshold] = ibooker.book1D("efficiencyJetEt_HB_threshold_" + str_threshold + "_Den",
        "jet efficiency (HB) (denominator); Offline Jet E_{T} (GeV); events", nBins, jetBinArray);
    h_efficiencyJetEt_HE_total_[threshold] = ibooker.book1D("efficiencyJetEt_HE_threshold_" + str_threshold + "_Den",
        "jet efficiency (HE) (denominator); Offline Jet E_{T} (GeV); events", nBins, jetBinArray);
    h_efficiencyJetEt_HF_total_[threshold] = ibooker.book1D("efficiencyJetEt_HF_threshold_" + str_threshold + "_Den",
        "jet efficiency (HF) (denominator); Offline Jet E_{T} (GeV); events", nBins, jetBinArray);
    h_efficiencyJetEt_HB_HE_total_[threshold] = ibooker.book1D(
        "efficiencyJetEt_HB_HE_threshold_" + str_threshold + "_Den",
        "jet efficiency (HB+HE) (denominator); Offline Jet E_{T} (GeV); events", nBins, jetBinArray);
  }

  ibooker.cd();
}

bool L1TStage2CaloLayer2Offline::doesNotOverlapWithHLTObjects(const l1t::Jet & jet) const{
  // get HLT objects of fired triggers
  using namespace dqmoffline::l1t;
  std::vector<bool> results = getTriggerResults(triggerIndices_, triggerResults_);
  std::vector<unsigned int> firedTriggers = getFiredTriggerIndices(triggerIndices_, results);
  std::vector<edm::InputTag> hltFilters = getHLTFilters(firedTriggers, hltConfig_, triggerProcess_);
  const trigger::TriggerObjectCollection hltObjects = getTriggerObjects(hltFilters, triggerEvent_);
  // only take objects with et() > 27 GeV
  trigger::TriggerObjectCollection filteredHltObjects;
  std::copy_if(hltObjects.begin(), hltObjects.end(),
             std::back_inserter(filteredHltObjects),
             [](auto obj) { return obj.et() > 27; });
  double l1Eta = jet.eta();
  double l1Phi = jet.phi();
  const trigger::TriggerObjectCollection matchedObjects = getMatchedTriggerObjects(l1Eta, l1Phi, 0.3, hltObjects);

  return matchedObjects.empty();
}

//define this as a plug-in
DEFINE_FWK_MODULE (L1TStage2CaloLayer2Offline);<|MERGE_RESOLUTION|>--- conflicted
+++ resolved
@@ -596,11 +596,7 @@
   h_resolutionETMHFPhi_ = ibooker.book1D("resolutionETMHFPhi",
       "MET #phi resolution (HF); (L1 E_{T}^{miss} #phi - reco MET #phi) (HF); events", 200, -1, 1);
   h_resolutionPFMetNoMuPhi_ = ibooker.book1D("resolutionPFMetNoMuPhi",
-<<<<<<< HEAD
-      "MET #phi resolution (PFMetNoMu); (L1 E_{T}^{miss} #phi - reco MET #phi); events", 200, -1, 1);
-=======
       "MET #phi resolution (PFMetNoMu); (L1 E_{T}^{miss} #phi - reco MET #phi) (PFMetNoMu); events", 200, -1, 1);
->>>>>>> 9846e305
   h_resolutionMHTPhi_ = ibooker.book1D("resolutionMHTPhi",
       "MET #phi resolution; (L1 MHT #phi - reco MHT #phi); events",  200, -1, 1);
 
