--- conflicted
+++ resolved
@@ -49,14 +49,11 @@
         httEfficiencyBins_(ps.getParameter < std::vector<double> > ("httEfficiencyBins")),
         recoHTTMaxEta_(ps.getParameter <double>("recoHTTMaxEta")),
         recoMHTMaxEta_(ps.getParameter <double>("recoMHTMaxEta")),
-<<<<<<< HEAD
         hltConfig_(),
         triggerIndices_(),
         triggerResults_(),
         triggerEvent_(),
-=======
         histDefinitions_(dqmoffline::l1t::readHistDefinitions(ps.getParameterSet("histDefinitions"), PlotConfigNames)),
->>>>>>> 09483300
         h_controlPlots_()
 {
   edm::LogInfo("L1TStage2CaloLayer2Offline") << "Constructor "
