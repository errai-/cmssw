import FWCore.ParameterSet.Config as cms
from Configuration.StandardSequences.Eras import eras

from DQMServices.Components.DQMMessageLogger_cfi import *
from DQMServices.Components.DQMDcsInfo_cfi import *
from DQMServices.Components.DQMFastTimerService_cff import *
from DQMServices.Components.DQMFastTimerServiceLuminosity_cfi import *

from DQMOffline.Ecal.ecal_dqm_source_offline_cff import *
from DQM.HcalTasks.OfflineSourceSequence_pp import *
from DQM.SiStripMonitorClient.SiStripSourceConfigTier0_cff import *
from DQM.SiPixelCommon.SiPixelOfflineDQM_source_cff import *
from DQM.DTMonitorModule.dtDQMOfflineSources_cff import *
from DQM.RPCMonitorClient.RPCTier0Source_cff import *
from DQM.CSCMonitorModule.csc_dqm_sourceclient_offline_cff import *
from DQM.EcalPreshowerMonitorModule.es_dqm_source_offline_cff import *
from DQM.BeamMonitor.AlcaBeamMonitor_cff import *
from DQM.CastorMonitor.castor_dqm_sourceclient_offline_cff import *
from Validation.RecoTau.DQMSequences_cfi import *
from DQMOffline.Hcal.HcalDQMOfflineSequence_cff import *
from DQMOffline.L1Trigger.L1TriggerDqmOffline_cff import *

DQMOfflinePreDPG = cms.Sequence( dqmDcsInfo *
                                 l1TriggerDqmOffline * # L1 emulator is run within this sequence for real data
                                 ecal_dqm_source_offline *
								 hcalOfflineSourceSequence *
                                 SiStripDQMTier0 *
                                 siPixelOfflineDQM_source *
                                 dtSources *
                                 rpcTier0Source *
                                 cscSources *
                                 es_dqm_source_offline *
                                 castorSources *
                                 HcalDQMOfflineSequence )
eras.phase1Pixel.toReplaceWith(DQMOfflinePreDPG, DQMOfflinePreDPG.copyAndExclude([ # FIXME
    siPixelOfflineDQM_source, # Pixel DQM needs to be updated for phase1
]))

DQMOfflineDPG = cms.Sequence( DQMOfflinePreDPG *
                              DQMMessageLogger )

from DQMOffline.Muon.muonMonitors_cff import *
from DQMOffline.JetMET.jetMETDQMOfflineSource_cff import *
from DQMOffline.EGamma.egammaDQMOffline_cff import *
from DQMOffline.Trigger.DQMOffline_Trigger_cff import *
from DQMOffline.RecoB.PrimaryVertexMonitor_cff import *
from DQMOffline.RecoB.dqmAnalyzer_cff import *
from DQM.Physics.DQMPhysics_cff import *
from DQM.Physics.DQMTopMiniAOD_cff import *
from Validation.RecoTau.DQMSequences_cfi import *
from DQM.TrackingMonitorSource.TrackingSourceConfig_Tier0_cff import *
# miniAOD DQM validation
from Validation.RecoParticleFlow.miniAODDQM_cff import *
from DQM.TrackingMonitor.tracksDQMMiniAOD_cff import * 

DQMOfflinePrePOG = cms.Sequence( TrackingDQMSourceTier0 *
                                 muonMonitors *
                                 jetMETDQMOfflineSource *
                                 egammaDQMOffline *
                                 triggerOfflineDQMSource *
                                 pvMonitor *
                                 bTagPlotsDATA *
                                 alcaBeamMonitor *
                                 dqmPhysics *
                                 produceDenoms *
                                 pfTauRunDQMValidation)
eras.phase1Pixel.toReplaceWith(DQMOfflinePrePOG, DQMOfflinePrePOG.copyAndExclude([ # FIXME
    TrackingDQMSourceTier0,  # Tracking DQM needs to be migrated for phase1
    triggerOfflineDQMSource, # No HLT yet for 2017, so no need to run the DQM (avoiding excessive printouts)
    pfTauRunDQMValidation,   # Excessive printouts because 2017 doesn't have HLT yet
]))

DQMOfflinePOG = cms.Sequence( DQMOfflinePrePOG *
                              DQMMessageLogger )

HLTMonitoring = cms.Sequence( OfflineHLTMonitoring )

DQMOffline = cms.Sequence( DQMOfflinePreDPG *
                           DQMOfflinePrePOG *
                           HLTMonitoring *
                           dqmFastTimerServiceLuminosity *
                           DQMMessageLogger )
eras.phase1Pixel.toReplaceWith(DQMOffline, DQMOffline.copyAndExclude([
    HLTMonitoring # No HLT yet for 2017, so no need to run the DQM (avoiding excessive printouts)
]))

DQMOfflineFakeHLT = cms.Sequence( DQMOffline )
DQMOfflineFakeHLT.remove( HLTMonitoring )

DQMOfflinePrePOGMC = cms.Sequence( pvMonitor *
                                   bTagPlotsDATA *
                                   dqmPhysics )

DQMOfflinePOGMC = cms.Sequence( DQMOfflinePrePOGMC *
                                DQMMessageLogger )
    
DQMOfflinePhysics = cms.Sequence( dqmPhysics )


DQMOfflineCommon = cms.Sequence( dqmDcsInfo *
                                 DQMMessageLogger *
                                 SiStripDQMTier0Common *
                                 TrackingDQMSourceTier0Common *
                                 siPixelOfflineDQM_source *
                                 l1TriggerDqmOffline *
                                 triggerOfflineDQMSource *
                                 alcaBeamMonitor *
                                 castorSources *
                                 dqmPhysics *
                                 pvMonitor *
                                 produceDenoms *
                                 pfTauRunDQMValidation 
                                )
DQMOfflineCommonSiStripZeroBias = cms.Sequence( dqmDcsInfo *
                                 DQMMessageLogger *
                                 SiStripDQMTier0MinBias *
                                 TrackingDQMSourceTier0MinBias *               
                                 siPixelOfflineDQM_source *
                                 l1TriggerDqmOffline *
                                 triggerOfflineDQMSource *
                                 alcaBeamMonitor *
                                 castorSources *
                                 dqmPhysics *
                                 pvMonitor *
                                 produceDenoms *
                                 pfTauRunDQMValidation 
                                 )
DQMOfflineTracking = cms.Sequence( TrackingDQMSourceTier0Common * 
                                   pvMonitor
<<<<<<< HEAD
                                   )
=======
                                 )
eras.phase1Pixel.toReplaceWith(DQMOfflineTracking, DQMOfflineTracking.copyAndExclude([ # FIXME
    TrackingDQMSourceTier0Common # Tracking DQM needs to be migrated for phase1
]))
>>>>>>> 68513157
DQMOfflineMuon = cms.Sequence( dtSources *
                               rpcTier0Source *
                               cscSources *
                               muonMonitors
                              )

DQMOfflineHcal = cms.Sequence( hcalOfflineSourceSequence )

DQMOfflineEcal = cms.Sequence( ecal_dqm_source_offline *
                               es_dqm_source_offline
                             )
DQMOfflineJetMET = cms.Sequence( jetMETDQMOfflineSource )

DQMOfflineEGamma = cms.Sequence( egammaDQMOffline )

DQMOfflineBTag = cms.Sequence( bTagPlotsDATA )
                                                                 
DQMOfflineMiniAOD = cms.Sequence(jetMETDQMOfflineRedoProductsMiniAOD)

#Post sequences are automatically placed in the EndPath by ConfigBuilder if PAT is run.
#miniAOD DQM sequences need to access the filter results.
from DQMOffline.Muon.miniAOD_cff import * 

PostDQMOfflineMiniAOD = cms.Sequence(miniAODDQMSequence*jetMETDQMOfflineSourceMiniAOD*tracksDQMMiniAOD*topPhysicsminiAOD*muonMonitors_miniAOD*MuonMiniAOD)
PostDQMOffline = cms.Sequence()<|MERGE_RESOLUTION|>--- conflicted
+++ resolved
@@ -125,16 +125,12 @@
                                  produceDenoms *
                                  pfTauRunDQMValidation 
                                  )
-DQMOfflineTracking = cms.Sequence( TrackingDQMSourceTier0Common * 
+DQMOfflineTracking = cms.Sequence( TrackingDQMSourceTier0Common *
                                    pvMonitor
-<<<<<<< HEAD
-                                   )
-=======
                                  )
 eras.phase1Pixel.toReplaceWith(DQMOfflineTracking, DQMOfflineTracking.copyAndExclude([ # FIXME
     TrackingDQMSourceTier0Common # Tracking DQM needs to be migrated for phase1
 ]))
->>>>>>> 68513157
 DQMOfflineMuon = cms.Sequence( dtSources *
                                rpcTier0Source *
                                cscSources *
