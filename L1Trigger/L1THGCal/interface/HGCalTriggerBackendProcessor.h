--- conflicted
+++ resolved
@@ -37,14 +37,10 @@
 
   void setProduces(edm::EDProducer& prod) const;
 
-<<<<<<< HEAD
   void run(const l1t::HGCFETriggerDigiCollection& coll,
            const std::unique_ptr<HGCalTriggerGeometryBase>& geom,
 	   const edm::Event&e
 	   );
-=======
-  void run(const l1t::HGCFETriggerDigiCollection& coll);
->>>>>>> 19d4f053
 
   void putInEvent(edm::Event& evt);
 
