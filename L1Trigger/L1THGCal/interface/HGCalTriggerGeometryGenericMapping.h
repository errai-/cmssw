--- conflicted
+++ resolved
@@ -137,14 +137,9 @@
   GlobalPoint getTriggerCellPosition(const unsigned trigger_cell_det_id) const final;
   GlobalPoint getModulePosition(const unsigned module_det_id) const final;
 
-<<<<<<< HEAD
   bool validTriggerCell( const unsigned trigger_cell_det_id ) const final;
   bool disconnectedModule(const unsigned module_id) const final;
-=======
-  virtual bool validTriggerCell( const unsigned trigger_cell_det_id ) const override final;
-  virtual bool disconnectedModule(const unsigned module_id) const override final;
-  virtual unsigned triggerLayer(const unsigned id) const override final;
->>>>>>> b23167dd
+   unsigned triggerLayer(const unsigned id) const final;
 
  protected:
   geom_map cells_to_trigger_cells_;
