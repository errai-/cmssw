#ifndef __L1Trigger_L1THGCal_HGCalBestChoiceCodec_h__
#define __L1Trigger_L1THGCal_HGCalBestChoiceCodec_h__

#include "L1Trigger/L1THGCal/interface/HGCalTriggerFECodecBase.h"
#include "L1Trigger/L1THGCal/interface/fe_codecs/HGCalBestChoiceCodecImpl.h"


inline std::ostream& operator<<(std::ostream& o, const HGCalBestChoiceDataPayload& data) 
{ 
    for(const auto& dat : data.payload)
    {
        o <<  dat << " ";
    }
    o << "\n";
    return o;
}


class HGCalBestChoiceCodec : public HGCalTriggerFE::Codec<HGCalBestChoiceCodec,HGCalBestChoiceDataPayload> 
{
    public:
        typedef HGCalBestChoiceDataPayload data_type;

        HGCalBestChoiceCodec(const edm::ParameterSet& conf);

        void setDataPayloadImpl(const HGCalTriggerGeometryBase& geom, 
                const HGCEEDigiCollection& ee,
                const HGCHEDigiCollection& fh,
                const HGCHEDigiCollection& bh );

<<<<<<< HEAD
        void setDataPayloadImpl(const Module& mod, 
=======
        void setDataPayloadImpl(const HGCalTriggerGeometryBase& geom, 
>>>>>>> 86491005
                const l1t::HGCFETriggerDigi& digi);

        std::vector<bool> encodeImpl(const data_type&) const ;
        data_type         decodeImpl(const std::vector<bool>&) const;  

    private:
        HGCalBestChoiceCodecImpl codecImpl_;
};

#endif<|MERGE_RESOLUTION|>--- conflicted
+++ resolved
@@ -28,11 +28,7 @@
                 const HGCHEDigiCollection& fh,
                 const HGCHEDigiCollection& bh );
 
-<<<<<<< HEAD
-        void setDataPayloadImpl(const Module& mod, 
-=======
         void setDataPayloadImpl(const HGCalTriggerGeometryBase& geom, 
->>>>>>> 86491005
                 const l1t::HGCFETriggerDigi& digi);
 
         std::vector<bool> encodeImpl(const data_type&) const ;
