
#ifndef __L1Trigger_L1THGCal_HGCalClusteringImpl_h__
#define __L1Trigger_L1THGCal_HGCalClusteringImpl_h__

#include "FWCore/ParameterSet/interface/ParameterSet.h"
#include "DataFormats/L1THGCal/interface/HGCalTriggerCell.h"
#include "DataFormats/ForwardDetId/interface/HGCalDetId.h"
#include "DataFormats/L1THGCal/interface/HGCalCluster.h"
#include "FWCore/MessageLogger/interface/MessageLogger.h"

class HGCalClusteringImpl{

public:
  
    HGCalClusteringImpl( const edm::ParameterSet & conf);    
    void clusterise( const l1t::HGCalTriggerCellBxCollection & trgcells_, 
<<<<<<< HEAD
                     l1t::HGCalClusterBxCollection & clusters_, 
                     const edm::EventSetup & es,
                     const edm::Event & evt
=======
                     l1t::HGCalClusterBxCollection & clusters_ 
>>>>>>> b04e07ff
        );

private:
    
    double seedThr_;
    double tcThr_;
    double dr_;

};

#endif<|MERGE_RESOLUTION|>--- conflicted
+++ resolved
@@ -14,13 +14,7 @@
   
     HGCalClusteringImpl( const edm::ParameterSet & conf);    
     void clusterise( const l1t::HGCalTriggerCellBxCollection & trgcells_, 
-<<<<<<< HEAD
-                     l1t::HGCalClusterBxCollection & clusters_, 
-                     const edm::EventSetup & es,
-                     const edm::Event & evt
-=======
                      l1t::HGCalClusterBxCollection & clusters_ 
->>>>>>> b04e07ff
         );
 
 private:
