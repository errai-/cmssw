--- conflicted
+++ resolved
@@ -12,57 +12,26 @@
 {
     public:
 
-<<<<<<< HEAD
         using Algorithm<FECODEC>::name;
 
     protected:
         using Algorithm<FECODEC>::codec_;
 
     public:    
-        FullModuleSumAlgo(const edm::ParameterSet& conf):
-        Algorithm<FECODEC>(conf),
-        cluster_product_( new l1t::HGCalClusterBxCollection ){}
-=======
+        //FullModuleSumAlgo(const edm::ParameterSet& conf):
+        //Algorithm<FECODEC>(conf),
+        //cluster_product_( new l1t::HGCalClusterBxCollection ){}
+
         FullModuleSumAlgo(const edm::ParameterSet& conf, edm::ConsumesCollector& cc):
             Algorithm<HGCalTriggerCellBestChoiceCodec>(conf,cc),
             cluster_product_( new l1t::HGCalClusterBxCollection ){}
->>>>>>> ede54e16
 
         virtual void setProduces(edm::EDProducer& prod) const override final 
         {
             prod.produces<l1t::HGCalClusterBxCollection>(name());
         }
 
-<<<<<<< HEAD
-        virtual void run(const l1t::HGCFETriggerDigiCollection& coll, const edm::EventSetup& es) override final
-        {
-            for( const auto& digi : coll ) 
-            {
-                DATA data;
-                data.reset();
-                const HGCalDetId& moduleId = digi.getDetId<HGCalDetId>();
-                digi.decode(codec_, data);
-=======
-        virtual void run(const l1t::HGCFETriggerDigiCollection& coll,
-		const edm::Event&evt
-		) override final;
->>>>>>> ede54e16
-
-                // Sum of trigger cells inside the module
-                uint32_t moduleSum = 0;
-                for(const auto& triggercell : data.payload)
-                {
-                    moduleSum += triggercell.hwPt();
-                }
-                // dummy cluster without position
-                // moduleId filled in place of hardware eta
-                l1t::HGCalCluster cluster( reco::LeafCandidate::LorentzVector(), moduleSum, 0, 0);
-                cluster.setModule(moduleId.wafer());
-                cluster.setLayer(moduleId.layer());
-                cluster.setSubDet(moduleId.subdetId());
-                cluster_product_->push_back(0,cluster);
-            }
-        }
+        virtual void run(const l1t::HGCFETriggerDigiCollection& coll, const edm::EventSetup& es, const edm::Event&evt ) override final;
         virtual void putInEvent(edm::Event& evt) override final 
         {
             evt.put(std::move(cluster_product_),name());
@@ -78,13 +47,8 @@
 
 };
 
-<<<<<<< HEAD
-        typedef FullModuleSumAlgo<HGCalTriggerCellBestChoiceCodec, HGCalTriggerCellBestChoiceCodec::data_type> FullModuleSumAlgoBestChoice;
-        typedef FullModuleSumAlgo<HGCalTriggerCellThresholdCodec, HGCalTriggerCellThresholdCodec::data_type> FullModuleSumAlgoThreshold;
- 
-=======
 /*****************************************************************/
-void FullModuleSumAlgo::run(const l1t::HGCFETriggerDigiCollection& coll,
+void FullModuleSumAlgo::run(const l1t::HGCFETriggerDigiCollection& coll, const edm::EventSetup& es,
 	const edm::Event&evt
 	) 
 /*****************************************************************/
@@ -112,7 +76,9 @@
         cluster_product_->push_back(0,cluster);
     }
 }
->>>>>>> ede54e16
+
+typedef FullModuleSumAlgo<HGCalTriggerCellBestChoiceCodec, HGCalTriggerCellBestChoiceCodec::data_type> FullModuleSumAlgoBestChoice;
+typedef FullModuleSumAlgo<HGCalTriggerCellThresholdCodec, HGCalTriggerCellThresholdCodec::data_type> FullModuleSumAlgoThreshold;
 
 DEFINE_EDM_PLUGIN(HGCalTriggerBackendAlgorithmFactory, 
                   FullModuleSumAlgoBestChoice,
