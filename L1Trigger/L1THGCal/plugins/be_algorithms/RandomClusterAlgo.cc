--- conflicted
+++ resolved
@@ -17,13 +17,10 @@
     prod.produces<l1t::HGCalClusterBxCollection>(name());
   }
 
-<<<<<<< HEAD
-  virtual void run(const l1t::HGCFETriggerDigiCollection& coll, const edm::EventSetup& es) override final;
-=======
   virtual void run(const l1t::HGCFETriggerDigiCollection& coll,
+		  const edm::EventSetup& es
 		   const edm::Event&evt
 		   ) override final;
->>>>>>> ede54e16
 
   virtual void putInEvent(edm::Event& evt) override final {
     evt.put(std::move(cluster_product_),name());
@@ -38,13 +35,10 @@
 
 };
 
-<<<<<<< HEAD
-void RandomClusterAlgo::run(const l1t::HGCFETriggerDigiCollection& coll, const edm::EventSetup& es) {
-=======
 void RandomClusterAlgo::run(const l1t::HGCFETriggerDigiCollection& coll,
+			    const edm::EventSetup& es,
 			    const edm::Event&evt
 			    ) {
->>>>>>> ede54e16
   for( const auto& digi : coll ) {
     HGCal64BitRandomCodec::data_type my_data;
     digi.decode(codec_,my_data);
