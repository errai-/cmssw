--- conflicted
+++ resolved
@@ -99,11 +99,7 @@
     auto fe_digis_coll = *fe_digis_handle;
 
     //now we run the emulation of the back-end processor
-<<<<<<< HEAD
-    backEndProcessor_->run(fe_digis_coll, es);
-=======
-    backEndProcessor_->run(fe_digis_coll,triggerGeometry_,e);
->>>>>>> ede54e16
+    backEndProcessor_->run(fe_digis_coll,es,triggerGeometry_,e);
     backEndProcessor_->putInEvent(e);
     backEndProcessor_->reset();  
 }