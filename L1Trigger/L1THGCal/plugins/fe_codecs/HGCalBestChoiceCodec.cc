#include "L1Trigger/L1THGCal/interface/fe_codecs/HGCalBestChoiceCodec.h"
#include "DataFormats/ForwardDetId/interface/HGCTriggerDetId.h"
#include <limits>

using namespace HGCalTriggerFE;

DEFINE_EDM_PLUGIN(HGCalTriggerFECodecFactory, 
        HGCalBestChoiceCodec,
        "HGCalBestChoiceCodec");

/*****************************************************************/
HGCalBestChoiceCodec::HGCalBestChoiceCodec(const edm::ParameterSet& conf) : Codec(conf),
    codecImpl_(conf)
/*****************************************************************/
{
}


/*****************************************************************/
void HGCalBestChoiceCodec::setDataPayloadImpl(const HGCalTriggerGeometryBase& geom, 
        const HGCEEDigiCollection& ee,
        const HGCHEDigiCollection& fh,
        const HGCHEDigiCollection& ) 
/*****************************************************************/
{
    data_.reset();
<<<<<<< HEAD
    HGCalDetId moduleId(mod.moduleId());
    std::vector<HGCDataFrame<HGCalDetId,HGCSample>> dataframes;
    std::vector<std::pair<HGCalDetId, uint32_t > > linearized_dataframes;
    // loop over EE or FH digis and fill digis belonging to that module
    if(moduleId.subdetId()==ForwardSubdetector::HGCEE)
    {
        for(const auto& eedata : ee)
        {
            if(mod.containsCell(eedata.id()))
            {
                dataframes.emplace_back(eedata.id());
                for(int i=0; i<eedata.size(); i++)
                {
                    dataframes.back().setSample(i, eedata.sample(i));
                }
            }
        }
    }
    else if(moduleId.subdetId()==ForwardSubdetector::HGCHEF)
    {
        for(const auto& fhdata : fh)
        {
            if(mod.containsCell(fhdata.id()))
            {
                dataframes.emplace_back(fhdata.id());
                for(int i=0; i<fhdata.size(); i++)
                {
                    dataframes.back().setSample(i, fhdata.sample(i));
                }
=======
    std::vector<HGCDataFrame<HGCalDetId,HGCSample>> dataframes;
    std::vector<std::pair<HGCalDetId, uint32_t > > linearized_dataframes;
    // convert ee and fh hit collections into the same object
    if(ee.size()>0)
    {
        for(const auto& eedata : ee)
        {
            dataframes.emplace_back(eedata.id());
            for(int i=0; i<eedata.size(); i++)
            {
                dataframes.back().setSample(i, eedata.sample(i));
            }
        }
    }
    else if(fh.size()>0)
    {
        for(const auto& fhdata : fh)
        {
            dataframes.emplace_back(fhdata.id());
            for(int i=0; i<fhdata.size(); i++)
            {
                dataframes.back().setSample(i, fhdata.sample(i));
>>>>>>> 86491005
            }
        }
    }
    // linearize input energy on 16 bits
<<<<<<< HEAD
    codecImpl_.linearize(mod, dataframes, linearized_dataframes);
    // sum energy in trigger cells
    codecImpl_.triggerCellSums(mod, linearized_dataframes, data_);
=======
    codecImpl_.linearize(dataframes, linearized_dataframes);
    // sum energy in trigger cells
    codecImpl_.triggerCellSums(geom, linearized_dataframes, data_);
>>>>>>> 86491005
    // choose best trigger cells in the module
    codecImpl_.bestChoiceSelect(data_);
}

/*****************************************************************/
<<<<<<< HEAD
void HGCalBestChoiceCodec::setDataPayloadImpl(const Module& mod, 
=======
void HGCalBestChoiceCodec::setDataPayloadImpl(const HGCalTriggerGeometryBase& geom, 
>>>>>>> 86491005
        const l1t::HGCFETriggerDigi& digi)
/*****************************************************************/
{
    data_.reset();
    // decode input data with different parameters
    // (no selection, so NData=number of trigger cells in module)
    // FIXME:
    // Not very clean to define an alternative codec within this codec 
    // Also, the codec is built each time the method is called, which is not very efficient
    // This may need a restructuration of the FECodec
    edm::ParameterSet conf;
    conf.addParameter<std::string>("CodecName",     name());
    conf.addParameter<uint32_t>   ("CodecIndex",    getCodecType());
    conf.addParameter<uint32_t>   ("NData",         HGCalBestChoiceCodec::data_type::size);
    // The data length should be the same for input and output, which is limiting
    conf.addParameter<uint32_t>   ("DataLength",    codecImpl_.dataLength());
    conf.addParameter<double>     ("linLSB",        codecImpl_.linLSB());
    conf.addParameter<double>     ("adcsaturation", codecImpl_.adcsaturation());
    conf.addParameter<uint32_t>   ("adcnBits",      codecImpl_.adcnBits());
    conf.addParameter<double>     ("tdcsaturation", codecImpl_.tdcsaturation());
    conf.addParameter<uint32_t>   ("tdcnBits",      codecImpl_.tdcnBits());
    conf.addParameter<double>     ("tdcOnsetfC",    codecImpl_.tdcOnsetfC());
    conf.addParameter<uint32_t>   ("triggerCellTruncationBits", codecImpl_.triggerCellTruncationBits());
    HGCalBestChoiceCodec codecInput(conf);
    digi.decode(codecInput,data_);
    // choose best trigger cells in the module
    codecImpl_.bestChoiceSelect(data_);
}


/*****************************************************************/
std::vector<bool> HGCalBestChoiceCodec::encodeImpl(const HGCalBestChoiceCodec::data_type& data) const 
/*****************************************************************/
{
    return codecImpl_.encode(data);
}

/*****************************************************************/
HGCalBestChoiceCodec::data_type HGCalBestChoiceCodec::decodeImpl(const std::vector<bool>& data) const 
/*****************************************************************/
{
    return codecImpl_.decode(data);
}

<|MERGE_RESOLUTION|>--- conflicted
+++ resolved
@@ -24,37 +24,6 @@
 /*****************************************************************/
 {
     data_.reset();
-<<<<<<< HEAD
-    HGCalDetId moduleId(mod.moduleId());
-    std::vector<HGCDataFrame<HGCalDetId,HGCSample>> dataframes;
-    std::vector<std::pair<HGCalDetId, uint32_t > > linearized_dataframes;
-    // loop over EE or FH digis and fill digis belonging to that module
-    if(moduleId.subdetId()==ForwardSubdetector::HGCEE)
-    {
-        for(const auto& eedata : ee)
-        {
-            if(mod.containsCell(eedata.id()))
-            {
-                dataframes.emplace_back(eedata.id());
-                for(int i=0; i<eedata.size(); i++)
-                {
-                    dataframes.back().setSample(i, eedata.sample(i));
-                }
-            }
-        }
-    }
-    else if(moduleId.subdetId()==ForwardSubdetector::HGCHEF)
-    {
-        for(const auto& fhdata : fh)
-        {
-            if(mod.containsCell(fhdata.id()))
-            {
-                dataframes.emplace_back(fhdata.id());
-                for(int i=0; i<fhdata.size(); i++)
-                {
-                    dataframes.back().setSample(i, fhdata.sample(i));
-                }
-=======
     std::vector<HGCDataFrame<HGCalDetId,HGCSample>> dataframes;
     std::vector<std::pair<HGCalDetId, uint32_t > > linearized_dataframes;
     // convert ee and fh hit collections into the same object
@@ -77,30 +46,19 @@
             for(int i=0; i<fhdata.size(); i++)
             {
                 dataframes.back().setSample(i, fhdata.sample(i));
->>>>>>> 86491005
             }
         }
     }
     // linearize input energy on 16 bits
-<<<<<<< HEAD
-    codecImpl_.linearize(mod, dataframes, linearized_dataframes);
-    // sum energy in trigger cells
-    codecImpl_.triggerCellSums(mod, linearized_dataframes, data_);
-=======
     codecImpl_.linearize(dataframes, linearized_dataframes);
     // sum energy in trigger cells
     codecImpl_.triggerCellSums(geom, linearized_dataframes, data_);
->>>>>>> 86491005
     // choose best trigger cells in the module
     codecImpl_.bestChoiceSelect(data_);
 }
 
 /*****************************************************************/
-<<<<<<< HEAD
-void HGCalBestChoiceCodec::setDataPayloadImpl(const Module& mod, 
-=======
 void HGCalBestChoiceCodec::setDataPayloadImpl(const HGCalTriggerGeometryBase& geom, 
->>>>>>> 86491005
         const l1t::HGCFETriggerDigi& digi)
 /*****************************************************************/
 {
