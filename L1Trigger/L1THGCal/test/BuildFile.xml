--- conflicted
+++ resolved
@@ -1,12 +1,4 @@
-<<<<<<< HEAD
-<!--<use   name="FWCore/Framework"/>-->
-<!--<use   name="FWCore/ParameterSet"/>-->
-<!--<use   name="FWCore/Utilities"/>-->
-<!--<use   name="DataFormats/ForwardDetId"/>-->
-
 <use   name="Geometry/HGCalGeometry"/>
-=======
->>>>>>> f6a0db06
 <use   name="Geometry/CaloTopology"/>
 <use   name="L1Trigger/L1THGCal"/>
 <use   name="Geometry/Records"/>
