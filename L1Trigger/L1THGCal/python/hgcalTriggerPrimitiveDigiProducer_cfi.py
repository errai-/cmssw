import FWCore.ParameterSet.Config as cms

import SimCalorimetry.HGCalSimProducers.hgcalDigitizer_cfi as digiparam
import RecoLocalCalo.HGCalRecProducers.HGCalUncalibRecHit_cfi as recoparam
import RecoLocalCalo.HGCalRecProducers.HGCalRecHit_cfi as recocalibparam 

fe_codec = cms.PSet( CodecName  = cms.string('HGCalTriggerCellBestChoiceCodec'),
                     CodecIndex = cms.uint32(2),
                     NData = cms.uint32(12),
                     MaxCellsInModule = cms.uint32(116),
                     DataLength = cms.uint32(8),
                     linLSB = cms.double(100./1024.),
                     triggerCellTruncationBits = cms.uint32(7),
                     #take the following parameters from the digitization config file
                     adcsaturation = digiparam.hgceeDigitizer.digiCfg.feCfg.adcSaturation_fC,
                     adcnBits = digiparam.hgceeDigitizer.digiCfg.feCfg.adcNbits,
                     tdcsaturation = digiparam.hgceeDigitizer.digiCfg.feCfg.tdcSaturation_fC,
                     tdcnBits = digiparam.hgceeDigitizer.digiCfg.feCfg.tdcNbits,
                     tdcOnsetfC = digiparam.hgceeDigitizer.digiCfg.feCfg.tdcOnset_fC,
<<<<<<< HEAD
                     TCThreshold = cms.int32(10)
=======
                     TCThreshold_fC = cms.double(1.)
>>>>>>> 0ee4c5fc
                     )

calib_parValues = cms.PSet( cellLSB =  cms.double( fe_codec.linLSB.value() * (2 ** fe_codec.triggerCellTruncationBits.value() ) ),
                             fCperMIPee = recoparam.HGCalUncalibRecHit.HGCEEConfig.fCPerMIP,
                             fCperMIPfh = recoparam.HGCalUncalibRecHit.HGCHEFConfig.fCPerMIP,
                             dEdXweights = recocalibparam.HGCalRecHit.layerWeights,
                             thickCorr = recocalibparam.HGCalRecHit.thicknessCorrection                     
                             )

cluster_algo =  cms.PSet( AlgorithmName = cms.string('FullModuleSumAlgoBestChoice'),
                          FECodec = fe_codec,
                          HGCalEESensitive_tag = cms.string('HGCalEESensitive'),
                          HGCalHESiliconSensitive_tag = cms.string('HGCalHESiliconSensitive'),
                          calib_parameters = calib_parValues.clone()
                          )

hgcalTriggerPrimitiveDigiProducer = cms.EDProducer(
    "HGCalTriggerDigiProducer",
    eeDigis = cms.InputTag('mix:HGCDigisEE'),
    fhDigis = cms.InputTag('mix:HGCDigisHEfront'),
    #bhDigis = cms.InputTag('mix:HGCDigisHEback'),
    FECodec = fe_codec.clone(),
    BEConfiguration = cms.PSet( 
        algorithms = cms.VPSet( cluster_algo )
        )
    )

hgcalTriggerPrimitiveDigiFEReproducer = cms.EDProducer(
    "HGCalTriggerDigiFEReproducer",
    feDigis = cms.InputTag('hgcalTriggerPrimitiveDigiProducer'),
    FECodec = fe_codec.clone(),
    BEConfiguration = cms.PSet( 
        algorithms = cms.VPSet( cluster_algo )
        )
    )<|MERGE_RESOLUTION|>--- conflicted
+++ resolved
@@ -17,11 +17,7 @@
                      tdcsaturation = digiparam.hgceeDigitizer.digiCfg.feCfg.tdcSaturation_fC,
                      tdcnBits = digiparam.hgceeDigitizer.digiCfg.feCfg.tdcNbits,
                      tdcOnsetfC = digiparam.hgceeDigitizer.digiCfg.feCfg.tdcOnset_fC,
-<<<<<<< HEAD
-                     TCThreshold = cms.int32(10)
-=======
                      TCThreshold_fC = cms.double(1.)
->>>>>>> 0ee4c5fc
                      )
 
 calib_parValues = cms.PSet( cellLSB =  cms.double( fe_codec.linLSB.value() * (2 ** fe_codec.triggerCellTruncationBits.value() ) ),
