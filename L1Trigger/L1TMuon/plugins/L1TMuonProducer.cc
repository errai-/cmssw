--- conflicted
+++ resolved
@@ -224,15 +224,12 @@
       bxMin = std::max(bxMin, emtfMuons->getFirstBX());
       bxMax = std::min(bxMax, emtfMuons->getLastBX());
     }
-<<<<<<< HEAD
-=======
     if (bxMin > 0) {
       bxMin = 0;
     }
     if (bxMax < 0){
       bxMax = 0;
     }
->>>>>>> 987fab5a
     if (bxMin > -1000) {
       m_bxMin = bxMin;
     } else {
