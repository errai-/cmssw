import FWCore.ParameterSet.Config as cms

simCaloStage1Digis = cms.EDProducer(
    "L1TStage1Layer2Producer",
    CaloRegions = cms.InputTag("simRctUpgradeFormatDigis"),
    CaloEmCands = cms.InputTag("simRctUpgradeFormatDigis"),
<<<<<<< HEAD
    FirmwareVersion = cms.uint32(3),  ## 1=HI algo, 2= pp algo, 3= pp HW algo
    egRelativeJetIsolationBarrelCut = cms.double(0.3), ## eg isolation cut, 0.3 for loose, 0.2 for tight
    egRelativeJetIsolationEndcapCut = cms.double(0.5), ## eg isolation cut, 0.5 for loose, 0.4 for tight
    tauRelativeJetIsolationCut = cms.double(0.1), ## tau isolation cut
=======
>>>>>>> f5ab8db0
    conditionsLabel = cms.string("")
)<|MERGE_RESOLUTION|>--- conflicted
+++ resolved
@@ -4,12 +4,5 @@
     "L1TStage1Layer2Producer",
     CaloRegions = cms.InputTag("simRctUpgradeFormatDigis"),
     CaloEmCands = cms.InputTag("simRctUpgradeFormatDigis"),
-<<<<<<< HEAD
-    FirmwareVersion = cms.uint32(3),  ## 1=HI algo, 2= pp algo, 3= pp HW algo
-    egRelativeJetIsolationBarrelCut = cms.double(0.3), ## eg isolation cut, 0.3 for loose, 0.2 for tight
-    egRelativeJetIsolationEndcapCut = cms.double(0.5), ## eg isolation cut, 0.5 for loose, 0.4 for tight
-    tauRelativeJetIsolationCut = cms.double(0.1), ## tau isolation cut
-=======
->>>>>>> f5ab8db0
     conditionsLabel = cms.string("")
 )