--- conflicted
+++ resolved
@@ -50,11 +50,7 @@
   for(std::vector<l1t::CaloRegion>::const_iterator region = sr->begin(); region != sr->end(); region++)
   {
     int regionET = region->hwPt();
-<<<<<<< HEAD
-    if((region->hwEta() < 5) || (region->hwEta() > 16)) continue;
-=======
     if((region->hwEta() < 8) || (region->hwEta() > 13)) continue;
->>>>>>> f5ab8db0
     if (regionET > regionETMax)
     {
       regionETMax = regionET;
