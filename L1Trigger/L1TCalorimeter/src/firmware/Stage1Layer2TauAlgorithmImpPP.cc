/// \class l1t::Stage1Layer2TauAlgorithm
///
/// Description: interface for MP firmware
///
/// Implementation:
///
/// \author: Kalanand Mishra - Fermilab
///
/// Tau definition: 4x8 towers.


#include "L1Trigger/L1TCalorimeter/interface/Stage1Layer2TauAlgorithmImp.h"
#include "DataFormats/L1TCalorimeter/interface/CaloRegion.h"
#include "DataFormats/L1CaloTrigger/interface/L1CaloRegionDetId.h"
#include "L1Trigger/L1TCalorimeter/interface/PUSubtractionMethods.h"
#include "L1Trigger/L1TCalorimeter/interface/JetFinderMethods.h"
#include "L1Trigger/L1TCalorimeter/interface/legacyGtHelper.h"


using namespace std;
using namespace l1t;


Stage1Layer2TauAlgorithmImpPP::Stage1Layer2TauAlgorithmImpPP(CaloParamsStage1* params) : params_(params)
{
}

Stage1Layer2TauAlgorithmImpPP::~Stage1Layer2TauAlgorithmImpPP(){};




void l1t::Stage1Layer2TauAlgorithmImpPP::processEvent(const std::vector<l1t::CaloEmCand> & EMCands,
						      const std::vector<l1t::CaloRegion> & regions,
						      const std::vector<l1t::Jet> * jets,
						      std::vector<l1t::Tau> * taus) {

  double towerLsb = params_->towerLsbSum();

  std::string regionPUSType = params_->regionPUSType();
  std::vector<double> regionPUSParams = params_->regionPUSParams();
  int tauSeedThreshold= floor( params_->tauSeedThreshold()/towerLsb + 0.5); // convert GeV to HW units
  int tauNeighbourThreshold= floor( params_->tauNeighbourThreshold()/towerLsb + 0.5); // convert GeV to HW units
  int jetSeedThreshold= floor( params_->jetSeedThreshold()/towerLsb + 0.5); // convert GeV to HW units
  int switchOffTauVeto = floor( params_->switchOffTauVeto()/towerLsb + 0.5);
  int switchOffTauIso = floor( params_->switchOffTauIso()/towerLsb + 0.5);
  double tauRelativeJetIsolationLimit = params_->tauRelativeJetIsolationLimit();
  double tauRelativeJetIsolationCut = params_->tauRelativeJetIsolationCut();

  std::vector<l1t::CaloRegion> *subRegions = new std::vector<l1t::CaloRegion>();



  //Region Correction will return uncorrected subregions if
  //regionPUSType is set to None in the config
<<<<<<< HEAD
  RegionCorrection(regions, EMCands, subRegions, regionPUSParams, regionPUSType);
=======
  RegionCorrection(regions, subRegions, regionPUSParams, regionPUSType);
>>>>>>> ea2def85



  // ----- need to cluster jets in order to compute jet isolation ----
  std::vector<l1t::Jet> *unCorrJets = new std::vector<l1t::Jet>();
  //slidingWindowJetFinder(jetSeedThreshold, subRegions, unCorrJets);
  TwelveByTwelveFinder(jetSeedThreshold, subRegions, unCorrJets);

  std::vector<l1t::Tau> *preGtTaus = new std::vector<l1t::Tau>();


  for(CaloRegionBxCollection::const_iterator region = subRegions->begin();
      region != subRegions->end(); region++) {

    int regionEt = region->hwPt();
    if(regionEt < tauSeedThreshold) continue;
<<<<<<< HEAD
=======

    int regionEta = region->hwEta();
    int regionPhi = region->hwPhi();

    //int associatedSecondRegionEt =
    //  AssociatedSecondRegionEt(region->hwEta(), region->hwPhi(),
    //			       *subRegions);

    int tauEt=regionEt;
    int isoFlag=0;  // is 1 if it passes the relative jet iso requirement
    int quality = 1;  //doesn't really mean anything and isn't used

    int highestNeighborEt=0;
    int highestNeighborEta=999;
    int highestNeighborPhi=999;
    int highestNeighborTauVeto=999;

    // if (regionEt>0) std::cout << "CCLA Prod: TauVeto: " << region->hwQual() << "\tET: " << regionEt << "\tETA: " << regionEta  << "\tPhi: " << regionPhi  << std::endl;

    //Find neighbor with highest Et
    for(CaloRegionBxCollection::const_iterator neighbor = subRegions->begin();
	neighbor != subRegions->end(); neighbor++) {

      int neighborPhi = neighbor->hwPhi();
      int neighborEta = neighbor->hwEta();
      int deltaPhi = regionPhi - neighborPhi;
      if (std::abs(deltaPhi) == L1CaloRegionDetId::N_PHI-1)
	deltaPhi = -deltaPhi/std::abs(deltaPhi); //18 regions in phi

      deltaPhi = std::abs(deltaPhi);
      int deltaEta = std::abs(regionEta - neighborEta);

      if (deltaPhi + deltaEta > 0 && deltaPhi + deltaEta < 2) {  //nondiagonal neighbors
	if (neighbor->hwPt() > highestNeighborEt) {
	  highestNeighborEt = neighbor->hwPt();
	  highestNeighborEta = neighbor->hwEta();
	  highestNeighborPhi = neighbor->hwPhi();
	  int neighborTauVeto = neighbor->hwQual() & 0x1; // tauVeto should be the first bit of quality integer
	  highestNeighborTauVeto = neighborTauVeto;
	}
      }
    }
>>>>>>> ea2def85

    int regionEta = region->hwEta();
    int regionPhi = region->hwPhi();

<<<<<<< HEAD
    //int associatedSecondRegionEt =
    //  AssociatedSecondRegionEt(region->hwEta(), region->hwPhi(),
    //			       *subRegions);

    int tauEt=regionEt;
    int isoFlag=0;  // is 1 if it passes the relative jet iso requirement
    int quality = 1;  //doesn't really mean anything and isn't used

    int highestNeighborEt=0;
    int highestNeighborEta=999;
    int highestNeighborPhi=999;
    int highestNeighborTauVeto=999;

    // if (regionEt>0) std::cout << "CCLA Prod: TauVeto: " << region->hwQual() << "\tET: " << regionEt << "\tETA: " << regionEta  << "\tPhi: " << regionPhi  << std::endl;
	  
    //Find neighbor with highest Et
    for(CaloRegionBxCollection::const_iterator neighbor = subRegions->begin();
	neighbor != subRegions->end(); neighbor++) {
      
      int neighborPhi = neighbor->hwPhi();
      int neighborEta = neighbor->hwEta();
      int deltaPhi = regionPhi - neighborPhi;
      if (std::abs(deltaPhi) == L1CaloRegionDetId::N_PHI-1)
	deltaPhi = -deltaPhi/std::abs(deltaPhi); //18 regions in phi
      
      deltaPhi = std::abs(deltaPhi);
      int deltaEta = std::abs(regionEta - neighborEta);
      
      if (deltaPhi + deltaEta > 0 && deltaPhi + deltaEta < 2) {  //nondiagonal neighbors
	if (neighbor->hwPt() > highestNeighborEt) {
	  highestNeighborEt = neighbor->hwPt();
	  highestNeighborEta = neighbor->hwEta();
	  highestNeighborPhi = neighbor->hwPhi();
	  int neighborTauVeto = neighbor->hwQual() & 0x1; // tauVeto should be the first bit of quality integer
	  highestNeighborTauVeto = neighborTauVeto;
	}
      }
    }


    string NESW = findNESW(regionEta, regionPhi, highestNeighborEta, highestNeighborPhi);

    //std::cout << "tau et, neighbor et " << tauEt << " " << highestNeighborEt << std::endl;
    if((tauEt > highestNeighborEt && (NESW=="isEast" || NESW=="isNorth")) 
       || (tauEt >= highestNeighborEt && (NESW=="isSouth" || NESW=="isWest"))) {

      if (highestNeighborEt >= tauNeighbourThreshold) tauEt += highestNeighborEt;
      
      int regionTauVeto = region->hwQual() & 0x1;  // tauVeto should be the first bit of quality integer
      //std::cout<< "regiontauveto, neighbor " << regionTauVeto << " " << highestNeighborTauVeto << std::endl;

=======
    string NESW = findNESW(regionEta, regionPhi, highestNeighborEta, highestNeighborPhi);

    //std::cout << "tau et, neighbor et " << tauEt << " " << highestNeighborEt << std::endl;
    if((tauEt > highestNeighborEt && (NESW=="isEast" || NESW=="isNorth"))
       || (tauEt >= highestNeighborEt && (NESW=="isSouth" || NESW=="isWest"))) {

      if (highestNeighborEt >= tauNeighbourThreshold) tauEt += highestNeighborEt;

      int regionTauVeto = region->hwQual() & 0x1;  // tauVeto should be the first bit of quality integer
      //std::cout<< "regiontauveto, neighbor " << regionTauVeto << " " << highestNeighborTauVeto << std::endl;

>>>>>>> ea2def85
	double jetIsolation = JetIsolation(tauEt, region->hwEta(), region->hwPhi(), *unCorrJets);

	if ((highestNeighborTauVeto == 0 && regionTauVeto == 0) || tauEt > switchOffTauVeto) {
	  if (jetIsolation < tauRelativeJetIsolationCut || (tauEt >= switchOffTauIso && jetIsolation < tauRelativeJetIsolationLimit)
	      || (std::abs(jetIsolation - 999.) < 0.1) ) isoFlag=1;
	}
	ROOT::Math::LorentzVector<ROOT::Math::PxPyPzE4D<double> > tauLorentz(0,0,0,0);
<<<<<<< HEAD
	
	l1t::Tau theTau(*&tauLorentz, tauEt, region->hwEta(), region->hwPhi(), quality, isoFlag);
	
=======

	l1t::Tau theTau(*&tauLorentz, tauEt, region->hwEta(), region->hwPhi(), quality, isoFlag);

>>>>>>> ea2def85
	preGtTaus->push_back(theTau);
    }
  }
  TauToGtScales(params_, preGtTaus, taus);

  delete subRegions;
  delete unCorrJets;
  delete preGtTaus;

  //the taus should be sorted, highest pT first.
  // do not truncate the tau list, GT converter handles that
  auto comp = [&](l1t::Tau i, l1t::Tau j)-> bool {
    return (i.hwPt() < j.hwPt() );
  };

  std::sort(taus->begin(), taus->end(), comp);
  std::reverse(taus->begin(), taus->end());
}





//  Compute jet isolation.
double l1t::Stage1Layer2TauAlgorithmImpPP::JetIsolation(int et, int ieta, int iphi,
							const std::vector<l1t::Jet> & jets) const {

  for(JetBxCollection::const_iterator jet = jets.begin();
      jet != jets.end(); jet++) {

    if (ieta==jet->hwEta() && iphi==jet->hwPhi()){

      double isolation = (double) (jet->hwPt() - et);
      return isolation/et;
    }
  }

  // set output
  return 999.;
}


//  Find if the neighbor with the highest Et is N, E, S, or W
string l1t::Stage1Layer2TauAlgorithmImpPP::findNESW(int ieta, int iphi, int neta, int nphi) const {

  int deltaPhi = iphi - nphi;
  if (std::abs(deltaPhi) == L1CaloRegionDetId::N_PHI-1)
    deltaPhi = -deltaPhi/std::abs(deltaPhi); //18 regions in phi
<<<<<<< HEAD
  
  int deltaEta = ieta - neta;
  
=======

  int deltaEta = ieta - neta;

>>>>>>> ea2def85
  if ((std::abs(deltaPhi) +  std::abs(deltaEta)) < 2) {
    if (deltaEta==-1) {
      return "isEast";
    }
    else if (deltaEta==0) {
      if (deltaPhi==-1) {
	return "isNorth";
      }
      if (deltaPhi==1) {
	return "isSouth";
<<<<<<< HEAD
      }     
=======
      }
>>>>>>> ea2def85
    }
    else {
      return "isWest";
    }
  }

  return "999";

}<|MERGE_RESOLUTION|>--- conflicted
+++ resolved
@@ -53,11 +53,7 @@
 
   //Region Correction will return uncorrected subregions if
   //regionPUSType is set to None in the config
-<<<<<<< HEAD
-  RegionCorrection(regions, EMCands, subRegions, regionPUSParams, regionPUSType);
-=======
   RegionCorrection(regions, subRegions, regionPUSParams, regionPUSType);
->>>>>>> ea2def85
 
 
 
@@ -74,8 +70,6 @@
 
     int regionEt = region->hwPt();
     if(regionEt < tauSeedThreshold) continue;
-<<<<<<< HEAD
-=======
 
     int regionEta = region->hwEta();
     int regionPhi = region->hwPhi();
@@ -118,64 +112,8 @@
 	}
       }
     }
->>>>>>> ea2def85
-
-    int regionEta = region->hwEta();
-    int regionPhi = region->hwPhi();
-
-<<<<<<< HEAD
-    //int associatedSecondRegionEt =
-    //  AssociatedSecondRegionEt(region->hwEta(), region->hwPhi(),
-    //			       *subRegions);
-
-    int tauEt=regionEt;
-    int isoFlag=0;  // is 1 if it passes the relative jet iso requirement
-    int quality = 1;  //doesn't really mean anything and isn't used
-
-    int highestNeighborEt=0;
-    int highestNeighborEta=999;
-    int highestNeighborPhi=999;
-    int highestNeighborTauVeto=999;
-
-    // if (regionEt>0) std::cout << "CCLA Prod: TauVeto: " << region->hwQual() << "\tET: " << regionEt << "\tETA: " << regionEta  << "\tPhi: " << regionPhi  << std::endl;
-	  
-    //Find neighbor with highest Et
-    for(CaloRegionBxCollection::const_iterator neighbor = subRegions->begin();
-	neighbor != subRegions->end(); neighbor++) {
-      
-      int neighborPhi = neighbor->hwPhi();
-      int neighborEta = neighbor->hwEta();
-      int deltaPhi = regionPhi - neighborPhi;
-      if (std::abs(deltaPhi) == L1CaloRegionDetId::N_PHI-1)
-	deltaPhi = -deltaPhi/std::abs(deltaPhi); //18 regions in phi
-      
-      deltaPhi = std::abs(deltaPhi);
-      int deltaEta = std::abs(regionEta - neighborEta);
-      
-      if (deltaPhi + deltaEta > 0 && deltaPhi + deltaEta < 2) {  //nondiagonal neighbors
-	if (neighbor->hwPt() > highestNeighborEt) {
-	  highestNeighborEt = neighbor->hwPt();
-	  highestNeighborEta = neighbor->hwEta();
-	  highestNeighborPhi = neighbor->hwPhi();
-	  int neighborTauVeto = neighbor->hwQual() & 0x1; // tauVeto should be the first bit of quality integer
-	  highestNeighborTauVeto = neighborTauVeto;
-	}
-      }
-    }
-
-
-    string NESW = findNESW(regionEta, regionPhi, highestNeighborEta, highestNeighborPhi);
-
-    //std::cout << "tau et, neighbor et " << tauEt << " " << highestNeighborEt << std::endl;
-    if((tauEt > highestNeighborEt && (NESW=="isEast" || NESW=="isNorth")) 
-       || (tauEt >= highestNeighborEt && (NESW=="isSouth" || NESW=="isWest"))) {
-
-      if (highestNeighborEt >= tauNeighbourThreshold) tauEt += highestNeighborEt;
-      
-      int regionTauVeto = region->hwQual() & 0x1;  // tauVeto should be the first bit of quality integer
-      //std::cout<< "regiontauveto, neighbor " << regionTauVeto << " " << highestNeighborTauVeto << std::endl;
-
-=======
+
+
     string NESW = findNESW(regionEta, regionPhi, highestNeighborEta, highestNeighborPhi);
 
     //std::cout << "tau et, neighbor et " << tauEt << " " << highestNeighborEt << std::endl;
@@ -187,7 +125,6 @@
       int regionTauVeto = region->hwQual() & 0x1;  // tauVeto should be the first bit of quality integer
       //std::cout<< "regiontauveto, neighbor " << regionTauVeto << " " << highestNeighborTauVeto << std::endl;
 
->>>>>>> ea2def85
 	double jetIsolation = JetIsolation(tauEt, region->hwEta(), region->hwPhi(), *unCorrJets);
 
 	if ((highestNeighborTauVeto == 0 && regionTauVeto == 0) || tauEt > switchOffTauVeto) {
@@ -195,15 +132,9 @@
 	      || (std::abs(jetIsolation - 999.) < 0.1) ) isoFlag=1;
 	}
 	ROOT::Math::LorentzVector<ROOT::Math::PxPyPzE4D<double> > tauLorentz(0,0,0,0);
-<<<<<<< HEAD
-	
+
 	l1t::Tau theTau(*&tauLorentz, tauEt, region->hwEta(), region->hwPhi(), quality, isoFlag);
-	
-=======
-
-	l1t::Tau theTau(*&tauLorentz, tauEt, region->hwEta(), region->hwPhi(), quality, isoFlag);
-
->>>>>>> ea2def85
+
 	preGtTaus->push_back(theTau);
     }
   }
@@ -252,15 +183,9 @@
   int deltaPhi = iphi - nphi;
   if (std::abs(deltaPhi) == L1CaloRegionDetId::N_PHI-1)
     deltaPhi = -deltaPhi/std::abs(deltaPhi); //18 regions in phi
-<<<<<<< HEAD
-  
+
   int deltaEta = ieta - neta;
-  
-=======
-
-  int deltaEta = ieta - neta;
-
->>>>>>> ea2def85
+
   if ((std::abs(deltaPhi) +  std::abs(deltaEta)) < 2) {
     if (deltaEta==-1) {
       return "isEast";
@@ -271,11 +196,7 @@
       }
       if (deltaPhi==1) {
 	return "isSouth";
-<<<<<<< HEAD
-      }     
-=======
       }
->>>>>>> ea2def85
     }
     else {
       return "isWest";
