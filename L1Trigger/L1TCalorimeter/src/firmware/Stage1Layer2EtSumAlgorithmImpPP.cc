///
/// \class l1t::Stage1Layer2EtSumAlgorithmImpPP
///
/// \author: L. Apanasevich
///
/// Description: first iteration of stage 1 jet sums algo

#include "FWCore/MessageLogger/interface/MessageLogger.h"
#include "L1Trigger/L1TCalorimeter/interface/Stage1Layer2EtSumAlgorithmImp.h"
#include "L1Trigger/L1TCalorimeter/interface/PUSubtractionMethods.h"
#include "L1Trigger/L1TCalorimeter/interface/legacyGtHelper.h"
#include "DataFormats/L1Trigger/interface/EtSum.h"
#include "DataFormats/L1CaloTrigger/interface/L1CaloRegionDetId.h"

l1t::Stage1Layer2EtSumAlgorithmImpPP::Stage1Layer2EtSumAlgorithmImpPP(CaloParamsStage1* params) : params_(params)
{
  //now do what ever initialization is needed
  for(unsigned int i = 0; i < L1CaloRegionDetId::N_PHI; i++) {
    sinPhi.push_back(sin(2. * 3.1415927 * i * 1.0 / L1CaloRegionDetId::N_PHI));
    cosPhi.push_back(cos(2. * 3.1415927 * i * 1.0 / L1CaloRegionDetId::N_PHI));
  }
}


l1t::Stage1Layer2EtSumAlgorithmImpPP::~Stage1Layer2EtSumAlgorithmImpPP() {


}

<<<<<<< HEAD
double l1t::Stage1Layer2EtSumAlgorithmImpPP::regionPhysicalEt(const l1t::CaloRegion& cand) const {

  return jetLsb*cand.hwPt();
}


=======
>>>>>>> c4c77bb6
void l1t::Stage1Layer2EtSumAlgorithmImpPP::processEvent(const std::vector<l1t::CaloRegion> & regions,
							const std::vector<l1t::CaloEmCand> & EMCands,
							      std::vector<l1t::EtSum> * etsums) {

  unsigned int sumET = 0;
  double sumEx = 0;
  double sumEy = 0;
  unsigned int sumHT = 0;
  double sumHx = 0;
  double sumHy = 0;

  std::vector<l1t::CaloRegion> *subRegions = new std::vector<l1t::CaloRegion>();


  //Region Correction will return uncorrected subregions if
  //regionPUSType is set to None in the config
  double jetLsb=params_->jetLsb();

  int etSumEtaMinEt = params_->etSumEtaMin(0);
  int etSumEtaMaxEt = params_->etSumEtaMax(0);
  //double etSumEtThresholdEt = params_->etSumEtThreshold(0);
  int etSumEtThresholdEt = (int) (params_->etSumEtThreshold(0) / jetLsb);

  int etSumEtaMinHt = params_->etSumEtaMin(1);
  int etSumEtaMaxHt = params_->etSumEtaMax(1);
  //double etSumEtThresholdHt = params_->etSumEtThreshold(1);
  int etSumEtThresholdHt = (int) (params_->etSumEtThreshold(1) / jetLsb);

  std::string regionPUSType = params_->regionPUSType();
  std::vector<double> regionPUSParams = params_->regionPUSParams();
  RegionCorrection(regions, subRegions, regionPUSParams, regionPUSType);

  for(std::vector<CaloRegion>::const_iterator region = subRegions->begin(); region != subRegions->end(); region++) {
    if (region->hwEta() < etSumEtaMinEt || region->hwEta() > etSumEtaMaxEt) {
      continue;
    }

    //double regionET= regionPhysicalEt(*region);
    int regionET = region->hwPt();

    if(regionET >= etSumEtThresholdEt){
      sumET += regionET;
      sumEx += (((double) regionET) * cosPhi[region->hwPhi()]);
      sumEy += (((double) regionET) * sinPhi[region->hwPhi()]);
    }
  }

  for(std::vector<CaloRegion>::const_iterator region = subRegions->begin(); region != subRegions->end(); region++) {
    if (region->hwEta() < etSumEtaMinHt || region->hwEta() > etSumEtaMaxHt) {
      continue;
    }

    //double regionET= regionPhysicalEt(*region);
    int regionET = region->hwPt();

    if(regionET >= etSumEtThresholdHt) {
      sumHT += regionET;
      sumHx += (((double) regionET) * cosPhi[region->hwPhi()]);
      sumHy += (((double) regionET) * sinPhi[region->hwPhi()]);
    }
  }

  unsigned int MET = ((unsigned int) sqrt(sumEx * sumEx + sumEy * sumEy));
  unsigned int MHT = ((unsigned int) sqrt(sumHx * sumHx + sumHy * sumHy));

  double physicalPhi = atan2(sumEy, sumEx) + 3.1415927;
  unsigned int iPhiET = L1CaloRegionDetId::N_PHI * physicalPhi / (2 * 3.1415927);

  double physicalPhiHT = atan2(sumHy, sumHx) + 3.1415927;
  unsigned int iPhiHT = L1CaloRegionDetId::N_PHI * (physicalPhiHT) / (2 * 3.1415927);

  //std::cout << "MET:" << MET << "\tHT: " << MHT << std::endl;
  //std::cout << "sumMET:" << sumET << "\tsumHT: " << sumHT << std::endl;

  const ROOT::Math::LorentzVector<ROOT::Math::PxPyPzE4D<double> > etLorentz(0,0,0,0);

  // convert back to hardware ET
  l1t::EtSum etMiss(*&etLorentz,EtSum::EtSumType::kMissingEt,MET,0,iPhiET,0);
  l1t::EtSum htMiss(*&etLorentz,EtSum::EtSumType::kMissingHt,MHT,0,iPhiHT,0);
  l1t::EtSum etTot (*&etLorentz,EtSum::EtSumType::kTotalEt,sumET,0,0,0);
  l1t::EtSum htTot (*&etLorentz,EtSum::EtSumType::kTotalHt,sumHT,0,0,0);

  std::vector<l1t::EtSum> *preGtEtSums = new std::vector<l1t::EtSum>();

  preGtEtSums->push_back(etMiss);
  preGtEtSums->push_back(htMiss);
  preGtEtSums->push_back(etTot);
  preGtEtSums->push_back(htTot);

  EtSumToGtScales(params_, preGtEtSums, etsums);

  delete subRegions;
  delete preGtEtSums;

  const bool verbose = false;
  if(verbose)
  {
    for(std::vector<l1t::EtSum>::const_iterator itetsum = etsums->begin();
	itetsum != etsums->end(); ++itetsum){
      // if(EtSum::EtSumType::kMissingEt == itetsum->getType())
      // {
      // 	cout << "Missing Et" << endl;
      // 	cout << bitset<12>(itetsum->hwPt()).to_string() << endl;
      // }
      // if(EtSum::EtSumType::kMissingHt == itetsum->getType())
      // {
      // 	cout << "Missing Ht" << endl;
      // 	cout << bitset<12>(itetsum->hwPt()).to_string() << endl;
      // }
      if(EtSum::EtSumType::kTotalEt == itetsum->getType())
      {
	cout << "Total Et" << endl;
	cout << bitset<12>(itetsum->hwPt()).to_string() << endl;
      }
      if(EtSum::EtSumType::kTotalEt == itetsum->getType())
      {
	cout << "Total Ht" << endl;
	cout << bitset<12>(itetsum->hwPt()).to_string() << endl;
      }
    }
  }
}<|MERGE_RESOLUTION|>--- conflicted
+++ resolved
@@ -27,15 +27,11 @@
 
 }
 
-<<<<<<< HEAD
-double l1t::Stage1Layer2EtSumAlgorithmImpPP::regionPhysicalEt(const l1t::CaloRegion& cand) const {
 
-  return jetLsb*cand.hwPt();
-}
+//double l1t::Stage1Layer2EtSumAlgorithmImpPP::regionPhysicalEt(const l1t::CaloRegion& cand) const {
+//  return jetLsb*cand.hwPt();
+//}
 
-
-=======
->>>>>>> c4c77bb6
 void l1t::Stage1Layer2EtSumAlgorithmImpPP::processEvent(const std::vector<l1t::CaloRegion> & regions,
 							const std::vector<l1t::CaloEmCand> & EMCands,
 							      std::vector<l1t::EtSum> * etsums) {
