///
/// \class l1t::CaloStage2JetAlgorithm
///
/// Description: interface for MP firmware
///
/// Implementation:
///
/// \author: Jim Brooke - University of Bristol
///

//

#ifndef CaloStage1JetAlgorithm_h
#define CaloStage1JetAlgorithm_h
<<<<<<< HEAD
=======

#include "DataFormats/L1TCalorimeter/interface/CaloRegion.h"
>>>>>>> 0d682bdc

#include "DataFormats/L1TCalorimeter/interface/CaloRegion.h"
#include "DataFormats/L1Trigger/interface/Jet.h"
<<<<<<< HEAD
#include "DataFormats/L1Trigger/interface/BXVector.h"
=======

#include <vector>
>>>>>>> 0d682bdc

namespace l1t {
<<<<<<< HEAD

  class CaloStage1JetAlgorithm {
  public:
    virtual void processEvent(const BXVector<l1t::CaloRegion> & regions,
			      BXVector<l1t::Jet> & jets) = 0;

    virtual ~CaloStage1JetAlgorithm(){};
  };

}
=======
    
  class CaloStage1JetAlgorithm { 
  public:
    virtual void processEvent(const std::vector<l1t::CaloRegion> & regions,
			      std::vector<l1t::Jet> & jets) = 0;    

    virtual ~CaloStage1JetAlgorithm(){};
  }; 
  
} 
>>>>>>> 0d682bdc

#endif<|MERGE_RESOLUTION|>--- conflicted
+++ resolved
@@ -12,44 +12,22 @@
 
 #ifndef CaloStage1JetAlgorithm_h
 #define CaloStage1JetAlgorithm_h
-<<<<<<< HEAD
-=======
-
-#include "DataFormats/L1TCalorimeter/interface/CaloRegion.h"
->>>>>>> 0d682bdc
 
 #include "DataFormats/L1TCalorimeter/interface/CaloRegion.h"
 #include "DataFormats/L1Trigger/interface/Jet.h"
-<<<<<<< HEAD
-#include "DataFormats/L1Trigger/interface/BXVector.h"
-=======
 
 #include <vector>
->>>>>>> 0d682bdc
 
 namespace l1t {
-<<<<<<< HEAD
 
   class CaloStage1JetAlgorithm {
   public:
-    virtual void processEvent(const BXVector<l1t::CaloRegion> & regions,
-			      BXVector<l1t::Jet> & jets) = 0;
+    virtual void processEvent(const std::vector<l1t::CaloRegion> & regions,
+			      std::vector<l1t::Jet> & jets) = 0;
 
     virtual ~CaloStage1JetAlgorithm(){};
   };
 
 }
-=======
-    
-  class CaloStage1JetAlgorithm { 
-  public:
-    virtual void processEvent(const std::vector<l1t::CaloRegion> & regions,
-			      std::vector<l1t::Jet> & jets) = 0;    
-
-    virtual ~CaloStage1JetAlgorithm(){};
-  }; 
-  
-} 
->>>>>>> 0d682bdc
 
 #endif