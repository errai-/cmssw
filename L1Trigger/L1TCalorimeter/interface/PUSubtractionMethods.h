--- conflicted
+++ resolved
@@ -25,10 +25,6 @@
 			   std::vector<l1t::CaloRegion> *subRegions);
 
   void RegionCorrection(const std::vector<l1t::CaloRegion> & regions,
-<<<<<<< HEAD
-			const std::vector<l1t::CaloEmCand> & EMCands,
-=======
->>>>>>> ea2def85
 			std::vector<l1t::CaloRegion> *subRegions,
 			std::vector<double> regionPUSparams,
 			std::string regionPUSType);
