/**
 * \class GtBoard
 *
 *
 * Description: Global Trigger Logic board, see header file for details.
 *
 * Implementation:
 *    <TODO: enter implementation details>
 *
 * \author: M. Fierro            - HEPHY Vienna - ORCA version
 * \author: Vasile Mihai Ghete   - HEPHY Vienna - CMSSW version
 *
 * $Date$
 * $Revision$
 *
 */

// this class header
#include "L1Trigger/L1TGlobal/interface/GtBoard.h"

// system include files
#include <ext/hash_map>

// user include files
#include "DataFormats/L1GlobalTrigger/interface/L1GlobalTriggerObjectMap.h"

#include "CondFormats/L1TObjects/interface/L1GtFwd.h"

#include "L1Trigger/L1TGlobal/interface/TriggerMenu.h"

#include "CondFormats/L1TObjects/interface/L1GtCondition.h"
#include "CondFormats/L1TObjects/interface/L1GtAlgorithm.h"

#include "L1Trigger/L1TGlobal/interface/MuonTemplate.h"
#include "L1Trigger/L1TGlobal/interface/CaloTemplate.h"
#include "L1Trigger/L1TGlobal/interface/EnergySumTemplate.h"
#include "L1Trigger/L1TGlobal/interface/ExternalTemplate.h"
#include "L1Trigger/L1TGlobal/interface/CorrelationTemplate.h"
#include "L1Trigger/L1TGlobal/interface/GtCondition.h"
#include "L1Trigger/L1TGlobal/interface/CorrCondition.h"

#include "CondFormats/L1TObjects/interface/L1MuTriggerScales.h"
#include "CondFormats/DataRecord/interface/L1MuTriggerScalesRcd.h"
#include "CondFormats/L1TObjects/interface/L1CaloGeometry.h"
#include "CondFormats/DataRecord/interface/L1CaloGeometryRecord.h"

#include "L1Trigger/L1TGlobal/interface/ConditionEvaluation.h"
#include "L1Trigger/L1TGlobal/interface/AlgorithmEvaluation.h"

// Conditions for uGt
#include "L1Trigger/L1TGlobal/interface/MuCondition.h"
#include "L1Trigger/L1TGlobal/interface/CaloCondition.h"
#include "L1Trigger/L1TGlobal/interface/EnergySumCondition.h"
#include "L1Trigger/L1TGlobal/interface/ExternalCondition.h"


#include "FWCore/Utilities/interface/Exception.h"

#include "FWCore/MessageLogger/interface/MessageLogger.h"
#include "FWCore/MessageLogger/interface/MessageDrop.h"

#include "FWCore/Framework/interface/ESHandle.h"

// forward declarations

// constructor
l1t::GtBoard::GtBoard() :
    m_candL1Mu( new BXVector<const l1t::Muon*>),
    m_candL1EG( new BXVector<const l1t::L1Candidate*>),
    m_candL1Tau( new BXVector<const l1t::L1Candidate*>),
    m_candL1Jet( new BXVector<const l1t::L1Candidate*>),
    m_candL1EtSum( new BXVector<const l1t::EtSum*>),
    m_candL1External( new BXVector<const GlobalExtBlk*>),
    m_firstEv(true),
    m_firstEvLumiSegment(true),
    m_isDebugEnabled(edm::isDebugEnabled())
{

    m_uGtAlgBlk.reset();
    m_uGtExtBlk.reset();
    
    m_gtlAlgorithmOR.reset();
    m_gtlDecisionWord.reset();

    // initialize cached IDs
    m_l1GtMenuCacheID = 0ULL;
    m_l1CaloGeometryCacheID = 0ULL;
    m_l1MuTriggerScalesCacheID = 0ULL;

    // Counter for number of events board sees
    m_boardEventCount=0;
    
    // Need to expand use with more than one uGt GtBoard for now assume 1
    m_uGtBoardNumber = 0;
    m_uGtFinalBoard = true;
   
/*   Do we need this?
    // pointer to conversion - actually done in the event loop (cached)
    m_gtEtaPhiConversions = new L1GtEtaPhiConversions();
    m_gtEtaPhiConversions->setVerbosity(m_verbosity);
*/

}

// destructor
l1t::GtBoard::~GtBoard() {

<<<<<<< HEAD
  //reset();
=======
    //reset();
>>>>>>> 6f70dc7d
    delete m_candL1Mu;
    delete m_candL1EG;
    delete m_candL1Tau;
    delete m_candL1Jet;
    delete m_candL1EtSum;
    delete m_candL1External;

//    delete m_gtEtaPhiConversions;

}

// operations
void l1t::GtBoard::setBxFirst(int bx){

  m_bxFirst_ = bx;

}

void l1t::GtBoard::setBxLast(int bx){

  m_bxLast_ = bx;

}

void l1t::GtBoard::init(const int numberPhysTriggers, const int nrL1Mu, const int nrL1EG, const int nrL1Tau, const int nrL1Jet,
			   int bxFirst, int bxLast) {

  setBxFirst(bxFirst);
  setBxLast(bxLast);

  m_candL1Mu->setBXRange( m_bxFirst_, m_bxLast_ );
  m_candL1EG->setBXRange( m_bxFirst_, m_bxLast_ );
  m_candL1Tau->setBXRange( m_bxFirst_, m_bxLast_ );
  m_candL1Jet->setBXRange( m_bxFirst_, m_bxLast_ );
  m_candL1EtSum->setBXRange( m_bxFirst_, m_bxLast_ );
  m_candL1External->setBXRange( m_bxFirst_, m_bxLast_ );

  m_uGtAlgBlk.reset();
  m_uGtExtBlk.reset();
  
  LogDebug("l1t|Global") << "\t Initializing Board with bxFirst = " << m_bxFirst_ << ", bxLast = " << m_bxLast_ << std::endl;

  //m_candL1Mu->resizeAll(nrL1Mu);

    // FIXME move from bitset to std::vector<bool> to be able to use
    // numberPhysTriggers from EventSetup

    //m_gtlAlgorithmOR.reserve(numberPhysTriggers);
    //m_gtlAlgorithmOR.assign(numberPhysTriggers, false);

    //m_gtlDecisionWord.reserve(numberPhysTriggers);
    //m_gtlDecisionWord.assign(numberPhysTriggers, false);

}



// receive data from Calorimeter
void l1t::GtBoard::receiveCaloObjectData(edm::Event& iEvent,
	const edm::EDGetTokenT<BXVector<l1t::EGamma>>& egInputToken,
	const edm::EDGetTokenT<BXVector<l1t::Tau>>& tauInputToken,
	const edm::EDGetTokenT<BXVector<l1t::Jet>>& jetInputToken,
	const edm::EDGetTokenT<BXVector<l1t::EtSum>>& sumInputToken,
        const bool receiveEG, const int nrL1EG,
	const bool receiveTau, const int nrL1Tau,	
	const bool receiveJet, const int nrL1Jet,
	const bool receiveEtSums) {

    if (m_verbosity) {
        LogDebug("l1t|Global")
                << "\n**** Board receiving Calo Data "
	  //<<  "\n     from input tag " << caloInputTag << "\n"
                << std::endl;

    }

    resetCalo();
    
    // get data from Calorimeter
    if (receiveEG) {
        edm::Handle<BXVector<l1t::EGamma>> egData;
        iEvent.getByToken(egInputToken, egData);

        if (!egData.isValid()) {
            if (m_verbosity) {
                edm::LogWarning("l1t|Global")
                        << "\nWarning: BXVector<l1t::EGamma> with input tag "
		  //<< caloInputTag
                        << "\nrequested in configuration, but not found in the event.\n"
                        << std::endl;
            }
        } else {
           // bx in EG data
           for(int i = egData->getFirstBX(); i <= egData->getLastBX(); ++i) {
  
	     // Prevent from pushing back bx that is outside of allowed range
	     if( i < m_bxFirst_ || i > m_bxLast_ ) continue;

              //Loop over EG in this bx
              for(std::vector<l1t::EGamma>::const_iterator eg = egData->begin(i); eg != egData->end(i); ++eg) {

	        (*m_candL1EG).push_back(i,&(*eg));
	        LogDebug("l1t|Global") << "EG  Pt " << eg->hwPt() << " Eta  " << eg->hwEta() << " Phi " << eg->hwPhi() << "  Qual " << eg->hwQual() <<"  Iso " << eg->hwIso() << std::endl;
              } //end loop over EG in bx
	   } //end loop over bx   

        } //end if over valid EG data

    } //end if ReveiveEG data


    if (receiveTau) {
        edm::Handle<BXVector<l1t::Tau>> tauData;
        iEvent.getByToken(tauInputToken, tauData);

        if (!tauData.isValid()) {
            if (m_verbosity) {
                edm::LogWarning("l1t|Global")
                        << "\nWarning: BXVector<l1t::Tau> with input tag "
		  //<< caloInputTag
                        << "\nrequested in configuration, but not found in the event.\n"
                        << std::endl;
            }
        } else {
           // bx in tau data
           for(int i = tauData->getFirstBX(); i <= tauData->getLastBX(); ++i) {
    
	     // Prevent from pushing back bx that is outside of allowed range
	     if( i < m_bxFirst_ || i > m_bxLast_ ) continue;

              //Loop over tau in this bx
              for(std::vector<l1t::Tau>::const_iterator tau = tauData->begin(i); tau != tauData->end(i); ++tau) {

	        (*m_candL1Tau).push_back(i,&(*tau));
	        LogDebug("l1t|Global") << "tau  Pt " << tau->hwPt() << " Eta  " << tau->hwEta() << " Phi " << tau->hwPhi() << "  Qual " << tau->hwQual() <<"  Iso " << tau->hwIso() << std::endl;
              } //end loop over tau in bx
	   } //end loop over bx   

        } //end if over valid tau data

    } //end if ReveiveTau data


    if (receiveJet) {
        edm::Handle<BXVector<l1t::Jet>> jetData;
        iEvent.getByToken(jetInputToken, jetData);

        if (!jetData.isValid()) {
            if (m_verbosity) {
                edm::LogWarning("l1t|Global")
                        << "\nWarning: BXVector<l1t::Jet> with input tag "
		  //<< caloInputTag
                        << "\nrequested in configuration, but not found in the event.\n"
                        << std::endl;
            }
        } else {
           // bx in jet data
           for(int i = jetData->getFirstBX(); i <= jetData->getLastBX(); ++i) {
    
	     // Prevent from pushing back bx that is outside of allowed range
	     if( i < m_bxFirst_ || i > m_bxLast_ ) continue;

              //Loop over jet in this bx
              for(std::vector<l1t::Jet>::const_iterator jet = jetData->begin(i); jet != jetData->end(i); ++jet) {

	        (*m_candL1Jet).push_back(i,&(*jet));
	        LogDebug("l1t|Global") << "Jet  Pt " << jet->hwPt() << " Eta  " << jet->hwEta() << " Phi " << jet->hwPhi() << "  Qual " << jet->hwQual() <<"  Iso " << jet->hwIso() << std::endl;
              } //end loop over jet in bx
	   } //end loop over bx   

        } //end if over valid jet data

    } //end if ReveiveJet data


    if(receiveEtSums) {
        edm::Handle<BXVector<l1t::EtSum>> etSumData;
        iEvent.getByToken(sumInputToken, etSumData);

        if(!etSumData.isValid()) {
            if (m_verbosity) {
                edm::LogWarning("l1t|Global")
                        << "\nWarning: BXVector<l1t::EtSum> with input tag "
		  //<< caloInputTag
                        << "\nrequested in configuration, but not found in the event.\n"
                        << std::endl;
            }
	} else {

           for(int i = etSumData->getFirstBX(); i <= etSumData->getLastBX(); ++i) {
  
	     // Prevent from pushing back bx that is outside of allowed range
	     if( i < m_bxFirst_ || i > m_bxLast_ ) continue;

              //Loop over jet in this bx
              for(std::vector<l1t::EtSum>::const_iterator etsum = etSumData->begin(i); etsum != etSumData->end(i); ++etsum) {
	                    
                  (*m_candL1EtSum).push_back(i,&(*etsum));
		  
/*  In case we need to split these out
	          switch ( etsum->getType() ) {
		     case l1t::EtSum::EtSumType::kMissingEt:
		       (*m_candETM).push_back(i,&(*etsum));
		       LogDebug("l1t|Global") << "ETM:  Pt " << etsum->hwPt() <<  " Phi " << etsum->hwPhi()  << std::endl;
		       break; 
		     case l1t::EtSum::EtSumType::kMissingHt:
		       (*m_candHTM.push_back(i,&(*etsum);
		       LogDebug("l1t|Global") << "HTM:  Pt " << etsum->hwPt() <<  " Phi " << etsum->hwPhi()  << std::endl;
		       break; 		     
		     case l1t::EtSum::EtSumType::kTotalEt:
		       (*m_candETT.push_back(i,&(*etsum);
		       LogDebug("l1t|Global") << "ETT:  Pt " << etsum->hwPt() << std::endl;
		       break; 		     
		     case l1t::EtSum::EtSumType::kTotalHt:
		       (*m_candHTT.push_back(i,&(*etsum);
		       LogDebug("l1t|Global") << "HTT:  Pt " << etsum->hwPt() << std::endl;
		       break; 		     
		  }
*/
	      
	      } //end loop over jet in bx
	   } //end loop over Bx
	
	}    

      
    }

}


// receive data from Global Muon Trigger
void l1t::GtBoard::receiveMuonObjectData(edm::Event& iEvent,
    const edm::EDGetTokenT<BXVector<l1t::Muon> >& muInputToken, const bool receiveMu,
    const int nrL1Mu) {

    if (m_verbosity) {
        LogDebug("l1t|Global")
                << "\n**** GtBoard receiving muon data = "
	  //<< "\n     from input tag " << muInputTag << "\n"
                << std::endl;
    }

    resetMu();

    // get data from Global Muon Trigger
    if (receiveMu) {
        edm::Handle<BXVector<l1t::Muon>> muonData;
        iEvent.getByToken(muInputToken, muonData);

        if (!muonData.isValid()) {
            if (m_verbosity) {
                edm::LogWarning("l1t|Global")
                        << "\nWarning: BXVector<l1t::Muon> with input tag "
		  //<< muInputTag
                        << "\nrequested in configuration, but not found in the event.\n"
                        << std::endl;
            }
        } else {
           // bx in muon data
           for(int i = muonData->getFirstBX(); i <= muonData->getLastBX(); ++i) {
    
	     // Prevent from pushing back bx that is outside of allowed range
	     if( i < m_bxFirst_ || i > m_bxLast_ ) continue;

              //Loop over Muons in this bx
              for(std::vector<l1t::Muon>::const_iterator mu = muonData->begin(i); mu != muonData->end(i); ++mu) {

	        (*m_candL1Mu).push_back(i,&(*mu));
	        LogDebug("l1t|Global") << "Muon  Pt " << mu->hwPt() << " Eta  " << mu->hwEta() << " Phi " << mu->hwPhi() << "  Qual " << mu->hwQual() <<"  Iso " << mu->hwIso() << std::endl;
              } //end loop over muons in bx
	   } //end loop over bx   

        } //end if over valid muon data

    } //end if ReveiveMuon data

    if (m_verbosity && m_isDebugEnabled) {
//  *** Needs fixing
//        printGmtData(iBxInEvent);
    }

}

// receive data from Global External Conditions
void l1t::GtBoard::receiveExternalData(edm::Event& iEvent,
    const edm::EDGetTokenT<BXVector<GlobalExtBlk> >& extInputToken, const bool receiveExt
    ) {

    if (m_verbosity) {
        LogDebug("L1TGlobal")
                << "\n**** GtBoard receiving external data = "
	  //<< "\n     from input tag " << muInputTag << "\n"
                << std::endl;
    }

    resetExternal();

    // get data from Global Muon Trigger
    if (receiveExt) {
        edm::Handle<BXVector<GlobalExtBlk>> extData;
        iEvent.getByToken(extInputToken, extData);

        if (!extData.isValid()) {
            if (m_verbosity) {
                edm::LogWarning("L1TGlobal")
                        << "\nWarning: BXVector<GlobalExtBlk> with input tag "
		  //<< muInputTag
                        << "\nrequested in configuration, but not found in the event.\n"
                        << std::endl;
            }
        } else {
           // bx in muon data
           for(int i = extData->getFirstBX(); i <= extData->getLastBX(); ++i) {
    
	     // Prevent from pushing back bx that is outside of allowed range
	     if( i < m_bxFirst_ || i > m_bxLast_ ) continue;

              //Loop over ext in this bx
              for(std::vector<GlobalExtBlk>::const_iterator ext = extData->begin(i); ext != extData->end(i); ++ext) {

	        (*m_candL1External).push_back(i,&(*ext));
              } //end loop over ext in bx
	   } //end loop over bx   

        } //end if over valid ext data

    } //end if ReveiveExt data

}


// run GTL
void l1t::GtBoard::runGTL(
        edm::Event& iEvent, const edm::EventSetup& evSetup, const TriggerMenu* m_l1GtMenu,
        const bool produceL1GtObjectMapRecord,
        const int iBxInEvent,
        std::auto_ptr<L1GlobalTriggerObjectMapRecord>& gtObjectMapRecord,
        const unsigned int numberPhysTriggers,
        const int nrL1Mu,
        const int nrL1EG,
	const int nrL1Tau,
	const int nrL1Jet,
        const int nrL1JetCounts) {

    const std::vector<ConditionMap>& conditionMap = m_l1GtMenu->gtConditionMap();
    const AlgorithmMap& algorithmMap = m_l1GtMenu->gtAlgorithmMap();
    const L1TGlobalScales& gtScales = m_l1GtMenu->gtScales();
    const std::string scaleSetName = gtScales.getScalesName();
    LogDebug("L1TGlobal") << " L1 Menu Scales -- Set Name: " << scaleSetName << std::endl;

    // Reset AlgBlk for this bx
     m_uGtAlgBlk.reset();
     m_uGtExtBlk.reset();
     m_algInitialOr=false;
     m_algPrescaledOr=false;
     m_algFinalOrPreVeto=false;
     m_algFinalOr=false;
     m_algFinalOrVeto=false;
     
    
    const std::vector<std::vector<MuonTemplate> >& corrMuon =
            m_l1GtMenu->corMuonTemplate();

      // Comment out for now
    const std::vector<std::vector<CaloTemplate> >& corrCalo =
            m_l1GtMenu->corCaloTemplate();

    const std::vector<std::vector<EnergySumTemplate> >& corrEnergySum =
            m_l1GtMenu->corEnergySumTemplate();

    LogDebug("L1TGlobal") << "Size corrMuon " << corrMuon.size() 
                           << "\nSize corrCalo " << corrCalo.size() 
			   << "\nSize corrSums " << corrEnergySum.size() << std::endl;
    

    // conversion needed for correlation conditions
    // done in the condition loop when the first correlation template is in the menu
    bool convertScale = false;

/* BLW Comment out 
    // get / update the calorimeter geometry from the EventSetup
    // local cache & check on cacheIdentifier
    unsigned long long l1CaloGeometryCacheID =
            evSetup.get<L1CaloGeometryRecord>().cacheIdentifier();


    if (m_l1CaloGeometryCacheID != l1CaloGeometryCacheID) {

        edm::ESHandle<L1CaloGeometry> l1CaloGeometry;
        evSetup.get<L1CaloGeometryRecord>().get(l1CaloGeometry) ;
        m_l1CaloGeometry =  l1CaloGeometry.product();

        m_l1CaloGeometryCacheID = l1CaloGeometryCacheID;
        convertScale = true;

    }

    // get / update the eta and phi muon trigger scales from the EventSetup
    // local cache & check on cacheIdentifier
    unsigned long long l1MuTriggerScalesCacheID =
            evSetup.get<L1MuTriggerScalesRcd>().cacheIdentifier();

    if (m_l1MuTriggerScalesCacheID != l1MuTriggerScalesCacheID) {

        edm::ESHandle< L1MuTriggerScales> l1MuTriggerScales;
        evSetup.get< L1MuTriggerScalesRcd>().get(l1MuTriggerScales);
        m_l1MuTriggerScales = l1MuTriggerScales.product();

        m_l1MuTriggerScalesCacheID = l1MuTriggerScalesCacheID;
        convertScale = true;
    }
*/
    if (convertScale) {

/*  Comment out for now
        m_gtEtaPhiConversions->setVerbosity(m_verbosity);
        m_gtEtaPhiConversions->convertL1Scales(m_l1CaloGeometry,
                m_l1MuTriggerScales, ifCaloEtaNumberBits, ifMuEtaNumberBits);

        // print the conversions if DEBUG and verbosity enabled

        if (m_verbosity && m_isDebugEnabled) {
            std::ostringstream myCout;
            m_gtEtaPhiConversions->print(myCout);

            LogTrace("l1t|Global") << myCout.str() << std::endl;
        }

        // set convertScale to false to avoid executing the conversion
        // more than once - in case the scales change it will be set to true
        // in the cache check
*/
        convertScale = false;
    }


    // loop over condition maps (one map per condition chip)
    // then loop over conditions in the map
    // save the results in temporary maps

    // never happens in production but at first event...
    if (m_conditionResultMaps.size() != conditionMap.size()) {
        m_conditionResultMaps.clear();
        m_conditionResultMaps.resize(conditionMap.size());
    }
    
    int iChip = -1;

    for (std::vector<ConditionMap>::const_iterator
    		itCondOnChip = conditionMap.begin(); itCondOnChip != conditionMap.end(); itCondOnChip++) {

        iChip++;

// blw was this commented out before?
        //AlgorithmEvaluation::ConditionEvaluationMap cMapResults;
        // AlgorithmEvaluation::ConditionEvaluationMap cMapResults((*itCondOnChip).size()); // hash map

       AlgorithmEvaluation::ConditionEvaluationMap& cMapResults =
               m_conditionResultMaps[iChip];



        for (CItCond itCond = itCondOnChip->begin(); itCond != itCondOnChip->end(); itCond++) {

            // evaluate condition
            switch ((itCond->second)->condCategory()) {
                case CondMuon: {

                    // BLW Not sure what to do with this for now
		    const int ifMuEtaNumberBits = 0;
		    
                    MuCondition* muCondition = new MuCondition(itCond->second, this,
                            nrL1Mu, ifMuEtaNumberBits);

                    muCondition->setVerbosity(m_verbosity);
                  // BLW Comment out for now
		  //  muCondition->setGtCorrParDeltaPhiNrBins(
                  //          (m_gtEtaPhiConversions->gtObjectNrBinsPhi(Mu)) / 2
                  //                  + 1);
		  // BLW Need to pass the bx we are working on.
                    muCondition->evaluateConditionStoreResult(iBxInEvent);

                   // BLW COmment out for now 
		    cMapResults[itCond->first] = muCondition;

                    if (m_verbosity && m_isDebugEnabled) {
                        std::ostringstream myCout;
                        muCondition->print(myCout);

                        LogTrace("l1t|Global") << myCout.str() << std::endl;
                    }		    
                    //delete muCondition;

                }
                    break;
                case CondCalo: {

                    // BLW Not sure w hat to do with this for now
		    const int ifCaloEtaNumberBits = 0;

                    CaloCondition* caloCondition = new CaloCondition(
                            itCond->second, this,
                            nrL1EG,
                            nrL1Jet,
                            nrL1Tau,
                            ifCaloEtaNumberBits);

                    caloCondition->setVerbosity(m_verbosity);

                    // BLW COmment out for Now
                    //caloCondition->setGtCorrParDeltaPhiNrBins(
                    //        (m_gtEtaPhiConversions->gtObjectNrBinsPhi(
                    //                ((itCond->second)->objectType())[0])) / 2
                    //                + 1);
                    caloCondition->evaluateConditionStoreResult(iBxInEvent);
                    
		    // BLW Comment out for now
                    cMapResults[itCond->first] = caloCondition;

                    if (m_verbosity && m_isDebugEnabled) {
                        std::ostringstream myCout;
                        caloCondition->print(myCout);

                        LogTrace("l1t|Global") << myCout.str() << std::endl;
                    }
                    //                    delete caloCondition;
		    
                }
                    break;
                case CondEnergySum: {

                    EnergySumCondition* eSumCondition = new EnergySumCondition(
                            itCond->second, this);

                    eSumCondition->setVerbosity(m_verbosity);
                    eSumCondition->evaluateConditionStoreResult(iBxInEvent);

                    cMapResults[itCond->first] = eSumCondition;

                    if (m_verbosity && m_isDebugEnabled) {
                        std::ostringstream myCout;
                        eSumCondition->print(myCout);

                        LogTrace("l1t|Global") << myCout.str() << std::endl;
                    }
                    //                    delete eSumCondition;

                }
                    break;

                case CondExternal: {

                    ExternalCondition* extCondition = new ExternalCondition(
                            itCond->second, this);

                    extCondition->setVerbosity(m_verbosity);
                    extCondition->evaluateConditionStoreResult(iBxInEvent);

                    cMapResults[itCond->first] = extCondition;

                    if (m_verbosity && m_isDebugEnabled) {
                        std::ostringstream myCout;
                        extCondition->print(myCout);

                        LogTrace("l1t|Global") << myCout.str() << std::endl;
                    }
                    //                    delete extCondition;


                }
                    break;
                case CondCorrelation: {




                    // get first the sub-conditions
                    const CorrelationTemplate* corrTemplate =
	            static_cast<const CorrelationTemplate*>(itCond->second);
		    const GtConditionCategory cond0Categ = corrTemplate->cond0Category();
		    const GtConditionCategory cond1Categ = corrTemplate->cond1Category();
		    const int cond0Ind = corrTemplate->cond0Index();
		    const int cond1Ind = corrTemplate->cond1Index();

		    const GtCondition* cond0Condition = 0;
		    const GtCondition* cond1Condition = 0;

		    // maximum number of objects received for evaluation of l1t::Type1s condition
		    int cond0NrL1Objects = 0;
		    int cond1NrL1Objects = 0;
		     LogDebug("l1t|Global") << " cond0NrL1Objects" << cond0NrL1Objects << "  cond1NrL1Objects  " << cond1NrL1Objects << std::endl;


//BLW		    int cond0EtaBits = 0;
//		    int cond1EtaBits = 0;

		    switch (cond0Categ) {
			case CondMuon: {
			    cond0Condition = &((corrMuon[iChip])[cond0Ind]);
//			    cond0NrL1Objects = nrL1Mu;
//BLW			    cond0EtaBits = ifMuEtaNumberBits;
			}
			    break;
			case CondCalo: {
                            cond0Condition = &((corrCalo[iChip])[cond0Ind]);
			}
			    break;
			case CondEnergySum: {
			    cond0Condition = &((corrEnergySum[iChip])[cond0Ind]);
//			    cond0NrL1Objects = 1;
			}
			    break;
			default: {
			    // do nothing, should not arrive here
			}
			    break;
		    }

		    switch (cond1Categ) {
			case CondMuon: {
			    cond1Condition = &((corrMuon[iChip])[cond1Ind]);
//			    cond1NrL1Objects = nrL1Mu;
//BLW			    cond1EtaBits = ifMuEtaNumberBits;
			}
			    break;
			case CondCalo: {
                            cond1Condition = &((corrCalo[iChip])[cond1Ind]);
			}
			    break;
			case CondEnergySum: {
			    cond1Condition = &((corrEnergySum[iChip])[cond1Ind]);
//			    cond1NrL1Objects = 1;
			}
			    break;
			default: {
			    // do nothing, should not arrive here
			}
			    break;
		    }

		    CorrCondition* correlationCond =
			new CorrCondition(itCond->second, cond0Condition, cond1Condition, this);

		    correlationCond->setVerbosity(m_verbosity);
		    correlationCond->evaluateConditionStoreResult(iBxInEvent);

		    cMapResults[itCond->first] = correlationCond;

		    if (m_verbosity && m_isDebugEnabled) {
			std::ostringstream myCout;
			correlationCond->print(myCout);

			LogTrace("l1t|Global") << myCout.str() << std::endl;
		    }

		    //  		delete correlationCond;

                
                }
                    break;
                case CondNull: {

                    // do nothing

                }
                    break;
                default: {
                   // do nothing

                }
                    break;
            }

        }

    }

    // loop over algorithm map
    /// DMP Start debugging here
    // empty vector for object maps - filled during loop
    std::vector<L1GlobalTriggerObjectMap> objMapVec;
    if (produceL1GtObjectMapRecord && (iBxInEvent == 0)) objMapVec.reserve(numberPhysTriggers);

    for (CItAlgo itAlgo = algorithmMap.begin(); itAlgo != algorithmMap.end(); itAlgo++) {
        AlgorithmEvaluation gtAlg(itAlgo->second);
        gtAlg.evaluateAlgorithm((itAlgo->second).algoChipNumber(), m_conditionResultMaps);

        int algBitNumber = (itAlgo->second).algoBitNumber();
        bool algResult = gtAlg.gtAlgoResult();

	LogDebug("l1t|Global") << " ===> for iBxInEvent = " << iBxInEvent << ":\t algBitName = " << itAlgo->first << ",\t algBitNumber = " << algBitNumber << ",\t algResult = " << algResult << std::endl;

        if (algResult) {
//            m_gtlAlgorithmOR.set(algBitNumber);
              m_uGtAlgBlk.setAlgoDecisionInitial(algBitNumber,algResult);
	      m_algInitialOr = true;	    
        }

        if (m_verbosity && m_isDebugEnabled) {
            std::ostringstream myCout;
            ( itAlgo->second ).print(myCout);
            gtAlg.print(myCout);

            LogTrace("l1t|Global") << myCout.str() << std::endl;
        }


        // object maps only for BxInEvent = 0
        if (produceL1GtObjectMapRecord && (iBxInEvent == 0)) {

	  std::vector<ObjectTypeInCond> otypes;	  
	  for (auto iop = gtAlg.operandTokenVector().begin(); iop != gtAlg.operandTokenVector().end(); ++iop){
	    //cout << "INFO:  operand name:  " << iop->tokenName << "\n";
	    int myChip = -1;
	    int found =0;
	    ObjectTypeInCond otype;	      
	    for (auto imap = conditionMap.begin(); imap != conditionMap.end(); imap++) {
	      myChip++;
	      auto match = imap->find(iop->tokenName);
	      
	      if (match != imap->end()){
		found = 1;
		//cout << "DEBUG: found match for " << iop->tokenName << " at " << match->first << "\n";
		otype = match->second->objectType();
		for (auto itype = otype.begin(); itype != otype.end() ; itype++){
		  //cout << "type:  " << *itype << "\n";
		}
	      }	      
	    }
	    if (!found){
	      edm::LogWarning("l1t|Global") << "\n Failed to find match for operand token " << iop->tokenName << "\n";
	    } else {
	      otypes.push_back(otype);
	    }
	  }

	  // set object map
	  L1GlobalTriggerObjectMap objMap;
	  
	  objMap.setAlgoName(itAlgo->first);
	  objMap.setAlgoBitNumber(algBitNumber);
	  objMap.setAlgoGtlResult(algResult);
	  objMap.swapOperandTokenVector(gtAlg.operandTokenVector());
	  objMap.swapCombinationVector(gtAlg.gtAlgoCombinationVector());
	  // gtAlg is empty now...
	  objMap.swapObjectTypeVector(otypes);
	  
	  if (m_verbosity && m_isDebugEnabled) {
	    std::ostringstream myCout1;
	    objMap.print(myCout1);
	    
	    LogTrace("l1t|Global") << myCout1.str() << std::endl;
	  }

	  objMapVec.push_back(objMap);

        }


    }

    // object maps only for BxInEvent = 0
    if (produceL1GtObjectMapRecord && (iBxInEvent == 0)) {
        gtObjectMapRecord->swapGtObjectMap(objMapVec);
    }

    // loop over condition maps (one map per condition chip)
    // then loop over conditions in the map
    // delete the conditions created with new, zero pointer, do not clear map, keep the vector as is...
    for (std::vector<AlgorithmEvaluation::ConditionEvaluationMap>::iterator
            itCondOnChip  = m_conditionResultMaps.begin();
            itCondOnChip != m_conditionResultMaps.end(); itCondOnChip++) {

        for (AlgorithmEvaluation::ItEvalMap
                itCond  = itCondOnChip->begin();
                itCond != itCondOnChip->end(); itCond++) {

            delete itCond->second;
            itCond->second = 0;
        }
    }

}


// run GTL
void l1t::GtBoard::runFDL(edm::Event& iEvent, 
        const int iBxInEvent,
        const int totalBxInEvent,
        const unsigned int numberPhysTriggers,
	const std::vector<int>& prescaleFactorsAlgoTrig,
	const std::vector<unsigned int>& triggerMaskAlgoTrig,
	const std::vector<unsigned int>& triggerMaskVetoAlgoTrig,
        const bool algorithmTriggersUnprescaled,
        const bool algorithmTriggersUnmasked ){


    if (m_verbosity) {
        LogDebug("l1t|Global")
                << "\n**** GtBoard apply Final Decision Logic "
                << std::endl;

    }


    // prescale counters are reset at the beginning of the luminosity segment
    if( m_firstEv ){
      // prescale counters: numberPhysTriggers counters per bunch cross
      m_prescaleCounterAlgoTrig.reserve(numberPhysTriggers*totalBxInEvent);

      for( int iBxInEvent = 0; iBxInEvent <= totalBxInEvent; ++iBxInEvent ){
	m_prescaleCounterAlgoTrig.push_back(prescaleFactorsAlgoTrig);
      }
      m_firstEv = false;
    }

    // TODO FIXME find the beginning of the luminosity segment
    if( m_firstEvLumiSegment ){

      m_prescaleCounterAlgoTrig.clear();
      for( int iBxInEvent = 0; iBxInEvent <= totalBxInEvent; ++iBxInEvent ){
	m_prescaleCounterAlgoTrig.push_back(prescaleFactorsAlgoTrig);
      }

      m_firstEvLumiSegment = false;
    }

    // Copy Algorithm bits to Prescaled word 
    // Prescaling and Masking done below if requested.
    m_uGtAlgBlk.copyInitialToPrescaled();
    

    // -------------------------------------------
    //      Apply Prescales or skip if turned off
    // -------------------------------------------
    if( !algorithmTriggersUnprescaled ){

      // iBxInEvent is ... -2 -1 0 1 2 ... while counters are 0 1 2 3 4 ...
      int inBxInEvent =  totalBxInEvent/2 + iBxInEvent;

      bool temp_algPrescaledOr = false;
      for( unsigned int iBit = 0; iBit < numberPhysTriggers; ++iBit ){

	bool bitValue = m_uGtAlgBlk.getAlgoDecisionInitial( iBit );
	if( bitValue ){
	  if( prescaleFactorsAlgoTrig.at(iBit) != 1 ){

	    (m_prescaleCounterAlgoTrig.at(inBxInEvent).at(iBit))--;
	    if( m_prescaleCounterAlgoTrig.at(inBxInEvent).at(iBit) == 0 ){

	      // bit already true in algoDecisionWord, just reset counter
	      m_prescaleCounterAlgoTrig.at(inBxInEvent).at(iBit) = prescaleFactorsAlgoTrig.at(iBit);
	      temp_algPrescaledOr = true;
	    } 
	    else {

	      // change bit to false in prescaled word and final decision word
	      m_uGtAlgBlk.setAlgoDecisionPreScaled(iBit,false);

	    } //if Prescale counter reached zero
	  } //if prescale factor is not 1 (ie. no prescale)
	  else {
	    
	    temp_algPrescaledOr = true;
	  }
	} //if algo bit is set true
      } //loop over alg bits

      m_algPrescaledOr = temp_algPrescaledOr; //temp
     
    } 
    else {
      // Since not Prescaling just take OR of Initial Work
      m_algPrescaledOr = m_algInitialOr;
	
    }//if we are going to apply prescales.

      
    // Copy Algorithm bits fron Prescaled word to Final Word 
    // Masking done below if requested.
    m_uGtAlgBlk.copyPrescaledToFinal();
    
    if( !algorithmTriggersUnmasked ){

      bool temp_algFinalOr = false;
      for( unsigned int iBit = 0; iBit < numberPhysTriggers; ++iBit ){

	bool bitValue = m_uGtAlgBlk.getAlgoDecisionPreScaled( iBit );

	if( bitValue ){
	  bool isMasked = ( triggerMaskAlgoTrig.at(iBit) == 0 );

	  bool passMask = ( bitValue && !isMasked );

	  if( passMask ) temp_algFinalOr = true;
	  else           m_uGtAlgBlk.setAlgoDecisionFinal(iBit,false);

	  // Check if veto mask is true, if it is, set the event veto flag.
	  if ( triggerMaskVetoAlgoTrig.at(iBit) == 1 ) m_algFinalOrVeto = true;

	}
      }

      m_algFinalOrPreVeto = temp_algFinalOr;
	
    } 
    else {

      m_algFinalOrPreVeto = m_algPrescaledOr;
     
    } ///if we are masking.

// Set FinalOR for this board
   m_algFinalOr = (m_algFinalOrPreVeto & !m_algFinalOrVeto);



}

// Fill DAQ Record
void l1t::GtBoard::fillAlgRecord(int iBxInEvent, 
				    std::auto_ptr<GlobalAlgBlkBxCollection>& uGtAlgRecord,
				    cms_uint64_t orbNr,
				    int bxNr
				    ) 
{

    if (m_verbosity) {
        LogDebug("l1t|Global")
                << "\n**** GtBoard fill DAQ Records for bx= " << iBxInEvent
                << std::endl;

    }

// Set header information
    m_uGtAlgBlk.setOrbitNr((unsigned int)(orbNr & 0xFFFFFFFF));
    m_uGtAlgBlk.setbxNr((bxNr & 0xFFFF));
    m_uGtAlgBlk.setbxInEventNr((iBxInEvent & 0xF));
    m_uGtAlgBlk.setPreScColumn(0); //TO DO: get this and fill it in.
        
    m_uGtAlgBlk.setFinalORVeto(m_algFinalOrVeto);
    m_uGtAlgBlk.setFinalORPreVeto(m_algFinalOrPreVeto); 
    m_uGtAlgBlk.setFinalOR(m_algFinalOr);
    

    uGtAlgRecord->push_back(iBxInEvent, m_uGtAlgBlk);

}

// Fill DAQ Record
void l1t::GtBoard::fillExtRecord(int iBxInEvent, 
				    std::auto_ptr<GlobalExtBlkBxCollection>& uGtExtRecord,
				    cms_uint64_t orbNr,
				    int bxNr
				    ) 
{

    if (m_verbosity) {
        LogDebug("l1t|Global")
                << "\n**** Board fill DAQ Records for bx= " << iBxInEvent
                << std::endl;

    }
// Set header information


    uGtExtRecord->push_back(iBxInEvent, m_uGtExtBlk);

}


// clear GTL
void l1t::GtBoard::reset() {

  resetMu();
  resetCalo();
  resetExternal();

  m_uGtAlgBlk.reset();
  m_uGtExtBlk.reset();

  m_gtlDecisionWord.reset();
  m_gtlAlgorithmOR.reset();
  
   

}

// clear muon
void l1t::GtBoard::resetMu() {

  m_candL1Mu->clear();
  m_candL1Mu->setBXRange( m_bxFirst_, m_bxLast_ );

}

// clear calo
void l1t::GtBoard::resetCalo() {

  m_candL1EG->clear();
  m_candL1Tau->clear();
  m_candL1Jet->clear();
  m_candL1EtSum->clear();

  m_candL1EG->setBXRange( m_bxFirst_, m_bxLast_ );
  m_candL1Tau->setBXRange( m_bxFirst_, m_bxLast_ );
  m_candL1Jet->setBXRange( m_bxFirst_, m_bxLast_ );
  m_candL1EtSum->setBXRange( m_bxFirst_, m_bxLast_ );

}

void l1t::GtBoard::resetExternal() {

  m_candL1External->clear();
  m_candL1External->setBXRange( m_bxFirst_, m_bxLast_ );

}


// print Global Muon Trigger data received by GTL
void l1t::GtBoard::printGmtData(const int iBxInEvent) const {

    LogTrace("l1t|Global")
            << "\nl1t::L1GlobalTrigger: GMT data received for BxInEvent = "
            << iBxInEvent << std::endl;

    int nrL1Mu = m_candL1Mu->size(iBxInEvent);
    LogTrace("l1t|Global")
            << "Number of GMT muons = " << nrL1Mu << "\n"
            << std::endl;
/*
    for (std::vector<const L1MuGMTCand*>::const_iterator iter =
            m_candL1Mu->begin(); iter != m_candL1Mu->end(); iter++) {

        LogTrace("l1t|Global") << *(*iter) << std::endl;

    }
*/
    LogTrace("l1t|Global") << std::endl;

}<|MERGE_RESOLUTION|>--- conflicted
+++ resolved
@@ -105,11 +105,7 @@
 // destructor
 l1t::GtBoard::~GtBoard() {
 
-<<<<<<< HEAD
-  //reset();
-=======
     //reset();
->>>>>>> 6f70dc7d
     delete m_candL1Mu;
     delete m_candL1EG;
     delete m_candL1Tau;
