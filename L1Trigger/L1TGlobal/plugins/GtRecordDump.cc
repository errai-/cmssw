--- conflicted
+++ resolved
@@ -776,15 +776,10 @@
   cms_uint64_t packedVal = 0;
 
 // Pack Bits
-<<<<<<< HEAD
   packedVal |= ((cms_uint64_t)(mu->hwPhi()            & 0x3ff) <<43);
   packedVal |= ((cms_uint64_t)(mu->hwPhiAtVtx()       & 0x3ff) <<0);	// & 0x3ff) <<18);
   packedVal |= ((cms_uint64_t)(mu->hwEta()            & 0x1ff) <<53);
   packedVal |= ((cms_uint64_t)(mu->hwEtaAtVtx()       & 0x1ff) <<23);	// & 0x1ff) <<9);
-=======
-  packedVal |= ((cms_uint64_t)(mu->hwPhi()            & 0x3ff) <<0);	// & 0x3ff) <<18);
-  packedVal |= ((cms_uint64_t)(mu->hwEta()            & 0x1ff) <<23);	// & 0x1ff) <<9);
->>>>>>> 7181056e
   packedVal |= ((cms_uint64_t)(mu->hwPt()             & 0x1ff) <<10);	// & 0x1ff) <<0);
   packedVal |= ((cms_uint64_t)(mu->hwChargeValid()    & 0x1)   <<35);  // & 0x1)   <<28);
   packedVal |= ((cms_uint64_t)(mu->hwCharge()         & 0x1)   <<34);  // & 0x1)   <<29);
