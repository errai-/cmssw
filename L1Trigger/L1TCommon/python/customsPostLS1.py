--- conflicted
+++ resolved
@@ -13,17 +13,13 @@
     # the following line will break HLT if HLT menu is not updated with the corresponding menu
     process=customiseL1Menu(process)
     #print "INFO:  loading RCT LUTs"
-<<<<<<< HEAD
     #process.load("L1Trigger.L1TCalorimeter.caloStage1RCTLuts_cff")
-=======
-    process.load("L1Trigger.L1TCalorimeter.caloStage1RCTLuts_cff")
 
     process.load("L1Trigger.L1TCommon.l1tDigiToRaw_cfi")
     process.load("L1Trigger.L1TCommon.l1tRawToDigi_cfi")
     process.load("L1Trigger.L1TCommon.caloStage1LegacyFormatDigis_cfi")
 
 
->>>>>>> 23c16d98
     if hasattr(process,'L1simulation_step'):
         #print "INFO:  Removing GCT from simulation and adding new Stage 1"
         process.load('L1Trigger.L1TCalorimeter.caloStage1Params_cfi')
