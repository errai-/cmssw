#include "L1Trigger/CSCTriggerPrimitives/src/CSCMotherboardME21GEM.h"
#include "FWCore/MessageLogger/interface/MessageLogger.h"
#include "DataFormats/MuonDetId/interface/CSCTriggerNumbering.h"
#include "L1Trigger/CSCCommonTrigger/interface/CSCTriggerGeometry.h"
#include "Geometry/GEMGeometry/interface/GEMGeometry.h"
#include "Geometry/GEMGeometry/interface/GEMEtaPartitionSpecs.h"

#include <iomanip>

const double CSCMotherboardME21GEM::lut_wg_eta_odd[112][2] = {
{ 0,2.441},{ 1,2.435},{ 2,2.425},{ 3,2.414},{ 4,2.404},{ 5,2.394},{ 6,2.384},{ 7,2.374},
{ 8,2.365},{ 9,2.355},{10,2.346},{11,2.336},{12,2.327},{13,2.317},{14,2.308},{15,2.299},
{16,2.290},{17,2.281},{18,2.273},{19,2.264},{20,2.255},{21,2.247},{22,2.238},{23,2.230},
{24,2.221},{25,2.213},{26,2.205},{27,2.197},{28,2.189},{29,2.181},{30,2.173},{31,2.165},
{32,2.157},{33,2.149},{34,2.142},{35,2.134},{36,2.127},{37,2.119},{38,2.112},{39,2.104},
{40,2.097},{41,2.090},{42,2.083},{43,2.075},{44,2.070},{45,2.059},{46,2.054},{47,2.047},
{48,2.041},{49,2.034},{50,2.027},{51,2.020},{52,2.014},{53,2.007},{54,2.000},{55,1.994},
{56,1.988},{57,1.981},{58,1.975},{59,1.968},{60,1.962},{61,1.956},{62,1.950},{63,1.944},
{64,1.937},{65,1.931},{66,1.924},{67,1.916},{68,1.909},{69,1.902},{70,1.895},{71,1.888},
{72,1.881},{73,1.875},{74,1.868},{75,1.861},{76,1.854},{77,1.848},{78,1.841},{79,1.835},
{80,1.830},{81,1.820},{82,1.815},{83,1.809},{84,1.803},{85,1.796},{86,1.790},{87,1.784},
{88,1.778},{89,1.772},{90,1.766},{91,1.760},{92,1.754},{93,1.748},{94,1.742},{95,1.736},
{96,1.731},{97,1.725},{98,1.719},{99,1.714},{100,1.708},{101,1.702},{102,1.697},{103,1.691},
{104,1.686},{105,1.680},{106,1.675},{107,1.670},{108,1.664},{109,1.659},{110,1.654},{111,1.648},
};

const double CSCMotherboardME21GEM::lut_wg_eta_even[112][2] = {
{ 0,2.412},{ 1,2.405},{ 2,2.395},{ 3,2.385},{ 4,2.375},{ 5,2.365},{ 6,2.355},{ 7,2.345},
{ 8,2.335},{ 9,2.325},{10,2.316},{11,2.306},{12,2.297},{13,2.288},{14,2.279},{15,2.270},
{16,2.261},{17,2.252},{18,2.243},{19,2.234},{20,2.226},{21,2.217},{22,2.209},{23,2.200},
{24,2.192},{25,2.184},{26,2.175},{27,2.167},{28,2.159},{29,2.151},{30,2.143},{31,2.135},
{32,2.128},{33,2.120},{34,2.112},{35,2.105},{36,2.097},{37,2.090},{38,2.082},{39,2.075},
{40,2.068},{41,2.060},{42,2.053},{43,2.046},{44,2.041},{45,2.030},{46,2.025},{47,2.018},
{48,2.011},{49,2.005},{50,1.998},{51,1.991},{52,1.985},{53,1.978},{54,1.971},{55,1.965},
{56,1.958},{57,1.952},{58,1.946},{59,1.939},{60,1.933},{61,1.927},{62,1.921},{63,1.915},
{64,1.909},{65,1.902},{66,1.895},{67,1.887},{68,1.880},{69,1.873},{70,1.866},{71,1.859},
{72,1.853},{73,1.846},{74,1.839},{75,1.832},{76,1.826},{77,1.819},{78,1.812},{79,1.806},
{80,1.801},{81,1.792},{82,1.787},{83,1.780},{84,1.774},{85,1.768},{86,1.762},{87,1.756},
{88,1.750},{89,1.744},{90,1.738},{91,1.732},{92,1.726},{93,1.720},{94,1.714},{95,1.708},
{96,1.702},{97,1.697},{98,1.691},{99,1.685},{100,1.680},{101,1.674},{102,1.669},{103,1.663},
{104,1.658},{105,1.652},{106,1.647},{107,1.642},{108,1.636},{109,1.631},{110,1.626},{111,1.621},
};

// LUT with bending angles of the GEM-CSC high efficiency patterns (98%)
// 1st index: pt value = {5,10,15,20,30,40}
// 2nd index: bending angle for odd numbered chambers
// 3rd index: bending angle for even numbered chambers
const double CSCMotherboardME21GEM::lut_pt_vs_dphi_gemcsc[8][3] = {
  {3, 0.01832829, 0.01003643 },
  {5, 0.01095490, 0.00631625 },
  {7, 0.00786026, 0.00501017 },
  {10, 0.00596349, 0.00414560 },
  {15, 0.00462411, 0.00365550 },
  {20, 0.00435298, 0.00361550 },
  {30, 0.00465160, 0.00335700 },
  {40, 0.00372145, 0.00366262 }
};

CSCMotherboardME21GEM::CSCMotherboardME21GEM(unsigned endcap, unsigned station,
                               unsigned sector, unsigned subsector,
                               unsigned chamber,
                               const edm::ParameterSet& conf) :
  CSCMotherboard(endcap, station, sector, subsector, chamber, conf)
{
  const edm::ParameterSet commonParams(conf.getParameter<edm::ParameterSet>("commonParam"));
  runME21ILT_ = commonParams.getParameter<bool>("runME21ILT");

  if (!isSLHC) edm::LogError("L1CSCTPEmulatorConfigError")
    << "+++ Upgrade CSCMotherboardME21GEM constructed while isSLHC is not set! +++\n";

  const edm::ParameterSet me21tmbParams(conf.getParameter<edm::ParameterSet>("me21tmbSLHCGEM"));
  const edm::ParameterSet coPadParams(conf.getParameter<edm::ParameterSet>("copadParam"));
  int gemChamber(CSCTriggerNumbering::chamberFromTriggerLabels(theSector,theSubsector,theStation,theTrigChamber));
  coPadProcessor.reset( new GEMCoPadProcessor(endcap, station, gemChamber, coPadParams) );

  // whether to not reuse CLCTs that were used by previous matching ALCTs
  // in ALCT-to-CLCT algorithm
  drop_used_clcts = me21tmbParams.getParameter<bool>("tmbDropUsedClcts");

  match_earliest_clct_me21_only = me21tmbParams.getParameter<bool>("matchEarliestClctME21Only");

  tmb_cross_bx_algo = me21tmbParams.getParameter<unsigned int>("tmbCrossBxAlgorithm");

  // maximum lcts per BX in ME2
  max_me21_lcts = me21tmbParams.getParameter<unsigned int>("maxME21LCTs");

  pref[0] = match_trig_window_size/2;
  for (unsigned int m=2; m<match_trig_window_size; m+=2)
  {
    pref[m-1] = pref[0] - m/2;
    pref[m]   = pref[0] + m/2;
  }

  //----------------------------------------------------------------------------------------//

  //       G E M  -  C S C   I N T E G R A T E D   L O C A L   A L G O R I T H M

  //----------------------------------------------------------------------------------------//

  // debug gem matching
  debug_gem_matching = me21tmbParams.getParameter<bool>("debugMatching");
  debug_luts = me21tmbParams.getParameter<bool>("debugLUTs");

  //  deltas used to match to GEM pads
  maxDeltaBXPad_ = me21tmbParams.getParameter<int>("maxDeltaBXPad");
  maxDeltaPadPadOdd_ = me21tmbParams.getParameter<int>("maxDeltaPadPadOdd");
  maxDeltaPadPadEven_ = me21tmbParams.getParameter<int>("maxDeltaPadPadEven");

  //  deltas used to match to GEM coincidence pads
  maxDeltaBXCoPad_ = me21tmbParams.getParameter<int>("maxDeltaBXCoPad");
  maxDeltaPadCoPadEven_ = me21tmbParams.getParameter<int>("maxDeltaPadCoPadEven");
  maxDeltaPadCoPadOdd_ = me21tmbParams.getParameter<int>("maxDeltaPadCoPadOdd");

  // drop low quality stubs if they don't have GEMs
  dropLowQualityCLCTsNoGEMs_ = me21tmbParams.getParameter<bool>("dropLowQualityCLCTsNoGEMs");
  dropLowQualityALCTsNoGEMs_ = me21tmbParams.getParameter<bool>("dropLowQualityALCTsNoGEMs");

  // correct LCT timing with GEMs
  correctLCTtimingWithGEM_ = me21tmbParams.getParameter<bool>("correctLCTtimingWithGEM");

  // build LCT from ALCT and GEM
  buildLCTfromALCTandGEM_ = me21tmbParams.getParameter<bool>("buildLCTfromALCTandGEM");
  buildLCTfromCLCTandGEM_ = me21tmbParams.getParameter<bool>("buildLCTfromCLCTandGEM");

  // LCT ghostbusting
  doLCTGhostBustingWithGEMs_ = me21tmbParams.getParameter<bool>("doLCTGhostBustingWithGEMs");

  // use "old" or "new" dataformat for integrated LCTs?
  useOldLCTDataFormat_ = me21tmbParams.getParameter<bool>("useOldLCTDataFormat");

  // promote ALCT-GEM pattern
  promoteALCTGEMpattern_ = me21tmbParams.getParameter<bool>("promoteALCTGEMpattern");

  // promote ALCT-GEM quality
  promoteALCTGEMquality_ = me21tmbParams.getParameter<bool>("promoteALCTGEMquality");
  promoteCLCTGEMquality_ = me21tmbParams.getParameter<bool>("promoteCLCTGEMquality");
}

CSCMotherboardME21GEM::~CSCMotherboardME21GEM()
{
}

void CSCMotherboardME21GEM::clear()
{
  CSCMotherboard::clear();

  for (int bx = 0; bx < MAX_LCT_BINS; bx++)
    for (unsigned int mbx = 0; mbx < match_trig_window_size; mbx++)
      for (int i=0;i<2;i++)
        allLCTs[bx][mbx][i].clear();

  gemRollToEtaLimits_.clear();
  cscWgToGemRoll_.clear();
  gemPadToCscHs_.clear();
  cscHsToGemPad_.clear();
  pads_.clear();
  coPads_.clear();
}

void
CSCMotherboardME21GEM::run(const CSCWireDigiCollection* wiredc,
                    const CSCComparatorDigiCollection* compdc,
                    const GEMPadDigiCollection* gemPads)
{
  clear();

  if (!( alct and clct and runME21ILT_))
  {
    if (infoV >= 0) edm::LogError("L1CSCTPEmulatorSetupError")
      << "+++ run() called for non-existing ALCT/CLCT processor! +++ \n";
    return;
  }

  alctV = alct->run(wiredc); // run anodeLCT
  clctV = clct->run(compdc); // run cathodeLCT

  // if there are no ALCTs and no CLCTs, it does not make sense to run this TMB
  if (alctV.empty() and clctV.empty()) return;

  gemCoPadV = coPadProcessor->run(gemPads); // run copad processor in GE2/1

  bool gemGeometryAvailable(false);
  if (gem_g != nullptr) {
    if (infoV >= 0) edm::LogInfo("L1CSCTPEmulatorSetupInfo")
      << "+++ run() called for GEM-CSC integrated trigger! +++ \n";
    gemGeometryAvailable = true;
  }

  // retrieve CSCChamber geometry
  CSCTriggerGeomManager* geo_manager(CSCTriggerGeometry::get());
  const CSCChamber* cscChamber(geo_manager->chamber(theEndcap, theStation, theSector, theSubsector, theTrigChamber));
  const CSCDetId csc_id(cscChamber->id());

  if (runME21ILT_){

    // check for GE2/1 geometry
    if ((not gemGeometryAvailable) or (gemGeometryAvailable and (gem_g->stations()).size()==2)) {
      if (infoV >= 0) edm::LogError("L1CSCTPEmulatorSetupError")
        << "+++ run() called for GEM-CSC integrated trigger without valid GE21 geometry! +++ \n";
      return;
    }

    // trigger geometry
    const CSCLayer* keyLayer(cscChamber->layer(3));
    const CSCLayerGeometry* keyLayerGeometry(keyLayer->geometry());

    //    const bool isEven(csc_id%2==0);
    const int region((theEndcap == 1) ? 1: -1);
    const bool isEven(csc_id.chamber()%2==0);
    const GEMDetId gem_id_long(region, 1, 2, 0, csc_id.chamber(), 0);
    const GEMSuperChamber* gemChamberLong(gem_g->superChamber(gem_id_long));

    // LUT<roll,<etaMin,etaMax> >
    gemRollToEtaLimits_ = createGEMRollEtaLUT();

    if (debug_luts){
      std::cout<<"csc id "<< csc_id <<" "<< csc_id.rawId() << (isEven ? " even" : " odd") << " chamber" << csc_id.chamber()<<std::endl;
<<<<<<< HEAD
      for (const auto& p : gemRollToEtaLimits_) {
        std::cout << "pad "<< p.first << " min eta " << (p.second).first << " max eta " << (p.second).second << std::endl;
      }
=======
      if (gemRollToEtaLimits_.size())
        for(const auto& p : gemRollToEtaLimits_) {
          std::cout << "pad "<< p.first << " min eta " << (p.second).first << " max eta " << (p.second).second << std::endl;
        }
>>>>>>> 0f5697a2
    }

    // loop on all wiregroups to create a LUT <WG,rollMin,rollMax>
    const int numberOfWG(keyLayerGeometry->numberOfWireGroups());
    for (int i = 0; i< numberOfWG; ++i){
      auto eta(isEven ? lut_wg_eta_even[i][1] : lut_wg_eta_odd[i][1]);
      cscWgToGemRoll_[i] = assignGEMRoll(eta);
    }
    // These numbers are manually inserted to make sure that the mapping is complete
    // Not sure yet why the bottom of the CSC chamber wire groups are not mapped correctly
    // to GEM pads
    // This is only a a temporary solution. Will be fixed in the future
    cscWgToGemRoll_[107] = 1;
    cscWgToGemRoll_[108] = 1;
    cscWgToGemRoll_[109] = 1;
    cscWgToGemRoll_[110] = 1;
    cscWgToGemRoll_[111] = 1;

    if (debug_luts){
<<<<<<< HEAD
      for (const auto& p : cscWgToGemRoll_) {
=======
      for(const auto& p : cscWgToGemRoll_) {
>>>>>>> 0f5697a2
        std::cout << "WG "<< p.first << " GEM roll " << p.second << std::endl;
      }
    }

    const auto& randRoll(gemChamberLong->chamber(1)->etaPartition(2));
    // pick any roll
    const int nGEMPads(randRoll->npads());
    for (int i = 1; i<= nGEMPads; ++i){
      const LocalPoint& lpGEM(randRoll->centreOfPad(i));
      const GlobalPoint& gp(randRoll->toGlobal(lpGEM));
      const LocalPoint& lpCSC(keyLayer->toLocal(gp));
      const float strip(keyLayerGeometry->strip(lpCSC));
      // HS are wrapped-around
      gemPadToCscHs_[i] = (int) (strip*2);
    }
    if (debug_luts){
      std::cout << "detId " << csc_id << std::endl;
<<<<<<< HEAD
      for (const auto& p : cscHsToGemPad_) {
        std::cout << "CSC HS "<< p.first << " GEM Pad low " << (p.second).first << " GEM Pad high " << (p.second).second << std::endl;
      }
    }

    // pick any roll
    const int nGEMPads(randRoll->npads());
    for (int i = 0; i< nGEMPads; ++i){
      const LocalPoint lpGEM(randRoll->centreOfPad(i));
      const GlobalPoint gp(randRoll->toGlobal(lpGEM));
      const LocalPoint lpCSC(keyLayer->toLocal(gp));
      const float strip(keyLayerGeometry->strip(lpCSC));
      // HS are wrapped-around
      gemPadToCscHs_[i] = (int) (strip - 0.25)/0.5;
=======
      for(const auto& p : gemPadToCscHs_) {
        std::cout << "GEM Pad "<< p.first << " CSC HS : " << p.second << std::endl;
      }
    }

    auto nStrips(keyLayerGeometry->numberOfStrips());

    // The code below does the reverse mapping namely CSC strip to GEM pad
    // The old code (mapping GEM onto CSC directly) was not functioning 
    // as expected, so I temporarily modifie it. In addition I have to manually 
    // insert some numbers. This code will be cleaned up in the future.
    for (int i=0; i<nStrips*2; ++i){
      std::vector<int> temp;
      // std::cout << "key " << i << std::endl;
      for (auto& p: gemPadToCscHs_){
        if (p.second == i) {
          // std::cout << "value " << p.first << std::endl;
          temp.push_back(p.first);
        }
      }
      if (temp.empty()) {
        temp.push_back(-99);
      }
      cscHsToGemPad_[i] = std::make_pair(temp.front(), temp.back());
      if (isEven){
        cscHsToGemPad_[0] = std::make_pair(1,1);
        cscHsToGemPad_[0] = std::make_pair(1,2);
        cscHsToGemPad_[158] = std::make_pair(384,384);
        cscHsToGemPad_[159] = std::make_pair(384,384);
      } else {
        cscHsToGemPad_[0] = std::make_pair(384,384);
        cscHsToGemPad_[1] = std::make_pair(384,384);
        cscHsToGemPad_[158] = std::make_pair(1,1);
        cscHsToGemPad_[159] = std::make_pair(1,1);
      }
>>>>>>> 0f5697a2
    }

    if (debug_luts){
      std::cout << "detId " << csc_id << std::endl;
<<<<<<< HEAD
      for (const auto& p : gemPadToCscHs_) {
        std::cout << "GEM Pad "<< p.first << " CSC HS : " << p.second << std::endl;
      }
    }

=======
      for(const auto& p : cscHsToGemPad_) {
        std::cout << "CSC HS "<< p.first << " GEM Pad low " << (p.second).first << " GEM Pad high " << (p.second).second << std::endl;
      }
    }



>>>>>>> 0f5697a2
    //select correct scenario, even or odd
    maxDeltaPadPad_ = (isEven ? maxDeltaPadPadEven_ : maxDeltaPadPadOdd_);
    maxDeltaPadCoPad_ = isEven ? maxDeltaPadCoPadEven_ : maxDeltaPadCoPadOdd_;

    // retrieve pads and copads in a certain BX window for this CSC
    pads_.clear();
    coPads_.clear();
    retrieveGEMPads(gemPads, gem_id_long);
    retrieveGEMCoPads();
  }

  int used_clct_mask[20];
  for (int c=0;c<20;++c) used_clct_mask[c]=0;

<<<<<<< HEAD
  const bool hasPads(!pads_.empty());
  const bool hasCoPads(hasPads and !coPads_.empty());
=======
  const bool hasPads(pads_.size()!=0);
  //const bool hasCoPads(hasPads and coPads_.size()!=0);
  bool hasLCTs = false;
>>>>>>> 0f5697a2

  // ALCT centric matching
  for (int bx_alct = 0; bx_alct < CSCAnodeLCTProcessor::MAX_ALCT_BINS; bx_alct++)
  {
    if (alct->bestALCT[bx_alct].isValid())
    {
      const int bx_clct_start(bx_alct - match_trig_window_size/2);
      const int bx_clct_stop(bx_alct + match_trig_window_size/2);
      const int bx_copad_start(bx_alct - maxDeltaBXCoPad_);
      const int bx_copad_stop(bx_alct + maxDeltaBXCoPad_);

      if (debug_gem_matching){
        std::cout << "========================================================================" << std::endl;
        std::cout << "ALCT-CLCT matching in ME2/1 chamber: " << cscChamber->id() << std::endl;
        std::cout << "------------------------------------------------------------------------" << std::endl;
<<<<<<< HEAD
        std::cout << "+++ Best ALCT Details: ";
        alct->bestALCT[bx_alct].print();
        std::cout << "+++ Second ALCT Details: ";
        alct->secondALCT[bx_alct].print();

        printGEMTriggerPads(bx_clct_start, bx_clct_stop);
=======
        std::cout << "+++ Best ALCT Details: " << alct->bestALCT[bx_alct] << std::endl;
        if (not alct->secondALCT[bx_alct].isValid())
          std::cout << "+++ Second ALCT INVALID" << std::endl;
        else
          std::cout << "+++ Second ALCT Details: " << alct->secondALCT[bx_alct] << std::endl;

        printGEMTriggerPads(bx_clct_start, bx_clct_stop);
        printGEMTriggerPads(bx_clct_start, bx_clct_stop, true);

>>>>>>> 0f5697a2

        std::cout << "------------------------------------------------------------------------" << std::endl;
        std::cout << "Attempt ALCT-CLCT matching in ME2/1 in bx range: [" << bx_clct_start << "," << bx_clct_stop << "]" << std::endl;
      }

      // ALCT-to-CLCT
      int nSuccesFulMatches = 0;
      for (int bx_clct = bx_clct_start; bx_clct <= bx_clct_stop; bx_clct++)
      {
        if (bx_clct < 0 or bx_clct >= CSCCathodeLCTProcessor::MAX_CLCT_BINS) continue;
        if (drop_used_clcts and used_clct_mask[bx_clct]) continue;
        if (clct->bestCLCT[bx_clct].isValid())
        {
          // clct quality
          const int quality(clct->bestCLCT[bx_clct].getQuality());
          // low quality ALCT
          const bool lowQualityALCT(alct->bestALCT[bx_alct].getQuality() == 0);
          // low quality ALCT or CLCT
          const bool lowQuality(quality<4 or lowQualityALCT);
          if (debug_gem_matching) std::cout << "++Valid ME21 CLCT: " << clct->bestCLCT[bx_clct] << std::endl;

            // pick the pad that corresponds
<<<<<<< HEAD
	  auto matchingPads(matchingGEMPads(clct->bestCLCT[bx_clct], alct->bestALCT[bx_alct], pads_[bx_clct], false));
	  auto matchingCoPads(matchingGEMPads(clct->bestCLCT[bx_clct], alct->bestALCT[bx_alct], coPads_[bx_clct], true));
=======
          auto matchingPads11(matchingGEMPads(clct->bestCLCT[bx_clct], alct->bestALCT[bx_alct], pads_[bx_alct], false));
          auto matchingPads12(matchingGEMPads(clct->bestCLCT[bx_clct], alct->secondALCT[bx_alct], pads_[bx_alct], false));
          auto matchingPads21(matchingGEMPads(clct->secondCLCT[bx_clct], alct->bestALCT[bx_alct], pads_[bx_alct], false));
          auto matchingPads22(matchingGEMPads(clct->secondCLCT[bx_clct], alct->secondALCT[bx_alct], pads_[bx_alct], false));
          GEMPadsBX matchingPads;
          matchingPads.reserve(matchingPads11.size() +
                               matchingPads12.size() +
                               matchingPads21.size() +
                               matchingPads22.size()
                               );
          matchingPads.insert(std::end(matchingPads), std::begin(matchingPads11), std::end(matchingPads11));
          matchingPads.insert(std::end(matchingPads), std::begin(matchingPads12), std::end(matchingPads12));
          matchingPads.insert(std::end(matchingPads), std::begin(matchingPads21), std::end(matchingPads21));
          matchingPads.insert(std::end(matchingPads), std::begin(matchingPads22), std::end(matchingPads22));

          auto matchingCoPads11(matchingGEMPads(clct->bestCLCT[bx_clct], alct->bestALCT[bx_alct], coPads_[bx_alct], false));
          auto matchingCoPads12(matchingGEMPads(clct->bestCLCT[bx_clct], alct->secondALCT[bx_alct], coPads_[bx_alct], false));
          auto matchingCoPads21(matchingGEMPads(clct->secondCLCT[bx_clct], alct->bestALCT[bx_alct], coPads_[bx_alct], false));
          auto matchingCoPads22(matchingGEMPads(clct->secondCLCT[bx_clct], alct->secondALCT[bx_alct], coPads_[bx_alct], false));
          GEMPadsBX matchingCoPads;
          matchingCoPads.reserve(matchingCoPads11.size() +
                                 matchingCoPads12.size() +
                                 matchingCoPads21.size() +
                                 matchingCoPads22.size()
                               );
          matchingCoPads.insert(std::end(matchingCoPads), std::begin(matchingCoPads11), std::end(matchingCoPads11));
          matchingCoPads.insert(std::end(matchingCoPads), std::begin(matchingCoPads12), std::end(matchingCoPads12));
          matchingCoPads.insert(std::end(matchingCoPads), std::begin(matchingCoPads21), std::end(matchingCoPads21));
          matchingCoPads.insert(std::end(matchingCoPads), std::begin(matchingCoPads22), std::end(matchingCoPads22));

>>>>>>> 0f5697a2
          if (runME21ILT_ and dropLowQualityCLCTsNoGEMs_ and lowQuality and hasPads){
            int nFound(!matchingPads.empty());
            const bool clctInEdge(clct->bestCLCT[bx_clct].getKeyStrip() < 5 or clct->bestCLCT[bx_clct].getKeyStrip() > 155);
            if (clctInEdge){
              if (debug_gem_matching) std::cout << "\tInfo: low quality CLCT in CSC chamber edge, don't care about GEM pads" << std::endl;
            }
            else {
              if (nFound != 0){
                if (debug_gem_matching) std::cout << "\tInfo: low quality CLCT with " << nFound << " matching GEM trigger pads" << std::endl;
              }
              else {
                if (debug_gem_matching) std::cout << "\tWarning: low quality CLCT without matching GEM trigger pad" << std::endl;
                continue;
              }
            }
          }


          std::cout << "+++ Best CLCT Details: " << clct->bestCLCT[bx_clct] << std::endl;
          if (not clct->secondCLCT[bx_clct].isValid())
            std::cout << "+++ Second CLCT INVALID" << std::endl;
          else
            std::cout << "+++ Second CLCT Details: " << clct->secondCLCT[bx_clct] << std:: endl;

          // check timing
          if (runME21ILT_ and correctLCTtimingWithGEM_){
            int nFound(!matchingCoPads.empty());
            if (nFound != 0 and bx_alct == 6 and bx_clct != 6){
              if (debug_gem_matching) std::cout << "\tInfo: CLCT with incorrect timing" << std::endl;
              continue;
            }
          }

          ++nSuccesFulMatches;
<<<<<<< HEAD
=======
          hasLCTs = true;
>>>>>>> 0f5697a2

          int mbx = bx_clct-bx_clct_start;

          correlateLCTsGEM(alct->bestALCT[bx_alct], alct->secondALCT[bx_alct],
                           clct->bestCLCT[bx_clct], clct->secondCLCT[bx_clct],
                           allLCTs[bx_alct][mbx][0], allLCTs[bx_alct][mbx][1], matchingPads, matchingCoPads);
          if (debug_gem_matching) {
            //	    if (infoV > 1) LogTrace("CSCMotherboard")
            std::cout << "Successful ALCT-CLCT match in ME21: bx_alct = " << bx_alct
                      << "; match window: [" << bx_clct_start << "; " << bx_clct_stop
                      << "]; bx_clct = " << bx_clct << std::endl;
            std::cout << "+++ Best LCT Details: " << allLCTs[bx_alct][mbx][0] << std::endl;
            if (not allLCTs[bx_alct][mbx][1].isValid())
              std::cout << "+++ Second LCT INVALID" << std::endl;
            else
              std::cout << "+++ Second LCT Details: " << allLCTs[bx_alct][mbx][1] << std:: endl;
          }
          if (allLCTs[bx_alct][mbx][0].isValid()) {
            used_clct_mask[bx_clct] += 1;
            if (match_earliest_clct_me21_only) break;
          }
        }
      }

      if (nSuccesFulMatches==0)
        if (debug_gem_matching) std::cout << "++No valid ALCT-CLCT matches in ME21" << std::endl;

      if (nSuccesFulMatches==0 and bx_alct==6)
        if (debug_gem_matching) std::cout << "++Must match ALCT-GEM in ME21!!!" << std::endl;

      // ALCT-to-GEM matching
      int nSuccesFulGEMMatches = 0;
      if (runME21ILT_ and nSuccesFulMatches==0 and buildLCTfromALCTandGEM_){
        std::cout << "Check for ALCT-GEM copad match in ME21" << std::endl;
        for (int bx_gem = bx_copad_start; bx_gem <= bx_copad_stop; bx_gem++) {
<<<<<<< HEAD
          if (not hasCoPads) {
            continue;
          }

          // find the best matching copad - first one
          auto copads(matchingGEMPads(alct->bestALCT[bx_alct], coPads_[bx_gem], true));
          if (debug_gem_matching) std::cout << "\t++Number of matching GEM CoPads in BX " << bx_alct << " : "<< copads.size() << std::endl;
          if (copads.empty()) {
=======

          // find the best matching copad
          auto copads1(matchingGEMPads(alct->bestALCT[bx_alct], coPads_[bx_gem], false));
          auto copads2(matchingGEMPads(alct->secondALCT[bx_alct], coPads_[bx_gem], false));
          GEMPadsBX copads;
          copads.reserve(copads1.size() +
                         copads2.size()
                         );
	  if (debug_gem_matching)
	      std::cout <<"CoPad1 size "<< copads1.size() <<" CoPad2 size "<< copads2.size() << std::endl;
          copads.insert(std::end(copads), std::begin(copads1), std::end(copads1));
          copads.insert(std::end(copads), std::begin(copads2), std::end(copads2));

          if (debug_gem_matching) std::cout << "\t++Number of matching GEM CoPads in BX " << bx_gem << " : "<< copads.size() << std::endl;
          if (copads.empty()) {
            std::cout << "Unsuccessful ALCT-GEM CoPad match in ME21: bx_alct = " << bx_alct << std::endl << std::endl;
            std::cout << "------------------------------------------------------------------------" << std::endl << std::endl;
>>>>>>> 0f5697a2
            continue;
          }

          correlateLCTsGEM(alct->bestALCT[bx_alct], alct->secondALCT[bx_alct],
                           copads.at(0).second, allLCTs[bx_alct][0][0], allLCTs[bx_alct][0][1]);
<<<<<<< HEAD
          if (allLCTs[bx_alct][0][0].isValid()) {
            ++nSuccesFulGEMMatches;
            if (match_earliest_clct_me21_only) break;
          }
=======
>>>>>>> 0f5697a2
          if (debug_gem_matching) {
            std::cout << "Successful ALCT-GEM CoPad match in ME21: bx_alct = " << bx_alct << std::endl << std::endl;
            std::cout << "+++ Best LCT Details: " << allLCTs[bx_alct][0][0] << std::endl;
            if (not allLCTs[bx_alct][0][1].isValid())
              std::cout << "+++ Second LCT INVALID" << std::endl;
            else
              std::cout << "+++ Second LCT Details: " << allLCTs[bx_alct][0][1] << std:: endl;
            std::cout << "------------------------------------------------------------------------" << std::endl << std::endl;
          }
          if (allLCTs[bx_alct][0][0].isValid()) {
            ++nSuccesFulGEMMatches;
            if (match_earliest_clct_me21_only) break;
          }
        }
      }

      if (debug_gem_matching) {
        std::cout << "========================================================================" << std::endl;
        std::cout << "Summary: nSuccesFulMatches " << nSuccesFulMatches << " nSuccesFulGEMMatches " << nSuccesFulGEMMatches << " in bx " << bx_alct << std::endl;
        if (nSuccesFulMatches>1)
          std::cout << "Too many successful ALCT-CLCT matches in ME21: " << nSuccesFulMatches
                    << ", CSCDetId " << cscChamber->id()
                    << ", bx_alct = " << bx_alct
                    << "; match window: [" << bx_clct_start << "; " << bx_clct_stop << "]" << std::endl;
        else if (nSuccesFulMatches==1)
          std::cout << "1 successful ALCT-CLCT match in ME21: "
                    << " CSCDetId " << cscChamber->id()
                    << ", bx_alct = " << bx_alct
                    << "; match window: [" << bx_clct_start << "; " << bx_clct_stop << "]" << std::endl;
        else if (nSuccesFulGEMMatches==1)
          std::cout << "1 successful ALCT-GEM match in ME21: "
                    << " CSCDetId " << cscChamber->id()
                    << ", bx_alct = " << bx_alct
                    << "; match window: [" << bx_clct_start << "; " << bx_clct_stop << "]" << std::endl;
        else
          std::cout << "Unsuccessful ALCT-CLCT match in ME21: "
                    << "CSCDetId " << cscChamber->id()
                    << ", bx_alct = " << bx_alct
                    << "; match window: [" << bx_clct_start << "; " << bx_clct_stop << "]" << std::endl;
      }
    }
    // at this point we have invalid ALCTs --> try GEM pad matching
    else{
      auto coPads(coPads_[bx_alct]);
      if (runME21ILT_ and !coPads.empty() and buildLCTfromCLCTandGEM_) {
        //const int bx_clct_start(bx_alct - match_trig_window_size/2);
        //const int bx_clct_stop(bx_alct + match_trig_window_size/2);

        if (debug_gem_matching){
          std::cout << "========================================================================" << std::endl;
          std::cout <<"GEM-CLCT matching in ME2/1 chamber: "<< cscChamber->id()<< "in bx:"<<bx_alct<<std::endl;
          std::cout << "------------------------------------------------------------------------" << std::endl;
        }
        // GEM-to-CLCT
        int nSuccesFulMatches = 0;
        //for (int bx_clct = bx_clct_start; bx_clct <= bx_clct_stop; bx_clct++)
       // {
         // if (bx_clct < 0 or bx_clct >= CSCCathodeLCTProcessor::MAX_CLCT_BINS) continue;
          if (drop_used_clcts and used_clct_mask[bx_alct]) continue;
          if (clct->bestCLCT[bx_alct].isValid())
          {
            const int quality(clct->bestCLCT[bx_alct].getQuality());
            // only use high-Q stubs for the time being
            if (quality < 4) continue;

            ++nSuccesFulMatches;
<<<<<<< HEAD
=======
            hasLCTs = true;
>>>>>>> 0f5697a2

            int mbx = std::abs(clct->bestCLCT[bx_alct].getBX()-bx_alct);
            int bx_gem = (coPads[0].second).bx()+lct_central_bx;
            correlateLCTsGEM(clct->bestCLCT[bx_alct], clct->secondCLCT[bx_alct], coPads[0].second, GEMDetId(coPads[0].first).roll(),
                             allLCTs[bx_gem][mbx][0], allLCTs[bx_gem][mbx][1]);
            if (debug_gem_matching) {
              //	    if (infoV > 1) LogTrace("CSCMotherboard")
              std::cout << "Successful GEM-CLCT match in ME21: bx_alct = " << bx_alct <<std::endl;
                        //<< "; match window: [" << bx_clct_start << "; " << bx_clct_stop
                        //<< "]; bx_clct = " << bx_clct << std::endl;
            std::cout << "+++ Best CLCT Details: " << clct->bestCLCT[bx_alct] << std::endl;
            if (not clct->secondCLCT[bx_alct].isValid())
              std::cout << "+++ Second CLCT INVALID" << std::endl;
            else
              std::cout << "+++ Second CLCT Details: " << clct->secondCLCT[bx_alct] << std:: endl;
            }
            if (allLCTs[bx_gem][mbx][0].isValid()) {
              used_clct_mask[bx_alct] += 1;
              if (match_earliest_clct_me21_only) break;
            }
        }
      }
    }
  }

  if (hasLCTs and debug_gem_matching){
    std::cout << "========================================================================" << std::endl;
    std::cout << "Counting the LCTs" << std::endl;
    std::cout << "========================================================================" << std::endl;
  }else if (debug_gem_matching){
    std::cout << "========================================================================" << std::endl;
    std::cout << "No LCT is Built" << std::endl;
    std::cout << "========================================================================" << std::endl;
  }

  // reduction of nLCTs per each BX
  for (int bx = 0; bx < MAX_LCT_BINS; bx++)
  {
    // counting
    unsigned int n=0;
    for (unsigned int mbx = 0; mbx < match_trig_window_size; mbx++)
      for (int i=0;i<2;i++)
      {
        int cbx = bx + mbx - match_trig_window_size/2;
        if (allLCTs[bx][mbx][i].isValid())
        {
          ++n;
	  if (infoV > 0) LogDebug("CSCMotherboard")
	    << "LCT"<<i+1<<" "<<bx<<"/"<<cbx<<": "<<allLCTs[bx][mbx][i]<<std::endl;
        }
      }

    // some simple cross-bx sorting algorithms
    if (tmb_cross_bx_algo == 1 and (n>2))
    {
      n=0;
      for (unsigned int mbx = 0; mbx < match_trig_window_size; mbx++)
        for (int i=0;i<2;i++)
        {
          if (allLCTs[bx][pref[mbx]][i].isValid())
          {
            n++;
            if (n>2) allLCTs[bx][pref[mbx]][i].clear();
          }
        }

      n=0;
      for (unsigned int mbx = 0; mbx < match_trig_window_size; mbx++)
        for (int i=0;i<2;i++)
        {
          int cbx = bx + mbx - match_trig_window_size/2;
          if (allLCTs[bx][mbx][i].isValid())
          {
            n++;
            if (infoV > 0) LogDebug("CSCMotherboard")
<<<<<<< HEAD
              << "LCT"<<i+1<<" "<<bx<<"/"<<cbx<<": "<<allLCTs[bx][mbx][i]<<std::endl;
=======
              << "LCT"<<i+1<<" "<<bx<<"/"<<cbx<<": "<<allLCTs[bx][mbx][i]<<std::cout;
>>>>>>> 0f5697a2
          }
        }
      if (infoV > 0 and n>0) LogDebug("CSCMotherboard")
        <<"bx "<<bx<<" nnLCT:"<<n<<" "<<n<<std::endl;
    } // x-bx sorting
  }

  bool first = true;
  unsigned int n=0;
  for (const auto& p : readoutLCTs()) {
    if (debug_gem_matching and first){
      std::cout << "========================================================================" << std::endl;
      std::cout << "Counting the final LCTs" << std::endl;
      std::cout << "========================================================================" << std::endl;
      first = false;
      std::cout << "tmb_cross_bx_algo: " << tmb_cross_bx_algo << std::endl;
    }
    n++;
    if (debug_gem_matching)
      std::cout << "LCT "<<n<<"  " << p <<std::endl;
  }
 
    if (debug_gem_matching){
	std::cout << "Summarize LCTs, ME21 nLCT "<< n << std::endl;
	std::cout << "========================================================================" << std::endl;
    }
}


//readout LCTs
std::vector<CSCCorrelatedLCTDigi> CSCMotherboardME21GEM::readoutLCTs()
{
  return getLCTs();
}

//getLCTs when we use different sort algorithm
std::vector<CSCCorrelatedLCTDigi> CSCMotherboardME21GEM::getLCTs()
{
  std::vector<CSCCorrelatedLCTDigi> result;
  for (int bx = 0; bx < MAX_LCT_BINS; bx++) {
    std::vector<CSCCorrelatedLCTDigi> tmpV;
    if (tmb_cross_bx_algo == 2) {
      tmpV = sortLCTsByQuality(bx);
      result.insert(result.end(), tmpV.begin(), tmpV.end());
    }
    else if (tmb_cross_bx_algo == 3) {
      tmpV = sortLCTsByGEMDPhi(bx);
      result.insert(result.end(), tmpV.begin(), tmpV.end());
    }
    else {
      for (unsigned int mbx = 0; mbx < match_trig_window_size; mbx++) {
        for (int i=0;i<2;i++) {
          if (allLCTs[bx][mbx][i].isValid()) {
            result.push_back(allLCTs[bx][mbx][i]);
          }
        }
      }
    }
  }
  return result;
}

//sort LCTs by Quality in each BX
std::vector<CSCCorrelatedLCTDigi> CSCMotherboardME21GEM::sortLCTsByQuality(int bx)
{
  std::vector<CSCCorrelatedLCTDigi> LCTs;
  LCTs.clear();
  for (unsigned int mbx = 0; mbx < match_trig_window_size; mbx++)
    for (int i=0;i<2;i++)
      if (allLCTs[bx][mbx][i].isValid())
        LCTs.push_back(allLCTs[bx][mbx][i]);

  // return sorted vector with 2 highest quality LCTs
  std::sort(LCTs.begin(), LCTs.end(), CSCMotherboard::sortByQuality);
  if (LCTs.size()> max_me21_lcts) LCTs.erase(LCTs.begin()+max_me21_lcts, LCTs.end());

  return  LCTs;
}

//sort LCTs by dphi in each BX
std::vector<CSCCorrelatedLCTDigi> CSCMotherboardME21GEM::sortLCTsByGEMDPhi(int bx)
{
  std::vector<CSCCorrelatedLCTDigi> LCTs;
  LCTs.clear();
  for (unsigned int mbx = 0; mbx < match_trig_window_size; mbx++)
    for (int i=0;i<2;i++)
      if (allLCTs[bx][mbx][i].isValid())
        LCTs.push_back(allLCTs[bx][mbx][i]);

  // return sorted vector with 2 highest quality LCTs
  std::sort(LCTs.begin(), LCTs.end(), CSCMotherboard::sortByGEMDphi);
  if (LCTs.size()> max_me21_lcts) LCTs.erase(LCTs.begin()+max_me21_lcts, LCTs.end());
  return  LCTs;
}


void CSCMotherboardME21GEM::correlateLCTsGEM(CSCALCTDigi bestALCT,
					  CSCALCTDigi secondALCT,
					  CSCCLCTDigi bestCLCT,
					  CSCCLCTDigi secondCLCT,
					  CSCCorrelatedLCTDigi& lct1,
					  CSCCorrelatedLCTDigi& lct2,
					  const GEMPadsBX& pads,
					  const GEMPadsBX& copads)
{
  // check for pads
<<<<<<< HEAD
  const int nPads(!pads.empty());
  const int nCoPads(!copads.empty());
=======
  const int nPads(pads.size());
  const int nCoPads(copads.size());
>>>>>>> 0f5697a2
  const bool hasPads(nPads!=0);
  const bool hasCoPads(nCoPads!=0);

  bool anodeBestValid     = bestALCT.isValid();
  bool anodeSecondValid   = secondALCT.isValid();
  bool cathodeBestValid   = bestCLCT.isValid();
  bool cathodeSecondValid = secondCLCT.isValid();

  if (anodeBestValid and !anodeSecondValid)     secondALCT = bestALCT;
  if (!anodeBestValid and anodeSecondValid)     bestALCT   = secondALCT;
  if (cathodeBestValid and !cathodeSecondValid) secondCLCT = bestCLCT;
  if (!cathodeBestValid and cathodeSecondValid) bestCLCT   = secondCLCT;

  // ALCT-CLCT matching conditions are defined by "trig_enable" configuration
  // parameters.
  if ((alct_trig_enable  and bestALCT.isValid()) or
      (clct_trig_enable  and bestCLCT.isValid()) or
      (match_trig_enable and bestALCT.isValid() and bestCLCT.isValid()))
  {
    lct1 = constructLCTsGEM(bestALCT, bestCLCT, hasPads, hasCoPads);
    lct1.setTrknmb(1);
  }

  if (((secondALCT != bestALCT) or (secondCLCT != bestCLCT)) and
      ((alct_trig_enable  and secondALCT.isValid()) or
       (clct_trig_enable  and secondCLCT.isValid()) or
       (match_trig_enable and secondALCT.isValid() and secondCLCT.isValid())))
  {
    lct2 = constructLCTsGEM(secondALCT, secondCLCT, hasPads, hasCoPads);
    lct2.setTrknmb(2);
  }
}


void CSCMotherboardME21GEM::correlateLCTsGEM(CSCALCTDigi bestALCT,
					  CSCALCTDigi secondALCT,
					  GEMPadDigi gemPad,
					  CSCCorrelatedLCTDigi& lct1,
					  CSCCorrelatedLCTDigi& lct2)
{
  bool anodeBestValid     = bestALCT.isValid();
  bool anodeSecondValid   = secondALCT.isValid();

  if (anodeBestValid and !anodeSecondValid)     secondALCT = bestALCT;
  if (!anodeBestValid and anodeSecondValid)     bestALCT   = secondALCT;

  if ((alct_trig_enable  and bestALCT.isValid()) or
      (match_trig_enable and bestALCT.isValid()))
  {
    lct1 = constructLCTsGEM(bestALCT, gemPad, useOldLCTDataFormat_);
    lct1.setTrknmb(1);
  }

  if ((alct_trig_enable  and secondALCT.isValid()) or
      (match_trig_enable and secondALCT.isValid() and secondALCT != bestALCT))
  {
    lct2 = constructLCTsGEM(secondALCT, gemPad, useOldLCTDataFormat_);
    lct2.setTrknmb(2);
  }
}


void CSCMotherboardME21GEM::correlateLCTsGEM(CSCCLCTDigi bestCLCT,
                                             CSCCLCTDigi secondCLCT,
                                             GEMPadDigi gemPad, int roll,
                                             CSCCorrelatedLCTDigi& lct1,
                                             CSCCorrelatedLCTDigi& lct2)
{
  bool cathodeBestValid     = bestCLCT.isValid();
  bool cathodeSecondValid   = secondCLCT.isValid();

  if (cathodeBestValid and !cathodeSecondValid)     secondCLCT = bestCLCT;
  if (!cathodeBestValid and cathodeSecondValid)     bestCLCT   = secondCLCT;

  if ((clct_trig_enable  and bestCLCT.isValid()) or
      (match_trig_enable and bestCLCT.isValid()))
  {
    lct1 = constructLCTsGEM(bestCLCT, gemPad, roll, useOldLCTDataFormat_);
    lct1.setTrknmb(1);
  }

  if ((clct_trig_enable  and secondCLCT.isValid()) or
       (match_trig_enable and secondCLCT.isValid() and secondCLCT != bestCLCT))
    {
    lct2 = constructLCTsGEM(secondCLCT, gemPad, roll, useOldLCTDataFormat_);
    lct2.setTrknmb(2);
  }
}


CSCCorrelatedLCTDigi CSCMotherboardME21GEM::constructLCTsGEM(const CSCALCTDigi& alct,
                                                          const GEMPadDigi& gem,
                                                          bool oldDataFormat)
{
<<<<<<< HEAD
=======
  std::cout << "Constructing ALCT-GEM LCT in ME21" << std::endl;
>>>>>>> 0f5697a2
  if (oldDataFormat){
    // CLCT pattern number - set it to a highest value
    // hack to get LCTs in the CSCTF
    unsigned int pattern = promoteALCTGEMpattern_ ? 10 : 0;

    // LCT quality number - set it to a very high value
    // hack to get LCTs in the CSCTF
    unsigned int quality = promoteALCTGEMquality_ ? 15 : 11;

    // Bunch crossing
    int bx = alct.getBX();

    // get keyStrip from LUT
    int keyStrip = gemPadToCscHs_[gem.pad()];

    // get wiregroup from ALCT
    int wg = alct.getKeyWG();

     // construct correlated LCT; temporarily assign track number of 0.
    std::cout <<"ALCT-GEM ALCT wg "<< wg <<" keyStrip "<< keyStrip <<" pad "<< gem.pad() <<" bx "<< bx << std::endl;
    return CSCCorrelatedLCTDigi(0, 1, quality, wg, keyStrip, pattern, 0, bx, 0, 0, 0, theTrigChamber);
<<<<<<< HEAD
=======
    
>>>>>>> 0f5697a2
  }
  else {
    // CLCT pattern number - no pattern
    unsigned int pattern = 0;

    // LCT quality number
    unsigned int quality = 1;

    // Bunch crossing
    int bx = gem.bx() + lct_central_bx;

    // get keyStrip from LUT
    int keyStrip = gemPadToCscHs_[gem.pad()];
    // get wiregroup from ALCT
    int wg = alct.getKeyWG();

    // construct correlated LCT; temporarily assign track number of 0.
    return CSCCorrelatedLCTDigi(0, 1, quality, wg, keyStrip, pattern, 0, bx, 0, 0, 0, theTrigChamber);
  }
}

CSCCorrelatedLCTDigi CSCMotherboardME21GEM::constructLCTsGEM(const CSCCLCTDigi& clct,
                                                          const GEMPadDigi& gem, int roll,
                                                          bool oldDataFormat)
{
  std::cout << "Constructing CLCT-GEM LCT in ME21 " << std::endl;
  if (oldDataFormat){
    // CLCT pattern number - for the time being, do not include GEMs in the pattern
    unsigned int pattern = encodePattern(clct.getPattern(), clct.getStripType());

    // LCT quality number -  dummy quality
<<<<<<< HEAD
    unsigned int quality = promoteCLCTGEMquality_ ? 14 : 11;
=======
    unsigned int quality = promoteCLCTGEMquality_ ? 15 : 11;
>>>>>>> 0f5697a2

    // Bunch crossing: pick GEM bx
    int bx = gem.bx() + lct_central_bx;

    // pick a random WG in the roll range
    int wg(20);

    // construct correlated LCT; temporarily assign track number of 0.
    return CSCCorrelatedLCTDigi(0, 1, quality, wg, clct.getKeyStrip(), pattern, clct.getBend(), bx, 0, 0, 0, theTrigChamber);
  }
  else {
    // CLCT pattern number - no pattern
    unsigned int pattern = 0;//encodePatternGEM(clct.getPattern(), clct.getStripType());

    // LCT quality number -  dummy quality
    unsigned int quality = 5;//findQualityGEM(alct, gem);

    // Bunch crossing: get it from cathode LCT if anode LCT is not there.
    int bx = gem.bx() + lct_central_bx;;

    // ALCT WG
    int wg(0);

    // construct correlated LCT; temporarily assign track number of 0.
    return CSCCorrelatedLCTDigi(0, 1, quality, wg, 0, pattern, 0, bx, 0, 0, 0, theTrigChamber);
  }
}


CSCCorrelatedLCTDigi CSCMotherboardME21GEM::constructLCTsGEM(const CSCALCTDigi& aLCT, const CSCCLCTDigi& cLCT,
							  bool hasPad, bool hasCoPad)
{
  if (hasPad)   std::cout << "Constructing CLCT-ALCT-1GEM LCT" << std::endl;
  if (hasCoPad) std::cout << "Constructing CLCT-ALCT-2GEM LCT" << std::endl;
  if (not hasPad and not hasCoPad) std::cout << "Constructing ME21 ALCT-CLCT LCT without GEM!!" << std::endl;

  // CLCT pattern number
  unsigned int pattern = encodePattern(cLCT.getPattern(), cLCT.getStripType());

  // LCT quality number
  unsigned int quality = findQualityGEM(aLCT, cLCT, hasPad, hasCoPad);

  // Bunch crossing: get it from cathode LCT if anode LCT is not there.
  int bx = aLCT.isValid() ? aLCT.getBX() : cLCT.getBX();

  // construct correlated LCT; temporarily assign track number of 0.
  int trknmb = 0;
  CSCCorrelatedLCTDigi thisLCT(trknmb, 1, quality, aLCT.getKeyWG(),
                               cLCT.getKeyStrip(), pattern, cLCT.getBend(),
                               bx, 0, 0, 0, theTrigChamber);
  return thisLCT;
}


unsigned int CSCMotherboardME21GEM::findQualityGEM(const CSCALCTDigi& aLCT, const CSCCLCTDigi& cLCT,
						bool hasPad, bool hasCoPad)
{

  /*
    Same LCT quality definition as standard LCTs
    c4 takes GEMs into account!!!
  */

  unsigned int quality = 0;

  // 2008 definition.
  if (!(aLCT.isValid()) || !(cLCT.isValid())) {
    if (aLCT.isValid() && !(cLCT.isValid()))      quality = 1; // no CLCT
    else if (!(aLCT.isValid()) && cLCT.isValid()) quality = 2; // no ALCT
    else quality = 0; // both absent; should never happen.
  }
  else {
    const int pattern(cLCT.getPattern());
    if (pattern == 1) quality = 3; // layer-trigger in CLCT
    else {
<<<<<<< HEAD
      const int pattern(cLCT.getPattern());
      if (pattern == 1) quality = 3; // layer-trigger in CLCT
      else {
        // ALCT quality is the number of layers hit minus 3.
        // CLCT quality is the number of layers hit.
	int n_gem = 0;
	if (hasPad) n_gem = 1;
	if (hasCoPad) n_gem = 2;
	const bool a4((aLCT.getQuality() >= 1) or (aLCT.getQuality() >= 0 and n_gem >=1));
	const bool c4((cLCT.getQuality() >= 4) or (cLCT.getQuality() >= 3 and n_gem>=1));
        //              quality = 4; "reserved for low-quality muons in future"
        if      (!a4 && !c4) quality = 5; // marginal anode and cathode
        else if ( a4 && !c4) quality = 6; // HQ anode, but marginal cathode
        else if (!a4 &&  c4) quality = 7; // HQ cathode, but marginal anode
        else if ( a4 &&  c4) {
          if (aLCT.getAccelerator()) quality = 8; // HQ muon, but accel ALCT
=======
      // ALCT quality is the number of layers hit minus 3.
      // CLCT quality is the number of layers hit.
      int n_gem = 0;
      if (hasPad) n_gem = 1;
      if (hasCoPad) n_gem = 2;
      const bool a4((aLCT.getQuality() >= 1) or (aLCT.getQuality() >= 0 and n_gem >=1));
      const bool c4((cLCT.getQuality() >= 4) or (cLCT.getQuality() >= 3 and n_gem>=1));
      //              quality = 4; "reserved for low-quality muons in future"
      if      (!a4 && !c4) quality = 5; // marginal anode and cathode
      else if ( a4 && !c4) quality = 6; // HQ anode, but marginal cathode
      else if (!a4 &&  c4) quality = 7; // HQ cathode, but marginal anode
      else if ( a4 &&  c4) {
        if (aLCT.getAccelerator()) quality = 8; // HQ muon, but accel ALCT
        else {
          // quality =  9; "reserved for HQ muons with future patterns
          // quality = 10; "reserved for HQ muons with future patterns
          if (pattern == 2 || pattern == 3)      quality = 11;
          else if (pattern == 4 || pattern == 5) quality = 12;
          else if (pattern == 6 || pattern == 7) quality = 13;
          else if (pattern == 8 || pattern == 9) quality = 14;
          else if (pattern == 10)                quality = 15;
>>>>>>> 0f5697a2
          else {
            if (infoV >= 0) edm::LogWarning("L1CSCTPEmulatorWrongValues")
                              << "+++ findQuality: Unexpected CLCT pattern id = "
                              << pattern << "+++\n";
          }
        }
      }
    }
  }
  return quality;
}


std::map<int,std::pair<double,double> >
CSCMotherboardME21GEM::createGEMRollEtaLUT()
{
  std::map<int,std::pair<double,double> > result;

  auto chamber(gem_g->chamber(GEMDetId(1,1,2,1,1,0)));
  if (chamber==nullptr) return result;

  for(int i = 1; i<= chamber->nEtaPartitions(); ++i){
    auto roll(chamber->etaPartition(i));
    if (roll==nullptr) continue;
    const float half_striplength(roll->specs()->specificTopology().stripLength()/2.);
    const LocalPoint lp_top(0., half_striplength, 0.);
    const LocalPoint lp_bottom(0., -half_striplength, 0.);
    const GlobalPoint gp_top(roll->toGlobal(lp_top));
    const GlobalPoint gp_bottom(roll->toGlobal(lp_bottom));
    result[i] = std::make_pair(gp_top.eta(), gp_bottom.eta());
  }
  return result;
}

void CSCMotherboardME21GEM::retrieveGEMPads(const GEMPadDigiCollection* gemPads, unsigned id)
{
  auto superChamber(gem_g->superChamber(id));
  for (const auto& ch : superChamber->chambers()) {
    for (const auto& roll : ch->etaPartitions()) {
      GEMDetId roll_id(roll->id());
      auto pads_in_det = gemPads->get(roll_id);
      for (auto pad = pads_in_det.first; pad != pads_in_det.second; ++pad) {
        auto id_pad = std::make_pair(roll_id, *pad);
        const int bx_shifted(lct_central_bx + pad->bx());
        for (int bx = bx_shifted - maxDeltaBXPad_;bx <= bx_shifted + maxDeltaBXPad_; ++bx) {
<<<<<<< HEAD
	  pads_[bx].push_back(id_pad);
=======
          pads_[bx].push_back(id_pad);
>>>>>>> 0f5697a2
        }
      }
    }
  }
}

void CSCMotherboardME21GEM::retrieveGEMCoPads()
{
  int gemChamber(CSCTriggerNumbering::chamberFromTriggerLabels(theSector,theSubsector,theStation,theTrigChamber));
  int region((theEndcap == 1) ? 1: -1);
  for (const auto& copad: gemCoPadV){
<<<<<<< HEAD
    if (copad.first().bx() != lct_central_bx) continue;
    coPads_[copad.bx(1)].push_back(std::make_pair(copad.roll(), copad.first()));
    coPads_[copad.bx(1)].push_back(std::make_pair(copad.roll(), copad.second()));
=======
    auto detId1(GEMDetId(region, 1, 2, 1, gemChamber, copad.roll()));
    auto detId2(GEMDetId(region, 1, 2, 2, gemChamber, copad.roll()));
    coPads_[lct_central_bx + copad.bx(1)].push_back(std::make_pair(detId1, copad.first()));
    //coPads_[lct_central_bx + copad.bx(1)].push_back(std::make_pair(detId2, copad.second()));
>>>>>>> 0f5697a2
  }
}

void CSCMotherboardME21GEM::printGEMTriggerPads(int bx_start, int bx_stop, bool iscopad)
{
  // pads or copads?
  auto thePads(!iscopad ? pads_ : coPads_ );
<<<<<<< HEAD
  const bool hasPads(!thePads.empty());
=======
  const bool hasPads(thePads.size()!=0);
>>>>>>> 0f5697a2

  std::cout << "------------------------------------------------------------------------" << std::endl;
  if (!iscopad) std::cout << "* GEM trigger pads ["<< bx_start <<","<< bx_stop <<"]: " << std::endl;
  else          std::cout << "* GEM trigger coincidence pads ["<< bx_start <<","<< bx_stop <<"]: " << std::endl;

  for (int bx = bx_start; bx <= bx_stop; bx++) {
    // print only the pads for the central BX
    //if (bx!=lct_central_bx and iscopad) continue;
    std::vector<std::pair<unsigned int, GEMPadDigi> > in_pads = thePads[bx];
    if (!iscopad) std::cout << "N(pads) BX " << bx << " : " << in_pads.size() << std::endl;
    else          std::cout << "N(copads) BX " << bx << " : " << in_pads.size() << std::endl;
    if (hasPads){
      for (const auto& pad : in_pads){
        if (DetId(pad.first).subdetId() != MuonSubdetId::GEM or DetId(pad.first).det() != DetId::Muon) {
          continue;
        }
        const auto& roll_id(GEMDetId(pad.first));
        std::cout << "\t" << roll_id << ", pad = " << pad.second.pad() << ", BX = " << pad.second.bx() + 6 << std::endl;
      }
    }
    else
      break;
  }
}


CSCMotherboardME21GEM::GEMPadsBX
CSCMotherboardME21GEM::matchingGEMPads(const CSCCLCTDigi& clct, const GEMPadsBX& pads, bool isCoPad, bool first)
{
  CSCMotherboardME21GEM::GEMPadsBX result;
  if (not clct.isValid()) return result;

  // fetch the low and high pad edges for the long superchambers
  int deltaPad(isCoPad ? maxDeltaPadCoPad_ : maxDeltaPadPad_);
  int deltaBX(isCoPad ? maxDeltaBXCoPad_ : maxDeltaBXPad_);
  int clct_bx = clct.getBX();
  const int lowPad(cscHsToGemPad_[clct.getKeyStrip()].first);
  const int highPad(cscHsToGemPad_[clct.getKeyStrip()].second);
  const bool debug(true);
  if (debug) std::cout << "CLCT lowpad " << lowPad << " highpad " << highPad << " delta pad " << deltaPad <<" bx "<< clct_bx <<std::endl;
  for (const auto& p: pads){
    if (DetId(p.first).subdetId() != MuonSubdetId::GEM or DetId(p.first).det() != DetId::Muon) {
      continue;
    }
    auto padRoll((p.second).pad());
    int pad_bx = (p.second).bx()+lct_central_bx;
    if (debug) std::cout << "Candidate GEMPad (CLCT): " << p.second << std::endl;
    if (std::abs(clct_bx-pad_bx)>deltaBX) continue;
    if (std::abs(lowPad - padRoll) <= deltaPad or std::abs(padRoll - highPad) <= deltaPad){
      if (debug) std::cout << "++Matches! " << std::endl;
      result.push_back(p);
      if (first) return result;
    }
  }
  return result;
}


CSCMotherboardME21GEM::GEMPadsBX
CSCMotherboardME21GEM::matchingGEMPads(const CSCALCTDigi& alct, const GEMPadsBX& pads, bool isCoPad, bool first)
{
  CSCMotherboardME21GEM::GEMPadsBX result;
  if (not alct.isValid()) return result;

  int deltaBX(isCoPad ? maxDeltaBXCoPad_ : maxDeltaBXPad_);
  int alct_bx = alct.getBX();
<<<<<<< HEAD
  int Wg = alct.getKeyWG();
  std::vector<int> Rolls;
  Rolls.push_back(cscWgToGemRoll_[Wg]);
  if (Wg>=maxDeltaWg_ && cscWgToGemRoll_[Wg] != cscWgToGemRoll_[Wg-maxDeltaWg_])
      Rolls.push_back(cscWgToGemRoll_[Wg-maxDeltaWg_]);
  if ((unsigned int)(Wg+maxDeltaWg_)<cscWgToGemRoll_.size() && cscWgToGemRoll_[Wg] != cscWgToGemRoll_[Wg+maxDeltaWg_])
      Rolls.push_back(cscWgToGemRoll_[Wg+maxDeltaWg_]);

  const bool debug(false);
  if (debug) std::cout << "ALCT keyWG " << alct.getKeyWG() << std::endl;
  for (const auto& alctRoll : Rolls)
  {
  if (debug) std::cout <<"roll " << alctRoll << std::endl;
=======
  auto alctRoll(cscWgToGemRoll_[alct.getKeyWG()]);
  const bool debug(true);
  if (debug) std::cout << "ALCT keyWG " << alct.getKeyWG() << ", roll " << alctRoll <<" bx "<< alct_bx << std::endl;
>>>>>>> 0f5697a2
  for (const auto& p: pads){
    if (DetId(p.first).subdetId() != MuonSubdetId::GEM or DetId(p.first).det() != DetId::Muon) {
      continue;
    }
    auto padRoll(GEMDetId(p.first).roll());
    int pad_bx = (p.second).bx()+lct_central_bx;
    if (debug) std::cout << "Candidate GEMPad (ALCT): " << p.second << std::endl;
    if (std::abs(alct_bx-pad_bx)>deltaBX) continue;
    if (std::abs(alctRoll -  padRoll)>1) continue;
    if (debug) std::cout << "++Matches! " << std::endl;
    result.push_back(p);
    if (first) return result;
  }
  return result;
}


CSCMotherboardME21GEM::GEMPadsBX
CSCMotherboardME21GEM::matchingGEMPads(const CSCCLCTDigi& clct, const CSCALCTDigi& alct, const GEMPadsBX& pads,
                                    bool isCoPad, bool first)
{
  CSCMotherboardME21GEM::GEMPadsBX result;

  // Fetch all (!) pads matching to ALCTs and CLCTs
  const auto& padsClct(matchingGEMPads(clct, pads, isCoPad, false));
  const auto& padsAlct(matchingGEMPads(alct, pads, isCoPad, false));

  const bool debug(true);
  if (debug) std::cout << "-----------------------------------------------------------------------"<<std::endl;
  if (debug) std::cout << "Finding ommon pads"<<std::endl;
  // Check if the pads overlap
  for (const auto& p : padsAlct){
    if (debug) std::cout<< "Candidate ALCT: " << p.first << " " << p.second << std::endl;
    for (const auto& q: padsClct){
      if (debug) std::cout<< "++Candidate CLCT: " << q.first << " " << q.second << std::endl;
      // look for exactly the same pads
      if ((p.first != q.first) or p.second != q.second) continue;
      //      if (debug)
      if (isCoPad) std::cout << "++Matched copad" << GEMDetId(p.first) << " " << p.second << std::endl;
      else std::cout << "++Matched pad" << GEMDetId(p.first) << " " << p.second << std::endl;
      result.push_back(p);
      if (first) return result;
    }
  }
  if (debug) std::cout << "-----------------------------------------------------------------------"<<std::endl;
  return result;

}

int CSCMotherboardME21GEM::assignGEMRoll(double eta)
{
  int result = -99;
<<<<<<< HEAD
  for (const auto& p : gemRollToEtaLimits_) {
=======
  for(auto p : gemRollToEtaLimits_) {
>>>>>>> 0f5697a2
    const float minEta((p.second).first);
    const float maxEta((p.second).second);
    // this is to make sure that there is no chance that a wire group that falls
    // between two rolls is assigned to neither!!!!!
    if (minEta-0.00035 <= eta and eta <= maxEta+0.00035) {
      result = p.first;
      break;
    }
  }
  return result;
}


std::vector<GEMCoPadDigi> CSCMotherboardME21GEM::readoutCoPads()
{
  return gemCoPadV;
}<|MERGE_RESOLUTION|>--- conflicted
+++ resolved
@@ -215,16 +215,9 @@
 
     if (debug_luts){
       std::cout<<"csc id "<< csc_id <<" "<< csc_id.rawId() << (isEven ? " even" : " odd") << " chamber" << csc_id.chamber()<<std::endl;
-<<<<<<< HEAD
       for (const auto& p : gemRollToEtaLimits_) {
         std::cout << "pad "<< p.first << " min eta " << (p.second).first << " max eta " << (p.second).second << std::endl;
       }
-=======
-      if (gemRollToEtaLimits_.size())
-        for(const auto& p : gemRollToEtaLimits_) {
-          std::cout << "pad "<< p.first << " min eta " << (p.second).first << " max eta " << (p.second).second << std::endl;
-        }
->>>>>>> 0f5697a2
     }
 
     // loop on all wiregroups to create a LUT <WG,rollMin,rollMax>
@@ -244,11 +237,7 @@
     cscWgToGemRoll_[111] = 1;
 
     if (debug_luts){
-<<<<<<< HEAD
       for (const auto& p : cscWgToGemRoll_) {
-=======
-      for(const auto& p : cscWgToGemRoll_) {
->>>>>>> 0f5697a2
         std::cout << "WG "<< p.first << " GEM roll " << p.second << std::endl;
       }
     }
@@ -266,22 +255,6 @@
     }
     if (debug_luts){
       std::cout << "detId " << csc_id << std::endl;
-<<<<<<< HEAD
-      for (const auto& p : cscHsToGemPad_) {
-        std::cout << "CSC HS "<< p.first << " GEM Pad low " << (p.second).first << " GEM Pad high " << (p.second).second << std::endl;
-      }
-    }
-
-    // pick any roll
-    const int nGEMPads(randRoll->npads());
-    for (int i = 0; i< nGEMPads; ++i){
-      const LocalPoint lpGEM(randRoll->centreOfPad(i));
-      const GlobalPoint gp(randRoll->toGlobal(lpGEM));
-      const LocalPoint lpCSC(keyLayer->toLocal(gp));
-      const float strip(keyLayerGeometry->strip(lpCSC));
-      // HS are wrapped-around
-      gemPadToCscHs_[i] = (int) (strip - 0.25)/0.5;
-=======
       for(const auto& p : gemPadToCscHs_) {
         std::cout << "GEM Pad "<< p.first << " CSC HS : " << p.second << std::endl;
       }
@@ -290,8 +263,8 @@
     auto nStrips(keyLayerGeometry->numberOfStrips());
 
     // The code below does the reverse mapping namely CSC strip to GEM pad
-    // The old code (mapping GEM onto CSC directly) was not functioning 
-    // as expected, so I temporarily modifie it. In addition I have to manually 
+    // The old code (mapping GEM onto CSC directly) was not functioning
+    // as expected, so I temporarily modifie it. In addition I have to manually
     // insert some numbers. This code will be cleaned up in the future.
     for (int i=0; i<nStrips*2; ++i){
       std::vector<int> temp;
@@ -317,18 +290,10 @@
         cscHsToGemPad_[158] = std::make_pair(1,1);
         cscHsToGemPad_[159] = std::make_pair(1,1);
       }
->>>>>>> 0f5697a2
     }
 
     if (debug_luts){
       std::cout << "detId " << csc_id << std::endl;
-<<<<<<< HEAD
-      for (const auto& p : gemPadToCscHs_) {
-        std::cout << "GEM Pad "<< p.first << " CSC HS : " << p.second << std::endl;
-      }
-    }
-
-=======
       for(const auto& p : cscHsToGemPad_) {
         std::cout << "CSC HS "<< p.first << " GEM Pad low " << (p.second).first << " GEM Pad high " << (p.second).second << std::endl;
       }
@@ -336,7 +301,6 @@
 
 
 
->>>>>>> 0f5697a2
     //select correct scenario, even or odd
     maxDeltaPadPad_ = (isEven ? maxDeltaPadPadEven_ : maxDeltaPadPadOdd_);
     maxDeltaPadCoPad_ = isEven ? maxDeltaPadCoPadEven_ : maxDeltaPadCoPadOdd_;
@@ -351,14 +315,8 @@
   int used_clct_mask[20];
   for (int c=0;c<20;++c) used_clct_mask[c]=0;
 
-<<<<<<< HEAD
   const bool hasPads(!pads_.empty());
   const bool hasCoPads(hasPads and !coPads_.empty());
-=======
-  const bool hasPads(pads_.size()!=0);
-  //const bool hasCoPads(hasPads and coPads_.size()!=0);
-  bool hasLCTs = false;
->>>>>>> 0f5697a2
 
   // ALCT centric matching
   for (int bx_alct = 0; bx_alct < CSCAnodeLCTProcessor::MAX_ALCT_BINS; bx_alct++)
@@ -374,14 +332,6 @@
         std::cout << "========================================================================" << std::endl;
         std::cout << "ALCT-CLCT matching in ME2/1 chamber: " << cscChamber->id() << std::endl;
         std::cout << "------------------------------------------------------------------------" << std::endl;
-<<<<<<< HEAD
-        std::cout << "+++ Best ALCT Details: ";
-        alct->bestALCT[bx_alct].print();
-        std::cout << "+++ Second ALCT Details: ";
-        alct->secondALCT[bx_alct].print();
-
-        printGEMTriggerPads(bx_clct_start, bx_clct_stop);
-=======
         std::cout << "+++ Best ALCT Details: " << alct->bestALCT[bx_alct] << std::endl;
         if (not alct->secondALCT[bx_alct].isValid())
           std::cout << "+++ Second ALCT INVALID" << std::endl;
@@ -391,7 +341,6 @@
         printGEMTriggerPads(bx_clct_start, bx_clct_stop);
         printGEMTriggerPads(bx_clct_start, bx_clct_stop, true);
 
->>>>>>> 0f5697a2
 
         std::cout << "------------------------------------------------------------------------" << std::endl;
         std::cout << "Attempt ALCT-CLCT matching in ME2/1 in bx range: [" << bx_clct_start << "," << bx_clct_stop << "]" << std::endl;
@@ -414,10 +363,6 @@
           if (debug_gem_matching) std::cout << "++Valid ME21 CLCT: " << clct->bestCLCT[bx_clct] << std::endl;
 
             // pick the pad that corresponds
-<<<<<<< HEAD
-	  auto matchingPads(matchingGEMPads(clct->bestCLCT[bx_clct], alct->bestALCT[bx_alct], pads_[bx_clct], false));
-	  auto matchingCoPads(matchingGEMPads(clct->bestCLCT[bx_clct], alct->bestALCT[bx_alct], coPads_[bx_clct], true));
-=======
           auto matchingPads11(matchingGEMPads(clct->bestCLCT[bx_clct], alct->bestALCT[bx_alct], pads_[bx_alct], false));
           auto matchingPads12(matchingGEMPads(clct->bestCLCT[bx_clct], alct->secondALCT[bx_alct], pads_[bx_alct], false));
           auto matchingPads21(matchingGEMPads(clct->secondCLCT[bx_clct], alct->bestALCT[bx_alct], pads_[bx_alct], false));
@@ -448,7 +393,6 @@
           matchingCoPads.insert(std::end(matchingCoPads), std::begin(matchingCoPads21), std::end(matchingCoPads21));
           matchingCoPads.insert(std::end(matchingCoPads), std::begin(matchingCoPads22), std::end(matchingCoPads22));
 
->>>>>>> 0f5697a2
           if (runME21ILT_ and dropLowQualityCLCTsNoGEMs_ and lowQuality and hasPads){
             int nFound(!matchingPads.empty());
             const bool clctInEdge(clct->bestCLCT[bx_clct].getKeyStrip() < 5 or clct->bestCLCT[bx_clct].getKeyStrip() > 155);
@@ -483,10 +427,6 @@
           }
 
           ++nSuccesFulMatches;
-<<<<<<< HEAD
-=======
-          hasLCTs = true;
->>>>>>> 0f5697a2
 
           int mbx = bx_clct-bx_clct_start;
 
@@ -522,16 +462,6 @@
       if (runME21ILT_ and nSuccesFulMatches==0 and buildLCTfromALCTandGEM_){
         std::cout << "Check for ALCT-GEM copad match in ME21" << std::endl;
         for (int bx_gem = bx_copad_start; bx_gem <= bx_copad_stop; bx_gem++) {
-<<<<<<< HEAD
-          if (not hasCoPads) {
-            continue;
-          }
-
-          // find the best matching copad - first one
-          auto copads(matchingGEMPads(alct->bestALCT[bx_alct], coPads_[bx_gem], true));
-          if (debug_gem_matching) std::cout << "\t++Number of matching GEM CoPads in BX " << bx_alct << " : "<< copads.size() << std::endl;
-          if (copads.empty()) {
-=======
 
           // find the best matching copad
           auto copads1(matchingGEMPads(alct->bestALCT[bx_alct], coPads_[bx_gem], false));
@@ -540,8 +470,8 @@
           copads.reserve(copads1.size() +
                          copads2.size()
                          );
-	  if (debug_gem_matching)
-	      std::cout <<"CoPad1 size "<< copads1.size() <<" CoPad2 size "<< copads2.size() << std::endl;
+          if (debug_gem_matching)
+            std::cout <<"CoPad1 size "<< copads1.size() <<" CoPad2 size "<< copads2.size() << std::endl;
           copads.insert(std::end(copads), std::begin(copads1), std::end(copads1));
           copads.insert(std::end(copads), std::begin(copads2), std::end(copads2));
 
@@ -549,19 +479,11 @@
           if (copads.empty()) {
             std::cout << "Unsuccessful ALCT-GEM CoPad match in ME21: bx_alct = " << bx_alct << std::endl << std::endl;
             std::cout << "------------------------------------------------------------------------" << std::endl << std::endl;
->>>>>>> 0f5697a2
             continue;
           }
 
           correlateLCTsGEM(alct->bestALCT[bx_alct], alct->secondALCT[bx_alct],
                            copads.at(0).second, allLCTs[bx_alct][0][0], allLCTs[bx_alct][0][1]);
-<<<<<<< HEAD
-          if (allLCTs[bx_alct][0][0].isValid()) {
-            ++nSuccesFulGEMMatches;
-            if (match_earliest_clct_me21_only) break;
-          }
-=======
->>>>>>> 0f5697a2
           if (debug_gem_matching) {
             std::cout << "Successful ALCT-GEM CoPad match in ME21: bx_alct = " << bx_alct << std::endl << std::endl;
             std::cout << "+++ Best LCT Details: " << allLCTs[bx_alct][0][0] << std::endl;
@@ -628,10 +550,6 @@
             if (quality < 4) continue;
 
             ++nSuccesFulMatches;
-<<<<<<< HEAD
-=======
-            hasLCTs = true;
->>>>>>> 0f5697a2
 
             int mbx = std::abs(clct->bestCLCT[bx_alct].getBX()-bx_alct);
             int bx_gem = (coPads[0].second).bx()+lct_central_bx;
@@ -657,13 +575,9 @@
     }
   }
 
-  if (hasLCTs and debug_gem_matching){
+  if (debug_gem_matching) {
     std::cout << "========================================================================" << std::endl;
     std::cout << "Counting the LCTs" << std::endl;
-    std::cout << "========================================================================" << std::endl;
-  }else if (debug_gem_matching){
-    std::cout << "========================================================================" << std::endl;
-    std::cout << "No LCT is Built" << std::endl;
     std::cout << "========================================================================" << std::endl;
   }
 
@@ -707,11 +621,7 @@
           {
             n++;
             if (infoV > 0) LogDebug("CSCMotherboard")
-<<<<<<< HEAD
               << "LCT"<<i+1<<" "<<bx<<"/"<<cbx<<": "<<allLCTs[bx][mbx][i]<<std::endl;
-=======
-              << "LCT"<<i+1<<" "<<bx<<"/"<<cbx<<": "<<allLCTs[bx][mbx][i]<<std::cout;
->>>>>>> 0f5697a2
           }
         }
       if (infoV > 0 and n>0) LogDebug("CSCMotherboard")
@@ -733,7 +643,7 @@
     if (debug_gem_matching)
       std::cout << "LCT "<<n<<"  " << p <<std::endl;
   }
- 
+
     if (debug_gem_matching){
 	std::cout << "Summarize LCTs, ME21 nLCT "<< n << std::endl;
 	std::cout << "========================================================================" << std::endl;
@@ -818,13 +728,8 @@
 					  const GEMPadsBX& copads)
 {
   // check for pads
-<<<<<<< HEAD
   const int nPads(!pads.empty());
   const int nCoPads(!copads.empty());
-=======
-  const int nPads(pads.size());
-  const int nCoPads(copads.size());
->>>>>>> 0f5697a2
   const bool hasPads(nPads!=0);
   const bool hasCoPads(nCoPads!=0);
 
@@ -919,10 +824,6 @@
                                                           const GEMPadDigi& gem,
                                                           bool oldDataFormat)
 {
-<<<<<<< HEAD
-=======
-  std::cout << "Constructing ALCT-GEM LCT in ME21" << std::endl;
->>>>>>> 0f5697a2
   if (oldDataFormat){
     // CLCT pattern number - set it to a highest value
     // hack to get LCTs in the CSCTF
@@ -942,12 +843,7 @@
     int wg = alct.getKeyWG();
 
      // construct correlated LCT; temporarily assign track number of 0.
-    std::cout <<"ALCT-GEM ALCT wg "<< wg <<" keyStrip "<< keyStrip <<" pad "<< gem.pad() <<" bx "<< bx << std::endl;
     return CSCCorrelatedLCTDigi(0, 1, quality, wg, keyStrip, pattern, 0, bx, 0, 0, 0, theTrigChamber);
-<<<<<<< HEAD
-=======
-    
->>>>>>> 0f5697a2
   }
   else {
     // CLCT pattern number - no pattern
@@ -973,17 +869,12 @@
                                                           const GEMPadDigi& gem, int roll,
                                                           bool oldDataFormat)
 {
-  std::cout << "Constructing CLCT-GEM LCT in ME21 " << std::endl;
   if (oldDataFormat){
     // CLCT pattern number - for the time being, do not include GEMs in the pattern
     unsigned int pattern = encodePattern(clct.getPattern(), clct.getStripType());
 
     // LCT quality number -  dummy quality
-<<<<<<< HEAD
-    unsigned int quality = promoteCLCTGEMquality_ ? 14 : 11;
-=======
     unsigned int quality = promoteCLCTGEMquality_ ? 15 : 11;
->>>>>>> 0f5697a2
 
     // Bunch crossing: pick GEM bx
     int bx = gem.bx() + lct_central_bx;
@@ -1059,24 +950,6 @@
     const int pattern(cLCT.getPattern());
     if (pattern == 1) quality = 3; // layer-trigger in CLCT
     else {
-<<<<<<< HEAD
-      const int pattern(cLCT.getPattern());
-      if (pattern == 1) quality = 3; // layer-trigger in CLCT
-      else {
-        // ALCT quality is the number of layers hit minus 3.
-        // CLCT quality is the number of layers hit.
-	int n_gem = 0;
-	if (hasPad) n_gem = 1;
-	if (hasCoPad) n_gem = 2;
-	const bool a4((aLCT.getQuality() >= 1) or (aLCT.getQuality() >= 0 and n_gem >=1));
-	const bool c4((cLCT.getQuality() >= 4) or (cLCT.getQuality() >= 3 and n_gem>=1));
-        //              quality = 4; "reserved for low-quality muons in future"
-        if      (!a4 && !c4) quality = 5; // marginal anode and cathode
-        else if ( a4 && !c4) quality = 6; // HQ anode, but marginal cathode
-        else if (!a4 &&  c4) quality = 7; // HQ cathode, but marginal anode
-        else if ( a4 &&  c4) {
-          if (aLCT.getAccelerator()) quality = 8; // HQ muon, but accel ALCT
-=======
       // ALCT quality is the number of layers hit minus 3.
       // CLCT quality is the number of layers hit.
       int n_gem = 0;
@@ -1098,7 +971,6 @@
           else if (pattern == 6 || pattern == 7) quality = 13;
           else if (pattern == 8 || pattern == 9) quality = 14;
           else if (pattern == 10)                quality = 15;
->>>>>>> 0f5697a2
           else {
             if (infoV >= 0) edm::LogWarning("L1CSCTPEmulatorWrongValues")
                               << "+++ findQuality: Unexpected CLCT pattern id = "
@@ -1144,11 +1016,7 @@
         auto id_pad = std::make_pair(roll_id, *pad);
         const int bx_shifted(lct_central_bx + pad->bx());
         for (int bx = bx_shifted - maxDeltaBXPad_;bx <= bx_shifted + maxDeltaBXPad_; ++bx) {
-<<<<<<< HEAD
-	  pads_[bx].push_back(id_pad);
-=======
           pads_[bx].push_back(id_pad);
->>>>>>> 0f5697a2
         }
       }
     }
@@ -1160,16 +1028,10 @@
   int gemChamber(CSCTriggerNumbering::chamberFromTriggerLabels(theSector,theSubsector,theStation,theTrigChamber));
   int region((theEndcap == 1) ? 1: -1);
   for (const auto& copad: gemCoPadV){
-<<<<<<< HEAD
-    if (copad.first().bx() != lct_central_bx) continue;
-    coPads_[copad.bx(1)].push_back(std::make_pair(copad.roll(), copad.first()));
-    coPads_[copad.bx(1)].push_back(std::make_pair(copad.roll(), copad.second()));
-=======
     auto detId1(GEMDetId(region, 1, 2, 1, gemChamber, copad.roll()));
     auto detId2(GEMDetId(region, 1, 2, 2, gemChamber, copad.roll()));
     coPads_[lct_central_bx + copad.bx(1)].push_back(std::make_pair(detId1, copad.first()));
     //coPads_[lct_central_bx + copad.bx(1)].push_back(std::make_pair(detId2, copad.second()));
->>>>>>> 0f5697a2
   }
 }
 
@@ -1177,11 +1039,7 @@
 {
   // pads or copads?
   auto thePads(!iscopad ? pads_ : coPads_ );
-<<<<<<< HEAD
   const bool hasPads(!thePads.empty());
-=======
-  const bool hasPads(thePads.size()!=0);
->>>>>>> 0f5697a2
 
   std::cout << "------------------------------------------------------------------------" << std::endl;
   if (!iscopad) std::cout << "* GEM trigger pads ["<< bx_start <<","<< bx_stop <<"]: " << std::endl;
@@ -1248,25 +1106,9 @@
 
   int deltaBX(isCoPad ? maxDeltaBXCoPad_ : maxDeltaBXPad_);
   int alct_bx = alct.getBX();
-<<<<<<< HEAD
-  int Wg = alct.getKeyWG();
-  std::vector<int> Rolls;
-  Rolls.push_back(cscWgToGemRoll_[Wg]);
-  if (Wg>=maxDeltaWg_ && cscWgToGemRoll_[Wg] != cscWgToGemRoll_[Wg-maxDeltaWg_])
-      Rolls.push_back(cscWgToGemRoll_[Wg-maxDeltaWg_]);
-  if ((unsigned int)(Wg+maxDeltaWg_)<cscWgToGemRoll_.size() && cscWgToGemRoll_[Wg] != cscWgToGemRoll_[Wg+maxDeltaWg_])
-      Rolls.push_back(cscWgToGemRoll_[Wg+maxDeltaWg_]);
-
-  const bool debug(false);
-  if (debug) std::cout << "ALCT keyWG " << alct.getKeyWG() << std::endl;
-  for (const auto& alctRoll : Rolls)
-  {
-  if (debug) std::cout <<"roll " << alctRoll << std::endl;
-=======
   auto alctRoll(cscWgToGemRoll_[alct.getKeyWG()]);
   const bool debug(true);
   if (debug) std::cout << "ALCT keyWG " << alct.getKeyWG() << ", roll " << alctRoll <<" bx "<< alct_bx << std::endl;
->>>>>>> 0f5697a2
   for (const auto& p: pads){
     if (DetId(p.first).subdetId() != MuonSubdetId::GEM or DetId(p.first).det() != DetId::Muon) {
       continue;
@@ -1319,11 +1161,7 @@
 int CSCMotherboardME21GEM::assignGEMRoll(double eta)
 {
   int result = -99;
-<<<<<<< HEAD
   for (const auto& p : gemRollToEtaLimits_) {
-=======
-  for(auto p : gemRollToEtaLimits_) {
->>>>>>> 0f5697a2
     const float minEta((p.second).first);
     const float maxEta((p.second).second);
     // this is to make sure that there is no chance that a wire group that falls
