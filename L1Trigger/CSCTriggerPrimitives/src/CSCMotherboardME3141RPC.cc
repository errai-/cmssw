#include "L1Trigger/CSCTriggerPrimitives/src/CSCMotherboardME3141RPC.h"
#include "FWCore/MessageLogger/interface/MessageLogger.h"
#include "DataFormats/MuonDetId/interface/CSCTriggerNumbering.h"
#include "L1Trigger/CSCCommonTrigger/interface/CSCTriggerGeometry.h"
#include "Geometry/RPCGeometry/interface/RPCGeometry.h"
#include "Geometry/RPCGeometry/interface/RPCRollSpecs.h"
#include "DataFormats/Math/interface/deltaPhi.h"
#include "boost/container/flat_set.hpp"

const double CSCMotherboardME3141RPC::lut_wg_me31_eta_odd[96][2] = {
{ 0,2.421},{ 1,2.415},{ 2,2.406},{ 3,2.397},{ 4,2.388},{ 5,2.379},{ 6,2.371},{ 7,2.362},
{ 8,2.353},{ 9,2.345},{10,2.336},{11,2.328},{12,2.319},{13,2.311},{14,2.303},{15,2.295},
{16,2.287},{17,2.279},{18,2.271},{19,2.263},{20,2.255},{21,2.248},{22,2.240},{23,2.232},
{24,2.225},{25,2.217},{26,2.210},{27,2.203},{28,2.195},{29,2.188},{30,2.181},{31,2.174},
{32,2.169},{33,2.157},{34,2.151},{35,2.142},{36,2.134},{37,2.126},{38,2.118},{39,2.110},
{40,2.102},{41,2.094},{42,2.087},{43,2.079},{44,2.071},{45,2.064},{46,2.056},{47,2.049},
{48,2.041},{49,2.034},{50,2.027},{51,2.019},{52,2.012},{53,2.005},{54,1.998},{55,1.991},
{56,1.984},{57,1.977},{58,1.970},{59,1.964},{60,1.957},{61,1.950},{62,1.944},{63,1.937},
{64,1.932},{65,1.922},{66,1.917},{67,1.911},{68,1.905},{69,1.898},{70,1.892},{71,1.886},
{72,1.880},{73,1.874},{74,1.868},{75,1.861},{76,1.855},{77,1.850},{78,1.844},{79,1.838},
{80,1.832},{81,1.826},{82,1.820},{83,1.815},{84,1.809},{85,1.803},{86,1.798},{87,1.792},
{88,1.787},{89,1.781},{90,1.776},{91,1.770},{92,1.765},{93,1.759},{94,1.754},{95,1.749},
};

const double CSCMotherboardME3141RPC::lut_wg_me31_eta_even[96][2] = {
{ 0,2.447},{ 1,2.441},{ 2,2.432},{ 3,2.423},{ 4,2.414},{ 5,2.405},{ 6,2.396},{ 7,2.388},
{ 8,2.379},{ 9,2.371},{10,2.362},{11,2.354},{12,2.345},{13,2.337},{14,2.329},{15,2.321},
{16,2.313},{17,2.305},{18,2.297},{19,2.289},{20,2.281},{21,2.273},{22,2.266},{23,2.258},
{24,2.251},{25,2.243},{26,2.236},{27,2.228},{28,2.221},{29,2.214},{30,2.207},{31,2.200},
{32,2.195},{33,2.183},{34,2.176},{35,2.168},{36,2.160},{37,2.152},{38,2.144},{39,2.136},
{40,2.128},{41,2.120},{42,2.112},{43,2.104},{44,2.097},{45,2.089},{46,2.082},{47,2.074},
{48,2.067},{49,2.059},{50,2.052},{51,2.045},{52,2.038},{53,2.031},{54,2.023},{55,2.016},
{56,2.009},{57,2.003},{58,1.996},{59,1.989},{60,1.982},{61,1.975},{62,1.969},{63,1.962},
{64,1.957},{65,1.948},{66,1.943},{67,1.936},{68,1.930},{69,1.924},{70,1.917},{71,1.911},
{72,1.905},{73,1.899},{74,1.893},{75,1.887},{76,1.881},{77,1.875},{78,1.869},{79,1.863},
{80,1.857},{81,1.851},{82,1.845},{83,1.840},{84,1.834},{85,1.828},{86,1.823},{87,1.817},
{88,1.811},{89,1.806},{90,1.800},{91,1.795},{92,1.790},{93,1.784},{94,1.779},{95,1.774},
};

const double CSCMotherboardME3141RPC::lut_wg_me41_eta_odd[96][2] = {
{ 0,2.399},{ 1,2.394},{ 2,2.386},{ 3,2.378},{ 4,2.370},{ 5,2.362},{ 6,2.354},{ 7,2.346},
{ 8,2.339},{ 9,2.331},{10,2.323},{11,2.316},{12,2.308},{13,2.301},{14,2.293},{15,2.286},
{16,2.279},{17,2.272},{18,2.264},{19,2.257},{20,2.250},{21,2.243},{22,2.236},{23,2.229},
{24,2.223},{25,2.216},{26,2.209},{27,2.202},{28,2.196},{29,2.189},{30,2.183},{31,2.176},
{32,2.172},{33,2.161},{34,2.157},{35,2.150},{36,2.144},{37,2.138},{38,2.132},{39,2.126},
{40,2.119},{41,2.113},{42,2.107},{43,2.101},{44,2.095},{45,2.089},{46,2.083},{47,2.078},
{48,2.072},{49,2.066},{50,2.060},{51,2.055},{52,2.049},{53,2.043},{54,2.038},{55,2.032},
{56,2.027},{57,2.021},{58,2.016},{59,2.010},{60,2.005},{61,1.999},{62,1.994},{63,1.989},
{64,1.985},{65,1.977},{66,1.973},{67,1.968},{68,1.963},{69,1.958},{70,1.953},{71,1.947},
{72,1.942},{73,1.937},{74,1.932},{75,1.928},{76,1.923},{77,1.918},{78,1.913},{79,1.908},
{80,1.903},{81,1.898},{82,1.894},{83,1.889},{84,1.884},{85,1.879},{86,1.875},{87,1.870},
{88,1.866},{89,1.861},{90,1.856},{91,1.852},{92,1.847},{93,1.843},{94,1.838},{95,1.834},
};

const double CSCMotherboardME3141RPC::lut_wg_me41_eta_even[96][2] = {
{ 0,2.423},{ 1,2.418},{ 2,2.410},{ 3,2.402},{ 4,2.394},{ 5,2.386},{ 6,2.378},{ 7,2.370},
{ 8,2.362},{ 9,2.355},{10,2.347},{11,2.339},{12,2.332},{13,2.324},{14,2.317},{15,2.310},
{16,2.302},{17,2.295},{18,2.288},{19,2.281},{20,2.274},{21,2.267},{22,2.260},{23,2.253},
{24,2.246},{25,2.239},{26,2.233},{27,2.226},{28,2.219},{29,2.213},{30,2.206},{31,2.199},
{32,2.195},{33,2.185},{34,2.180},{35,2.174},{36,2.168},{37,2.161},{38,2.155},{39,2.149},
{40,2.143},{41,2.137},{42,2.131},{43,2.125},{44,2.119},{45,2.113},{46,2.107},{47,2.101},
{48,2.095},{49,2.089},{50,2.084},{51,2.078},{52,2.072},{53,2.067},{54,2.061},{55,2.055},
{56,2.050},{57,2.044},{58,2.039},{59,2.033},{60,2.028},{61,2.023},{62,2.017},{63,2.012},
{64,2.008},{65,2.000},{66,1.996},{67,1.991},{68,1.986},{69,1.981},{70,1.976},{71,1.971},
{72,1.966},{73,1.961},{74,1.956},{75,1.951},{76,1.946},{77,1.941},{78,1.936},{79,1.931},
{80,1.926},{81,1.921},{82,1.917},{83,1.912},{84,1.907},{85,1.902},{86,1.898},{87,1.893},
{88,1.889},{89,1.884},{90,1.879},{91,1.875},{92,1.870},{93,1.866},{94,1.861},{95,1.857},
};

// LUT with bending angles of the RPC-CSC high efficiency patterns (98%)
// 1st index: pt value = {5,10,15,20,30,40}
// 2nd index: bending angle for odd numbered chambers
// 3rd index: bending angle for even numbered chambers
const double CSCMotherboardME3141RPC::lut_pt_vs_dphi_rpccsc_me31[8][3] = {
  {3.,  0.02203511, 0.00930056},
  {5.,  0.02203511, 0.00930056},
  {7 ,  0.0182579 , 0.00790009},
  {10., 0.01066000, 0.00483286},
  {15., 0.00722795, 0.00363230},
  {20., 0.00562598, 0.00304878},
  {30., 0.00416544, 0.00253782},
  {40., 0.00342827, 0.00230833} };

const double CSCMotherboardME3141RPC::lut_pt_vs_dphi_rpccsc_me41[8][3] = {
  {3.,  0.02203511, 0.00930056},
  {5.,  0.02203511, 0.00930056},
  {7 ,  0.0182579 , 0.00790009},
  {10., 0.01066000, 0.00483286},
  {15., 0.00722795, 0.00363230},
  {20., 0.00562598, 0.00304878},
  {30., 0.00416544, 0.00253782},
  {40., 0.00342827, 0.00230833} };

CSCMotherboardME3141RPC::CSCMotherboardME3141RPC(unsigned endcap, unsigned station,
                               unsigned sector, unsigned subsector,
                               unsigned chamber,
                               const edm::ParameterSet& conf) :
  CSCMotherboard(endcap, station, sector, subsector, chamber, conf)
{
  const edm::ParameterSet commonParams(conf.getParameter<edm::ParameterSet>("commonParam"));
  runME3141ILT_ = commonParams.getParameter<bool>("runME3141ILT");

  if (!isSLHC) edm::LogError("L1CSCTPEmulatorConfigError")
    << "+++ Upgrade CSCMotherboardME3141RPC constructed while isSLHC is not set! +++\n";

  const edm::ParameterSet me3141tmbParams(conf.getParameter<edm::ParameterSet>("me3141tmbSLHCRPC"));

  // whether to not reuse CLCTs that were used by previous matching ALCTs
  // in ALCT-to-CLCT algorithm
  drop_used_clcts = me3141tmbParams.getParameter<bool>("tmbDropUsedClcts");

  match_earliest_clct_me3141_only = me3141tmbParams.getParameter<bool>("matchEarliestClctME3141Only");

  tmb_cross_bx_algo = me3141tmbParams.getParameter<unsigned int>("tmbCrossBxAlgorithm");

  // maximum lcts per BX in ME2
  max_me3141_lcts = me3141tmbParams.getParameter<unsigned int>("maxME3141LCTs");

  pref[0] = match_trig_window_size/2;
  for (unsigned int m=2; m<match_trig_window_size; m+=2)
  {
    pref[m-1] = pref[0] - m/2;
    pref[m]   = pref[0] + m/2;
  }

  //----------------------------------------------------------------------------------------//

  //       R P C  -  C S C   I N T E G R A T E D   L O C A L   A L G O R I T H M

  //----------------------------------------------------------------------------------------//

  // debug
  debug_luts_ = me3141tmbParams.getParameter<bool>("debugLUTs");
  debug_rpc_matching_ = me3141tmbParams.getParameter<bool>("debugMatching");

  // deltas used to match to RPC digis
  maxDeltaBXRPC_ = me3141tmbParams.getParameter<int>("maxDeltaBXRPC");
  maxDeltaStripRPCOdd_ = me3141tmbParams.getParameter<int>("maxDeltaStripRPCOdd");
  maxDeltaStripRPCEven_ = me3141tmbParams.getParameter<int>("maxDeltaStripRPCEven");
  maxDeltaWg_ = me3141tmbParams.getParameter<int>("maxDeltaWg");

  // use "old" or "new" dataformat for integrated LCTs?
  useOldLCTDataFormat_ = me3141tmbParams.getParameter<bool>("useOldLCTDataFormat");

  // drop low quality stubs if they don't have RPCs
  dropLowQualityCLCTsNoRPCs_ = me3141tmbParams.getParameter<bool>("dropLowQualityCLCTsNoRPCs");

  // build LCT from CLCT and RPC
  buildLCTfromALCTandRPC_ = me3141tmbParams.getParameter<bool>("buildLCTfromALCTandRPC");
  buildLCTfromCLCTandRPC_ = me3141tmbParams.getParameter<bool>("buildLCTfromCLCTandRPC");
  buildLCTfromLowQstubandRPC_ = me3141tmbParams.getParameter<bool>("buildLCTfromLowQstubandRPC");

  // promote ALCT-RPC pattern
  promoteALCTRPCpattern_ = me3141tmbParams.getParameter<bool>("promoteALCTRPCpattern");

  // promote ALCT-CLCT-RPC quality
  promoteALCTRPCquality_ = me3141tmbParams.getParameter<bool>("promoteALCTRPCquality");
  promoteCLCTRPCquality_ = me3141tmbParams.getParameter<bool>("promoteCLCTRPCquality");
}

CSCMotherboardME3141RPC::~CSCMotherboardME3141RPC()
{
}

void CSCMotherboardME3141RPC::clear()
{
  CSCMotherboard::clear();

  for (int bx = 0; bx < MAX_LCT_BINS; bx++)
    for (unsigned int mbx = 0; mbx < match_trig_window_size; mbx++)
      for (int i=0;i<2;i++)
        allLCTs[bx][mbx][i].clear();

  rpcRollToEtaLimits_.clear();
  cscWgToRpcRoll_.clear();
  rpcStripToCscHs_.clear();
  cscHsToRpcStrip_.clear();
  rpcDigis_.clear();
}

void
CSCMotherboardME3141RPC::run(const CSCWireDigiCollection* wiredc,
			  const CSCComparatorDigiCollection* compdc,
			  const RPCDigiCollection* rpcDigis)
{
  clear();

  if (!( alct and clct and runME3141ILT_))
  {
    if (infoV >= 0) edm::LogError("L1CSCTPEmulatorSetupError")
      << "+++ run() called for non-existing ALCT/CLCT processor! +++ \n";
    return;
  }

  alctV = alct->run(wiredc); // run anodeLCT
  clctV = clct->run(compdc); // run cathodeLCT

  bool rpcGeometryAvailable(false);
  if (rpc_g != nullptr) {
    if (infoV >= 0) edm::LogInfo("L1CSCTPEmulatorSetupInfo")
      << "+++ run() called for RPC-CSC integrated trigger! +++ \n";
    rpcGeometryAvailable = true;
  }
  const bool hasCorrectRPCGeometry((not rpcGeometryAvailable) or (rpcGeometryAvailable and not hasRE31andRE41()));

  // retrieve CSCChamber geometry
  CSCTriggerGeomManager* geo_manager(CSCTriggerGeometry::get());
  const CSCChamber* cscChamber(geo_manager->chamber(theEndcap, theStation, theSector, theSubsector, theTrigChamber));
  const CSCDetId csc_id(cscChamber->id());

  // trigger geometry
  const CSCLayer* keyLayer(cscChamber->layer(3));
  const CSCLayerGeometry* keyLayerGeometry(keyLayer->geometry());
  const int region((theEndcap == 1) ? 1: -1);
  const bool isEven(csc_id.chamber()%2==0);
  const int csc_trig_sect(CSCTriggerNumbering::triggerSectorFromLabels(csc_id));
  const int csc_trig_id( CSCTriggerNumbering::triggerCscIdFromLabels(csc_id));
  const int csc_trig_chid((3*(csc_trig_sect-1)+csc_trig_id)%18 +1);
  const int rpc_trig_sect((csc_trig_chid-1)/3+1);
  const int rpc_trig_subsect((csc_trig_chid-1)%3+1);
  const RPCDetId rpc_id(region,1,theStation,rpc_trig_sect,1,rpc_trig_subsect,0);
  const RPCChamber* rpcChamber(rpc_g->chamber(rpc_id));

  if (runME3141ILT_){

    // check for RE3/1-RE4/1 geometry
    if (hasCorrectRPCGeometry) {
      if (infoV >= 0) edm::LogInfo("L1CSCTPEmulatorSetupError")
        << "+++ run() called for RPC-CSC integrated trigger without valid RPC geometry! +++ \n";
      return;
    }

    // LUT<roll,<etaMin,etaMax> >
    rpcRollToEtaLimits_ = createRPCRollLUT(rpc_id);

    if (debug_luts_){
      std::cout << "RPC det " <<rpc_id<<"  CSC det "<< csc_id << std::endl;
      for (const auto& p : rpcRollToEtaLimits_) {
        std::cout << "roll "<< p.first << " min eta " << (p.second).first << " max eta " << (p.second).second << std::endl;
      }
    }

    // loop on all wiregroups to create a LUT <WG,roll>
    const int numberOfWG(keyLayerGeometry->numberOfWireGroups());
    for (int i = 0; i< numberOfWG; ++i){
      auto eta(theStation==3 ?
               (isEven ? lut_wg_me31_eta_even[i][1] : lut_wg_me31_eta_odd[i][1]) :
               (isEven ? lut_wg_me41_eta_even[i][1] : lut_wg_me41_eta_odd[i][1]));
      cscWgToRpcRoll_[i] = assignRPCRoll(eta);
    }
    if (debug_luts_){
<<<<<<< HEAD
      for (const auto& p : cscWgToRpcRoll_) {
=======
      for(auto p : cscWgToRpcRoll_) {
>>>>>>> 0f5697a2
        auto eta(theStation==3 ?
                 (isEven ? lut_wg_me31_eta_even[p.first][1] : lut_wg_me31_eta_odd[p.first][1]) :
                 (isEven ? lut_wg_me41_eta_even[p.first][1] : lut_wg_me41_eta_odd[p.first][1]));

        std::cout << "WG "<< p.first << " RPC roll " << p.second << " "
                  << rpcRollToEtaLimits_[p.second].first << " "
                  << rpcRollToEtaLimits_[p.second].second << " " << eta << std::endl;
      }
    }

    // pick any roll
    auto randRoll(rpcChamber->roll(2));

    auto nStrips(keyLayerGeometry->numberOfStrips());
    for (float i = 0; i< nStrips; i = i+0.5){
      const LocalPoint lpCSC(keyLayerGeometry->topology()->localPosition(i));
      const GlobalPoint gp(keyLayer->toGlobal(lpCSC));
      const LocalPoint lpRPC(randRoll->toLocal(gp));
      const int HS(i/0.5);
      const bool edge(HS < 5 or HS > 155);
      const float strip(edge ? -99 : randRoll->strip(lpRPC));
      // HS are wrapped-around
      cscHsToRpcStrip_[HS] = std::make_pair(std::floor(strip),std::ceil(strip));
    }
    if (debug_luts_){
      std::cout << "detId " << csc_id << std::endl;
      std::cout << "CSCHSToRPCStrip LUT in" << std::endl;
      for (const auto& p : cscHsToRpcStrip_) {
        std::cout << "CSC HS "<< p.first << " RPC Strip low " << (p.second).first << " RPC Strip high " << (p.second).second << std::endl;
      }
    }

    const int nRPCStrips(randRoll->nstrips());
    for (int i = 0; i< nRPCStrips; ++i){
      const LocalPoint lpRPC(randRoll->centreOfStrip(i));
      const GlobalPoint gp(randRoll->toGlobal(lpRPC));
      const LocalPoint lpCSC(keyLayer->toLocal(gp));
      const float strip(keyLayerGeometry->strip(lpCSC));
      // HS are wrapped-around
      rpcStripToCscHs_[i] = (int) (strip - 0.25)/0.5;
    }
    if (debug_luts_){
      std::cout << "detId " << csc_id << std::endl;
      std::cout << "RPCStripToCSCHs LUT" << std::endl;
      for (const auto& p : rpcStripToCscHs_) {
        std::cout << "RPC Strip "<< p.first << " CSC HS: " << p.second << std::endl;
      }
    }
    //select correct scenarios, even or odd
    maxDeltaStripRPC_ = (isEven ?  maxDeltaStripRPCEven_ :  maxDeltaStripRPCOdd_);

    rpcDigis_.clear();
    retrieveRPCDigis(rpcDigis, rpc_id.rawId());
  }

<<<<<<< HEAD
  const bool hasRPCDigis(!rpcDigis_.empty());
=======
  const bool hasRPCDigis(rpcDigis_.size()!=0);
>>>>>>> 0f5697a2

  int used_clct_mask[20];
  for (int c=0;c<20;++c) used_clct_mask[c]=0;

  // ALCT centric matching
  for (int bx_alct = 0; bx_alct < CSCAnodeLCTProcessor::MAX_ALCT_BINS; bx_alct++)
  {
    if (alct->bestALCT[bx_alct].isValid())
    {
      const int bx_clct_start(bx_alct - match_trig_window_size/2);
      const int bx_clct_stop(bx_alct + match_trig_window_size/2);
      if (debug_rpc_matching_){
        std::cout << "========================================================================" << std::endl;
        std::cout << "ALCT-CLCT matching in ME" << theStation << "/1 chamber: " << csc_id << std::endl;
        std::cout << "------------------------------------------------------------------------" << std::endl;
        std::cout << "+++ Best ALCT Details: " << alct->bestALCT[bx_alct] << std::endl;
        std::cout << "+++ Second ALCT Details: " << alct->secondALCT[bx_alct] << std::endl;
        std::cout << "------------------------------------------------------------------------" << std::endl;
<<<<<<< HEAD
        std::cout << "RPC Chamber " << rpc_id << std::endl;
        printRPCTriggerDigis(bx_clct_start, bx_clct_stop);
=======
        if (hasRPCDigis) std::cout << "RPC Chamber " << rpc_id << std::endl;
        if (hasRPCDigis) printRPCTriggerDigis(bx_clct_start, bx_clct_stop);
>>>>>>> 0f5697a2

        std::cout << "------------------------------------------------------------------------" << std::endl;
        std::cout << "Attempt ALCT-CLCT matching in ME" << theStation << "/1 in bx range: [" << bx_clct_start << "," << bx_clct_stop << "]" << std::endl;
      }

      // low quality ALCT
      const bool lowQualityALCT(alct->bestALCT[bx_alct].getQuality() == 0);

      // ALCT-to-CLCT
      int nSuccesFulMatches = 0;
      for (int bx_clct = bx_clct_start; bx_clct <= bx_clct_stop; bx_clct++) {
        if (bx_clct < 0 or bx_clct >= CSCCathodeLCTProcessor::MAX_CLCT_BINS) continue;
        if (drop_used_clcts and used_clct_mask[bx_clct]) continue;
        if (clct->bestCLCT[bx_clct].isValid()) {

          // pick the digi that corresponds
          auto matchingDigis(matchingRPCDigis(clct->bestCLCT[bx_clct], alct->bestALCT[bx_alct], rpcDigis_[bx_alct], false));

          // clct quality
          const int quality(clct->bestCLCT[bx_clct].getQuality());
          // low quality ALCT or CLCT
          const bool lowQuality(quality<4 or lowQualityALCT);

          if (runME3141ILT_ and dropLowQualityCLCTsNoRPCs_ and lowQuality and hasRPCDigis){
            int nFound(!matchingDigis.empty());
            const bool clctInEdge(clct->bestCLCT[bx_clct].getKeyStrip() < 5 or clct->bestCLCT[bx_clct].getKeyStrip() > 155);
            if (clctInEdge){
              if (debug_rpc_matching_) std::cout << "\tInfo: low quality ALCT or CLCT in CSC chamber edge, don't care about RPC digis" << std::endl;
            }
            else {
              if (nFound != 0){
                if (debug_rpc_matching_) std::cout << "\tInfo: low quality ALCT or CLCT with " << nFound << " matching RPC trigger digis" << std::endl;
              }
              else {
                if (debug_rpc_matching_) std::cout << "\tWarning: low quality ALCT or CLCT without matching RPC trigger digi" << std::endl;
                continue;
              }
            }
          }

          int mbx = bx_clct-bx_clct_start;
          correlateLCTsRPC(alct->bestALCT[bx_alct], alct->secondALCT[bx_alct],
                           clct->bestCLCT[bx_clct], clct->secondCLCT[bx_clct],
                           allLCTs[bx_alct][mbx][0], allLCTs[bx_alct][mbx][1], matchingDigis);
          ++nSuccesFulMatches;
          if (debug_rpc_matching_) {
            //            if (infoV > 1) LogTrace("CSCMotherboard")
            std::cout
              << "Successful ALCT-CLCT match: bx_clct = " << bx_clct
              << "; match window: [" << bx_clct_start << "; " << bx_clct_stop
	              << "]; bx_alct = " << bx_alct << std::endl;
            std::cout << "+++ Best CLCT Details: " << clct->secondCLCT[bx_clct]<< std::endl;
            std::cout << "+++ Second CLCT Details: " << clct->secondCLCT[bx_clct]<< std::endl;
          }
          if (allLCTs[bx_alct][mbx][0].isValid()) {
            used_clct_mask[bx_clct] += 1;
            if (match_earliest_clct_me3141_only) break;
          }
        }
      }
      // ALCT-RPC digi matching
      int nSuccesFulRPCMatches = 0;
      if (runME3141ILT_ and nSuccesFulMatches==0 and buildLCTfromALCTandRPC_ and hasRPCDigis){
        if (debug_rpc_matching_) std::cout << "++No valid ALCT-CLCT matches in ME"<<theStation<<"1" << std::endl;
        for (int bx_rpc = bx_clct_start; bx_rpc <= bx_clct_stop; bx_rpc++) {
          if (lowQualityALCT and !buildLCTfromLowQstubandRPC_) continue; // build lct from low-Q ALCTs and rpc if para is set true
          if (not hasRPCDigis) continue;

          // find the best matching copad - first one
          auto digis(matchingRPCDigis(alct->bestALCT[bx_alct], rpcDigis_[bx_rpc], true));
          if (debug_rpc_matching_) std::cout << "\t++Number of matching RPC Digis in BX " << bx_alct << " : "<< digis.size() << std::endl;
          if (digis.empty()) continue;

          correlateLCTsRPC(alct->bestALCT[bx_alct], alct->secondALCT[bx_alct],
                           digis.at(0).second, allLCTs[bx_alct][0][0], allLCTs[bx_alct][0][1]);
          if (allLCTs[bx_alct][0][0].isValid()) {
            ++nSuccesFulRPCMatches;
            if (match_earliest_clct_me3141_only) break;
          }
          if (debug_rpc_matching_) {
            std::cout << "Successful ALCT-RPC digi match in ME"<<theStation<<"1: bx_alct = " << bx_alct << std::endl << std::endl;
            std::cout << "------------------------------------------------------------------------" << std::endl << std::endl;
          }
        }
      }
    }
    else{
      auto digis(rpcDigis_[bx_alct]);
      if (runME3141ILT_ and !digis.empty() and buildLCTfromCLCTandRPC_) {
        //const int bx_clct_start(bx_alct - match_trig_window_size/2);
        //const int bx_clct_stop(bx_alct + match_trig_window_size/2);
        // RPC-to-CLCT
        int nSuccesFulMatches = 0;
       // for (int bx_clct = bx_clct_start; bx_clct <= bx_clct_stop; bx_clct++)
       // {
        //  if (bx_clct < 0 or bx_clct >= CSCCathodeLCTProcessor::MAX_CLCT_BINS) continue;
          if (drop_used_clcts and used_clct_mask[bx_alct]) continue;
          if (clct->bestCLCT[bx_alct].isValid())
          {
            if (debug_rpc_matching_){
              std::cout << "========================================================================" << std::endl;
              std::cout << "RPC-CLCT matching in ME" << theStation << "/1 chamber: " << cscChamber->id() << " in bx: "<<bx_alct<< std::endl;
              std::cout << "------------------------------------------------------------------------" << std::endl;
            }
            const int quality(clct->bestCLCT[bx_alct].getQuality());
            // we also use low-Q stubs for the time being
            if (quality < 4 and !buildLCTfromLowQstubandRPC_) continue;

            ++nSuccesFulMatches;

            int mbx = std::abs(clct->bestCLCT[bx_alct].getBX()-bx_alct);
            int bx_rpc = lct_central_bx;
            correlateLCTsRPC(clct->bestCLCT[bx_alct], clct->secondCLCT[bx_alct], digis[0].second, RPCDetId(digis[0].first).roll(),
                             allLCTs[bx_rpc][mbx][0], allLCTs[bx_rpc][mbx][1]);
            if (debug_rpc_matching_) {
              //	    if (infoV > 1) LogTrace("CSCMotherboard")
              std::cout << "Successful RPC-CLCT match in ME"<<theStation<<"/1: bx_alct = " << bx_alct
                        << std::endl;
              std::cout << "+++ Best CLCT Details: "<< clct->bestCLCT[bx_alct]<< std::endl;
              std::cout << "+++ Second CLCT Details: " << clct->secondCLCT[bx_alct]<< std::endl;
            }
            if (allLCTs[bx_rpc][mbx][0].isValid()) {
              used_clct_mask[bx_alct] += 1;
              if (match_earliest_clct_me3141_only) break;
            }
          }
      }
    }
  }

  // reduction of nLCTs per each BX
  for (int bx = 0; bx < MAX_LCT_BINS; bx++)
  {
    // counting
    unsigned int n=0;
    for (unsigned int mbx = 0; mbx < match_trig_window_size; mbx++)
      for (int i=0;i<2;i++)
      {
        int cbx = bx + mbx - match_trig_window_size/2;
        if (allLCTs[bx][mbx][i].isValid())
        {
          ++n;
	  if (infoV > 0) LogDebug("CSCMotherboard")
	    << "LCT"<<i+1<<" "<<bx<<"/"<<cbx<<": "<<allLCTs[bx][mbx][i]<<std::endl;
        }
      }

    // some simple cross-bx sorting algorithms
    if (tmb_cross_bx_algo == 1 and (n>2))
    {
      n=0;
      for (unsigned int mbx = 0; mbx < match_trig_window_size; mbx++)
        for (int i=0;i<2;i++)
        {
          if (allLCTs[bx][pref[mbx]][i].isValid())
          {
            n++;
            if (n>2) allLCTs[bx][pref[mbx]][i].clear();
          }
        }

      n=0;
      for (unsigned int mbx = 0; mbx < match_trig_window_size; mbx++)
        for (int i=0;i<2;i++)
        {
          int cbx = bx + mbx - match_trig_window_size/2;
          if (allLCTs[bx][mbx][i].isValid())
          {
            n++;
            if (infoV > 0) LogDebug("CSCMotherboard")
<<<<<<< HEAD
                             << "LCT"<<i+1<<" "<<bx<<"/"<<cbx<<": "<<allLCTs[bx][mbx][i]<<std::endl;
=======
              << "LCT"<<i+1<<" "<<bx<<"/"<<cbx<<": "<<allLCTs[bx][mbx][i]<<std::cout;
>>>>>>> 0f5697a2
          }
        }
      if (infoV > 0 and n>0) LogDebug("CSCMotherboard")
        <<"bx "<<bx<<" nnLCT:"<<n<<" "<<n<<std::endl;
    } // x-bx sorting
  }

  bool first = true;
  unsigned int n=0;
  for (const auto& p : readoutLCTs()) {
    if (debug_rpc_matching_ and first){
      std::cout << "========================================================================" << std::endl;
      std::cout << "Counting the final LCTs" << std::endl;
      std::cout << "========================================================================" << std::endl;
      first = false;
      std::cout << "tmb_cross_bx_algo: " << tmb_cross_bx_algo << std::endl;
    }
    n++;
    if (debug_rpc_matching_)
      std::cout << "LCT "<<n<<"  " << p <<std::endl;
  }
}

// check that the RE31 and RE41 chambers are really there
bool CSCMotherboardME3141RPC::hasRE31andRE41()
{
  // just pick two random chambers
  auto aRE31(rpc_g->chamber(RPCDetId(1,1,3,2,1,1,0)));
  auto aRE41(rpc_g->chamber(RPCDetId(-1,1,4,3,1,2,0)));
  return aRE31 and aRE41;
}


std::map<int,std::pair<double,double> > CSCMotherboardME3141RPC::createRPCRollLUT(RPCDetId id)
{
  std::map<int,std::pair<double,double> > result;

  auto chamber(rpc_g->chamber(id));
  if (chamber==nullptr) return result;

  for(int i = 1; i<= chamber->nrolls(); ++i){
    auto roll(chamber->roll(i));
    if (roll==nullptr) continue;

    const float half_striplength(roll->specs()->specificTopology().stripLength()/2.);
    const LocalPoint lp_top(0., half_striplength, 0.);
    const LocalPoint lp_bottom(0., -half_striplength, 0.);
    const GlobalPoint gp_top(roll->toGlobal(lp_top));
    const GlobalPoint gp_bottom(roll->toGlobal(lp_bottom));
    //result[i] = std::make_pair(floorf(gp_top.eta() * 100) / 100, ceilf(gp_bottom.eta() * 100) / 100);
    result[i] = std::make_pair(std::abs(gp_top.eta()), std::abs(gp_bottom.eta()));
  }
  return result;
}


int CSCMotherboardME3141RPC::assignRPCRoll(double eta)
{
  int result = -99;
  for (const auto& p : rpcRollToEtaLimits_) {
    const float minEta((p.second).first);
    const float maxEta((p.second).second);
    if (minEta <= eta and eta <= maxEta) {
      result = p.first;
      break;
    }
  }
  return result;
}


void CSCMotherboardME3141RPC::retrieveRPCDigis(const RPCDigiCollection* rpcDigis, unsigned id)
{
  if (rpcDigis == nullptr) return;

  auto chamber(rpc_g->chamber(RPCDetId(id)));
  for (auto roll : chamber->rolls()) {
    RPCDetId roll_id(roll->id());
    auto digis_in_det = rpcDigis->get(roll_id);
    for (auto digi = digis_in_det.first; digi != digis_in_det.second; ++digi) {
      const int bx_shifted(lct_central_bx + digi->bx());
      for (int bx = bx_shifted - maxDeltaBXRPC_;bx <= bx_shifted + maxDeltaBXRPC_; ++bx) {
        rpcDigis_[bx].push_back(std::make_pair(roll_id(), *digi));
      }
    }
  }
}


void CSCMotherboardME3141RPC::printRPCTriggerDigis(int bx_start, int bx_stop)
{
  std::cout << "------------------------------------------------------------------------" << std::endl;
  bool first = true;
  for (int bx = bx_start; bx <= bx_stop; bx++) {
    std::vector<std::pair<unsigned int, const RPCDigi> > in_strips = rpcDigis_[bx];
    if (first) {
      std::cout << "* RPC trigger digis: " << std::endl;
    }
    first = false;
    std::cout << "N(digis) BX " << bx << " : " << in_strips.size() << std::endl;
    for (const auto& digi : in_strips){
      const auto roll_id(RPCDetId(digi.first));
      std::cout << "\tdetId " << digi.first << " " << roll_id << ", digi = " << digi.second.strip() << ", BX = " << digi.second.bx() + 6 << std::endl;
    }
  }
}


CSCMotherboardME3141RPC::RPCDigisBX
CSCMotherboardME3141RPC::matchingRPCDigis(const CSCCLCTDigi& clct, const RPCDigisBX& digis, bool first)
{
  CSCMotherboardME3141RPC::RPCDigisBX result;

  const int lowStrip(cscHsToRpcStrip_[clct.getKeyStrip()].first);
  const int highStrip(cscHsToRpcStrip_[clct.getKeyStrip()].second);
  const bool debug(false);
  if (debug) std::cout << "lowStrip " << lowStrip << " highStrip " << highStrip << " delta strip " << maxDeltaStripRPC_ <<std::endl;
  for (const auto& p: digis){
    auto strip((p.second).strip());
    if (debug) std::cout << "strip " << strip << std::endl;
    if (std::abs(lowStrip - strip) <= maxDeltaStripRPC_ or std::abs(strip - highStrip) <= maxDeltaStripRPC_){
    if (debug) std::cout << "++Matches! " << std::endl;
      result.push_back(p);
      if (first) return result;
    }
  }
  return result;
}


CSCMotherboardME3141RPC::RPCDigisBX
CSCMotherboardME3141RPC::matchingRPCDigis(const CSCALCTDigi& alct, const RPCDigisBX& digis, bool first)
{
  CSCMotherboardME3141RPC::RPCDigisBX result;

  int Wg = alct.getKeyWG();
  std::vector<int> Rolls;
  Rolls.push_back(cscWgToRpcRoll_[Wg]);
  if (Wg>=maxDeltaWg_ && cscWgToRpcRoll_[Wg] != cscWgToRpcRoll_[Wg-maxDeltaWg_])
      Rolls.push_back(cscWgToRpcRoll_[Wg-maxDeltaWg_]);
  if ((unsigned int)(Wg+maxDeltaWg_)<cscWgToRpcRoll_.size() && cscWgToRpcRoll_[Wg] != cscWgToRpcRoll_[Wg+maxDeltaWg_])
      Rolls.push_back(cscWgToRpcRoll_[Wg+maxDeltaWg_]);

  const bool debug(false);
  if (debug) std::cout << "ALCT keyWG " << alct.getKeyWG() << std::endl;
  for (auto alctRoll : Rolls)
  {
  if (debug) std::cout << " roll " << alctRoll << std::endl;
  for (const auto& p: digis){
    auto digiRoll(RPCDetId(p.first).roll());
    if (debug) std::cout << "Candidate ALCT: " << digiRoll << std::endl;
    if (alctRoll !=  digiRoll) continue;
    if (debug) std::cout << "++Matches! " << std::endl;
    result.push_back(p);
    if (first) return result;
  }
  }
  return result;
}


CSCMotherboardME3141RPC::RPCDigisBX
CSCMotherboardME3141RPC::matchingRPCDigis(const CSCCLCTDigi& clct, const CSCALCTDigi& alct, const RPCDigisBX& digis, bool first)
{
  CSCMotherboardME3141RPC::RPCDigisBX result;

  // Fetch all (!) digis matching to ALCTs and CLCTs
  auto digisClct(matchingRPCDigis(clct, digis, false));
  auto digisAlct(matchingRPCDigis(alct, digis, false));

  const bool debug(false);
  if (debug) std::cout << "-----------------------------------------------------------------------"<<std::endl;
  // Check if the digis overlap
  for (const auto& p : digisAlct){
    if (debug) std::cout<< "Candidate RPC digis for ALCT: " << p.first << " " << p.second << std::endl;
    for (auto q: digisClct){
      if (debug) std::cout<< "++Candidate RPC digis for CLCT: " << q.first << " " << q.second << std::endl;
      // look for exactly the same digis
      if (p.first != q.first) continue;
      //      if (not RPCDigi(*(p.second))==*(q.second)) continue;
      if (debug) std::cout << "++Matches! " << std::endl;
      result.push_back(p);
      if (first) return result;
    }
  }
  if (debug) std::cout << "-----------------------------------------------------------------------"<<std::endl;
  return result;
}

unsigned int CSCMotherboardME3141RPC::findQualityRPC(const CSCALCTDigi& aLCT, const CSCCLCTDigi& cLCT, bool hasRPC)
{

  /*
    Same LCT quality definition as standard LCTs
    a4 and c4 takes RPCs into account!!!
  */

  unsigned int quality = 0;

  if (!isTMB07) {
    bool isDistrip = (cLCT.getStripType() == 0);

    if (aLCT.isValid() && !(cLCT.isValid())) {    // no CLCT
      if (aLCT.getAccelerator()) {quality =  1;}
      else                       {quality =  3;}
    }
    else if (!(aLCT.isValid()) && cLCT.isValid()) { // no ALCT
      if (isDistrip)             {quality =  4;}
      else                       {quality =  5;}
    }
    else if (aLCT.isValid() && cLCT.isValid()) { // both ALCT and CLCT
      if (aLCT.getAccelerator()) {quality =  2;} // accelerator muon
      else {                                     // collision muon
        // CLCT quality is, in fact, the number of layers hit, so subtract 3
        // to get quality analogous to ALCT one.
        int sumQual = aLCT.getQuality() + (cLCT.getQuality()-3);
        if (sumQual < 1 || sumQual > 6) {
          if (infoV >= 0) edm::LogWarning("L1CSCTPEmulatorWrongValues")
            << "+++ findQuality: sumQual = " << sumQual << "+++ \n";
        }
        if (isDistrip) { // distrip pattern
          if (sumQual == 2)      {quality =  6;}
          else if (sumQual == 3) {quality =  7;}
          else if (sumQual == 4) {quality =  8;}
          else if (sumQual == 5) {quality =  9;}
          else if (sumQual == 6) {quality = 10;}
        }
        else {            // halfstrip pattern
          if (sumQual == 2)      {quality = 11;}
          else if (sumQual == 3) {quality = 12;}
          else if (sumQual == 4) {quality = 13;}
          else if (sumQual == 5) {quality = 14;}
          else if (sumQual == 6) {quality = 15;}
        }
      }
    }
  }
#ifdef OLD
  else {
    // Temporary definition, used until July 2008.
    // First if statement is fictitious, just to help the CSC TF emulator
    // handle such cases (one needs to make sure they will be accounted for
    // in the new quality definition.
    if (!(aLCT.isValid()) || !(cLCT.isValid())) {
      if (aLCT.isValid() && !(cLCT.isValid()))      quality = 1; // no CLCT
      else if (!(aLCT.isValid()) && cLCT.isValid()) quality = 2; // no ALCT
      else quality = 0; // both absent; should never happen.
    }
    else {
      // Sum of ALCT and CLCT quality bits.  CLCT quality is, in fact, the
      // number of layers hit, so subtract 3 to put it to the same footing as
      // the ALCT quality.
      int sumQual = aLCT.getQuality() + (cLCT.getQuality()-3);
      if (sumQual < 1 || sumQual > 6) {
        if (infoV >= 0) edm::LogWarning("L1CSCTPEmulatorWrongValues")
          << "+++ findQuality: Unexpected sumQual = " << sumQual << "+++\n";
      }

      // LCT quality is basically the sum of ALCT and CLCT qualities, but split
      // in two groups depending on the CLCT pattern id (higher quality for
      // straighter patterns).
      int offset = 0;
      if (cLCT.getPattern() <= 7) offset = 4;
      else                        offset = 9;
      quality = offset + sumQual;
    }
  }
#endif
  else {
    // 2008 definition.
    if (!(aLCT.isValid()) || !(cLCT.isValid())) {
      if (aLCT.isValid() && !(cLCT.isValid()))      quality = 1; // no CLCT
      else if (!(aLCT.isValid()) && cLCT.isValid()) quality = 2; // no ALCT
      else quality = 0; // both absent; should never happen.
    }
    else {
      const int pattern(cLCT.getPattern());
      if (pattern == 1) quality = 3; // layer-trigger in CLCT
      else {
        // ALCT quality is the number of layers hit minus 3.
        // CLCT quality is the number of layers hit.
<<<<<<< HEAD
	int n_rpc = 0;
	if (hasRPC) n_rpc = 1;
	const bool a4((aLCT.getQuality() >= 1 and aLCT.getQuality() != 4) or
		      (aLCT.getQuality() == 4 and n_rpc >=1));
	const bool c4((cLCT.getQuality() >= 4) or (cLCT.getQuality() >= 3 and n_rpc>=1));
=======
        int n_rpc = 0;
        if (hasRPC) n_rpc = 1;
        const bool a4((aLCT.getQuality() >= 1 and aLCT.getQuality() != 4) or
                      (aLCT.getQuality() == 4 and n_rpc >=1));
        const bool c4((cLCT.getQuality() >= 4) or (cLCT.getQuality() >= 3 and n_rpc>=1));
>>>>>>> 0f5697a2
        //              quality = 4; "reserved for low-quality muons in future"
        if      (!a4 && !c4) quality = 5; // marginal anode and cathode
        else if ( a4 && !c4) quality = 6; // HQ anode, but marginal cathode
        else if (!a4 &&  c4) quality = 7; // HQ cathode, but marginal anode
        else if ( a4 &&  c4) {
          if (aLCT.getAccelerator()) quality = 8; // HQ muon, but accel ALCT
          else {
            // quality =  9; "reserved for HQ muons with future patterns
            // quality = 10; "reserved for HQ muons with future patterns
            if (pattern == 2 || pattern == 3)      quality = 11;
            else if (pattern == 4 || pattern == 5) quality = 12;
            else if (pattern == 6 || pattern == 7) quality = 13;
            else if (pattern == 8 || pattern == 9) quality = 14;
            else if (pattern == 10)                quality = 15;
            else {
              if (infoV >= 0) edm::LogWarning("L1CSCTPEmulatorWrongValues")
                << "+++ findQuality: Unexpected CLCT pattern id = "
                << pattern << "+++\n";
            }
          }
        }
      }
    }
  }
  return quality;
}


void CSCMotherboardME3141RPC::correlateLCTsRPC(CSCCLCTDigi bestCLCT,
                                             CSCCLCTDigi secondCLCT,
                                             RPCDigi rpcDigi, int roll,
                                             CSCCorrelatedLCTDigi& lct1,
                                             CSCCorrelatedLCTDigi& lct2)
{
  bool cathodeBestValid     = bestCLCT.isValid();
  bool cathodeSecondValid   = secondCLCT.isValid();

  if (cathodeBestValid and !cathodeSecondValid)     secondCLCT = bestCLCT;
  if (!cathodeBestValid and cathodeSecondValid)     bestCLCT   = secondCLCT;

  if ((clct_trig_enable  and bestCLCT.isValid()) or
      (match_trig_enable and bestCLCT.isValid()))
  {
    lct1 = constructLCTsRPC(bestCLCT, rpcDigi, roll, useOldLCTDataFormat_);
    lct1.setTrknmb(1);
  }

  if ((clct_trig_enable  and secondCLCT.isValid()) or
       (match_trig_enable and secondCLCT.isValid() and secondCLCT != bestCLCT))
    {
    lct2 = constructLCTsRPC(secondCLCT, rpcDigi, roll, useOldLCTDataFormat_);
    lct2.setTrknmb(2);
  }
}


void CSCMotherboardME3141RPC::correlateLCTsRPC(CSCALCTDigi bestALCT,
					  CSCALCTDigi secondALCT,
					  RPCDigi rpcDigi,
					  CSCCorrelatedLCTDigi& lct1,
					  CSCCorrelatedLCTDigi& lct2)
{
  bool anodeBestValid     = bestALCT.isValid();
  bool anodeSecondValid   = secondALCT.isValid();

  if (anodeBestValid and !anodeSecondValid)     secondALCT = bestALCT;
  if (!anodeBestValid and anodeSecondValid)     bestALCT   = secondALCT;

  if ((alct_trig_enable  and bestALCT.isValid()) or
      (match_trig_enable and bestALCT.isValid()))
  {
    lct1 = constructLCTsRPC(bestALCT, rpcDigi, useOldLCTDataFormat_);
    lct1.setTrknmb(1);
  }

  if ((alct_trig_enable  and secondALCT.isValid()) or
      (match_trig_enable and secondALCT.isValid() and secondALCT != bestALCT))
  {
    lct2 = constructLCTsRPC(secondALCT, rpcDigi, useOldLCTDataFormat_);
    lct2.setTrknmb(2);
  }
}


void CSCMotherboardME3141RPC::correlateLCTsRPC(CSCALCTDigi bestALCT, CSCALCTDigi secondALCT,
					    CSCCLCTDigi bestCLCT, CSCCLCTDigi secondCLCT,
					    CSCCorrelatedLCTDigi& lct1, CSCCorrelatedLCTDigi& lct2,
					    const RPCDigisBX& digis)
{
  bool anodeBestValid     = bestALCT.isValid();
  bool anodeSecondValid   = secondALCT.isValid();
  bool cathodeBestValid   = bestCLCT.isValid();
  bool cathodeSecondValid = secondCLCT.isValid();

  if (anodeBestValid and !anodeSecondValid)     secondALCT = bestALCT;
  if (!anodeBestValid and anodeSecondValid)     bestALCT   = secondALCT;
  if (cathodeBestValid and !cathodeSecondValid) secondCLCT = bestCLCT;
  if (!cathodeBestValid and cathodeSecondValid) bestCLCT   = secondCLCT;

  // ALCT-CLCT matching conditions are defined by "trig_enable" configuration
  // parameters.
  if ((alct_trig_enable  and bestALCT.isValid()) or
      (clct_trig_enable  and bestCLCT.isValid()) or
      (match_trig_enable and bestALCT.isValid() and bestCLCT.isValid())){
    lct1 = constructLCTsRPC(bestALCT, bestCLCT, digis);
    lct1.setTrknmb(1);
  }

  if (((secondALCT != bestALCT) or (secondCLCT != bestCLCT)) and
      ((alct_trig_enable  and secondALCT.isValid()) or
       (clct_trig_enable  and secondCLCT.isValid()) or
       (match_trig_enable and secondALCT.isValid() and secondCLCT.isValid()))){
    lct2 = constructLCTsRPC(secondALCT, secondCLCT, digis);
    lct2.setTrknmb(2);
  }
}

CSCCorrelatedLCTDigi CSCMotherboardME3141RPC::constructLCTsRPC(const CSCALCTDigi& aLCT, const CSCCLCTDigi& cLCT, const RPCDigisBX& digis)
{
  // CLCT pattern number
  unsigned int pattern = encodePattern(cLCT.getPattern(), cLCT.getStripType());

  // LCT quality number
<<<<<<< HEAD
  unsigned int quality = findQualityRPC(aLCT, cLCT, !digis.empty());

  // Bunch crossing: get it from cathode LCT if anode LCT is not there.
  int bx = aLCT.isValid() ? aLCT.getBX() : cLCT.getBX();
  if (!digis.empty()) bx = lct_central_bx + digis[0].second.bx(); // fix this!!!
=======
  unsigned int quality = findQualityRPC(aLCT, cLCT, digis.size()!=0);

  // Bunch crossing: get it from cathode LCT if anode LCT is not there.
  int bx = aLCT.isValid() ? aLCT.getBX() : cLCT.getBX();
  if (digis.size()!=0) bx = lct_central_bx + digis[0].second.bx(); // fix this!!!
>>>>>>> 0f5697a2

  // construct correlated LCT; temporarily assign track number of 0.
  int trknmb = 0;
  CSCCorrelatedLCTDigi thisLCT(trknmb, 1, quality, aLCT.getKeyWG(),
                               cLCT.getKeyStrip(), pattern, cLCT.getBend(),
                               bx, 0, 0, 0, theTrigChamber);
  return thisLCT;
}


CSCCorrelatedLCTDigi CSCMotherboardME3141RPC::constructLCTsRPC(const CSCCLCTDigi& clct,
                                                          const RPCDigi& rpc, int roll,
                                                          bool oldDataFormat)
{
  if (oldDataFormat){
    // CLCT pattern number - for the time being, do not include RPCs in the pattern
    unsigned int pattern = encodePattern(clct.getPattern(), clct.getStripType());

    // LCT quality number -  dummy quality
    unsigned int quality = promoteCLCTRPCquality_ ? 14 : 11;

    // Bunch crossing: pick RPC bx
    int bx = rpc.bx() + lct_central_bx;

    // pick a random WG in the roll range
    int wg(4);

    // construct correlated LCT; temporarily assign track number of 0.
    return CSCCorrelatedLCTDigi(0, 1, quality, wg, clct.getKeyStrip(), pattern, clct.getBend(), bx, 0, 0, 0, theTrigChamber);
  }
  else {
    // CLCT pattern number - no pattern
    unsigned int pattern = 0;//encodePatternRPC(clct.getPattern(), clct.getStripType());

    // LCT quality number -  dummy quality
    unsigned int quality = 5;//findQualityRPC(alct, rpc);

    // Bunch crossing: get it from cathode LCT if anode LCT is not there.
    int bx = rpc.bx() + lct_central_bx;;

    // ALCT WG
    int wg(0);

    // construct correlated LCT; temporarily assign track number of 0.
    return CSCCorrelatedLCTDigi(0, 1, quality, wg, 0, pattern, 0, bx, 0, 0, 0, theTrigChamber);
  }
}


CSCCorrelatedLCTDigi CSCMotherboardME3141RPC::constructLCTsRPC(const CSCALCTDigi& alct,
                                                               const RPCDigi& rpc,
                                                               bool oldDataFormat)
{
  if (oldDataFormat){
    // CLCT pattern number - set it to a highest value
    // hack to get LCTs in the CSCTF
    unsigned int pattern = promoteALCTRPCpattern_ ? 10 : 0;

    // LCT quality number - set it to a very high value
    // hack to get LCTs in the CSCTF
    unsigned int quality = promoteALCTRPCquality_ ? 14 : 11;

    // Bunch crossing
    int bx = rpc.bx() + lct_central_bx;

    // get keyStrip from LUT
    int keyStrip = rpcStripToCscHs_[rpc.strip()];

    // get wiregroup from ALCT
    int wg = alct.getKeyWG();

     // construct correlated LCT; temporarily assign track number of 0.
    return CSCCorrelatedLCTDigi(0, 1, quality, wg, keyStrip, pattern, 0, bx, 0, 0, 0, theTrigChamber);
  }
  else {
    // CLCT pattern number - no pattern
    unsigned int pattern = 0;

    // LCT quality number
    unsigned int quality = 1;

    // Bunch crossing
    int bx = rpc.bx() + lct_central_bx;

    // get keyStrip from LUT
    int keyStrip = rpcStripToCscHs_[rpc.strip()];
    // get wiregroup from ALCT
    int wg = alct.getKeyWG();

    // construct correlated LCT; temporarily assign track number of 0.
    return CSCCorrelatedLCTDigi(0, 1, quality, wg, keyStrip, pattern, 0, bx, 0, 0, 0, theTrigChamber);
  }
}


//readout LCTs
std::vector<CSCCorrelatedLCTDigi> CSCMotherboardME3141RPC::readoutLCTs()
{
  return getLCTs();
}

//getLCTs when we use different sort algorithm
std::vector<CSCCorrelatedLCTDigi> CSCMotherboardME3141RPC::getLCTs()
{
  std::vector<CSCCorrelatedLCTDigi> result;
  for (int bx = 0; bx < MAX_LCT_BINS; bx++) {
    std::vector<CSCCorrelatedLCTDigi> tmpV;
    if (tmb_cross_bx_algo == 3) {
      tmpV = sortLCTsByQuality(bx);
      result.insert(result.end(), tmpV.begin(), tmpV.end());
    }
    else {
      for (unsigned int mbx = 0; mbx < match_trig_window_size; mbx++) {
        for (int i=0;i<2;i++) {
          if (allLCTs[bx][mbx][i].isValid()) {
            result.push_back(allLCTs[bx][mbx][i]);
          }
        }
      }
    }
  }
  return result;
}

//sort LCTs by Quality in each BX
std::vector<CSCCorrelatedLCTDigi> CSCMotherboardME3141RPC::sortLCTsByQuality(int bx)
{
  std::vector<CSCCorrelatedLCTDigi> LCTs;
  LCTs.clear();
  for (unsigned int mbx = 0; mbx < match_trig_window_size; mbx++)
    for (int i=0;i<2;i++)
      if (allLCTs[bx][mbx][i].isValid())
        LCTs.push_back(allLCTs[bx][mbx][i]);

  // return sorted vector with 2 highest quality LCTs
  std::sort(LCTs.begin(), LCTs.end(), CSCMotherboard::sortByQuality);
  if (LCTs.size()> max_me3141_lcts) LCTs.erase(LCTs.begin()+max_me3141_lcts, LCTs.end());
  return  LCTs;
}<|MERGE_RESOLUTION|>--- conflicted
+++ resolved
@@ -249,11 +249,7 @@
       cscWgToRpcRoll_[i] = assignRPCRoll(eta);
     }
     if (debug_luts_){
-<<<<<<< HEAD
       for (const auto& p : cscWgToRpcRoll_) {
-=======
-      for(auto p : cscWgToRpcRoll_) {
->>>>>>> 0f5697a2
         auto eta(theStation==3 ?
                  (isEven ? lut_wg_me31_eta_even[p.first][1] : lut_wg_me31_eta_odd[p.first][1]) :
                  (isEven ? lut_wg_me41_eta_even[p.first][1] : lut_wg_me41_eta_odd[p.first][1]));
@@ -309,11 +305,7 @@
     retrieveRPCDigis(rpcDigis, rpc_id.rawId());
   }
 
-<<<<<<< HEAD
   const bool hasRPCDigis(!rpcDigis_.empty());
-=======
-  const bool hasRPCDigis(rpcDigis_.size()!=0);
->>>>>>> 0f5697a2
 
   int used_clct_mask[20];
   for (int c=0;c<20;++c) used_clct_mask[c]=0;
@@ -332,13 +324,8 @@
         std::cout << "+++ Best ALCT Details: " << alct->bestALCT[bx_alct] << std::endl;
         std::cout << "+++ Second ALCT Details: " << alct->secondALCT[bx_alct] << std::endl;
         std::cout << "------------------------------------------------------------------------" << std::endl;
-<<<<<<< HEAD
-        std::cout << "RPC Chamber " << rpc_id << std::endl;
-        printRPCTriggerDigis(bx_clct_start, bx_clct_stop);
-=======
         if (hasRPCDigis) std::cout << "RPC Chamber " << rpc_id << std::endl;
         if (hasRPCDigis) printRPCTriggerDigis(bx_clct_start, bx_clct_stop);
->>>>>>> 0f5697a2
 
         std::cout << "------------------------------------------------------------------------" << std::endl;
         std::cout << "Attempt ALCT-CLCT matching in ME" << theStation << "/1 in bx range: [" << bx_clct_start << "," << bx_clct_stop << "]" << std::endl;
@@ -509,11 +496,7 @@
           {
             n++;
             if (infoV > 0) LogDebug("CSCMotherboard")
-<<<<<<< HEAD
                              << "LCT"<<i+1<<" "<<bx<<"/"<<cbx<<": "<<allLCTs[bx][mbx][i]<<std::endl;
-=======
-              << "LCT"<<i+1<<" "<<bx<<"/"<<cbx<<": "<<allLCTs[bx][mbx][i]<<std::cout;
->>>>>>> 0f5697a2
           }
         }
       if (infoV > 0 and n>0) LogDebug("CSCMotherboard")
@@ -795,19 +778,11 @@
       else {
         // ALCT quality is the number of layers hit minus 3.
         // CLCT quality is the number of layers hit.
-<<<<<<< HEAD
-	int n_rpc = 0;
-	if (hasRPC) n_rpc = 1;
-	const bool a4((aLCT.getQuality() >= 1 and aLCT.getQuality() != 4) or
-		      (aLCT.getQuality() == 4 and n_rpc >=1));
-	const bool c4((cLCT.getQuality() >= 4) or (cLCT.getQuality() >= 3 and n_rpc>=1));
-=======
         int n_rpc = 0;
         if (hasRPC) n_rpc = 1;
         const bool a4((aLCT.getQuality() >= 1 and aLCT.getQuality() != 4) or
                       (aLCT.getQuality() == 4 and n_rpc >=1));
         const bool c4((cLCT.getQuality() >= 4) or (cLCT.getQuality() >= 3 and n_rpc>=1));
->>>>>>> 0f5697a2
         //              quality = 4; "reserved for low-quality muons in future"
         if      (!a4 && !c4) quality = 5; // marginal anode and cathode
         else if ( a4 && !c4) quality = 6; // HQ anode, but marginal cathode
@@ -931,19 +906,11 @@
   unsigned int pattern = encodePattern(cLCT.getPattern(), cLCT.getStripType());
 
   // LCT quality number
-<<<<<<< HEAD
   unsigned int quality = findQualityRPC(aLCT, cLCT, !digis.empty());
 
   // Bunch crossing: get it from cathode LCT if anode LCT is not there.
   int bx = aLCT.isValid() ? aLCT.getBX() : cLCT.getBX();
   if (!digis.empty()) bx = lct_central_bx + digis[0].second.bx(); // fix this!!!
-=======
-  unsigned int quality = findQualityRPC(aLCT, cLCT, digis.size()!=0);
-
-  // Bunch crossing: get it from cathode LCT if anode LCT is not there.
-  int bx = aLCT.isValid() ? aLCT.getBX() : cLCT.getBX();
-  if (digis.size()!=0) bx = lct_central_bx + digis[0].second.bx(); // fix this!!!
->>>>>>> 0f5697a2
 
   // construct correlated LCT; temporarily assign track number of 0.
   int trknmb = 0;
