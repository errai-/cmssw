--- conflicted
+++ resolved
@@ -1,41 +1,37 @@
-import FWCore.ParameterSet.Config as cms
-
-hbheUpgradeReco = cms.EDProducer("HcalSimpleReconstructor",
-    correctionPhaseNS = cms.double(5.0),  
-    digiLabel = cms.InputTag("simHcalUnsuppressedDigis","HBHEUpgradeDigiCollection"),
-    Subdetector = cms.string('upgradeHBHE'),
-    correctForPhaseContainment = cms.bool(True),
-    correctForTimeslew = cms.bool(False),
-    dropZSmarkedPassed = cms.bool(True),
-    firstSample = cms.int32(4),
-    samplesToAdd = cms.int32(2),
-    tsFromDB = cms.bool(True), 
-    firstDepthWeight = cms.double(0.417),  # 0.5/1.2
-    puCorrMethod = cms.int32(2), 
-    
-    applyPedConstraint    = cms.bool(True),
-    applyTimeConstraint   = cms.bool(False),
-    applyPulseJitter      = cms.bool(False),  
-    applyUnconstrainedFit = cms.bool(False),   #Turn on original Method 2
-    applyTimeSlew         = cms.bool(False),   #units
-    ts4Min                = cms.double(100.),   #fC
-    ts4Max                = cms.double(10000000.),   #fC # this value should be irrelevant & removed from If statements in slhc 
-    pulseJitter           = cms.double(1.),   #GeV/bin
-<<<<<<< HEAD
-    meanTime              = cms.double(5.), #ns
-=======
-    meanTime              = cms.double(-1.5), #ns
->>>>>>> 84752cf9
-    timeSigma             = cms.double(5.),  #ns
-    meanPed               = cms.double(0.),   #GeV
-    pedSigma              = cms.double(0.5),  #GeV
-    noise                 = cms.double(1),    #fC
-    timeMin               = cms.double(-7.5),
-    timeMax               = cms.double(17.5),  #ns
-    ts3chi2               = cms.double(5.),   #chi2 (not used)
-    ts4chi2               = cms.double(15.),   #chi2 for triple pulse 
-    ts345chi2             = cms.double(100.), #chi2 (not used)
-    chargeMax             = cms.double(6.),    #Charge cut (fC) for uncstrianed Fit 
-    fitTimes              = cms.int32(-1)       # -1 means no constraint on number of fits per channel
-)
-
+import FWCore.ParameterSet.Config as cms
+
+hbheUpgradeReco = cms.EDProducer("HcalSimpleReconstructor",
+    correctionPhaseNS = cms.double(5.0),  
+    digiLabel = cms.InputTag("simHcalUnsuppressedDigis","HBHEUpgradeDigiCollection"),
+    Subdetector = cms.string('upgradeHBHE'),
+    correctForPhaseContainment = cms.bool(True),
+    correctForTimeslew = cms.bool(False),
+    dropZSmarkedPassed = cms.bool(True),
+    firstSample = cms.int32(4),
+    samplesToAdd = cms.int32(2),
+    tsFromDB = cms.bool(True), 
+    firstDepthWeight = cms.double(0.417),  # 0.5/1.2
+    puCorrMethod = cms.int32(2), 
+    
+    applyPedConstraint    = cms.bool(True),
+    applyTimeConstraint   = cms.bool(False),
+    applyPulseJitter      = cms.bool(False),  
+    applyUnconstrainedFit = cms.bool(False),   #Turn on original Method 2
+    applyTimeSlew         = cms.bool(False),   #units
+    ts4Min                = cms.double(100.),   #fC
+    ts4Max                = cms.double(10000000.),   #fC # this value should be irrelevant & removed from If statements in slhc 
+    pulseJitter           = cms.double(1.),   #GeV/bin
+    meanTime              = cms.double(-1.5), #ns
+    timeSigma             = cms.double(5.),  #ns
+    meanPed               = cms.double(0.),   #GeV
+    pedSigma              = cms.double(0.5),  #GeV
+    noise                 = cms.double(1),    #fC
+    timeMin               = cms.double(-100.),
+    timeMax               = cms.double(75.),  #ns
+    ts3chi2               = cms.double(5.),   #chi2 (not used)
+    ts4chi2               = cms.double(15.),   #chi2 for triple pulse 
+    ts345chi2             = cms.double(100.), #chi2 (not used)
+    chargeMax             = cms.double(6.),    #Charge cut (fC) for uncstrianed Fit 
+    fitTimes              = cms.int32(-1)       # -1 means no constraint on number of fits per channel
+)
+