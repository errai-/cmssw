#include <iostream>
#include <cmath>
#include <climits>
#include "RecoLocalCalo/HcalRecAlgos/interface/HcalDeterministicFit.h"

constexpr float HcalDeterministicFit::invGpar[3];
constexpr float HcalDeterministicFit::negThresh[2];
constexpr int HcalDeterministicFit::HcalRegion[2];
constexpr float HcalDeterministicFit::rCorr[2];
constexpr float HcalDeterministicFit::rCorrSiPM[2];

using namespace std;

HcalDeterministicFit::HcalDeterministicFit() {
}

HcalDeterministicFit::~HcalDeterministicFit() { 
}

void HcalDeterministicFit::init(HcalTimeSlew::ParaSource tsParam, HcalTimeSlew::BiasSetting bias, bool iApplyTimeSlew, PedestalSub pedSubFxn_, std::vector<double> pars, double respCorr) {
  for(int fi=0; fi<9; fi++){
	fpars[fi] = pars.at(fi);
  }

  applyTimeSlew_=iApplyTimeSlew;
  fTimeSlew=tsParam;
  fTimeSlewBias=bias;
  fPedestalSubFxn_=pedSubFxn_;
  frespCorr=respCorr;

}

constexpr float HcalDeterministicFit::landauFrac[];
// Landau function integrated in 1 ns intervals
//Landau pulse shape from https://indico.cern.ch/event/345283/contribution/3/material/slides/0.pdf
//Landau turn on by default at left edge of time slice 
// normalized to 1 on [0,10000]
void HcalDeterministicFit::getLandauFrac(float tStart, float tEnd, float &sum) const{

  if (std::abs(tStart-tEnd-tsWidth)<0.1f) {
    sum=0.f;
    return;
  }
  sum= landauFrac[int(ceil(tStart+tsWidth))];
  return;
}

constexpr float HcalDeterministicFit::siPM205Frac[];
void HcalDeterministicFit::get205Frac(float tStart, float tEnd, float &sum) const{

  if (std::abs(tStart-tEnd-tsWidth)<0.1f) {
    sum=0.f;
    return;
  }
  sum= siPM205Frac[int(ceil(tStart+tsWidth))];
  return;
}

constexpr float HcalDeterministicFit::siPM206Frac[];
void HcalDeterministicFit::get206Frac(float tStart, float tEnd, float &sum) const{

  if (std::abs(tStart-tEnd-tsWidth)<0.1) {
    sum=0;
    return;
  }
  sum= siPM206Frac[int(ceil(tStart+tsWidth))];
  return;
}

void HcalDeterministicFit::getFrac(float tStart, float tEnd, float &sum, FType fType) const{ 
  switch(fType){
    case shape205:    get205Frac(tStart,tEnd,sum);    break; 
    case shape206:    get206Frac(tStart,tEnd,sum);    break; 
    case shapeLandau: getLandauFrac(tStart,tEnd,sum); break; 
  }
}

void HcalDeterministicFit::phase1Apply(const HBHEChannelInfo& channelData,
				       float& reconstructedEnergy,
				       float& reconstructedTime) const
{


  unsigned int soi=channelData.soi();

  std::vector<double> corrCharge;
  std::vector<double> inputCharge;
  std::vector<double> inputPedestal;
  double gainCorr = 0;
  double respCorr = 0;

  for(unsigned int ip=0; ip<channelData.nSamples(); ip++){

    double charge = channelData.tsRawCharge(ip);
    double ped = channelData.tsPedestal(ip); 
    double gain = channelData.tsGain(ip);

    gainCorr = gain;
    inputCharge.push_back(charge);
    inputPedestal.push_back(ped);

  }

  fPedestalSubFxn_.calculate(inputCharge, inputPedestal, corrCharge);

  const HcalDetId& cell = channelData.id();

  double fpar0, fpar1, fpar2;
  if(std::abs(cell.ieta())<HcalRegion[0]){
    fpar0 = fpars[0];
    fpar1 = fpars[1];
    fpar2 = fpars[2];
  }else if(std::abs(cell.ieta())==HcalRegion[0]||std::abs(cell.ieta())==HcalRegion[1]){
    fpar0 = fpars[3];
    fpar1 = fpars[4];
    fpar2 = fpars[5];
  }else{
    fpar0 = fpars[6];
    fpar1 = fpars[7];
    fpar2 = fpars[8];
  }

  if (fTimeSlew==0)respCorr=1.0;
  else if (fTimeSlew==1) channelData.hasTimeInfo()?respCorr=rCorrSiPM[0]:respCorr=rCorr[0];
  else if (fTimeSlew==2) channelData.hasTimeInfo()?respCorr=rCorrSiPM[1]:respCorr=rCorr[1];
  else if (fTimeSlew==3)respCorr=frespCorr;

<<<<<<< HEAD
  float tsShift3,tsShift4,tsShift5;
  tsShift3=0,tsShift4=0,tsShift5=0;
  
=======
  float tsShift3=0.f;
  float tsShift4=0.f;
  float tsShift5=0.f;

>>>>>>> 78a797a4
  if(applyTimeSlew_) {

    tsShift3=HcalTimeSlew::delay(inputCharge[soi-1], fTimeSlew, fTimeSlewBias, fpar0, fpar1 ,fpar2,!channelData.hasTimeInfo());
    tsShift4=HcalTimeSlew::delay(inputCharge[soi], fTimeSlew, fTimeSlewBias, fpar0, fpar1 ,fpar2,!channelData.hasTimeInfo());
    tsShift5=HcalTimeSlew::delay(inputCharge[soi+1], fTimeSlew, fTimeSlewBias, fpar0, fpar1 ,fpar2,!channelData.hasTimeInfo());

  }

<<<<<<< HEAD
  float ch3,ch4,ch5, i3,n3,nn3, i4,n4,i5,n5;
  ch3=0,ch4=0,ch5=0,i3=0,n3=0,nn3=0,i4=0,n4=0,i5=0,n5=0;

  FType fType;
  if(channelData.hasTimeInfo() && channelData.recoShape()==205) fType = shape205;
  else if(channelData.hasTimeInfo() && channelData.recoShape()==206) fType = shape206;
  else fType = shapeLandau;
=======
  float ch3=0.f;
  float ch4=0.f;
  float ch5=0.f;

  float i3=0.f;
  float n3=0.f;
  float nn3=0.f;

  float i4=0.f;
  float n4=0.f;
  float i5=0.f;
  float n5=0.f;
>>>>>>> 78a797a4

  getFrac(-tsShift3,-tsShift3+tsWidth,i3,fType);
  getFrac(-tsShift3+tsWidth,-tsShift3+tsWidth*2,n3,fType);
  getFrac(-tsShift3+tsWidth*2,-tsShift3+tsWidth*3,nn3,fType);

  getFrac(-tsShift4,-tsShift4+tsWidth,i4,fType);
  getFrac(-tsShift4+tsWidth,-tsShift4+tsWidth*2,n4,fType);

  getFrac(-tsShift5,-tsShift5+tsWidth,i5,fType);
  getFrac(-tsShift5+tsWidth,-tsShift5+tsWidth*2,n5,fType);
  
  if (i3 != 0 && i4 != 0 && i5 != 0) {

    ch3=corrCharge[soi-1]/i3;
    ch4=(i3*corrCharge[soi]-n3*corrCharge[soi-1])/(i3*i4);
    ch5=(n3*n4*corrCharge[soi-1]-i4*nn3*corrCharge[soi-1]-i3*n4*corrCharge[soi]+i3*i4*corrCharge[soi+1])/(i3*i4*i5);

    if (ch3<negThresh[0]) {
      ch3=negThresh[0];
      ch4=corrCharge[soi]/i4;
      ch5=(i4*corrCharge[soi+1]-n4*corrCharge[soi])/(i4*i5);
    }
    if (ch5<negThresh[0] && ch4>negThresh[1]) {
      double ratio = (corrCharge[soi]-ch3*i3)/(corrCharge[soi+1]-negThresh[0]*i5);
      if (ratio < 5 && ratio > 0.5) {
        double invG = invGpar[0]+invGpar[1]*std::sqrt(2*std::log(invGpar[2]/ratio));
        float iG=0.f;

	if(channelData.hasTimeInfo() && channelData.recoShape()==205) {
	  get205Frac(-invG,-invG+tsWidth,iG);
	}else if(channelData.hasTimeInfo() && channelData.recoShape()==206) {
	  get206Frac(-invG,-invG+tsWidth,iG);
	}else {
	  getLandauFrac(-invG,-invG+tsWidth,iG);
	}
	if (iG != 0 ) {
	  ch4=(corrCharge[soi]-ch3*n3)/(iG);
	  tsShift4=invG;
	}
      }
    }
  }

  if (ch4<1) {
    ch4=0.f;
  }

  reconstructedEnergy=ch4*gainCorr*respCorr;
  reconstructedTime=tsShift4;
}<|MERGE_RESOLUTION|>--- conflicted
+++ resolved
@@ -125,16 +125,9 @@
   else if (fTimeSlew==2) channelData.hasTimeInfo()?respCorr=rCorrSiPM[1]:respCorr=rCorr[1];
   else if (fTimeSlew==3)respCorr=frespCorr;
 
-<<<<<<< HEAD
   float tsShift3,tsShift4,tsShift5;
-  tsShift3=0,tsShift4=0,tsShift5=0;
-  
-=======
-  float tsShift3=0.f;
-  float tsShift4=0.f;
-  float tsShift5=0.f;
+  tsShift3=0.f,tsShift4=0.f,tsShift5=0.f;
 
->>>>>>> 78a797a4
   if(applyTimeSlew_) {
 
     tsShift3=HcalTimeSlew::delay(inputCharge[soi-1], fTimeSlew, fTimeSlewBias, fpar0, fpar1 ,fpar2,!channelData.hasTimeInfo());
@@ -143,28 +136,13 @@
 
   }
 
-<<<<<<< HEAD
   float ch3,ch4,ch5, i3,n3,nn3, i4,n4,i5,n5;
-  ch3=0,ch4=0,ch5=0,i3=0,n3=0,nn3=0,i4=0,n4=0,i5=0,n5=0;
+  ch3=0.f,ch4=0.f,ch5=0.f,i3=0.f,n3=0.f,nn3=0.f,i4=0.f,n4=0.f,i5=0.f,n5=0.f;
 
   FType fType;
   if(channelData.hasTimeInfo() && channelData.recoShape()==205) fType = shape205;
   else if(channelData.hasTimeInfo() && channelData.recoShape()==206) fType = shape206;
   else fType = shapeLandau;
-=======
-  float ch3=0.f;
-  float ch4=0.f;
-  float ch5=0.f;
-
-  float i3=0.f;
-  float n3=0.f;
-  float nn3=0.f;
-
-  float i4=0.f;
-  float n4=0.f;
-  float i5=0.f;
-  float n5=0.f;
->>>>>>> 78a797a4
 
   getFrac(-tsShift3,-tsShift3+tsWidth,i3,fType);
   getFrac(-tsShift3+tsWidth,-tsShift3+tsWidth*2,n3,fType);
