--- conflicted
+++ resolved
@@ -75,8 +75,7 @@
 )
 phase2_hgcal.toModify( RecoLocalCaloRECO, outputCommands = RecoLocalCaloRECO.outputCommands + ['keep *_HGCalRecHit_*_*','keep *_hgcalLayerClusters_*_*'] )
 # don't modify AOD for HGCal yet, need "reduced" rechits collection first (i.e. requires reconstruction)
-<<<<<<< HEAD
-#phase2_hgcal.toModify( RecoLocalCaloAOD, outputCommands = RecoLocalCaloAOD.outputCommands + ['keep *_HGCalRecHit_*_*'] )
+phase2_hgcal.toModify( RecoLocalCaloAOD, outputCommands = RecoLocalCaloAOD.outputCommands + ['keep *_HGCalRecHit_*_*','keep *_hgcalLayerClusters_*_*'] )
 
 from Configuration.Eras.Modifier_pA_2016_cff import pA_2016
 pA_2016.toModify( RecoLocalCaloAOD.outputCommands, 
@@ -85,7 +84,4 @@
                                                                      'keep ZDCDataFramesSorted_castorDigis_*_*',
                                                                      'keep QIE10DataFrameHcalDataFrameContainer_hcalDigis_ZDC_*'
                                                                      ]) 
-                  )
-=======
-phase2_hgcal.toModify( RecoLocalCaloAOD, outputCommands = RecoLocalCaloAOD.outputCommands + ['keep *_HGCalRecHit_*_*','keep *_hgcalLayerClusters_*_*'] )
->>>>>>> 66f5c814
+                  )