--- conflicted
+++ resolved
@@ -102,18 +102,8 @@
 
 
   EcalChannelStatus::const_iterator chIt = chStatus_->find( id );
-<<<<<<< HEAD
-  uint16_t dbStatus = chIt->getStatusCode() & 0x1F;
-=======
-  uint16_t dbStatus = 0;
-  if ( chIt != chStatus_->end() ) {
-    dbStatus = chIt->getDecodedStatusCode();
-  } else {
-    edm::LogError("ObjectNotFound") << "No channel status found for xtal " 
-	 << id.rawId() 
-	 << "! something wrong with EcalChannelStatus in your DB? ";
-  }
->>>>>>> ac008fa1
+
+  uint16_t dbStatus = chIt->getStatusCode();
  
   // kGood==0 we know!
   if (0==dbStatus)  return kGood;
