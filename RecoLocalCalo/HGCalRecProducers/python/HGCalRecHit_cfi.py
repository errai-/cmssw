--- conflicted
+++ resolved
@@ -78,18 +78,11 @@
 
     # EM Scale calibrations
     layerWeights = dEdX_weights,
-<<<<<<< HEAD
+
     thicknessCorrection = cms.vdouble(1.132,1.092,1.084), # 100, 200, 300 um 
-
-=======
-    thicknessCorrection = cms.vdouble(0.964,0.920,0.909), # 100, 200, 300 um
-    
     HGCEE_noise_fC = hgceeDigitizer.digiCfg.noise_fC,
     HGCHEF_noise_fC = hgchefrontDigitizer.digiCfg.noise_fC,
     HGCHEB_noise_MIP = hgchebackDigitizer.digiCfg.noise_MIP,
-    
-    
->>>>>>> e156e40e
     # algo
     algo = cms.string("HGCalRecHitWorkerSimple")
     
