--- conflicted
+++ resolved
@@ -86,11 +86,7 @@
         }
     options["TrackRefitter"]["First"] = {
         "NavigationSchool": "",
-<<<<<<< HEAD
         "TTRHBuilder": TTRHBuilder,
-=======
-        "TTRHBuilder": TTRHBuilder
->>>>>>> 6778259a
         }
     options["TrackRefitter"]["Second"] = {
         "NavigationSchool": "",
@@ -151,7 +147,6 @@
                 "applyMultiplicityFilter": True,
                 "maxMultiplicity": 1
                 })
-<<<<<<< HEAD
         if cosmicTrackSplitting:
             options["TrackSplitting"] = {}
             options["TrackSplitting"]["TrackSplitting"] = {}
@@ -163,12 +158,9 @@
                     "d0Min": -99999.0,
                     "d0Max": 99999.0,
                     })
-    elif collection == "ALCARECOTkAlMuonIsolated" or collection == "ALCARECOTkAlMuonIsolatedHI" or collection == "ALCARECOTkAlMuonIsolatedPA":
-=======
     elif collection in ("ALCARECOTkAlMuonIsolated",
                         "ALCARECOTkAlMuonIsolatedHI",
                         "ALCARECOTkAlMuonIsolatedPA"):
->>>>>>> 6778259a
         options["TrackSelector"]["Alignment"].update({
                 ("minHitsPerSubDet", "inPIXEL"): 1,
                 "ptMin": 5.0,
