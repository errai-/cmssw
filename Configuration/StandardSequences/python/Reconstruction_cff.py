--- conflicted
+++ resolved
@@ -145,10 +145,7 @@
                              cosmicDCTracksSeq
                              )
 
-<<<<<<< HEAD
-=======
 # XeXe data with pp reco
->>>>>>> 028ebeff
 from Configuration.Eras.Modifier_pp_on_XeXe_2017_cff import pp_on_XeXe_2017
 from RecoHI.HiCentralityAlgos.HiCentrality_cfi import hiCentrality
 from RecoHI.HiCentralityAlgos.HiClusterCompatibility_cfi import hiClusterCompatibility
@@ -156,14 +153,11 @@
 _highlevelreco_HI += hiCentrality
 _highlevelreco_HI += hiClusterCompatibility
 pp_on_XeXe_2017.toReplaceWith(highlevelreco, _highlevelreco_HI)
-<<<<<<< HEAD
-=======
 
 # not commisoned and not relevant in FastSim (?):
 _fastSim_highlevelreco = highlevelreco.copyAndExclude([cosmicDCTracksSeq,muoncosmichighlevelreco])
 fastSim.toReplaceWith(highlevelreco,_fastSim_highlevelreco)
 
->>>>>>> 028ebeff
 
 from FWCore.Modules.logErrorHarvester_cfi import *
 
