--- conflicted
+++ resolved
@@ -1,9 +1,6 @@
 AlCaRecoMatrix = {'ExpressCosmics' : 'SiStripCalZeroBias+TkAlCosmics0T',
                   'StreamExpress'  : 'SiStripCalZeroBias+TkAlMinBias+SiStripPCLHistos+SiStripCalMinBias+DtCalib+Hotline',
-<<<<<<< HEAD
                   'StreamExpressHI': 'SiStripCalZeroBias+TkAlMinBiasHI+SiStripPCLHistos+SiStripCalMinBias+DtCalibHI',
-=======
->>>>>>> fb3d8200
                   'MinimumBias'    : 'SiStripCalMinBias+TkAlMinBias',
                   'Commissioning'  : 'HcalCalIsoTrk',
                   'SingleMu'       : 'MuAlCalIsolatedMu+MuAlOverlaps+TkAlMuonIsolated+DtCalib',
