autoCond = {

    ### NEW KEYS ###
    # GlobalTag for MC production with perfectly aligned and calibrated detector for Run1
    'run1_design'       :   '101X_mcRun1_design_v2',
    # GlobalTag for MC production (pp collisions) with realistic alignment and calibrations for Run1
    'run1_mc'           :   '101X_mcRun1_realistic_v2',
    # GlobalTag for MC production (Heavy Ions collisions) with realistic alignment and calibrations for Run1
    'run1_mc_hi'        :   '101X_mcRun1_HeavyIon_v2',
    # GlobalTag for MC production (p-Pb collisions) with realistic alignment and calibrations for Run1
    'run1_mc_pa'        :   '101X_mcRun1_pA_v2',
    # GlobalTag for MC production with perfectly aligned and calibrated detector for Run2
    'run2_design'       :   '101X_mcRun2_design_v3',
    # GlobalTag for MC production with pessimistic alignment and calibrations for Run2
    'run2_mc_50ns'      :   '101X_mcRun2_startup_v3',
    #GlobalTag for MC production with optimistic alignment and calibrations for Run2
    'run2_mc'           :   '101X_mcRun2_asymptotic_v3',
    # GlobalTag for MC production (L1 Trigger Stage1) with starup-like alignment and calibrations for Run2, L1 trigger in Stage1 mode
    'run2_mc_l1stage1'  :   '93X_mcRun2_asymptotic_v4',
    # GlobalTag for MC production (cosmics) with starup-like alignment and calibrations for Run2, Strip tracker in peak mode
    'run2_mc_cosmics'   :   '101X_mcRun2cosmics_startup_deco_v3',
    # GlobalTag for MC production (Heavy Ions collisions) with optimistic alignment and calibrations for Run2
    'run2_mc_hi'        :   '101X_mcRun2_HeavyIon_v4',
    # GlobalTag for MC production (p-Pb collisions) with realistic alignment and calibrations for Run2
    'run2_mc_pa'        :   '101X_mcRun2_pA_v3',
    # GlobalTag for Run1 data reprocessing
    'run1_data'         :   '101X_dataRun2_v7',
    # GlobalTag for Run2 data reprocessing
<<<<<<< HEAD
    'run2_data'         :   '101X_dataRun2_v6_forPCC',
=======
    'run2_data'         :   '101X_dataRun2_v7',
>>>>>>> 54d9fbb9
    # GlobalTag for Run2 data relvals: allows customization to run with fixed L1 menu
    'run2_data_relval'  :   '101X_dataRun2_relval_v7',
    # GlobalTag for Run2 data 2016H relvals only: Prompt Conditions + fixed L1 menu (to be removed)
    'run2_data_promptlike' : '101X_dataRun2_PromptLike_v7',
    # GlobalTag for Run1 HLT: it points to the online GT
    'run1_hlt'          :   '101X_dataRun2_HLT_frozen_v5',
    # GlobalTag for Run2 HLT: it points to the online GT
    'run2_hlt'          :   '101X_dataRun2_HLT_frozen_v5',
    # GlobalTag for Run2 HLT RelVals: customizations to run with fixed L1 Menu
    'run2_hlt_relval'   :   '101X_dataRun2_HLT_relval_v6',
    # GlobalTag for Run2 HLT for HI: it points to the online GT
    'run2_hlt_hi'       :   '101X_dataRun2_HLTHI_frozen_v6',
    # GlobalTag for MC production with perfectly aligned and calibrated detector for Phase1 2017 (and 0,0,~0-centred beamspot)
    'phase1_2017_design'       :  '101X_mc2017_design_IdealBS_v5',
    # GlobalTag for MC production with realistic conditions for Phase1 2017 detector
    'phase1_2017_realistic'    : '101X_mc2017_realistic_v5',
    # GlobalTag for MC production (cosmics) with realistic alignment and calibrations for Phase1 2017 detector, Strip tracker in DECO mode
    'phase1_2017_cosmics'      : '101X_mc2017cosmics_realistic_deco_v5',
    # GlobalTag for MC production (cosmics) with realistic alignment and calibrations for Phase1 2017 detector, Strip tracker in PEAK mode
    'phase1_2017_cosmics_peak' : '101X_mc2017cosmics_realistic_peak_v5',
    # GlobalTag for MC production with perfectly aligned and calibrated detector for full Phase1 2018 (and 0,0,0-centred beamspot)
    'phase1_2018_design'       : '101X_upgrade2018_design_v5',
    # GlobalTag for MC production with realistic conditions for full Phase1 2018 detector
    'phase1_2018_realistic'    : '101X_upgrade2018_realistic_v4',
    # GlobalTag for MC production (cosmics) with realistic conditions for full Phase1 2018 detector,  Strip tracker in DECO mode
    'phase1_2018_cosmics'      :   '101X_upgrade2018cosmics_realistic_deco_v5',
    # GlobalTag for MC production with perfectly aligned and calibrated detector for Phase1 2019
    'phase1_2019_design'       : '101X_postLS2_design_v3', # GT containing design conditions for postLS2
    # GlobalTag for MC production with perfectly aligned and calibrated detector for Phase1 2019
    'phase1_2019_realistic'       : '101X_postLS2_realistic_v3', # GT containing realistic conditions for postLS2
    # GlobalTag for MC production with realistic conditions for Phase2 2023
    'phase2_realistic'         : '101X_upgrade2023_realistic_v3'
}

aliases = {
    'MAINGT' : 'FT_P_V42D|AN_V4',
    'BASEGT' : 'BASE1_V1|BASE2_V1'
}

# dedicated GlobalTags for HLT
from Configuration.HLT.autoCondHLT import autoCondHLT
autoCond = autoCondHLT(autoCond)

### OLD KEYS ### kept for backward compatibility
    # GlobalTag for MC production with perfectly aligned and calibrated detector
autoCond['mc']               = ( autoCond['run1_design'] )
    # GlobalTag for MC production with realistic alignment and calibrations
autoCond['startup']          = ( autoCond['run1_mc'] )
    # GlobalTag for MC production of Heavy Ions events with realistic alignment and calibrations
autoCond['starthi']          = ( autoCond['run1_mc_hi'] )
    # GlobalTag for MC production of p-Pb events with realistic alignment and calibrations
autoCond['startpa']          = ( autoCond['run1_mc_pa'] )
    # GlobalTag for data reprocessing
autoCond['com10']            = ( autoCond['run1_data'] )
    # GlobalTag for running HLT on recent data: it points to the online GT (remove the snapshot!)
autoCond['hltonline']        = ( autoCond['run1_hlt'] )
    # GlobalTag for POSTLS1 upgrade studies:
autoCond['upgradePLS1']      = ( autoCond['run2_mc'] )
autoCond['upgradePLS150ns']  = ( autoCond['run2_mc_50ns'] )
autoCond['upgrade2017']      = ( autoCond['phase1_2017_design'] )
autoCond['upgrade2019']      = ( autoCond['phase1_2019_design'] )
autoCond['upgradePLS3']      = ( autoCond['phase2_realistic'] )<|MERGE_RESOLUTION|>--- conflicted
+++ resolved
@@ -26,11 +26,7 @@
     # GlobalTag for Run1 data reprocessing
     'run1_data'         :   '101X_dataRun2_v7',
     # GlobalTag for Run2 data reprocessing
-<<<<<<< HEAD
-    'run2_data'         :   '101X_dataRun2_v6_forPCC',
-=======
     'run2_data'         :   '101X_dataRun2_v7',
->>>>>>> 54d9fbb9
     # GlobalTag for Run2 data relvals: allows customization to run with fixed L1 menu
     'run2_data_relval'  :   '101X_dataRun2_relval_v7',
     # GlobalTag for Run2 data 2016H relvals only: Prompt Conditions + fixed L1 menu (to be removed)
