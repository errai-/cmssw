autoCond = { 

    ### NEW KEYS ###
    # GlobalTag for MC production with perfectly aligned and calibrated detector for Run1
<<<<<<< HEAD
    'run1_design'       :   'PRE_MC_72_V4::All',
    # GlobalTag for MC production (pp collisions) with realistic alignment and calibrations for Run1
    'run1_mc'           :   'PRE_STA72_V4::All',
    # GlobalTag for MC production (Heavy Ions collisions) with realistic alignment and calibrations for Run1
    'run1_mc_hi'        :   'PRE_SHI72_V7::All',
    # GlobalTag for MC production (p-Pb collisions) with realistic alignment and calibrations for Run1
    'run1_mc_pa'        :   'PRE_SHI72_V8::All',
    # GlobalTag for MC production with perfectly aligned and calibrated detector for Run2
    'run2_design'       :   'PRE_DES72_V6::All',
    # GlobalTag for MC production with pessimistic alignment and calibrations for Run2
    'run2_mc_50ns'      :   'PRE_LS172_V12::All',
    #GlobalTag for MC production with optimistic alignment and calibrations for Run2
    'run2_mc'           :   'PRE_LS172_V11::All',
    # GlobalTag for Run1 data reprocessing
    'run1_data'         :   'PRE_R_72_V6A::All',
    # GlobalTag for Run2 data reprocessing
    'run2_data'         :   'PRE_R_72_V7A::All',
    # GlobalTag for Run1 HLT: it points to the online GT and overrides the connection string and pfnPrefix for use offline
    'run1_hlt'          :   'GR_H_V38A::All,frontier://FrontierProd/CMS_COND_31X_GLOBALTAG,frontier://FrontierProd/',
    # GlobalTag for Run2 HLT: it points to the online GT and overrides the connection string and pfnPrefix for use offline
    'run2_hlt'          :   'GR_H_V40A::All,frontier://FrontierProd/CMS_COND_31X_GLOBALTAG,frontier://FrontierProd/',
=======
    'run1_design'       :   'PRE_MC_72_V6::All',
    # GlobalTag for MC production (pp collisions) with realistic alignment and calibrations for Run1
    'run1_mc'           :   'PRE_STA72_V6::All',
    # GlobalTag for MC production (Heavy Ions collisions) with realistic alignment and calibrations for Run1
    'run1_mc_hi'        :   'PRE_SHI72_V11::All',
    # GlobalTag for MC production (p-Pb collisions) with realistic alignment and calibrations for Run1
    'run1_mc_pa'        :   'PRE_SHI72_V12::All',
    # GlobalTag for MC production with perfectly aligned and calibrated detector for Run2
    'run2_design'       :   'PRE_DES72_V8::All',
    # GlobalTag for MC production with pessimistic alignment and calibrations for Run2
    'run2_mc_50ns'      :   'PRE_LS172_V16::All',
    #GlobalTag for MC production with optimistic alignment and calibrations for Run2
    'run2_mc'           :   'PRE_LS172_V15::All',
    # GlobalTag for Run1 data reprocessing
    'run1_data'         :   'PRE_R_72_V10A::All',
    # GlobalTag for Run2 data reprocessing
    'run2_data'         :   'PRE_R_72_V11A::All',
    # GlobalTag for Run1 HLT: it points to the online GT and overrides the connection string and pfnPrefix for use offline
    'run1_hlt'          :   'GR_H_V41A::All,frontier://FrontierProd/CMS_COND_31X_GLOBALTAG,frontier://FrontierProd/',
    # GlobalTag for Run2 HLT: it points to the online GT and overrides the connection string and pfnPrefix for use offline
    'run2_hlt'          :   'GR_H_V42A::All,frontier://FrontierProd/CMS_COND_31X_GLOBALTAG,frontier://FrontierProd/',
>>>>>>> ea2def85
    # GlobalTag for MC production with perfectly aligned and calibrated detector for Phase1 2017
    'phase1_2017_design' :  'DES17_70_V2::All', # placeholder (GT not meant for standard RelVal)
    # GlobalTag for MC production with perfectly aligned and calibrated detector for Phase1 2019
    'phase1_2019_design' :  'DES19_70_V2::All', # placeholder (GT not meant for standard RelVal) 
    # GlobalTag for MC production with perfectly aligned and calibrated detector for Phase2
    'phase2_design'     :   'POSTLS262_V1::All', # placeholder (GT not meant for standard RelVal)
}

aliases = {
    'MAINGT' : 'FT_P_V42D::All|AN_V4::All',
    'BASEGT' : 'BASE1_V1::All|BASE2_V1::All'
}

# dedicated GlobalTags for MC production with the fixed HLT menus
autoCond['run1_mc_2014']     = ( autoCond['run1_mc'] )
autoCond['run1_mc_Fake']     = ( autoCond['run1_mc'] )

autoCond['run1_mc_FULL']     = ( autoCond['run1_mc'] )
autoCond['run1_mc_GRun']     = ( autoCond['run1_mc'] )
autoCond['run1_mc_HIon']     = ( autoCond['run1_mc_hi'] )
autoCond['run1_mc_PIon']     = ( autoCond['run1_mc_pa'] )

autoCond['run2_mc_FULL']     = ( autoCond['run2_mc'] )
autoCond['run2_mc_GRun']     = ( autoCond['run2_mc'] )
autoCond['run2_mc_HIon']     = ( autoCond['run2_mc'] )
autoCond['run2_mc_PIon']     = ( autoCond['run2_mc'] )

# dedicated GlobalTags for running the fixed HLT menus on data
autoCond['run1_hlt_2014']    = ( autoCond['run1_hlt'] )
autoCond['run1_hlt_Fake']    = ( autoCond['run1_hlt'] )

autoCond['run1_hlt_FULL']    = ( autoCond['run1_hlt'] )
autoCond['run1_hlt_GRun']    = ( autoCond['run1_hlt'] )
autoCond['run1_hlt_HIon']    = ( autoCond['run1_hlt'] )
autoCond['run1_hlt_PIon']    = ( autoCond['run1_hlt'] )

autoCond['run2_hlt_FULL']    = ( autoCond['run2_hlt'] )
autoCond['run2_hlt_GRun']    = ( autoCond['run2_hlt'] )
autoCond['run2_hlt_HIon']    = ( autoCond['run2_hlt'] )
autoCond['run2_hlt_PIon']    = ( autoCond['run2_hlt'] )

# dedicated GlobalTags for running RECO and the fixed HLT menus on data
autoCond['run1_data_2014']    = ( autoCond['run1_data'] )
autoCond['run1_data_Fake']    = ( autoCond['run1_data'] )

autoCond['run1_data_FULL']    = ( autoCond['run1_data'] )
autoCond['run1_data_GRun']    = ( autoCond['run1_data'] )
autoCond['run1_data_HIon']    = ( autoCond['run1_data'] )
autoCond['run1_data_PIon']    = ( autoCond['run1_data'] )

autoCond['run2_data_FULL']    = ( autoCond['run2_data'] )
autoCond['run2_data_GRun']    = ( autoCond['run2_data'] )
autoCond['run2_data_HIon']    = ( autoCond['run2_data'] )
autoCond['run2_data_PIon']    = ( autoCond['run2_data'] )


### OLD KEYS ### kept for backward compatibility
    # GlobalTag for MC production with perfectly aligned and calibrated detector
autoCond['mc']               = ( autoCond['run1_design'] )
    # GlobalTag for MC production with realistic alignment and calibrations
autoCond['startup']          = ( autoCond['run1_mc'] )
    # GlobalTag for MC production of Heavy Ions events with realistic alignment and calibrations
autoCond['starthi']          = ( autoCond['run1_mc_hi'] )
    # GlobalTag for MC production of p-Pb events with realistic alignment and calibrations
autoCond['startpa']          = ( autoCond['run1_mc_pa'] )
    # GlobalTag for data reprocessing: this should always be the GR_R tag
autoCond['com10']            = ( autoCond['run1_data'] )
    # GlobalTag for running HLT on recent data: this should be the GR_P (prompt reco) global tag until a compatible GR_H tag is available, 
    # then it should point to the GR_H tag and override the connection string and pfnPrefix for use offline
autoCond['hltonline']        = ( autoCond['run1_hlt'] )
    # GlobalTag for POSTLS1 upgrade studies:
autoCond['upgradePLS1']      = ( autoCond['run2_mc'] )
autoCond['upgradePLS150ns']  = ( autoCond['run2_mc_50ns'] )
autoCond['upgrade2017']      = ( autoCond['phase1_2017_design'] )
autoCond['upgrade2019']      = ( autoCond['phase1_2019_design'] )
autoCond['upgradePLS3']      = ( autoCond['phase2_design'] )

### OLD KEYS ### for HLT

autoCond['startup_2014']     = ( autoCond['run1_mc_2014'] )
autoCond['startup_GRun']     = ( autoCond['run1_mc_GRun'] )
autoCond['starthi_HIon']     = ( autoCond['run1_mc_HIon'] )
autoCond['startup_PIon']     = ( autoCond['run1_mc_PIon'] )

autoCond['hltonline_2014']   = ( autoCond['run1_hlt_2014'] )
autoCond['hltonline_GRun']   = ( autoCond['run1_hlt_GRun'] )
autoCond['hltonline_HIon']   = ( autoCond['run1_hlt_HIon'] )
autoCond['hltonline_PIon']   = ( autoCond['run1_hlt_PIon'] )

autoCond['com10_2014']       = ( autoCond['run1_data_2014'] )
autoCond['com10_GRun']       = ( autoCond['run1_data_GRun'] )
autoCond['com10_HIon']       = ( autoCond['run1_data_HIon'] )
autoCond['com10_PIon']       = ( autoCond['run1_data_PIon'] )<|MERGE_RESOLUTION|>--- conflicted
+++ resolved
@@ -2,29 +2,6 @@
 
     ### NEW KEYS ###
     # GlobalTag for MC production with perfectly aligned and calibrated detector for Run1
-<<<<<<< HEAD
-    'run1_design'       :   'PRE_MC_72_V4::All',
-    # GlobalTag for MC production (pp collisions) with realistic alignment and calibrations for Run1
-    'run1_mc'           :   'PRE_STA72_V4::All',
-    # GlobalTag for MC production (Heavy Ions collisions) with realistic alignment and calibrations for Run1
-    'run1_mc_hi'        :   'PRE_SHI72_V7::All',
-    # GlobalTag for MC production (p-Pb collisions) with realistic alignment and calibrations for Run1
-    'run1_mc_pa'        :   'PRE_SHI72_V8::All',
-    # GlobalTag for MC production with perfectly aligned and calibrated detector for Run2
-    'run2_design'       :   'PRE_DES72_V6::All',
-    # GlobalTag for MC production with pessimistic alignment and calibrations for Run2
-    'run2_mc_50ns'      :   'PRE_LS172_V12::All',
-    #GlobalTag for MC production with optimistic alignment and calibrations for Run2
-    'run2_mc'           :   'PRE_LS172_V11::All',
-    # GlobalTag for Run1 data reprocessing
-    'run1_data'         :   'PRE_R_72_V6A::All',
-    # GlobalTag for Run2 data reprocessing
-    'run2_data'         :   'PRE_R_72_V7A::All',
-    # GlobalTag for Run1 HLT: it points to the online GT and overrides the connection string and pfnPrefix for use offline
-    'run1_hlt'          :   'GR_H_V38A::All,frontier://FrontierProd/CMS_COND_31X_GLOBALTAG,frontier://FrontierProd/',
-    # GlobalTag for Run2 HLT: it points to the online GT and overrides the connection string and pfnPrefix for use offline
-    'run2_hlt'          :   'GR_H_V40A::All,frontier://FrontierProd/CMS_COND_31X_GLOBALTAG,frontier://FrontierProd/',
-=======
     'run1_design'       :   'PRE_MC_72_V6::All',
     # GlobalTag for MC production (pp collisions) with realistic alignment and calibrations for Run1
     'run1_mc'           :   'PRE_STA72_V6::All',
@@ -46,7 +23,6 @@
     'run1_hlt'          :   'GR_H_V41A::All,frontier://FrontierProd/CMS_COND_31X_GLOBALTAG,frontier://FrontierProd/',
     # GlobalTag for Run2 HLT: it points to the online GT and overrides the connection string and pfnPrefix for use offline
     'run2_hlt'          :   'GR_H_V42A::All,frontier://FrontierProd/CMS_COND_31X_GLOBALTAG,frontier://FrontierProd/',
->>>>>>> ea2def85
     # GlobalTag for MC production with perfectly aligned and calibrated detector for Phase1 2017
     'phase1_2017_design' :  'DES17_70_V2::All', # placeholder (GT not meant for standard RelVal)
     # GlobalTag for MC production with perfectly aligned and calibrated detector for Phase1 2019
