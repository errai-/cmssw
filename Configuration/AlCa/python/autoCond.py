--- conflicted
+++ resolved
@@ -24,13 +24,9 @@
     # GlobalTag for MC production (p-Pb collisions) with realistic alignment and calibrations for Run2
     'run2_mc_pa'        :   '100X_mcRun2_pA_v2',
     # GlobalTag for Run1 data reprocessing
-    'run1_data'         :   '100X_dataRun2_v3',
+    'run1_data'         :   '100X_dataRun2_v4',
     # GlobalTag for Run2 data reprocessing
-<<<<<<< HEAD
-    'run2_data'         :   '100X_dataRun2_v3',
-=======
     'run2_data'         :   '100X_dataRun2_v4',
->>>>>>> 6b5f29c5
     # GlobalTag for Run2 data relvals: allows customization to run with fixed L1 menu
     'run2_data_relval'  :   '100X_dataRun2_relval_v3',
     # GlobalTag for Run2 data 2016H relvals only: Prompt Conditions + fixed L1 menu (to be removed)
