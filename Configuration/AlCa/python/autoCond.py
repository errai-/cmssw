--- conflicted
+++ resolved
@@ -2,25 +2,6 @@
 
     ### NEW KEYS ###
     # GlobalTag for MC production with perfectly aligned and calibrated detector for Run1
-<<<<<<< HEAD
-    'run1_design'       :   '94X_mcRun1_design_v0',
-    # GlobalTag for MC production (pp collisions) with realistic alignment and calibrations for Run1
-    'run1_mc'           :   '94X_mcRun1_realistic_v0',
-    # GlobalTag for MC production (Heavy Ions collisions) with realistic alignment and calibrations for Run1
-    'run1_mc_hi'        :   '94X_mcRun1_HeavyIon_v0',
-    # GlobalTag for MC production (p-Pb collisions) with realistic alignment and calibrations for Run1
-    'run1_mc_pa'        :   '94X_mcRun1_pA_v0',
-    # GlobalTag for MC production with perfectly aligned and calibrated detector for Run2
-    'run2_design'       :   '93X_mcRun2_design_v1',
-    # GlobalTag for MC production with pessimistic alignment and calibrations for Run2
-    'run2_mc_50ns'      :   '93X_mcRun2_startup_v1',
-    #GlobalTag for MC production with optimistic alignment and calibrations for Run2
-    'run2_mc'           :   '93X_mcRun2_asymptotic_v2',
-    # GlobalTag for MC production (L1 Trigger Stage1) with starup-like alignment and calibrations for Run2, L1 trigger in Stage1 mode
-    'run2_mc_l1stage1'  :   '93X_mcRun2_asymptotic_v1',
-    # GlobalTag for MC production (cosmics) with starup-like alignment and calibrations for Run2, Strip tracker in peak mode
-    'run2_mc_cosmics'   :   '93X_mcRun2cosmics_startup_deco_v1',
-=======
     'run1_design'       :   '94X_mcRun1_design_v1',
     # GlobalTag for MC production (pp collisions) with realistic alignment and calibrations for Run1
     'run1_mc'           :   '94X_mcRun1_realistic_v1',
@@ -38,43 +19,9 @@
     'run2_mc_l1stage1'  :   '93X_mcRun2_asymptotic_v1',
     # GlobalTag for MC production (cosmics) with starup-like alignment and calibrations for Run2, Strip tracker in peak mode
     'run2_mc_cosmics'   :   '94X_mcRun2cosmics_startup_deco_v0',
->>>>>>> 2efa9721
     # GlobalTag for MC production (Heavy Ions collisions) with optimistic alignment and calibrations for Run2
-    'run2_mc_hi'        :   '93X_mcRun2_HeavyIon_v1',
+    'run2_mc_hi'        :   '93X_mcRun2_HeavyIon_v0',
     # GlobalTag for MC production (p-Pb collisions) with realistic alignment and calibrations for Run2
-<<<<<<< HEAD
-    'run2_mc_pa'        :   '93X_mcRun2_pA_v1',
-    # GlobalTag for Run1 data reprocessing
-    'run1_data'         :   '94X_dataRun2_v1',
-    # GlobalTag for Run2 data reprocessing
-    'run2_data'         :   '94X_dataRun2_v1',
-    # GlobalTag for Run2 data relvals: allows customization to run with fixed L1 menu
-    'run2_data_relval'  :   '94X_dataRun2_relval_v1',
-    # GlobalTag for Run2 data 2016H relvals only: Prompt Conditions + fixed L1 menu (to be removed)
-    'run2_data_promptlike' : '94X_dataRun2_PromptLike_v1',
-    # GlobalTag for Run1 HLT: it points to the online GT
-    'run1_hlt'          :   '94X_dataRun2_HLT_frozen_v2',
-    # GlobalTag for Run2 HLT: it points to the online GT
-    'run2_hlt'          :   '94X_dataRun2_HLT_frozen_v2',
-    # GlobalTag for Run2 HLT RelVals: customizations to run with fixed L1 Menu
-    'run2_hlt_relval'   :   '94X_dataRun2_HLT_relval_v1',
-    # GlobalTag for Run2 HLT for HI: it points to the online GT
-    'run2_hlt_hi'       :   '94X_dataRun2_HLTHI_frozen_v1',
-    # GlobalTag for MC production with perfectly aligned and calibrated detector for Phase1 2017 (and 0,0,~0-centred beamspot)
-    'phase1_2017_design'       :  '94X_mc2017_design_IdealBS_v0',
-    # GlobalTag for MC production with realistic conditions for Phase1 2017 detector
-    'phase1_2017_realistic'    : '94X_mc2017_realistic_v1',
-    # GlobalTag for MC production (cosmics) with realistic alignment and calibrations for Phase1 2017 detector, Strip tracker in DECO mode
-    'phase1_2017_cosmics'      : '94X_mc2017cosmics_realistic_deco_v0',
-    # GlobalTag for MC production (cosmics) with realistic alignment and calibrations for Phase1 2017 detector, Strip tracker in PEAK mode
-    'phase1_2017_cosmics_peak' : '94X_mc2017cosmics_realistic_peak_v0',
-    # GlobalTag for MC production with perfectly aligned and calibrated detector for full Phase1 2018 (and 0,0,0-centred beamspot)
-    'phase1_2018_design'       : '94X_upgrade2018_design_IdealBS_v1',
-    # GlobalTag for MC production with realistic conditions for full Phase1 2018 detector
-    'phase1_2018_realistic'    : '94X_upgrade2018_realistic_v1',
-    # GlobalTag for MC production (cosmics) with realistic conditions for full Phase1 2018 detector,  Strip tracker in DECO mode
-    'phase1_2018_cosmics'      :   '94X_upgrade2018cosmics_realistic_deco_v0',
-=======
     'run2_mc_pa'        :   '94X_mcRun2_pA_v0',
     # GlobalTag for Run1 data reprocessing
     'run1_data'         :   '94X_dataRun2_v2',
@@ -106,7 +53,6 @@
     'phase1_2018_realistic'    : '94X_upgrade2018_realistic_v4',
     # GlobalTag for MC production (cosmics) with realistic conditions for full Phase1 2018 detector,  Strip tracker in DECO mode
     'phase1_2018_cosmics'      :   '94X_upgrade2018cosmics_realistic_deco_v3',
->>>>>>> 2efa9721
     # GlobalTag for MC production with perfectly aligned and calibrated detector for Phase1 2019
     'phase1_2019_design'       : 'DES19_70_V2', # placeholder (GT not meant for standard RelVal) 
     # GlobalTag for MC production with realistic conditions for Phase2 2023
