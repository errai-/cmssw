class Matrix(dict):
    def __setitem__(self,key,value):
        if key in self:
            print "ERROR in Matrix"
            print "overwritting",key,"not allowed"
        else:
            self.update({float(key):WF(float(key),value)})

            
#the class to collect all possible steps
class Steps(dict):
    def __setitem__(self,key,value):
        if key in self:
            print "ERROR in Step"
            print "overwritting",key,"not allowed"
            import sys
            sys.exit(-9)
        else:
            self.update({key:value})
            # make the python file named <step>.py
            #if not '--python' in value:                self[key].update({'--python':'%s.py'%(key,)})

    def overwrite(self,keypair):
        value=self[keypair[1]]
        print "overwritting step",keypair[0],"with",keypair[1],str(value)
        self.update({keypair[0]:value})
        
class WF(list):
    def __init__(self,n,l):
        self.extend(l)
        self.num=n
        #the actual steps of this WF
        self.steps=[]

        
    def interpret(self,stepsDict):
        for s in self:
            steps.append(stepsDict[s])
    
InputInfoNDefault=2000000    
class InputInfo(object):
    def __init__(self,dataSet,label='',run=[],files=1000,events=InputInfoNDefault,split=10,location='CAF',ib_blacklist=None,ib_block=None) :
        self.run = run
        self.files = files
        self.events = events
        self.location = location
        self.label = label
        self.dataSet = dataSet
        self.split = split
        self.ib_blacklist = ib_blacklist
        self.ib_block = ib_block
        
    def das(self, das_options):
        if len(self.run) is not 0:
            command = ";".join(["das_client.py %s --query '%s'" % (das_options, query) for query in self.queries()])
            command = "({0})".format(command)
        else:
            command = "das_client.py %s --query '%s'" % (das_options, self.queries()[0])
       
        # Run filter on DAS output 
        if self.ib_blacklist:
            command += " | grep -E -v "
            command += " ".join(["-e '{0}'".format(pattern) for pattern in self.ib_blacklist])
        command += " | sort -u"
        return command

    def lumiRanges(self):
        if len(self.run) != 0:
            return "echo '{\n"+",".join(('"%d":[[1,268435455]]\n'%(x,) for x in self.run))+"}'"
        return None

    def queries(self):
        query_by = "block" if self.ib_block else "dataset"
        query_source = "{0}#{1}".format(self.dataSet, self.ib_block) if self.ib_block else self.dataSet
        if len(self.run) is not 0:
            return ["file {0}={1} run={2} site=T2_CH_CERN".format(query_by, query_source, query_run) for query_run in self.run]
        else:
            return ["file {0}={1} site=T2_CH_CERN".format(query_by, query_source)]

    def __str__(self):
        if self.ib_block:
            return "input from: {0} with run {1}#{2}".format(self.dataSet, self.ib_block, self.run)
        return "input from: {0} with run {1}".format(self.dataSet, self.run)
    
# merge dictionaries, with prioty on the [0] index
def merge(dictlist,TELL=False):
    import copy
    last=len(dictlist)-1
    if TELL: print last,dictlist
    if last==0:
        # ONLY ONE ITEM LEFT
        return copy.copy(dictlist[0])
    else:
        reducedlist=dictlist[0:max(0,last-1)]
        if TELL: print reducedlist
        # make a copy of the last item
        d=copy.copy(dictlist[last])
        # update with the last but one item
        d.update(dictlist[last-1])
        # and recursively do the rest
        reducedlist.append(d)
        return merge(reducedlist,TELL)


# step1 gensim: for run1
step1Defaults = {'--relval'      : None, # need to be explicitly set
                 '-s'            : 'GEN,SIM',
                 '-n'            : 10,
                 '--conditions'  : 'auto:run1_mc',
                 '--datatier'    : 'GEN-SIM',
                 '--eventcontent': 'RAWSIM',
                 }
# step1 gensim: for postLS1
step1Up2015Defaults = {'-s' : 'GEN,SIM',
                             '-n'            : 10,
                             '--conditions'  : 'auto:run2_mc',
                             '--datatier'    : 'GEN-SIM',
                             '--eventcontent': 'FEVTDEBUG',
                             '--magField'    : '38T_PostLS1',
                             '--customise'   : 'SLHCUpgradeSimulations/Configuration/postLS1Customs.customisePostLS1'
                             }

steps = Steps()
#wmsplit = {}

#### Production test section ####
steps['ProdMinBias']=merge([{'cfg':'MinBias_8TeV_cfi','--relval':'9000,300'},step1Defaults])
steps['ProdTTbar']=merge([{'cfg':'TTbar_Tauola_8TeV_cfi','--relval':'9000,100'},step1Defaults])
steps['ProdQCD_Pt_3000_3500']=merge([{'cfg':'QCD_Pt_3000_3500_8TeV_cfi','--relval':'9000,50'},step1Defaults])

#### data ####
#list of run to harvest for 2010A: 144086,144085,144084,144083,144011,139790,139789,139788,139787,138937,138934,138924,138923
#list of run to harvest for 2010B: 149442,149291,149181,149011,148822,147929,147115,146644
Run2010ASk=[138937,138934,138924,138923,139790,139789,139788,139787,144086,144085,144084,144083,144011]
Run2010BSk=[146644,147115,147929,148822,149011,149181,149182,149291,149294,149442]
steps['MinimumBias2010A']={'INPUT':InputInfo(dataSet='/MinimumBias/Run2010A-valskim-v6/RAW-RECO',label='run2010A',location='STD',run=Run2010ASk)}
steps['MinimumBias2010B']={'INPUT':InputInfo(dataSet='/MinimumBias/Run2010B-valskim-v2/RAW-RECO',label='run2010B',run=Run2010BSk)}
steps['WZMuSkim2010A']={'INPUT':InputInfo(dataSet='/Mu/Run2010A-WZMu-Nov4Skim_v1/RAW-RECO',label='wzMu2010A',run=Run2010ASk)}
steps['WZMuSkim2010B']={'INPUT':InputInfo(dataSet='/Mu/Run2010B-WZMu-Nov4Skim_v1/RAW-RECO',label='wzMu2010B',run=Run2010BSk)}
steps['WZEGSkim2010A']={'INPUT':InputInfo(dataSet='/EG/Run2010A-WZEG-Nov4Skim_v1/RAW-RECO',label='wzEG2010A',run=Run2010ASk)}
steps['WZEGSkim2010B']={'INPUT':InputInfo(dataSet='/Electron/Run2010B-WZEG-Nov4Skim_v1/RAW-RECO',label='wzEG2010B',run=Run2010BSk)}

steps['RunCosmicsA']={'INPUT':InputInfo(dataSet='/Cosmics/Run2010A-v1/RAW',label='cos2010A',run=[142089],events=100000)}
Run2010B=[149011]
steps['RunMinBias2010B']={'INPUT':InputInfo(dataSet='/MinimumBias/Run2010B-RelValRawSkim-v1/RAW',label='mb2010B',run=Run2010B,events=100000)}
steps['RunMu2010B']={'INPUT':InputInfo(dataSet='/Mu/Run2010B-RelValRawSkim-v1/RAW',label='mu2010B',run=Run2010B,events=100000)}
steps['RunElectron2010B']={'INPUT':InputInfo(dataSet='/Electron/Run2010B-RelValRawSkim-v1/RAW',label='electron2010B',run=Run2010B,events=100000)}
steps['RunPhoton2010B']={'INPUT':InputInfo(dataSet='/Photon/Run2010B-RelValRawSkim-v1/RAW',label='photon2010B',run=Run2010B,events=100000)}
steps['RunJet2010B']={'INPUT':InputInfo(dataSet='/Jet/Run2010B-RelValRawSkim-v1/RAW',label='jet2010B',run=Run2010B,events=100000)}

#list of run to harvest 2011A: 165121, 172802,
Run2011ASk=[165121,172802]
steps['ValSkim2011A']={'INPUT':InputInfo(dataSet='/MinimumBias/Run2011A-ValSkim-08Nov2011-v1/RAW-RECO',ib_block='239c497e-0fae-11e1-a8b1-00221959e72f',label='run2011A',location='STD',run=Run2011ASk)}
steps['WMuSkim2011A']={'INPUT':InputInfo(dataSet='/SingleMu/Run2011A-WMu-08Nov2011-v1/RAW-RECO',ib_block='388c2990-0de6-11e1-bb7e-00221959e72f',label='wMu2011A',location='STD',run=Run2011ASk)}
steps['WElSkim2011A']={'INPUT':InputInfo(dataSet='/SingleElectron/Run2011A-WElectron-08Nov2011-v1/RAW-RECO',ib_block='9c48c4ea-0db2-11e1-b62c-00221959e69e',label='wEl2011A',location='STD',run=Run2011ASk)}
steps['ZMuSkim2011A']={'INPUT':InputInfo(dataSet='/DoubleMu/Run2011A-ZMu-08Nov2011-v1/RAW-RECO',label='zMu2011A',location='STD',run=Run2011ASk)}
steps['ZElSkim2011A']={'INPUT':InputInfo(dataSet='/DoubleElectron/Run2011A-ZElectron-08Nov2011-v1/RAW-RECO',label='zEl2011A',location='STD',run=Run2011ASk)}
steps['HighMet2011A']={'INPUT':InputInfo(dataSet='/Jet/Run2011A-HighMET-08Nov2011-v1/RAW-RECO',ib_block='3c764584-0b59-11e1-b62c-00221959e69e',label='hMet2011A',location='STD',run=Run2011ASk)}

steps['RunCosmics2011A']={'INPUT':InputInfo(dataSet='/Cosmics/Run2011A-v1/RAW',label='cos2011A',run=[160960],events=100000,location='STD')}
Run2011A=[165121]
steps['RunMinBias2011A']={'INPUT':InputInfo(dataSet='/MinimumBias/Run2011A-v1/RAW',label='mb2011A',run=Run2011A,events=100000,location='STD')}
steps['RunMu2011A']={'INPUT':InputInfo(dataSet='/SingleMu/Run2011A-v1/RAW',label='mu2011A',run=Run2011A,events=100000)}
steps['RunElectron2011A']={'INPUT':InputInfo(dataSet='/SingleElectron/Run2011A-v1/RAW',label='electron2011A',run=Run2011A,events=100000)}
steps['RunPhoton2011A']={'INPUT':InputInfo(dataSet='/Photon/Run2011A-v1/RAW',label='photon2011A',run=Run2011A,events=100000)}
steps['RunJet2011A']={'INPUT':InputInfo(dataSet='/Jet/Run2011A-v1/RAW',label='jet2011A',run=Run2011A,events=100000)}

Run2011B=[177719]
Run2011BSk=[177719,177790,177096,175874]
steps['RunMinBias2011B']={'INPUT':InputInfo(dataSet='/MinimumBias/Run2011B-v1/RAW',label='mb2011B',run=Run2011B,events=100000,location='STD')}
steps['RunMu2011B']={'INPUT':InputInfo(dataSet='/SingleMu/Run2011B-v1/RAW',label='mu2011B',run=Run2011B,events=100000)}
steps['RunElectron2011B']={'INPUT':InputInfo(dataSet='/SingleElectron/Run2011B-v1/RAW',label='electron2011B',run=Run2011B,events=100000)}
steps['RunPhoton2011B']={'INPUT':InputInfo(dataSet='/Photon/Run2011B-v1/RAW',label='photon2011B',run=Run2011B,events=100000)}
steps['RunJet2011B']={'INPUT':InputInfo(dataSet='/Jet/Run2011B-v1/RAW',label='jet2011B',run=Run2011B,events=100000)}

steps['ValSkim2011B']={'INPUT':InputInfo(dataSet='/MinimumBias/Run2011B-ValSkim-19Nov2011-v1/RAW-RECO',label='run2011B',location='STD',run=Run2011BSk)}
steps['WMuSkim2011B']={'INPUT':InputInfo(dataSet='/SingleMu/Run2011B-WMu-19Nov2011-v1/RAW-RECO',ib_block='19110c74-1b66-11e1-a98b-003048f02c8a',label='wMu2011B',location='STD',run=Run2011BSk)}
steps['WElSkim2011B']={'INPUT':InputInfo(dataSet='/SingleElectron/Run2011B-WElectron-19Nov2011-v1/RAW-RECO',ib_block='d75771a4-1b3f-11e1-aef4-003048f02c8a',label='wEl2011B',location='STD',run=Run2011BSk)}
steps['ZMuSkim2011B']={'INPUT':InputInfo(dataSet='/DoubleMu/Run2011B-ZMu-19Nov2011-v1/RAW-RECO',label='zMu2011B',location='STD',run=Run2011BSk)}
steps['ZElSkim2011B']={'INPUT':InputInfo(dataSet='/DoubleElectron/Run2011B-ZElectron-19Nov2011-v1/RAW-RECO',label='zEl2011B',run=Run2011BSk)}
steps['HighMet2011B']={'INPUT':InputInfo(dataSet='/Jet/Run2011B-HighMET-19Nov2011-v1/RAW-RECO',label='hMet2011B',run=Run2011BSk)}

steps['RunHI2010']={'INPUT':InputInfo(dataSet='/HIAllPhysics/HIRun2010-v1/RAW',label='hi2010',run=[152698],events=10000,location='STD')}
steps['RunHI2011']={'INPUT':InputInfo(dataSet='/HIMinBiasUPC/HIRun2011-v1/RAW',label='hi2011',run=[182124],events=10000,location='STD')}


Run2012A=[191226]
Run2012ASk=Run2012A+[]
steps['RunMinBias2012A']={'INPUT':InputInfo(dataSet='/MinimumBias/Run2012A-v1/RAW',label='mb2012A',run=Run2012A, events=100000,location='STD')}
steps['RunTau2012A']={'INPUT':InputInfo(dataSet='/Tau/Run2012A-v1/RAW',label='tau2012A', run=Run2012A, events=100000,location='STD')}
steps['RunMET2012A']={'INPUT':InputInfo(dataSet='/MET/Run2012A-v1/RAW',label='met2012A', run=Run2012A, events=100000,location='STD')}
steps['RunMu2012A']={'INPUT':InputInfo(dataSet='/SingleMu/Run2012A-v1/RAW',label='mu2012A', run=Run2012A, events=100000,location='STD')}
steps['RunElectron2012A']={'INPUT':InputInfo(dataSet='/SingleElectron/Run2012A-v1/RAW',label='electron2012A', run=Run2012A, events=100000,location='STD')}
steps['RunJet2012A']={'INPUT':InputInfo(dataSet='/Jet/Run2012A-v1/RAW',label='jet2012A', run=Run2012A, events=100000,location='STD')}

steps['WElSkim2012A']={'INPUT':InputInfo(dataSet='/SingleElectron/Run2012A-WElectron-13Jul2012-v1/USER',label='wEl2012A',location='STD',run=Run2012ASk)}
steps['ZMuSkim2012A']={'INPUT':InputInfo(dataSet='/SingleMu/Run2012A-ZMu-13Jul2012-v1/RAW-RECO',label='zMu2012A',location='STD',run=Run2012ASk)}
steps['ZElSkim2012A']={'INPUT':InputInfo(dataSet='/DoubleElectron/Run2012A-ZElectron-13Jul2012-v1/RAW-RECO',label='zEl2012A',run=Run2012ASk)}
steps['HighMet2012A']={'INPUT':InputInfo(dataSet='/HT/Run2012A-HighMET-13Jul2012-v1/RAW-RECO',label='hMet2012A',run=Run2012ASk)}


Run2012B=[194533]
Run2012Bsk=Run2012B+[194912,195016]
steps['RunMinBias2012B']={'INPUT':InputInfo(dataSet='/MinimumBias/Run2012B-v1/RAW',label='mb2012B',run=Run2012B, events=100000,location='STD')}
steps['RunMu2012B']={'INPUT':InputInfo(dataSet='/SingleMu/Run2012B-v1/RAW',label='mu2012B',location='STD',run=Run2012B)}
steps['RunPhoton2012B']={'INPUT':InputInfo(dataSet='/SinglePhoton/Run2012B-v1/RAW',ib_block='28d7fcc8-a2a0-11e1-86c7-003048caaace',label='photon2012B',location='STD',run=Run2012B)}
steps['RunEl2012B']={'INPUT':InputInfo(dataSet='/SingleElectron/Run2012B-v1/RAW',label='electron2012B',location='STD',run=Run2012B)}
steps['RunJet2012B']={'INPUT':InputInfo(dataSet='/JetHT/Run2012B-v1/RAW',label='jet2012B',location='STD',run=Run2012B)}
steps['ZMuSkim2012B']={'INPUT':InputInfo(dataSet='/SingleMu/Run2012B-ZMu-13Jul2012-v1/RAW-RECO',label='zMu2012B',location='CAF',run=Run2012Bsk)}
steps['WElSkim2012B']={'INPUT':InputInfo(dataSet='/SingleElectron/Run2012B-WElectron-13Jul2012-v1/USER',label='wEl2012B',location='STD',run=Run2012Bsk)}
steps['ZElSkim2012B']={'INPUT':InputInfo(dataSet='/DoubleElectron/Run2012B-ZElectron-13Jul2012-v1/RAW-RECO',ib_block='0c5092cc-d554-11e1-bb62-00221959e69e',label='zEl2012B',location='STD',run=Run2012Bsk)}

Run2012C=[199812]
Run2012Csk=Run2012C+[203002]
steps['RunMinBias2012C']={'INPUT':InputInfo(dataSet='/MinimumBias/Run2012C-v1/RAW',label='mb2012C',run=Run2012C, events=100000,location='STD')}
steps['RunMu2012C']={'INPUT':InputInfo(dataSet='/SingleMu/Run2012C-v1/RAW',label='mu2012C',location='STD',run=Run2012C)}
steps['RunPhoton2012C']={'INPUT':InputInfo(dataSet='/SinglePhoton/Run2012C-v1/RAW',label='photon2012C',location='STD',run=Run2012C)}
steps['RunEl2012C']={'INPUT':InputInfo(dataSet='/SingleElectron/Run2012C-v1/RAW',label='electron2012C',location='STD',run=Run2012C)}
steps['RunJet2012C']={'INPUT':InputInfo(dataSet='/JetHT/Run2012C-v1/RAW',label='jet2012C',location='STD',run=Run2012C)}
steps['ZMuSkim2012C']={'INPUT':InputInfo(dataSet='/SingleMu/Run2012C-ZMu-PromptSkim-v3/RAW-RECO',label='zMu2012C',location='CAF',run=Run2012Csk)}
steps['WElSkim2012C']={'INPUT':InputInfo(dataSet='/SingleElectron/Run2012C-WElectron-PromptSkim-v3/USER',label='wEl2012C',location='STD',run=Run2012Csk)}
steps['ZElSkim2012C']={'INPUT':InputInfo(dataSet='/DoubleElectron/Run2012C-ZElectron-PromptSkim-v3/RAW-RECO',label='zEl2012C',location='STD',run=Run2012Csk)}

Run2012D=[208307]
Run2012Dsk=Run2012D+[207454]
steps['RunMinBias2012D']={'INPUT':InputInfo(dataSet='/MinimumBias/Run2012D-v1/RAW',label='mb2012D',run=Run2012D, events=100000,location='STD')}
steps['RunMu2012D']={'INPUT':InputInfo(dataSet='/SingleMu/Run2012D-v1/RAW',label='mu2012D',location='STD',run=Run2012D)}
steps['RunPhoton2012D']={'INPUT':InputInfo(dataSet='/SinglePhoton/Run2012D-v1/RAW',label='photon2012D',location='STD',run=Run2012D)}
steps['RunEl2012D']={'INPUT':InputInfo(dataSet='/SingleElectron/Run2012D-v1/RAW',label='electron2012D',location='STD',run=Run2012D)}
steps['RunJet2012D']={'INPUT':InputInfo(dataSet='/JetHT/Run2012D-v1/RAW',label='jet2012D',location='STD',run=Run2012D)}
steps['ZMuSkim2012D']={'INPUT':InputInfo(dataSet='/SingleMu/Run2012D-ZMu-PromptSkim-v1/RAW-RECO',label='zMu2012D',location='STD',run=Run2012Dsk)}
steps['WElSkim2012D']={'INPUT':InputInfo(dataSet='/SingleElectron/Run2012D-WElectron-PromptSkim-v1/USER',label='wEl2012D',location='STD',run=Run2012Dsk)}
steps['ZElSkim2012D']={'INPUT':InputInfo(dataSet='/DoubleElectron/Run2012D-ZElectron-PromptSkim-v1/RAW-RECO',label='zEl2012D',location='STD',run=Run2012Dsk)}

#### Standard release validation samples ####

stCond={'--conditions':'auto:run1_mc'}
def Kby(N,s):
    return {'--relval':'%s000,%s'%(N,s)}
def Mby(N,s):
    return {'--relval':'%s000000,%s'%(N,s)}

def gen(fragment,howMuch):
    global step1Defaults
    return merge([{'cfg':fragment},howMuch,step1Defaults])

def gen2015(fragment,howMuch):
    global step1Up2015Defaults
    return merge([{'cfg':fragment},howMuch,step1Up2015Defaults])

### Production test: 13 TeV equivalents
steps['ProdMinBias_13']=gen2015('MinBias_13TeV_cfi',Kby(9,100))
steps['ProdTTbar_13']=gen2015('TTbar_Tauola_13TeV_cfi',Kby(9,100))
steps['ProdZEE_13']=gen2015('ZEE_13TeV_cfi',Kby(9,100))
steps['ProdQCD_Pt_3000_3500_13']=gen2015('QCD_Pt_3000_3500_13TeV_cfi',Kby(9,100))

steps['MinBias']=gen('MinBias_8TeV_cfi',Kby(9,300))
steps['QCD_Pt_3000_3500']=gen('QCD_Pt_3000_3500_8TeV_cfi',Kby(9,25))
steps['QCD_Pt_600_800']=gen('QCD_Pt_600_800_8TeV_cfi',Kby(9,50))
steps['QCD_Pt_80_120']=gen('QCD_Pt_80_120_8TeV_cfi',Kby(9,100))
steps['MinBias_13']=gen2015('MinBias_13TeV_cfi',Kby(100,300)) # set HS to provide adequate pool for PU
steps['QCD_Pt_3000_3500_13']=gen2015('QCD_Pt_3000_3500_13TeV_cfi',Kby(9,25))
steps['QCD_Pt_600_800_13']=gen2015('QCD_Pt_600_800_13TeV_cfi',Kby(9,50))
steps['QCD_Pt_80_120_13']=gen2015('QCD_Pt_80_120_13TeV_cfi',Kby(9,100))

steps['QCD_Pt_30_80_BCtoE_8TeV']=gen('QCD_Pt_30_80_BCtoE_8TeV',Kby(9000,100))
steps['QCD_Pt_80_170_BCtoE_8TeV']=gen('QCD_Pt_80_170_BCtoE_8TeV',Kby(9000,100))
steps['SingleElectronPt10']=gen('SingleElectronPt10_cfi',Kby(9,3000))
steps['SingleElectronPt35']=gen('SingleElectronPt35_cfi',Kby(9,500))
steps['SingleElectronPt1000']=gen('SingleElectronPt1000_cfi',Kby(9,50))
steps['SingleElectronFlatPt1To100']=gen('SingleElectronFlatPt1To100_cfi',Mby(2,100))
steps['SingleGammaPt10']=gen('SingleGammaPt10_cfi',Kby(9,3000))
steps['SingleGammaPt35']=gen('SingleGammaPt35_cfi',Kby(9,500))
steps['SingleMuPt1']=gen('SingleMuPt1_cfi',Kby(25,1000))
steps['SingleMuPt10']=gen('SingleMuPt10_cfi',Kby(25,500))
steps['SingleMuPt100']=gen('SingleMuPt100_cfi',Kby(9,500))
steps['SingleMuPt1000']=gen('SingleMuPt1000_cfi',Kby(9,500))
steps['SingleElectronPt10_UP15']=gen2015('SingleElectronPt10_cfi',Kby(9,3000))
steps['SingleElectronPt35_UP15']=gen2015('SingleElectronPt35_cfi',Kby(9,500))
steps['SingleElectronPt1000_UP15']=gen2015('SingleElectronPt1000_cfi',Kby(9,50))
steps['SingleElectronFlatPt1To100_UP15']=gen2015('SingleElectronFlatPt1To100_cfi',Mby(2,100))
steps['SingleGammaPt10_UP15']=gen2015('SingleGammaPt10_cfi',Kby(9,3000))
steps['SingleGammaPt35_UP15']=gen2015('SingleGammaPt35_cfi',Kby(9,500))
steps['SingleMuPt1_UP15']=gen2015('SingleMuPt1_cfi',Kby(25,1000))
steps['SingleMuPt10_UP15']=gen2015('SingleMuPt10_cfi',Kby(25,500))
steps['SingleMuPt100_UP15']=gen2015('SingleMuPt100_cfi',Kby(9,500))
steps['SingleMuPt1000_UP15']=gen2015('SingleMuPt1000_cfi',Kby(9,500))
steps['TTbar']=gen('TTbar_Tauola_8TeV_cfi',Kby(9,100))
steps['TTbarLepton']=gen('TTbarLepton_Tauola_8TeV_cfi',Kby(9,100))
steps['ZEE']=gen('ZEE_8TeV_cfi',Kby(9,100))
steps['Wjet_Pt_80_120']=gen('Wjet_Pt_80_120_8TeV_cfi',Kby(9,100))
steps['Wjet_Pt_3000_3500']=gen('Wjet_Pt_3000_3500_8TeV_cfi',Kby(9,50))
steps['LM1_sfts']=gen('LM1_sfts_8TeV_cfi',Kby(9,100))
steps['QCD_FlatPt_15_3000']=gen('QCDForPF_8TeV_cfi',Kby(5,100))
steps['QCD_FlatPt_15_3000HS']=gen('QCDForPF_8TeV_cfi',Kby(50,100))
steps['TTbar_13']=gen2015('TTbar_Tauola_13TeV_cfi',Kby(9,100))
steps['TTbarLepton_13']=gen2015('TTbarLepton_Tauola_13TeV_cfi',Kby(9,100))
steps['ZEE_13']=gen2015('ZEE_13TeV_cfi',Kby(9,100))
steps['Wjet_Pt_80_120_13']=gen2015('Wjet_Pt_80_120_13TeV_cfi',Kby(9,100))
steps['Wjet_Pt_3000_3500_13']=gen2015('Wjet_Pt_3000_3500_13TeV_cfi',Kby(9,50))
steps['LM1_sfts_13']=gen2015('LM1_sfts_13TeV_cfi',Kby(9,100))
steps['QCD_FlatPt_15_3000_13']=gen2015('QCDForPF_13TeV_cfi',Kby(9,100))
steps['QCD_FlatPt_15_3000HS_13']=gen2015('QCDForPF_13TeV_cfi',Kby(50,100))

steps['ZpMM_2250_8TeV_Tauola']=gen('ZpMM_2250_8TeV_Tauola_cfi',Kby(9,100))
steps['ZpEE_2250_8TeV_Tauola']=gen('ZpEE_2250_8TeV_Tauola_cfi',Kby(9,100))
steps['ZpTT_1500_8TeV_Tauola']=gen('ZpTT_1500_8TeV_Tauola_cfi',Kby(9,100))
steps['ZpMM_2250_13TeV_Tauola']=gen2015('ZpMM_2250_13TeV_Tauola_cfi',Kby(9,100))
steps['ZpEE_2250_13TeV_Tauola']=gen2015('ZpEE_2250_13TeV_Tauola_cfi',Kby(9,100))
steps['ZpTT_1500_13TeV_Tauola']=gen2015('ZpTT_1500_13TeV_Tauola_cfi',Kby(9,100))

def identitySim(wf):
    return merge([{'--restoreRND':'SIM','--process':'SIM2', '--inputCommands':'"keep *","drop *TagInfo*_*_*_*"' },wf])

steps['SingleMuPt10_UP15_ID']=identitySim(steps['SingleMuPt10_UP15'])
steps['TTbar_13_ID']=identitySim(steps['TTbar_13'])

baseDataSetRelease=[
    'CMSSW_7_1_0_pre7-PRE_STA71_V3-v1',        # run1 samples; keep GEN-SIM fixed to 710_pre7, for samples not routinely produced
    'CMSSW_7_1_0-STARTHI71_V13-v1',            # Run1 HI GEN-SIM (only MB = wf 140)
    'CMSSW_6_2_0_pre8-PRE_ST62_V8_FastSim-v1', # for fastsim id test
    'CMSSW_7_1_0_pre5-START71_V1-v2',          # 8 TeV , for the one sample which is part of the routine relval production (RelValZmumuJets_Pt_20_300, because of -v2)
                                               # this an previous should be unified, when -v2 will be gone
    'CMSSW_7_3_0_pre1-PRE_LS172_V15-v1',       # 13 TeV samples with GEN-SIM from 720_p4; also GEN-SIM-DIGI-RAW-HLTDEBUG for id tests
    'CMSSW_7_3_0_pre1-PRE_LS172_V15_FastSim-v1', #  fast sim GEN-SIM-DIGI-RAW-HLTDEBUG for id tests
    'CMSSW_7_3_0_pre2-MCRUN2_73_V1-v1',        # GEN-SIM for BPH trigger relvals made in 73pre2; to be uniformed to the other 13 TeV GEN-SIM, in 7_4
    ]

# note: INPUT commands to be added once GEN-SIM w/ 13TeV+PostLS1Geo will be available 
steps['MinBiasINPUT']={'INPUT':InputInfo(dataSet='/RelValMinBias/%s/GEN-SIM'%(baseDataSetRelease[0],),location='STD')} #was [0] 
steps['QCD_Pt_3000_3500INPUT']={'INPUT':InputInfo(dataSet='/RelValQCD_Pt_3000_3500/%s/GEN-SIM'%(baseDataSetRelease[0],),location='STD')}
steps['QCD_Pt_600_800INPUT']={'INPUT':InputInfo(dataSet='/RelValQCD_Pt_600_800/%s/GEN-SIM'%(baseDataSetRelease[0],),location='STD')}
steps['QCD_Pt_80_120INPUT']={'INPUT':InputInfo(dataSet='/RelValQCD_Pt_80_120/%s/GEN-SIM'%(baseDataSetRelease[0],),location='STD')}
steps['SingleElectronPt10INPUT']={'INPUT':InputInfo(dataSet='/RelValSingleElectronPt10/%s/GEN-SIM'%(baseDataSetRelease[0],),location='STD')}
steps['SingleElectronPt1000INPUT']={'INPUT':InputInfo(dataSet='/RelValSingleElectronPt1000/%s/GEN-SIM'%(baseDataSetRelease[0],),location='STD')}
steps['SingleElectronPt35INPUT']={'INPUT':InputInfo(dataSet='/RelValSingleElectronPt35/%s/GEN-SIM'%(baseDataSetRelease[0],),location='STD')}
steps['SingleGammaPt10INPUT']={'INPUT':InputInfo(dataSet='/RelValSingleGammaPt10/%s/GEN-SIM'%(baseDataSetRelease[0],),location='STD')}
steps['SingleGammaPt35INPUT']={'INPUT':InputInfo(dataSet='/RelValSingleGammaPt35/%s/GEN-SIM'%(baseDataSetRelease[0],),location='STD')}
steps['SingleMuPt1INPUT']={'INPUT':InputInfo(dataSet='/RelValSingleMuPt1/%s/GEN-SIM'%(baseDataSetRelease[0],),location='STD')}
steps['SingleMuPt10INPUT']={'INPUT':InputInfo(dataSet='/RelValSingleMuPt10/%s/GEN-SIM'%(baseDataSetRelease[0],),location='STD')}
steps['SingleMuPt10_UP15IDINPUT']={'INPUT':InputInfo(dataSet='/RelValSingleMuPt10_UP15/%s/GEN-SIM-DIGI-RAW-HLTDEBUG'%(baseDataSetRelease[4],),location='STD',split=1)}
steps['SingleMuPt10_UP15FSIDINPUT']={'INPUT':InputInfo(dataSet='/RelValSingleMuPt10/%s/GEN-SIM-DIGI-RECO'%(baseDataSetRelease[5],),location='STD',split=1)}
steps['SingleMuPt100INPUT']={'INPUT':InputInfo(dataSet='/RelValSingleMuPt100/%s/GEN-SIM'%(baseDataSetRelease[0],),location='STD')}
steps['SingleMuPt1000INPUT']={'INPUT':InputInfo(dataSet='/RelValSingleMuPt1000/%s/GEN-SIM'%(baseDataSetRelease[0],),location='STD')}
steps['TTbarINPUT']={'INPUT':InputInfo(dataSet='/RelValTTbar/%s/GEN-SIM'%(baseDataSetRelease[0],),location='STD')}
steps['TTbar_13IDINPUT']={'INPUT':InputInfo(dataSet='/RelValTTbar_13/%s/GEN-SIM-DIGI-RAW-HLTDEBUG'%(baseDataSetRelease[4],),location='STD',split=1)}
steps['TTbar_13FSIDINPUT']={'INPUT':InputInfo(dataSet='/RelValTTbar_13/%s/GEN-SIM-DIGI-RECO'%(baseDataSetRelease[5],),location='STD',split=1)}
steps['TTbarLeptonINPUT']={'INPUT':InputInfo(dataSet='/RelValTTbarLepton/%s/GEN-SIM'%(baseDataSetRelease[0],),location='STD')}
steps['OldTTbarINPUT']={'INPUT':InputInfo(dataSet='/RelValProdTTbar/CMSSW_5_0_0_pre6-START50_V5-v1/GEN-SIM-RECO',location='STD')}
steps['OldGenSimINPUT']={'INPUT':InputInfo(dataSet='/RelValTTbar/CMSSW_4_4_2-START44_V7-v1/GEN-SIM-DIGI-RAW-HLTDEBUG',location='STD')}
steps['Wjet_Pt_80_120INPUT']={'INPUT':InputInfo(dataSet='/RelValWjet_Pt_80_120/%s/GEN-SIM'%(baseDataSetRelease[0],),location='STD')}
steps['Wjet_Pt_3000_3500INPUT']={'INPUT':InputInfo(dataSet='/RelValWjet_Pt_3000_3500/%s/GEN-SIM'%(baseDataSetRelease[0],),location='STD')}
steps['LM1_sftsINPUT']={'INPUT':InputInfo(dataSet='/RelValLM1_sfts/%s/GEN-SIM'%(baseDataSetRelease[0],),location='STD')}
steps['QCD_FlatPt_15_3000INPUT']={'INPUT':InputInfo(dataSet='/RelValQCD_FlatPt_15_3000/%s/GEN-SIM'%(baseDataSetRelease[0],),location='STD')}

steps['QCD_FlatPt_15_3000HSINPUT']={'INPUT':InputInfo(dataSet='/RelValQCD_FlatPt_15_3000HS/%s/GEN-SIM'%(baseDataSetRelease[0],),location='STD')}
steps['TTbar__DIGIPU1INPUT']={'INPUT':InputInfo(dataSet='/RelValTTbar/CMSSW_5_2_2-PU_START52_V4_special_120326-v1/GEN-SIM-DIGI-RAW-HLTDEBUG',location='STD')}

# 13 TeV recycle GEN-SIM input
steps['MinBias_13INPUT']={'INPUT':InputInfo(dataSet='/RelValMinBias_13/%s/GEN-SIM'%(baseDataSetRelease[4],),location='STD')}
steps['QCD_Pt_3000_3500_13INPUT']={'INPUT':InputInfo(dataSet='/RelValQCD_Pt_3000_3500_13/%s/GEN-SIM'%(baseDataSetRelease[4],),location='STD')}
steps['QCD_Pt_600_800_13INPUT']={'INPUT':InputInfo(dataSet='/RelValQCD_Pt_600_800_13/%s/GEN-SIM'%(baseDataSetRelease[4],),location='STD')}
steps['QCD_Pt_80_120_13INPUT']={'INPUT':InputInfo(dataSet='/RelValQCD_Pt_80_120_13/%s/GEN-SIM'%(baseDataSetRelease[4],),location='STD')}
steps['QCD_Pt_80_120_13_HIINPUT']={'INPUT':InputInfo(dataSet='/RelValQCD_Pt_80_120_13_HI/%s/GEN-SIM'%(baseDataSetRelease[4],),location='STD')}
steps['TTbar_13INPUT']={'INPUT':InputInfo(dataSet='/RelValTTbar_13/%s/GEN-SIM'%(baseDataSetRelease[4],),location='STD')}
steps['TTbarLepton_13INPUT']={'INPUT':InputInfo(dataSet='/RelValTTbarLepton_13/%s/GEN-SIM'%(baseDataSetRelease[4],),location='STD')}
steps['ZEE_13INPUT']={'INPUT':InputInfo(dataSet='/RelValZEE_13/%s/GEN-SIM'%(baseDataSetRelease[4],),location='STD')}
steps['Wjet_Pt_80_120_13INPUT']={'INPUT':InputInfo(dataSet='/RelValWjet_Pt_80_120_13/%s/GEN-SIM'%(baseDataSetRelease[4],),location='STD')}
steps['Wjet_Pt_3000_3500_13INPUT']={'INPUT':InputInfo(dataSet='/RelValWjet_Pt_3000_3500_13/%s/GEN-SIM'%(baseDataSetRelease[4],),location='STD')}
steps['LM1_sfts_13INPUT']={'INPUT':InputInfo(dataSet='/RelValLM1_sfts_13/%s/GEN-SIM'%(baseDataSetRelease[4],),location='STD')}
steps['QCD_FlatPt_15_3000_13INPUT']={'INPUT':InputInfo(dataSet='/RelValQCD_FlatPt_15_3000_13/%s/GEN-SIM'%(baseDataSetRelease[4],),location='STD')}
steps['QCD_FlatPt_15_3000HS_13INPUT']={'INPUT':InputInfo(dataSet='/RelValQCD_FlatPt_15_3000HS_13/%s/GEN-SIM'%(baseDataSetRelease[4],),location='STD')}
steps['ZpMM_2250_13TeV_TauolaINPUT']={'INPUT':InputInfo(dataSet='/RelValZpMM_2250_13TeV_Tauola/%s/GEN-SIM'%(baseDataSetRelease[4],),location='STD')}
steps['ZpEE_2250_13TeV_TauolaINPUT']={'INPUT':InputInfo(dataSet='/RelValZpEE_2250_13TeV_Tauola/%s/GEN-SIM'%(baseDataSetRelease[4],),location='STD')}
steps['ZpTT_1500_13TeV_TauolaINPUT']={'INPUT':InputInfo(dataSet='/RelValZpTT_1500_13TeV_Tauola/%s/GEN-SIM'%(baseDataSetRelease[4],),location='STD')}
steps['MinBiasHS_13INPUT']={'INPUT':InputInfo(dataSet='/RelValMinBiasHS_13/%s/GEN-SIM'%(baseDataSetRelease[4],),location='STD')}
steps['Higgs200ChargedTaus_13INPUT']={'INPUT':InputInfo(dataSet='/RelValHiggs200ChargedTaus_13/%s/GEN-SIM'%(baseDataSetRelease[4],),location='STD')}

# activate GEN-SIM recycling once we'll have the first set of gen-sim
steps['Upsilon1SToMuMu_13INPUT']={'INPUT':InputInfo(dataSet='/RelValUpsilon1SToMuMu_13/%s/GEN-SIM'%(baseDataSetRelease[6],),location='STD')}
steps['BuToKstarMuMu_13INPUT']={'INPUT':InputInfo(dataSet='/RelValBuToKstarMuMu_13/%s/GEN-SIM'%(baseDataSetRelease[6],),location='STD')}
steps['BsToMuMu_13INPUT']={'INPUT':InputInfo(dataSet='/RelValBsToMuMu_13/%s/GEN-SIM'%(baseDataSetRelease[6],),location='STD')}
steps['JpsiMuMu_Pt-15INPUT']={'INPUT':InputInfo(dataSet='/RelValJpsiMuMu_Pt-15/%s/GEN-SIM'%(baseDataSetRelease[6],),location='STD')}
steps['BuToKstarPsi2S_13INPUT']={'INPUT':InputInfo(dataSet='/RelValBuToKstarPsi2S_13/%s/GEN-SIM'%(baseDataSetRelease[6],),location='STD')}
steps['WE_13INPUT']={'INPUT':InputInfo(dataSet='/RelValWE_13/%s/GEN-SIM'%(baseDataSetRelease[4],),location='STD')}
steps['WM_13INPUT']={'INPUT':InputInfo(dataSet='/RelValWM_13/%s/GEN-SIM'%(baseDataSetRelease[4],),location='STD')}
steps['WpM_13INPUT']={'INPUT':InputInfo(dataSet='/RelValWpM_13/%s/GEN-SIM'%(baseDataSetRelease[4],),location='STD')}
steps['ZMM_13INPUT']={'INPUT':InputInfo(dataSet='/RelValZMM_13/%s/GEN-SIM'%(baseDataSetRelease[4],),location='STD')}
steps['ZMM_13_HIINPUT']={'INPUT':InputInfo(dataSet='/RelValZMM_13_HI/%s/GEN-SIM'%(baseDataSetRelease[4],),location='STD')}
steps['ZpMM_13INPUT']={'INPUT':InputInfo(dataSet='/RelValZpMM_13/%s/GEN-SIM'%(baseDataSetRelease[4],),location='STD')}
steps['ZTT_13INPUT']={'INPUT':InputInfo(dataSet='/RelValZTT_13/%s/GEN-SIM'%(baseDataSetRelease[4],),location='STD')}
steps['H130GGgluonfusion_13INPUT']={'INPUT':InputInfo(dataSet='/RelValH130GGgluonfusion_13/%s/GEN-SIM'%(baseDataSetRelease[4],),location='STD')}
steps['PhotonJets_Pt_10_13INPUT']={'INPUT':InputInfo(dataSet='/RelValPhotonJets_Pt_10_13/%s/GEN-SIM'%(baseDataSetRelease[4],),location='STD')}
steps['PhotonJets_Pt_10_13_HIINPUT']={'INPUT':InputInfo(dataSet='/RelValPhotonJets_Pt_10_13_HI/%s/GEN-SIM'%(baseDataSetRelease[4],),location='STD')}
steps['QQH1352T_Tauola_13INPUT']={'INPUT':InputInfo(dataSet='/RelValQQH1352T_Tauola_13/%s/GEN-SIM'%(baseDataSetRelease[4],),location='STD')}
steps['ADDMonoJet_d3MD3_13INPUT']={'INPUT':InputInfo(dataSet='/RelValADDMonoJet_d3MD3_13/%s/GEN-SIM'%(baseDataSetRelease[4],),location='STD')}
steps['RSKKGluon_m3000GeV_13INPUT']={'INPUT':InputInfo(dataSet='/RelValRSKKGluon_m3000GeV_13/%s/GEN-SIM'%(baseDataSetRelease[4],),location='STD')}
steps['Pythia6_BuJpsiK_TuneZ2star_13INPUT']={'INPUT':InputInfo(dataSet='/RelValPythia6_BuJpsiK_TuneZ2star_13/%s/GEN-SIM'%(baseDataSetRelease[4],),location='STD')}
steps['Cosmics_UP15INPUT']={'INPUT':InputInfo(dataSet='/RelValCosmics_UP15/%s/GEN-SIM'%(baseDataSetRelease[4],),location='STD')}
steps['BeamHalo_13INPUT']={'INPUT':InputInfo(dataSet='/RelValBeamHalo_13/%s/GEN-SIM'%(baseDataSetRelease[4],),location='STD')}
# particle guns with postLS1 geometry recycle GEN-SIM input
steps['SingleElectronPt10_UP15INPUT']={'INPUT':InputInfo(dataSet='/RelValSingleElectronPt10_UP15/%s/GEN-SIM'%(baseDataSetRelease[4],),location='STD')}
steps['SingleElectronPt35_UP15INPUT']={'INPUT':InputInfo(dataSet='/RelValSingleElectronPt35_UP15/%s/GEN-SIM'%(baseDataSetRelease[4],),location='STD')}
steps['SingleElectronPt1000_UP15INPUT']={'INPUT':InputInfo(dataSet='/RelValSingleElectronPt1000_UP15/%s/GEN-SIM'%(baseDataSetRelease[4],),location='STD')}
steps['SingleElectronFlatPt1To100_UP15INPUT']={'INPUT':InputInfo(dataSet='/RelValSingleElectronFlatPt1To100_UP15/%s/GEN-SIM'%(baseDataSetRelease[4],),location='STD')}
steps['SingleGammaPt10_UP15INPUT']={'INPUT':InputInfo(dataSet='/RelValSingleGammaPt10_UP15/%s/GEN-SIM'%(baseDataSetRelease[4],),location='STD')}
steps['SingleGammaPt35_UP15INPUT']={'INPUT':InputInfo(dataSet='/RelValSingleGammaPt35_UP15/%s/GEN-SIM'%(baseDataSetRelease[4],),location='STD')}
steps['SingleMuPt1_UP15INPUT']={'INPUT':InputInfo(dataSet='/RelValSingleMuPt1_UP15/%s/GEN-SIM'%(baseDataSetRelease[4],),location='STD')}
steps['SingleMuPt10_UP15INPUT']={'INPUT':InputInfo(dataSet='/RelValSingleMuPt10_UP15/%s/GEN-SIM'%(baseDataSetRelease[4],),location='STD')}
steps['SingleMuPt100_UP15INPUT']={'INPUT':InputInfo(dataSet='/RelValSingleMuPt100_UP15/%s/GEN-SIM'%(baseDataSetRelease[4],),location='STD')}
steps['SingleMuPt1000_UP15INPUT']={'INPUT':InputInfo(dataSet='/RelValSingleMuPt1000_UP15/%s/GEN-SIM'%(baseDataSetRelease[4],),location='STD')}

#input for fast sim workflows to be added - TODO


## high stat step1
ecalHcal={
    '-s':'GEN,SIM,DIGI,DIGI2RAW,RAW2DIGI,L1Reco,RECO,EI',
    '--datatier':'GEN-SIM-DIGI-RAW-RECO',
    #'--geometry':'ECALHCAL',
    '--eventcontent':'FEVTDEBUG',
    '--customise':'Validation/Configuration/ECALHCAL.customise,SimGeneral/MixingModule/fullMixCustomize_cff.setCrossingFrameOn',
    '--beamspot':'NoSmear'}

steps['SingleElectronE120EHCAL']=merge([{'cfg':'SingleElectronE120EHCAL_cfi'},ecalHcal,Kby(25,250),step1Defaults])
steps['SinglePiE50HCAL']=merge([{'cfg':'SinglePiE50HCAL_cfi'},ecalHcal,Kby(25,250),step1Defaults])

steps['MinBiasHS']=gen('MinBias_8TeV_cfi',Kby(25,300))
steps['InclusiveppMuX']=gen('InclusiveppMuX_8TeV_cfi',Mby(11,45000))
steps['SingleElectronFlatPt5To100']=gen('SingleElectronFlatPt5To100_cfi',Kby(25,250))
steps['SinglePiPt1']=gen('SinglePiPt1_cfi',Kby(25,250))
steps['SingleMuPt1HS']=gen('SingleMuPt1_cfi',Kby(25,1000))
steps['ZPrime5000Dijet']=gen('ZPrime5000JJ_8TeV_cfi',Kby(25,100))
steps['SinglePi0E10']=gen('SinglePi0E10_cfi',Kby(25,100))
steps['SinglePiPt10']=gen('SinglePiPt10_cfi',Kby(25,250))
steps['SingleGammaFlatPt10To100']=gen('SingleGammaFlatPt10To100_cfi',Kby(25,250))
steps['SingleTauPt50Pythia']=gen('SingleTaupt_50_cfi',Kby(25,100))
steps['SinglePiPt100']=gen('SinglePiPt100_cfi',Kby(25,250))


def genS(fragment,howMuch):
    global step1Defaults,stCond
    return merge([{'cfg':fragment},stCond,howMuch,step1Defaults])

steps['Higgs200ChargedTaus']=genS('H200ChargedTaus_Tauola_8TeV_cfi',Kby(9,100))
steps['JpsiMM']=genS('JpsiMM_8TeV_cfi',Kby(66,1000))
steps['WE']=genS('WE_8TeV_cfi',Kby(9,100))
steps['WM']=genS('WM_8TeV_cfi',Kby(9,200))
steps['WpM']=genS('WpM_8TeV_cfi',Kby(9,200))
steps['ZMM']=genS('ZMM_8TeV_cfi',Kby(18,300))
steps['ZpMM']=genS('ZpMM_8TeV_cfi',Kby(9,200))
steps['Higgs200ChargedTaus_13']=gen2015('H200ChargedTaus_Tauola_13TeV_cfi',Kby(9,100))
steps['Upsilon1SToMuMu_13']=gen2015('Upsilon1SToMuMu_forSTEAM_13TeV_cfi',Kby(17,190))
steps['BuToKstarMuMu_13']=gen2015('BuToKstarMuMu_forSTEAM_13TeV_cfi',Kby(2250,25000))
steps['BsToMuMu_13']=gen2015('BsToMuMu_forSTEAM_13TeV_cfi',Kby(30000,333333))
steps['JpsiMuMu_Pt-15']=gen2015('JpsiMuMu_Pt-15_forSTEAM_13TeV_cfi',Kby(11000,122000))
steps['BuToKstarPsi2S_13']=gen2015('BuToKstarPsi2S_forSTEAM_13TeV_cfi',Kby(16000,176000))
steps['WE_13']=gen2015('WE_13TeV_cfi',Kby(9,100))
steps['WM_13']=gen2015('WM_13TeV_cfi',Kby(9,200))
steps['WpM_13']=gen2015('WpM_13TeV_cfi',Kby(9,200))
steps['ZMM_13']=gen2015('ZMM_13TeV_cfi',Kby(18,300))
steps['ZpMM_13']=gen2015('ZpMM_13TeV_cfi',Kby(9,200))

steps['ZTT']=genS('ZTT_Tauola_All_hadronic_8TeV_cfi',Kby(9,150))
steps['H130GGgluonfusion']=genS('H130GGgluonfusion_8TeV_cfi',Kby(9,100))
steps['PhotonJets_Pt_10']=genS('PhotonJet_Pt_10_8TeV_cfi',Kby(9,150))
steps['QQH1352T_Tauola']=genS('QQH1352T_Tauola_8TeV_cfi',Kby(9,100))
steps['ZTT_13']=gen2015('ZTT_Tauola_All_hadronic_13TeV_cfi',Kby(9,150))
steps['H130GGgluonfusion_13']=gen2015('H130GGgluonfusion_13TeV_cfi',Kby(9,100))
steps['PhotonJets_Pt_10_13']=gen2015('PhotonJet_Pt_10_13TeV_cfi',Kby(9,150))
steps['QQH1352T_Tauola_13']=gen2015('QQH1352T_Tauola_13TeV_cfi',Kby(9,100))
#steps['ZmumuJets_Pt_20_300']=gen('ZmumuJets_Pt_20_300_GEN_8TeV_cfg',Kby(25,100))
steps['ADDMonoJet_d3MD3']=genS('ADDMonoJet_8TeV_d3MD3_cfi',Kby(9,100))
steps['ADDMonoJet_d3MD3_13']=gen2015('ADDMonoJet_13TeV_d3MD3_cfi',Kby(9,100))
steps['RSKKGluon_m3000GeV_13']=gen2015('RSKKGluon_m3000GeV_13TeV_cff',Kby(9,100))
steps['Pythia6_BuJpsiK_TuneZ2star_13']=gen2015('Pythia6_BuJpsiK_TuneZ2star_13TeV_cfi',Kby(36000,400000))

steps['MinBias2INPUT']={'INPUT':InputInfo(dataSet='/RelValMinBias/%s/GEN-SIM'%(baseDataSetRelease[0],),location='STD')}
steps['Higgs200ChargedTausINPUT']={'INPUT':InputInfo(dataSet='/RelValHiggs200ChargedTaus/%s/GEN-SIM'%(baseDataSetRelease[0],),location='STD')}
steps['QCD_Pt_3000_3500_2INPUT']={'INPUT':InputInfo(dataSet='/RelValQCD_Pt_3000_3500/%s/GEN-SIM'%(baseDataSetRelease[0],),location='STD')}
steps['QCD_Pt_80_120_2INPUT']={'INPUT':InputInfo(dataSet='/RelValQCD_Pt_80_120/%s/GEN-SIM'%(baseDataSetRelease[0],),location='STD')}
steps['JpsiMMINPUT']={'INPUT':InputInfo(dataSet='/RelValJpsiMM/%s/GEN-SIM'%(baseDataSetRelease[0],),location='STD')}
steps['TTbar2INPUT']={'INPUT':InputInfo(dataSet='/RelValTTbar/%s/GEN-SIM'%(baseDataSetRelease[0],),location='STD')}
steps['WEINPUT']={'INPUT':InputInfo(dataSet='/RelValWE/%s/GEN-SIM'%(baseDataSetRelease[0],),location='STD')}
steps['WMINPUT']={'INPUT':InputInfo(dataSet='/RelValWM/%s/GEN-SIM'%(baseDataSetRelease[0],),location='STD')}
steps['ZEEINPUT']={'INPUT':InputInfo(dataSet='/RelValZEE/%s/GEN-SIM'%(baseDataSetRelease[0],),location='STD')}
steps['ZMMINPUT']={'INPUT':InputInfo(dataSet='/RelValZMM/%s/GEN-SIM'%(baseDataSetRelease[0],),location='STD')}
steps['ZTTINPUT']={'INPUT':InputInfo(dataSet='/RelValZTT/%s/GEN-SIM'%(baseDataSetRelease[0],),location='STD')}
steps['H130GGgluonfusionINPUT']={'INPUT':InputInfo(dataSet='/RelValH130GGgluonfusion/%s/GEN-SIM'%(baseDataSetRelease[0],),location='STD')}
steps['PhotonJets_Pt_10INPUT']={'INPUT':InputInfo(dataSet='/RelValPhotonJets_Pt_10/%s/GEN-SIM'%(baseDataSetRelease[0],),location='STD')}
steps['QQH1352T_TauolaINPUT']={'INPUT':InputInfo(dataSet='/RelValQQH1352T_Tauola/%s/GEN-SIM'%(baseDataSetRelease[0],),location='STD')}
steps['ADDMonoJet_d3MD3INPUT']={'INPUT':InputInfo(dataSet='/RelValADDMonoJet_d3MD3/%s/GEN-SIM'%(baseDataSetRelease[0],),location='STD')}
steps['WpMINPUT']={'INPUT':InputInfo(dataSet='/RelValWpM/%s/GEN-SIM'%(baseDataSetRelease[0],),location='STD')}
steps['ZpMMINPUT']={'INPUT':InputInfo(dataSet='/RelValZpMM/%s/GEN-SIM'%(baseDataSetRelease[0],),location='STD')}
steps['ZpMM_2250_8TeV_TauolaINPUT']={'INPUT':InputInfo(dataSet='/RelValZpMM_2250_8TeV_Tauola/%s/GEN-SIM'%(baseDataSetRelease[0],),location='STD')}
steps['ZpEE_2250_8TeV_TauolaINPUT']={'INPUT':InputInfo(dataSet='/RelValZpEE_2250_8TeV_Tauola/%s/GEN-SIM'%(baseDataSetRelease[0],),location='STD')}
steps['ZpTT_1500_8TeV_TauolaINPUT']={'INPUT':InputInfo(dataSet='/RelValZpTT_1500_8TeV_Tauola/%s/GEN-SIM'%(baseDataSetRelease[0],),location='STD')}


steps['Cosmics']=merge([{'cfg':'UndergroundCosmicMu_cfi.py','--scenario':'cosmics'},Kby(666,100000),step1Defaults])
steps['Cosmics_UP15']=merge([{'cfg':'UndergroundCosmicMu_cfi.py','--scenario':'cosmics'},Kby(666,100000),step1Up2015Defaults])
steps['BeamHalo']=merge([{'cfg':'BeamHalo_cfi.py','--scenario':'cosmics'},Kby(9,100),step1Defaults])
steps['BeamHalo_13']=merge([{'cfg':'BeamHalo_13TeV_cfi.py','--scenario':'cosmics'},Kby(9,100),step1Up2015Defaults])

# GF re-introduce INPUT command once GEN-SIM will be available
# steps['CosmicsINPUT']={'INPUT':InputInfo(dataSet='/RelValCosmics/%s/GEN-SIM'%(baseDataSetRelease[0],),location='STD')}
steps['BeamHaloINPUT']={'INPUT':InputInfo(dataSet='/RelValBeamHalo/%s/GEN-SIM'%(baseDataSetRelease[0],),location='STD')}

steps['QCD_Pt_50_80']=genS('QCD_Pt_50_80_8TeV_cfi',Kby(25,100))
steps['QCD_Pt_15_20']=genS('QCD_Pt_15_20_8TeV_cfi',Kby(25,100))
steps['ZTTHS']=merge([Kby(25,100),steps['ZTT']])
steps['QQH120Inv']=genS('QQH120Inv_8TeV_cfi',Kby(25,100))
steps['TTbar2HS']=merge([Kby(25,100),steps['TTbar']])
steps['JpsiMM_Pt_20_inf']=genS('JpsiMM_Pt_20_inf_8TeV_cfi',Kby(70,280))
steps['QCD_Pt_120_170']=genS('QCD_Pt_120_170_8TeV_cfi',Kby(25,100))
steps['H165WW2L']=genS('H165WW2L_Tauola_8TeV_cfi',Kby(25,100))
steps['UpsMM']=genS('UpsMM_8TeV_cfi',Kby(56250,225))
steps['RSGrav']=genS('RS750_quarks_and_leptons_8TeV_cff',Kby(25,100))
steps['QCD_Pt_80_120_2HS']=merge([Kby(25,100),steps['QCD_Pt_80_120']])
steps['bJpsiX']=genS('bJpsiX_8TeV_cfi',Mby(325,1300000))
steps['QCD_Pt_30_50']=genS('QCD_Pt_30_50_8TeV_cfi',Kby(25,100))
steps['H200ZZ4L']=genS('H200ZZ4L_Tauola_8TeV_cfi',Kby(25,100))
steps['LM9p']=genS('LM9p_8TeV_cff',Kby(25,100))
steps['QCD_Pt_20_30']=genS('QCD_Pt_20_30_8TeV_cfi',Kby(25,100))
steps['QCD_Pt_170_230']=genS('QCD_Pt_170_230_8TeV_cfi',Kby(25,100))




## pPb tests
step1PPbDefaults={'--beamspot':'Realistic8TeVCollisionPPbBoost'}
steps['AMPT_PPb_5020GeV_MinimumBias']=merge([{'-n':10},step1PPbDefaults,genS('AMPT_PPb_5020GeV_MinimumBias_cfi',Kby(9,100))])
# GF to be uncommented when GEN-SIM becomes available
# steps['AMPT_PPb_5020GeV_MinimumBiasINPUT']={'INPUT':InputInfo(dataSet='/RelValAMPT_PPb_5020GeV_MinimumBias/%s/GEN-SIM'%(baseDataSetRelease[5],),location='STD')}

## heavy ions tests
U2000by1={'--relval': '2000,1'}
U80by1={'--relval': '80,1'}

hiAlca = {'--conditions':'auto:run2_mc_HIon'}
hiDefaults=merge([hiAlca,{'--scenario':'HeavyIons','-n':2}])

steps['HydjetQ_MinBias_2760GeV']=merge([{'-n':1},hiDefaults,genS('Hydjet_Quenched_MinBias_2760GeV_cfi',U2000by1)])
steps['HydjetQ_MinBias_2760GeVINPUT']={'INPUT':InputInfo(dataSet='/RelValHydjetQ_MinBias_2760GeV/%s/GEN-SIM'%(baseDataSetRelease[1],),location='STD',split=5)}
steps['HydjetQ_MinBias_2760GeV_UP15']=merge([{'-n':1},hiDefaults,genS('Hydjet_Quenched_MinBias_2760GeV_cfi',U2000by1)])
steps['HydjetQ_MinBias_2760GeV_UP15INPUT']={'INPUT':InputInfo(dataSet='/RelValHydjetQ_MinBias_2760GeV/%s/GEN-SIM'%(baseDataSetRelease[1],),location='STD',split=5)}
#steps['HydjetQ_B8_2760GeV']=merge([{'-n':1},hiDefaults,genS('Hydjet_Quenched_B8_2760GeV_cfi',U80by1)])
#steps['HydjetQ_B8_2760GeVINPUT']={'INPUT':InputInfo(dataSet='/RelValHydjetQ_B8_2760GeV/%s/GEN-SIM'%(baseDataSetRelease[7],),location='CAF')}
steps['QCD_Pt_80_120_13_HI']=merge([hiDefaults,steps['QCD_Pt_80_120_13']])
steps['PhotonJets_Pt_10_13_HI']=merge([hiDefaults,steps['PhotonJets_Pt_10_13']])
steps['ZMM_13_HI']=merge([hiDefaults,steps['ZMM_13']])


def changeRefRelease(steps,listOfPairs):
    for s in steps:
        if ('INPUT' in steps[s]):
            oldD=steps[s]['INPUT'].dataSet
            for (ref,newRef) in listOfPairs:
                if  ref in oldD:
                    steps[s]['INPUT'].dataSet=oldD.replace(ref,newRef)
        if '--pileup_input' in steps[s]:
            for (ref,newRef) in listOfPairs:
                if ref in steps[s]['--pileup_input']:
                    steps[s]['--pileup_input']=steps[s]['--pileup_input'].replace(ref,newRef)
        
def addForAll(steps,d):
    for s in steps:
        steps[s].update(d)



#### fastsim section ####
##no forseen to do things in two steps GEN-SIM then FASTIM->end: maybe later
step1FastDefaults =merge([{'-s':'GEN,SIM,RECO,EI,HLT:@fake,VALIDATION',
                           '--fast':'',
                           '--eventcontent':'FEVTDEBUGHLT,DQM',
                           '--datatier':'GEN-SIM-DIGI-RECO,DQMIO',
                           '--relval':'27000,3000'},
                          step1Defaults])
step1FastUpg2015Defaults =merge([{'-s':'GEN,SIM,RECO,EI,HLT:@relval,VALIDATION',
                           '--fast':'',
                           '--conditions'  :'auto:run2_mc',
                           '--magField'    :'38T_PostLS1',
                           '--customise'   :'SLHCUpgradeSimulations/Configuration/postLS1Customs.customisePostLS1',
                           '--eventcontent':'FEVTDEBUGHLT,DQM',
                           '--datatier':'GEN-SIM-DIGI-RECO,DQMIO',
                           '--relval':'27000,3000'},
                           step1Defaults])
step1FastPUNewMixing =merge([{'-s':'GEN,SIM,RECO',
                           '--fast':'',
                           '--conditions'  :'auto:run2_mc',
                           '--magField'    :'38T_PostLS1',
                           '--customise'   :'SLHCUpgradeSimulations/Configuration/postLS1Customs.customisePostLS1',
                           '--eventcontent':'FASTPU',
                           '--datatier':'GEN-SIM-RECO',
                           '--relval':'27000,3000'},
                           step1Defaults])


#step1FastDefaults
steps['TTbarFS']=merge([{'cfg':'TTbar_Tauola_8TeV_cfi'},Kby(100,1000),step1FastDefaults])
steps['SingleMuPt1FS']=merge([{'cfg':'SingleMuPt1_cfi'},step1FastDefaults])
steps['SingleMuPt10FS']=merge([{'cfg':'SingleMuPt10_cfi'},step1FastDefaults])
steps['SingleMuPt100FS']=merge([{'cfg':'SingleMuPt100_cfi'},step1FastDefaults])
steps['SinglePiPt1FS']=merge([{'cfg':'SinglePiPt1_cfi'},step1FastDefaults])
steps['SinglePiPt10FS']=merge([{'cfg':'SinglePiPt10_cfi'},step1FastDefaults])
steps['SinglePiPt100FS']=merge([{'cfg':'SinglePiPt100_cfi'},step1FastDefaults])
steps['ZEEFS']=merge([{'cfg':'ZEE_8TeV_cfi'},Kby(100,2000),step1FastDefaults])
steps['ZTTFS']=merge([{'cfg':'ZTT_Tauola_OneLepton_OtherHadrons_8TeV_cfi'},Kby(100,2000),step1FastDefaults])
steps['QCDFlatPt153000FS']=merge([{'cfg':'QCDForPF_8TeV_cfi'},Kby(27,2000),step1FastDefaults])
steps['QCD_Pt_80_120FS']=merge([{'cfg':'QCD_Pt_80_120_8TeV_cfi'},Kby(100,500),stCond,step1FastDefaults])
steps['QCD_Pt_3000_3500FS']=merge([{'cfg':'QCD_Pt_3000_3500_8TeV_cfi'},Kby(100,500),stCond,step1FastDefaults])
steps['H130GGgluonfusionFS']=merge([{'cfg':'H130GGgluonfusion_8TeV_cfi'},step1FastDefaults])
steps['SingleGammaFlatPt10To10FS']=merge([{'cfg':'SingleGammaFlatPt10To100_cfi'},Kby(100,500),step1FastDefaults])

#step1FastUpg2015Defaults
steps['TTbarFS_13']=merge([{'cfg':'TTbar_Tauola_13TeV_cfi'},Kby(100,1000),step1FastUpg2015Defaults])
steps['ZEEFS_13']=merge([{'cfg':'ZEE_13TeV_cfi'},Kby(100,2000),step1FastUpg2015Defaults])
steps['ZTTFS_13']=merge([{'cfg':'ZTT_Tauola_OneLepton_OtherHadrons_13TeV_cfi'},Kby(100,2000),step1FastUpg2015Defaults])
steps['QCDFlatPt153000FS_13']=merge([{'cfg':'QCDForPF_13TeV_cfi'},Kby(27,2000),step1FastUpg2015Defaults])
steps['QCD_Pt_80_120FS_13']=merge([{'cfg':'QCD_Pt_80_120_13TeV_cfi'},Kby(100,500),step1FastUpg2015Defaults])
steps['QCD_Pt_3000_3500FS_13']=merge([{'cfg':'QCD_Pt_3000_3500_13TeV_cfi'},Kby(100,500),step1FastUpg2015Defaults])
steps['H130GGgluonfusionFS_13']=merge([{'cfg':'H130GGgluonfusion_13TeV_cfi'},step1FastUpg2015Defaults])
steps['SingleMuPt10FS_UP15']=merge([{'cfg':'SingleMuPt10_cfi'},step1FastUpg2015Defaults])
steps['SingleMuPt100FS_UP15']=merge([{'cfg':'SingleMuPt100_cfi'},step1FastUpg2015Defaults])

#step1FastPU
steps['MinBiasFS_13_ForMixing']=merge([{'cfg':'MinBias_13TeV_cfi'},Kby(100,1000),step1FastPUNewMixing])

steps['TTbarSFS']=merge([{'cfg':'TTbar_Tauola_8TeV_cfi'},
                        {'-s':'GEN,SIM',
                         '--eventcontent':'FEVTDEBUG',
                         '--datatier':'GEN-SIM',
                         '--fast':''},
                        step1Defaults])

steps['TTbarSFSA']=merge([{'cfg':'TTbar_Tauola_8TeV_cfi',
                           '-s':'GEN,SIM,RECO,EI,HLT:@fake,VALIDATION',
                           '--fast':''},
                          step1FastDefaults])

def identityFS(wf):
    return merge([{'--restoreRND':'HLT','--process':'HLT2','--hltProcess':'HLT2', '--inputCommands':'"keep *","drop *TagInfo*_*_*_*"'},wf])

steps['SingleMuPt10FS_UP15_ID']=identityFS(steps['SingleMuPt10FS_UP15'])
steps['TTbarFS_13_ID']=identityFS(steps['TTbarFS_13'])

step1GenDefaults=merge([{'-s':'GEN,VALIDATION:genvalid',
                         '--relval':'250000,20000',
                         '--eventcontent':'RAWSIM,DQM',
                         '--datatier':'GEN,DQMIO',
                         '--conditions':'auto:run2_mc_FULL'
                         },
                        step1Defaults])

step1LHEDefaults=merge([{'-s':'LHE',
                         '--relval':'250000,20000',
                         '--eventcontent':'LHE',
                         '--datatier':'GEN',
                         '--conditions':'auto:run2_mc_FULL'                         
                         },
                        step1Defaults])


def genvalid(fragment,d,suffix='all',fi='',dataSet=''):
    import copy
    c=copy.copy(d)
    if suffix:
        c['-s']=c['-s'].replace('genvalid','genvalid_'+suffix)
    if fi:
        c['--filein']='lhe:%d'%(fi,)
    if dataSet:
        c['--filein']='das:%s'%(dataSet,)
    c['cfg']=fragment
    return c



steps['DYToll01234Jets_5f_LO_MLM_Madgraph_LHE_13TeV']=genvalid('Configuration/Generator/python/DYToll01234Jets_5f_LO_MLM_Madgraph_LHE_13TeV_cff.py',step1LHEDefaults)

steps['DYToll01234Jets_5f_LO_MLM_Madgraph_LHE_13TeVINPUT']={'INPUT':InputInfo(dataSet='/MinimumBias/Run2012B-v1/RAW',location='STD')}

steps['MinBias_TuneZ2star_13TeV_pythia6']=genvalid('MinBias_TuneZ2star_13TeV_pythia6_cff',step1GenDefaults)
steps['QCD_Pt-30_TuneZ2star_13TeV_pythia6']=genvalid('QCD_Pt_30_TuneZ2star_13TeV_pythia6_cff',step1GenDefaults)
steps['MinBias_13TeV_pythia8']=genvalid('MinBias_13TeV_pythia8_cff',step1GenDefaults)
steps['QCD_Pt-30_13TeV_pythia8']=genvalid('QCD_Pt_30_13TeV_pythia8_cff',step1GenDefaults)

steps['DYToLL_M-50_13TeV_pythia8']=genvalid('DYToLL_M-50_13TeV_pythia8_cff',step1GenDefaults)
steps['WToLNu_13TeV_pythia8']=genvalid('WToLNu_13TeV_pythia8_cff',step1GenDefaults)

steps['SoftQCDDiffractive_13TeV_pythia8']=genvalid('SoftQCDDiffractive_13TeV_pythia8_cff',step1GenDefaults)
steps['SoftQCDnonDiffractive_13TeV_pythia8']=genvalid('SoftQCDnonDiffractive_13TeV_pythia8_cff',step1GenDefaults)
steps['SoftQCDelastic_13TeV_pythia8']=genvalid('SoftQCDelastic_13TeV_pythia8_cff',step1GenDefaults)
steps['SoftQCDinelastic_13TeV_pythia8']=genvalid('SoftQCDinelastic_13TeV_pythia8_cff',step1GenDefaults)

steps['QCD_Pt-30_8TeV_herwigpp']=genvalid('QCD_Pt_30_8TeV_herwigpp_cff',step1GenDefaults)

# Generator Hadronization (Hadronization of LHE)
steps['WJetsLNu_13TeV_madgraph-pythia8']=genvalid('Hadronizer_MgmMatchTuneCUETP8M1_13TeV_madgraph_pythia8_cff',step1GenDefaults,dataSet='/WJetsToLNu_13TeV-madgraph/Fall13wmLHE-START62_V1-v1/GEN')
steps['Hadronizer_TuneCUETP8M1_13TeV_MLM_5f_max4j_LHE_pythia8']=genvalid('Hadronizer_TuneCUETP8M1_13TeV_MLM_5f_max4j_LHE_pythia8_cff',step1GenDefaults)
steps['GGToH_13TeV_pythia8']=genvalid('GGToHtautau_13TeV_pythia8_cff',step1GenDefaults)

steps['WJetsLNutaupinu_13TeV_madgraph-pythia8']=genvalid('Hadronizer_MgmMatchTuneCUETP8M1_13TeV_madgraph_pythia8_taupinu_cff',step1GenDefaults,dataSet='/WJetsToLNu_13TeV-madgraph/Fall13wmLHE-START62_V1-v1/GEN')
steps['Hadronizer_TuneCUETP8M1_13TeV_MLM_5f_max4j_LHE_pythia8_taupinu']=genvalid('Hadronizer_TuneCUETP8M1_13TeV_MLM_5f_max4j_LHE_pythia8_taupinu_cff',step1GenDefaults)
steps['GGToHtaupinu_13TeV_pythia8']=genvalid('GGToHtautau_13TeV_pythia8_taupinu_cff',step1GenDefaults)

steps['WJetsLNutaurhonu_13TeV_madgraph-pythia8']=genvalid('Hadronizer_MgmMatchTuneCUETP8M1_13TeV_madgraph_pythia8_taurhonu_cff.py',step1GenDefaults,dataSet='/WJetsToLNu_13TeV-madgraph/Fall13wmLHE-START62_V1-v1/GEN')
steps['Hadronizer_TuneCUETP8M1_13TeV_MLM_5f_max4j_LHE_pythia8_taurhonu']=genvalid('Hadronizer_TuneCUETP8M1_13TeV_MLM_5f_max4j_LHE_pythia8_taurhonu_cff.py',step1GenDefaults)
steps['GGToHtaurhonu_13TeV_pythia8']=genvalid('GGToHtautau_13TeV_pythia8_taurhonu_cff',step1GenDefaults)

# Generator External Decays
steps['TT_13TeV_pythia8-evtgen']=genvalid('Hadronizer_MgmMatchTuneCUETP8M1_13TeV_madgraph_pythia8_EvtGen_cff',step1GenDefaults,dataSet='/TTJets_MSDecaysCKM_central_13TeV-madgraph/Fall13wmLHE-START62_V1-v1/GEN')

steps['Hadronizer_TuneCUETP8M1_13TeV_MLM_5f_max4j_LHE_pythia8_Tauola']=genvalid('Hadronizer_TuneCUETP8M1_13TeV_MLM_5f_max4j_LHE_pythia8_Tauola_cff',step1GenDefaults)
steps['WToLNu_13TeV_pythia8-tauola']=genvalid('Hadronizer_MgmMatchTuneCUETP8M1_13TeV_madgraph_pythia8_Tauola_cff',step1GenDefaults,dataSet='/WJetsToLNu_13TeV-madgraph/Fall13wmLHE-START62_V1-v1/GEN')
steps['GGToH_13TeV_pythia8-tauola']=genvalid('GGToHtautau_13TeV_pythia8_Tauola_cff',step1GenDefaults)

steps['WToLNutaupinu_13TeV_pythia8-tauola']=genvalid('Hadronizer_MgmMatchTuneCUETP8M1_13TeV_madgraph_pythia8_Tauola_taupinu_cff',step1GenDefaults,dataSet='/WJetsToLNu_13TeV-madgraph/Fall13wmLHE-START62_V1-v1/GEN')
steps['Hadronizer_TuneCUETP8M1_13TeV_MLM_5f_max4j_LHE_pythia8_Tauola_taupinu']=genvalid('Hadronizer_TuneCUETP8M1_13TeV_MLM_5f_max4j_LHE_pythia8_Tauola_taupinu_cff',step1GenDefaults)
steps['GGToHtaupinu_13TeV_pythia8-tauola']=genvalid('GGToHtautau_13TeV_pythia8_Tauola_taupinu_cff',step1GenDefaults)

steps['WToLNutaurhonu_13TeV_pythia8-tauola']=genvalid('Hadronizer_MgmMatchTuneCUETP8M1_13TeV_madgraph_pythia8_Tauola_taurhonu_cff',step1GenDefaults,dataSet='/WJetsToLNu_13TeV-madgraph/Fall13wmLHE-START62_V1-v1/GEN')
steps['Hadronizer_TuneCUETP8M1_13TeV_MLM_5f_max4j_LHE_pythia8_Tauola_taurhonu']=genvalid('Hadronizer_TuneCUETP8M1_13TeV_MLM_5f_max4j_LHE_pythia8_Tauola_taurhonu_cff',step1GenDefaults)
steps['GGToHtaurhonu_13TeV_pythia8-tauola']=genvalid('GGToHtautau_13TeV_pythia8_Tauola_taurhonu_cff',step1GenDefaults)

# Heavy Ion
steps['ReggeGribovPartonMC_EposLHC_5TeV_pPb']=genvalid('GeneratorInterface/ReggeGribovPartonMCInterface/ReggeGribovPartonMC_EposLHC_5TeV_pPb_cfi',step1GenDefaults)




#PU for FullSim
PU={'-n':10,'--pileup':'default','--pileup_input':'das:/RelValMinBias/%s/GEN-SIM'%(baseDataSetRelease[0],)}
# pu2 can be removed
PU2={'-n':10,'--pileup':'default','--pileup_input':'das:/RelValMinBias/%s/GEN-SIM'%(baseDataSetRelease[0],)}
PU25={'-n':10,'--pileup':'AVE_35_BX_25ns','--pileup_input':'das:/RelValMinBias_13/%s/GEN-SIM'%(baseDataSetRelease[4],)}
PU50={'-n':10,'--pileup':'AVE_35_BX_50ns','--pileup_input':'das:/RelValMinBias_13/%s/GEN-SIM'%(baseDataSetRelease[4],)}


#PU for FastSim
PUFS={'--pileup':'default'}
PUFS2={'--pileup':'mix_2012_Startup_inTimeOnly'}
PUFSAVE10={'--pileup':'E13TeV_AVE_10_inTimeOnly'}
PUFSAVE20={'--pileup':'E13TeV_AVE_20_inTimeOnly'}

#
steps['TTbarFSPU']=merge([PUFS,Kby(100,500),steps['TTbarFS']] )
steps['TTbarFSPU2']=merge([PUFS2,Kby(100,500),steps['TTbarFS']])
steps['TTbarFSPU13AVE10']=merge([PUFSAVE10,Kby(100,500),steps['TTbarFS_13']] )
steps['TTbarFSPU13AVE20']=merge([PUFSAVE20,Kby(100,500),steps['TTbarFS_13']] )


# step2 
step2Defaults = { '-s'            : 'DIGI:pdigi_valid,L1,DIGI2RAW,HLT:@fake,RAW2DIGI,L1Reco',
                  '--datatier'    : 'GEN-SIM-DIGI-RAW-HLTDEBUG',
                  '--eventcontent': 'FEVTDEBUGHLT',
                  '--conditions'  : 'auto:run1_mc',
                  }
#for 2015
step2Upg2015Defaults = {'-s'     :'DIGI:pdigi_valid,L1,DIGI2RAW,HLT:@relval,RAW2DIGI,L1Reco',
                 '--conditions'  :'auto:run2_mc',
                 '--magField'    :'38T_PostLS1',
                 '--datatier'    :'GEN-SIM-DIGI-RAW-HLTDEBUG',
                 '--eventcontent':'FEVTDEBUGHLT',
                 '--customise'   :'SLHCUpgradeSimulations/Configuration/postLS1Customs.customisePostLS1',
                 '-n'            :'10'
                  }
step2Upg2015Defaults50ns = merge([{'--conditions':'auto:run2_mc_50ns'},step2Upg2015Defaults])

steps['DIGIUP15']=merge([step2Upg2015Defaults])
steps['DIGIUP15PROD1']=merge([{'-s':'DIGI,L1,DIGI2RAW,HLT:@relval,RAW2DIGI,L1Reco','--eventcontent':'RAWSIM','--datatier':'GEN-SIM-RAW'},step2Upg2015Defaults])
steps['DIGIUP15_PU25']=merge([PU25,step2Upg2015Defaults])
steps['DIGIUP15_PU50']=merge([PU50,step2Upg2015Defaults50ns])

steps['DIGIPROD1']=merge([{'-s':'DIGI,L1,DIGI2RAW,HLT:@fake,RAW2DIGI,L1Reco','--eventcontent':'RAWSIM','--datatier':'GEN-SIM-RAW'},step2Defaults])
steps['DIGI']=merge([step2Defaults])
#steps['DIGI2']=merge([stCond,step2Defaults])
steps['DIGICOS']=merge([{'--scenario':'cosmics','--eventcontent':'FEVTDEBUG','--datatier':'GEN-SIM-DIGI-RAW'},stCond,step2Defaults])
steps['DIGIHAL']=merge([{'--scenario':'cosmics','--eventcontent':'FEVTDEBUG','--datatier':'GEN-SIM-DIGI-RAW'},step2Upg2015Defaults])

steps['DIGIPU1']=merge([PU,step2Defaults])
steps['DIGIPU2']=merge([PU2,step2Defaults])
steps['REDIGIPU']=merge([{'-s':'reGEN,reDIGI,L1,DIGI2RAW,HLT:@fake,RAW2DIGI,L1Reco'},steps['DIGIPU1']])

steps['DIGIUP15_ID']=merge([{'--restoreRND':'HLT','--process':'HLT2'},steps['DIGIUP15']])

steps['RESIM']=merge([{'-s':'reGEN,reSIM','-n':10},steps['DIGI']])
steps['RESIMDIGI']=merge([{'-s':'reGEN,reSIM,DIGI,L1,DIGI2RAW,HLT:@fake,RAW2DIGI,L1Reco','-n':10,'--restoreRNDSeeds':'','--process':'HLT'},steps['DIGI']])

    
steps['DIGIHI']=merge([{'--conditions':'auto:run2_mc_HIon', '-s':'DIGI:pdigi_valid,L1,DIGI2RAW,HLT:HIon,RAW2DIGI,L1Reco', '--inputCommands':'"keep *","drop *_simEcalPreshowerDigis_*_*"', '-n':2}, hiDefaults, step2Upg2015Defaults])



# PRE-MIXING : https://twiki.cern.ch/twiki/bin/view/CMSPublic/SWGuideSimulation#Pre_Mixing_Instructions
premixUp2015Defaults = {
    '--evt_type'    : 'SingleNuE10_cfi',
    '-s'            : 'GEN,SIM,DIGIPREMIX,L1,DIGI2RAW',
    '-n'            : '10',
    '--conditions'  : 'auto:upgradePLS1', # 25ns GT; dedicated dict for 50ns
    '--datatier'    : 'GEN-SIM-DIGI-RAW',
    '--eventcontent': 'PREMIX',
    '--magField'    : '38T_PostLS1',
    '--geometry'    : 'Extended2015',
    '--customise'   : 'SLHCUpgradeSimulations/Configuration/postLS1CustomsPreMixing.customisePostLS1' # temporary replacement for premix; to be brought back to customisePostLS1
}
premixUp2015Defaults50ns = merge([{'--conditions':'auto:upgradePLS150ns'},premixUp2015Defaults])

steps['PREMIXUP15_PU25']=merge([PU25,Kby(100,100),premixUp2015Defaults])
steps['PREMIXUP15_PU50']=merge([PU50,Kby(100,100),premixUp2015Defaults50ns])

digiPremixUp2015Defaults25ns = { 
    '--conditions'   : 'auto:upgradePLS1',
    '-s'             : 'DIGIPREMIX_S2:pdigi_valid,DATAMIX,L1,DIGI2RAW,HLT:@relval,RAW2DIGI,L1Reco',
   '--pileup_input'  :  'das:/RelValPREMIXUP15_PU25/%s/GEN-SIM-DIGI-RAW'%baseDataSetRelease[3],
    '--eventcontent' : 'FEVTDEBUGHLT',
    '--datatier'     : 'GEN-SIM-DIGI-RAW-HLTDEBUG',
    '--datamix'      : 'PreMix',
    '--customise'    : 'SLHCUpgradeSimulations/Configuration/postLS1CustomsPreMixing.customisePostLS1', # temporary replacement for premix; to be brought back to customisePostLS1
    '--geometry'     : 'Extended2015',
    '--magField'     : '38T_PostLS1',
    }
digiPremixUp2015Defaults50ns=merge([{'--conditions':'auto:upgradePLS150ns'},
                                    {'--pileup_input' : 'das:/RelValPREMIXUP15_PU50/%s/GEN-SIM-DIGI-RAW'%baseDataSetRelease[4]},
                                    digiPremixUp2015Defaults25ns])
steps['DIGIPRMXUP15_PU25']=merge([digiPremixUp2015Defaults25ns])
steps['DIGIPRMXUP15_PU50']=merge([digiPremixUp2015Defaults50ns])
premixProd = {'-s'             : 'DIGIPREMIX_S2,DATAMIX,L1,DIGI2RAW,HLT:@relval,RAW2DIGI,L1Reco',
              '--eventcontent' : 'PREMIXRAW',
              '--datatier'     : 'PREMIXRAW'} #GF: check this datatier name
steps['DIGIPRMXUP15_PROD_PU25']=merge([premixProd,digiPremixUp2015Defaults25ns])
steps['DIGIPRMXUP15_PROD_PU50']=merge([premixProd,digiPremixUp2015Defaults50ns])


dataReco={'--conditions':'auto:run1_data',
          '-s':'RAW2DIGI,L1Reco,RECO,EI,ALCA:SiStripCalZeroBias+SiStripCalMinBias+TkAlMinBias,DQM',
          '--datatier':'RECO,DQMIO',
          '--eventcontent':'RECO,DQM',
          '--data':'',
          '--process':'reRECO',
          '--scenario':'pp',
          }

hltKey='fake'
from Configuration.HLT.autoHLT import autoHLT
menu = autoHLT[hltKey]
steps['HLTD']=merge([{'--process':'reHLT',
                      '-s':'L1REPACK,HLT:@%s'%hltKey,
                      '--conditions':'auto:run1_hlt_%s'%menu,
                      '--data':'',
                      '--output':'\'[{"e":"RAW","t":"RAW","o":["drop FEDRawDataCollection_rawDataCollector__LHC"]}]\'',
                      },])
steps['HLTDSKIM']=merge([{'--inputCommands':'"keep *","drop *_*_*_RECO"'},steps['HLTD']])

steps['RECOD']=merge([{'--scenario':'pp',},dataReco])
steps['RECODSplit']=steps['RECOD'] # finer job splitting  
steps['RECOSKIMALCA']=merge([{'--inputCommands':'"keep *","drop *_*_*_RECO"'
                              },steps['RECOD']])
steps['RECOSKIM']=merge([{'-s':'RAW2DIGI,L1Reco,RECO,EI,DQM',
                          },steps['RECOSKIMALCA']])

steps['REPACKHID']=merge([{'--scenario':'HeavyIons',
                         '-s':'RAW2DIGI,REPACK',
                         '--datatier':'RAW',
                         '--eventcontent':'REPACKRAW'},
                        steps['RECOD']])
steps['RECOHID10']=merge([{'--scenario':'HeavyIons',
                         '-s':'RAW2DIGI,L1Reco,RECO,ALCA:SiStripCalZeroBias+SiStripCalMinBias+TkAlMinBiasHI+HcalCalMinBias,DQM',
                         '--datatier':'RECO,DQMIO',
                         '--eventcontent':'RECO,DQM','-n':30},
                        steps['RECOD']])
steps['RECOHID11']=merge([{'--repacked':''},
                        steps['RECOHID10']])
steps['RECOHID10']['-s']+=',REPACK'
steps['RECOHID10']['--datatier']+=',RAW'
steps['RECOHID10']['--eventcontent']+=',REPACKRAW'

steps['TIER0']=merge([{'--customise':'Configuration/DataProcessing/RecoTLR.customisePrompt',
                       '-s':'RAW2DIGI,L1Reco,RECO,EI,ALCAPRODUCER:@allForPrompt,DQM,ENDJOB',
                       '--datatier':'RECO,AOD,ALCARECO,DQMIO',
                       '--eventcontent':'RECO,AOD,ALCARECO,DQM',
                       '--process':'RECO'
                       },dataReco])
steps['TIER0EXP']=merge([{'-s':'RAW2DIGI,L1Reco,RECO,EI,ALCAPRODUCER:@allForExpress,DQM,ENDJOB',
                          '--datatier':'ALCARECO,DQMIO',
                          '--eventcontent':'ALCARECO,DQM',
                          '--customise':'Configuration/DataProcessing/RecoTLR.customiseExpress',
                          },steps['TIER0']])

steps['RECOCOSD']=merge([{'--scenario':'cosmics',
                          '-s':'RAW2DIGI,L1Reco,RECO,DQM,ALCA:MuAlCalIsolatedMu+DtCalib',
                          '--customise':'Configuration/DataProcessing/RecoTLR.customiseCosmicData'
                          },dataReco])

step2HImixDefaults=merge([{'-n':'2', #too slow for 10 events/hour
                           '--himix':'',
                           '--filein':'file.root',
                           '--process':'HISIGNAL'
                           },hiDefaults,step1Up2015Defaults])
steps['Pyquen_GammaJet_pt20_2760GeV']=merge([{'cfg':'Pyquen_GammaJet_pt20_2760GeV_cfi'},step2HImixDefaults])
steps['Pyquen_DiJet_pt80to120_2760GeV']=merge([{'cfg':'Pyquen_DiJet_pt80to120_2760GeV_cfi'},step2HImixDefaults])
steps['Pyquen_ZeemumuJets_pt10_2760GeV']=merge([{'cfg':'Pyquen_ZeemumuJets_pt10_2760GeV_cfi'},step2HImixDefaults])

# step3 
step3Defaults = {
                  '-s'            : 'RAW2DIGI,L1Reco,RECO,EI,VALIDATION,DQM',
                  '--conditions'  : 'auto:run1_mc',
                  '--no_exec'     : '',
                  '--datatier'    : 'GEN-SIM-RECO,DQMIO',
                  '--eventcontent': 'RECOSIM,DQM'
                  }

steps['DIGIPU']=merge([{'--process':'REDIGI'},steps['DIGIPU1']])

#for 2015
step3Up2015Defaults = {'-s':'RAW2DIGI,L1Reco,RECO,EI,VALIDATION,DQM',
                 '--conditions':'auto:run2_mc', 
                 '--magField'    : '38T_PostLS1',
                 '-n':'10',
                 '--datatier':'GEN-SIM-RECO,DQMIO',
                 '--eventcontent':'RECOSIM,DQM',
                 '--customise' : 'SLHCUpgradeSimulations/Configuration/postLS1Customs.customisePostLS1'
                 }
step3Up2015Defaults50ns = merge([{'--conditions':'auto:run2_mc_50ns'},step3Up2015Defaults])

step3Up2015Hal = {'-s'            :'RAW2DIGI,L1Reco,RECO,EI,VALIDATION,DQM',
                 '--conditions'   :'auto:run2_mc', 
                 '--magField'     :'38T_PostLS1',
                 '--datatier'     :'GEN-SIM-RECO,DQMIO',
                  '--eventcontent':'RECOSIM,DQM',
                  '-n'            :'10',
                 '--customise'    :'SLHCUpgradeSimulations/Configuration/postLS1Customs.customisePostLS1'
                 }

step3Up2015DefaultsUnsch = merge([{'--runUnscheduled':''},step3Up2015Defaults])
step3DefaultsUnsch = merge([{'--runUnscheduled':''},step3Defaults])

                             
steps['RECOUP15']=merge([step3Up2015Defaults]) # todo: remove UP from label
steps['RECOUP15PROD1']=merge([{ '-s' : 'RAW2DIGI,L1Reco,RECO,EI', '--datatier' : 'GEN-SIM-RECO,AODSIM', '--eventcontent' : 'RECOSIM,AODSIM'},step3Up2015Defaults])

steps['RECODreHLT']=merge([{'--hltProcess':'reHLT','--conditions':'auto:run1_data_%s'%menu},steps['RECOD']])

steps['RECO']=merge([step3Defaults])
steps['RECODBG']=merge([{'--eventcontent':'RECODEBUG,DQM'},steps['RECO']])
steps['RECOPROD1']=merge([{ '-s' : 'RAW2DIGI,L1Reco,RECO,EI', '--datatier' : 'GEN-SIM-RECO,AODSIM', '--eventcontent' : 'RECOSIM,AODSIM'},step3Defaults])
steps['RECOPRODUP15']=merge([{ '-s' : 'RAW2DIGI,L1Reco,RECO,EI', '--datatier' : 'GEN-SIM-RECO,AODSIM', '--eventcontent' : 'RECOSIM,AODSIM'},step3Up2015Defaults])
steps['RECOCOS']=merge([{'-s':'RAW2DIGI,L1Reco,RECO,ALCA:MuAlCalIsolatedMu,DQM','--scenario':'cosmics'},stCond,step3Defaults])
steps['RECOHAL']=merge([{'-s':'RAW2DIGI,L1Reco,RECO,ALCA:MuAlCalIsolatedMu,DQM','--scenario':'cosmics'},step3Up2015Hal])
steps['RECOMIN']=merge([{'-s':'RAW2DIGI,L1Reco,RECO,EI,ALCA:SiStripCalZeroBias+SiStripCalMinBias+EcalCalPhiSym,VALIDATION,DQM'},stCond,step3Defaults])
steps['RECOMINUP15']=merge([{'-s':'RAW2DIGI,L1Reco,RECO,EI,ALCA:SiStripCalZeroBias+SiStripCalMinBias+EcalCalPhiSym,VALIDATION,DQM'},step3Up2015Defaults])

steps['RECODDQM']=merge([{'-s':'RAW2DIGI,L1Reco,RECO,EI,DQM:@common+@muon+@hcal+@jetmet+@ecal'},steps['RECOD']])

steps['RECOPU1']=merge([PU,steps['RECO']])
steps['RECOPU2']=merge([PU2,steps['RECO']])
steps['RECOUP15_PU25']=merge([PU25,step3Up2015Defaults])
steps['RECOUP15_PU50']=merge([PU50,step3Up2015Defaults50ns])

steps['RECOUNSCH']=merge([step3DefaultsUnsch])
steps['RECOUP15UNSCH']=merge([step3Up2015DefaultsUnsch])


# for premixing: no --pileup_input for replay; GEN-SIM only available for in-time event, from FEVTDEBUGHLT previous step
steps['RECOPRMXUP15_PU25']=merge([
        {'-s':'RAW2DIGI,L1Reco,RECO,EI,VALIDATION,DQM'},
        {'--customise':'SLHCUpgradeSimulations/Configuration/postLS1CustomsPreMixing.customisePostLS1'}, # temporary replacement for premix; to be brought back to customisePostLS1
        {'--geometry'  : 'Extended2015'},
        step3Up2015Defaults])
steps['RECOPRMXUP15_PU50']=merge([
        {'-s':'RAW2DIGI,L1Reco,RECO,EI,VALIDATION,DQM'},
        {'--customise':'SLHCUpgradeSimulations/Configuration/postLS1CustomsPreMixing.customisePostLS1'}, # temporary replacement for premix; to be brought back to customisePostLS1
        {'--geometry'  : 'Extended2015'},
        step3Up2015Defaults50ns])

recoPremixUp15prod = merge([
        {'-s':'RAW2DIGI,L1Reco,RECO,EI'},
        {'--datatier' : 'GEN-SIM-RECO,AODSIM'}, 
        {'--eventcontent' : 'RECOSIM,AODSIM'},
        {'--customise':'SLHCUpgradeSimulations/Configuration/postLS1CustomsPreMixing.customisePostLS1'}, # temporary replacement for premix; to be brought back to customisePostLS1
        {'--geometry'  : 'Extended2015'},
        step3Up2015Defaults])

steps['RECOPRMXUP15PROD_PU25']=merge([
        recoPremixUp15prod])
steps['RECOPRMXUP15PROD_PU50']=merge([
        {'--conditions':'auto:upgradePLS150ns'},
        recoPremixUp15prod])


steps['RECOPUDBG']=merge([{'--eventcontent':'RECODEBUG,DQM'},steps['RECOPU1']])
steps['RERECOPU1']=merge([{'--hltProcess':'REDIGI'},steps['RECOPU1']])

steps['RECOUP15_ID']=merge([{'--hltProcess':'HLT2'},steps['RECOUP15']])

steps['RECOHI']=merge([hiDefaults,{'-s':'RAW2DIGI,L1Reco,RECO,VALIDATION,DQM'},step3Up2015Defaults])
#wmsplit['RECOHI']=5

steps['DIGIHISt3']=steps['DIGIHI']

steps['RECOHID11St3']=merge([{
                              '--process':'ZStoRECO'},
                             steps['RECOHID11']])
steps['RECOHIR10D11']=merge([{'--filein':'file:step2_inREPACKRAW.root',
                              '--filtername':'reRECO'},
                             steps['RECOHID11St3']])
steps['RECOFS']=merge([{'--fast':'',
                        '-s':'RECO,EI,HLT:@fake,VALIDATION'},
                       steps['RECO']])

#add this line when testing from an input file that is not strictly GEN-SIM
#addForAll(step3,{'--hltProcess':'DIGI'})

steps['ALCACOSD']={'--conditions':'auto:run1_data',
                   '--datatier':'ALCARECO',
                   '--eventcontent':'ALCARECO',
                   '--scenario':'cosmics',
                   '-s':'ALCA:TkAlCosmics0T+MuAlGlobalCosmics+HcalCalHOCosmics+DQM'
                   }
steps['ALCAPROMPT']={'-s':'ALCA:PromptCalibProd',
                     '--filein':'file:TkAlMinBias.root',
                     '--conditions':'auto:run1_data',
                     '--datatier':'ALCARECO',
                     '--eventcontent':'ALCARECO'}
steps['ALCAEXP']={'-s':'ALCA:PromptCalibProd',
                  '--conditions':'auto:run1_data',
                  '--datatier':'ALCARECO',
                  '--eventcontent':'ALCARECO'}

# step4
step4Defaults = { 
                  '-s'            : 'ALCA:TkAlMuonIsolated+TkAlMinBias+EcalCalElectron+HcalCalIsoTrk+MuAlOverlaps',
                  '-n'            : 1000,
                  '--conditions'  : 'auto:run1_mc',
                  '--datatier'    : 'ALCARECO',
                  '--eventcontent': 'ALCARECO',
                  }
step4Up2015Defaults = { 
                        '-s'            : 'ALCA:TkAlMuonIsolated+TkAlMinBias+EcalCalElectron+HcalCalIsoTrk+MuAlOverlaps',
                        '-n'            : 1000,
                        '--conditions'  : 'auto:run2_mc',
                        '--datatier'    : 'ALCARECO',
                        '--eventcontent': 'ALCARECO',
                  }

steps['RERECOPU']=steps['RERECOPU1']

steps['ALCATT']=merge([{'--filein':'file:step3.root'},step4Defaults])
steps['ALCAMIN']=merge([{'-s':'ALCA:TkAlMinBias','--filein':'file:step3.root'},stCond,step4Defaults])
steps['ALCACOS']=merge([{'-s':'ALCA:TkAlCosmics0T+MuAlGlobalCosmics+HcalCalHOCosmics'},stCond,step4Defaults])
steps['ALCABH']=merge([{'-s':'ALCA:TkAlBeamHalo+MuAlBeamHaloOverlaps+MuAlBeamHalo'},stCond,step4Defaults])
steps['ALCAHAL']=merge([{'-s':'ALCA:TkAlBeamHalo+MuAlBeamHaloOverlaps+MuAlBeamHalo'},step4Up2015Defaults])
steps['ALCAELE']=merge([{'-s':'ALCA:EcalCalElectron','--filein':'file:step3.root'},stCond,step4Defaults])

steps['ALCAHARVD']={'-s':'ALCAHARVEST:BeamSpotByRun+BeamSpotByLumi+SiStripQuality',
                    '--conditions':'auto:run1_data',
                    '--scenario':'pp',
                    '--data':'',
                    '--filein':'file:PromptCalibProd.root'}

steps['RECOHISt4']=steps['RECOHI']

steps['ALCANZS']=merge([{'-s':'ALCA:HcalCalMinBias','--mc':''},step4Defaults])
steps['HARVESTGEN']={'-s':'HARVESTING:genHarvesting',
                     '--harvesting':'AtJobEnd',
<<<<<<< HEAD
                     '--conditions':'auto:run1_mc', # GT irrelevant for GEN; run1_mc is a placeholder
=======
                     '--conditions':'auto:run2_mc_FULL',
>>>>>>> 6b8de004
                     '--mc':'',
                     '--filetype':'DQM',
                     '--filein':'file:step1_inDQM.root'
                  }

steps['HARVESTGEN2']=merge([{'--filein':'file:step2_inDQM.root'},steps['HARVESTGEN']]) 


#data
steps['HARVESTD']={'-s':'HARVESTING:dqmHarvesting',
                   '--conditions':'auto:run1_data',
                   '--data':'',
                   '--filetype':'DQM',
                   '--scenario':'pp'}

steps['HARVESTDreHLT'] = merge([ {'--conditions':'auto:run1_data_%s'%menu}, steps['HARVESTD'] ])

steps['HARVESTDDQM']=merge([{'-s':'HARVESTING:@common+@muon+@hcal+@jetmet+@ecal'},steps['HARVESTD']])

steps['HARVESTDfst2']=merge([{'--filein':'file:step2_inDQM.root'},steps['HARVESTD']])

steps['HARVESTDC']={'-s':'HARVESTING:dqmHarvesting',
                   '--conditions':'auto:run1_data',
                   '--filetype':'DQM',
                   '--data':'',
                    '--filein':'file:step2_inDQM.root',
                   '--scenario':'cosmics'}
steps['HARVESTDHI']={'-s':'HARVESTING:dqmHarvesting',
                   '--conditions':'auto:run1_data',
                   '--filetype':'DQM',
                   '--data':'',
                   '--scenario':'HeavyIons'}

#MC
steps['HARVEST']={'-s':'HARVESTING:validationHarvesting+dqmHarvesting',
                   '--conditions':'auto:run1_mc',
                   '--mc':'',
                   '--filetype':'DQM',
                   '--scenario':'pp'}
steps['HARVESTCOS']={'-s':'HARVESTING:dqmHarvesting',
                     '--conditions':'auto:run1_mc',
                     '--mc':'',
                     '--filein':'file:step3_inDQM.root',
                     '--filetype':'DQM',
                     '--scenario':'cosmics'}
steps['HARVESTHAL']={'-s'          :'HARVESTING:dqmHarvesting',
                     '--conditions':'auto:run2_mc',
                     '--magField'  :'38T_PostLS1',
                     '--mc'        :'',
                     '--filein'    :'file:step3_inDQM.root',
                     '--scenario'    :'cosmics',
                     '--filein':'file:step3_inDQM.root', # unnnecessary
                     '--filetype':'DQM',
                     '--customise' : 'SLHCUpgradeSimulations/Configuration/postLS1Customs.customisePostLS1',
                     }
steps['HARVESTFS']={'-s':'HARVESTING:validationHarvestingFS',
                   '--conditions':'auto:run1_mc',
                   '--mc':'',
                    '--filetype':'DQM',
                   '--scenario':'pp'}
steps['HARVESTHI']={'-s':'HARVESTING:validationHarvesting+dqmHarvesting',
                    '--conditions':'auto:run2_mc_HIon',
                    '--magField'    : '38T_PostLS1',
                    '--mc':'',
                    '--customise' : 'SLHCUpgradeSimulations/Configuration/postLS1Customs.customisePostLS1',
                    '--filetype':'DQM',
                    '--scenario':'HeavyIons'}

steps['HARVESTUP15']={'-s':'HARVESTING:validationHarvesting+dqmHarvesting', # todo: remove UP from label
                   '--conditions':'auto:run2_mc', 
                   '--magField'    : '38T_PostLS1',
                   '--mc':'',
                   '--customise' : 'SLHCUpgradeSimulations/Configuration/postLS1Customs.customisePostLS1',
                   '--filetype':'DQM',
                   }

steps['HARVESTUP15FS']={'-s':'HARVESTING:validationHarvestingFS',
                        '--conditions':'auto:run2_mc',
                        '--mc':'',
                        '--filetype':'DQM',
                        '--scenario':'pp'}

steps['HARVESTUP17']={'-s':'HARVESTING:validationHarvesting+dqmHarvesting',
                   '--conditions':'auto:run2_mc', 
                   '--mc':'',
                   '--customise' : 'SLHCUpgradeSimulations/Configuration/phase1TkCustoms.customise',
                   '--filetype':'DQM',
                   '--geometry' : 'Extended2017' #check geo
                   }

steps['ALCASPLIT']={'-s':'ALCAOUTPUT:@allForPrompt',
                    '--conditions':'auto:run1_data',
                    '--scenario':'pp',
                    '--data':'',
                    '--triggerResultsProcess':'RECO',
                    '--filein':'file:step2_inALCARECO.root'}

steps['SKIMD']={'-s':'SKIM:all',
                '--conditions':'auto:run1_data',
                '--data':'',
                '--scenario':'pp',
                '--filein':'file:step2.root',
                '--secondfilein':'filelist:step1_dasquery.log'}

steps['SKIMDreHLT'] = merge([ {'--conditions':'auto:run1_data_%s'%menu,'--filein':'file:step3.root'}, steps['SKIMD'] ])

steps['SKIMCOSD']={'-s':'SKIM:all',
                   '--conditions':'auto:run1_data',
                   '--data':'',
                   '--scenario':'cosmics',
                   '--filein':'file:step2.root',
                   '--secondfilein':'filelist:step1_dasquery.log'}
                 
steps['RECOFROMRECO']=merge([{'-s':'RECO,EI',
                              '--filtername':'RECOfromRECO',
                              '--process':'reRECO',
                              '--datatier':'AODSIM',
                              '--eventcontent':'AODSIM',
                              },
                             stCond,step3Defaults])


steps['RECOFROMRECOSt2']=steps['RECOFROMRECO']

steps['RECODFROMRAWRECO']=merge([{'-s':'RAW2DIGI:RawToDigi_noTk,L1Reco,RECO:reconstruction_noTracking,EI',
                                  '--filtername':'RECOfromRAWRECO',
                                  '--process':'rereRECO',
                                  '--datatier':'AOD',
                                  '--eventcontent':'AOD',
                                  '--secondfilein':'filelist:step1_dasquery.log',
                                  },
                                 steps['RECOD']])


steps['COPYPASTE']={'-s':'NONE',
                    '--conditions':'auto:run1_mc',
                    '--output':'\'[{"t":"RAW","e":"ALL"}]\'',
                    '--customise_commands':'"process.ALLRAWoutput.fastCloning=cms.untracked.bool(False)"'}

#miniaod
stepMiniAODDefaults = { '-s'              : 'PAT',
                        '--runUnscheduled': '',
                        '-n'              : '100'
                        }
stepMiniAODData = merge([{'--conditions'   : 'auto:run1_data',
                          '--data'         : '',
                          '--datatier'     : 'MINIAOD',
                          '--eventcontent' : 'MINIAOD'
                          },stepMiniAODDefaults])
stepMiniAODMC = merge([{'--conditions'   : 'auto:run2_mc',
                        '--mc'           : '',
                        '--datatier'     : 'MINIAODSIM',
                        '--eventcontent' : 'MINIAODSIM'
                        },stepMiniAODDefaults])
stepMiniAODMC50ns = merge([{'--conditions'   : 'auto:run2_mc_50ns',
                            '--mc'           : '',
                            '--datatier'     : 'MINIAODSIM',
                            '--eventcontent' : 'MINIAODSIM'
                        },stepMiniAODDefaults])
stepMiniAODMCFS = merge([{'--conditions'   : 'auto:run2_mc',
                          '--mc'           : '',
                          '--fast'         : '',
                          '--datatier'     : 'MINIAODSIM',
                          '--eventcontent' : 'MINIAODSIM'
                          },stepMiniAODDefaults])
stepMiniAODMCFS50ns = merge([{'--conditions'   : 'auto:run2_mc_50ns',
                              '--mc'           : '',
                              '--fast'         : '',
                              '--datatier'     : 'MINIAODSIM',
                              '--eventcontent' : 'MINIAODSIM'
                              },stepMiniAODDefaults])

steps['MINIAODDATA']=merge([{'--filein':'file:step3.root'},stepMiniAODData])
steps['MINIAODMC']=merge([{'--filein':'file:step3.root'},stepMiniAODMC])
steps['MINIAODMC50']=merge([{'--filein':'file:step3.root'},stepMiniAODMC50ns])
steps['MINIAODMCFS']=merge([{'--filein':'file:step1.root'},stepMiniAODMCFS])
steps['MINIAODMCFS50']=merge([{'--filein':'file:step1.root'},stepMiniAODMCFS50ns])<|MERGE_RESOLUTION|>--- conflicted
+++ resolved
@@ -1063,11 +1063,7 @@
 steps['ALCANZS']=merge([{'-s':'ALCA:HcalCalMinBias','--mc':''},step4Defaults])
 steps['HARVESTGEN']={'-s':'HARVESTING:genHarvesting',
                      '--harvesting':'AtJobEnd',
-<<<<<<< HEAD
-                     '--conditions':'auto:run1_mc', # GT irrelevant for GEN; run1_mc is a placeholder
-=======
                      '--conditions':'auto:run2_mc_FULL',
->>>>>>> 6b8de004
                      '--mc':'',
                      '--filetype':'DQM',
                      '--filein':'file:step1_inDQM.root'
