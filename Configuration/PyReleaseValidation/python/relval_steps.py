from MatrixUtil import *

from Configuration.HLT.autoHLT import autoHLT
from Configuration.AlCa.autoPCL import autoPCL

# step1 gensim: for run1
step1Defaults = {'--relval'      : None, # need to be explicitly set
                 '-s'            : 'GEN,SIM',
                 '-n'            : 10,
                 '--conditions'  : 'auto:run1_mc',
                 '--beamspot'    : 'Realistic8TeVCollision',
                 '--datatier'    : 'GEN-SIM',
                 '--eventcontent': 'RAWSIM',
                 }
# step1 gensim: for postLS1
step1Up2015Defaults = {'-s' : 'GEN,SIM',
                             '-n'            : 10,
                             '--conditions'  : 'auto:run2_mc',
                             '--beamspot'    : 'Realistic50ns13TeVCollision',
                             '--datatier'    : 'GEN-SIM',
                             '--eventcontent': 'FEVTDEBUG',
                             '--era'         : 'Run2_2016'
                             }
# step1 gensim: for 2017
step1Up2017Defaults = merge ([{'--conditions':'auto:phase1_2017_realistic','--era':'Run2_2017','--beamspot':'Realistic25ns13TeVEarly2017Collision'},step1Up2015Defaults])

steps = Steps()

#### Production test section ####
steps['ProdMinBias']=merge([{'cfg':'MinBias_8TeV_pythia8_TuneCUETP8M1_cff','--relval':'9000,300'},step1Defaults])
steps['ProdTTbar']=merge([{'cfg':'TTbar_8TeV_TuneCUETP8M1_cfi','--relval':'9000,100'},step1Defaults])
steps['ProdQCD_Pt_3000_3500']=merge([{'cfg':'QCD_Pt_3000_3500_8TeV_TuneCUETP8M1_cfi','--relval':'9000,50'},step1Defaults])

#### data ####
Run2010ASk=[138937,138934,138924,138923,139790,139789,139788,139787,144086,144085,144084,144083,144011]
Run2010BSk=[146644,147115,147929,148822,149011,149181,149182,149291,149294,149442]
steps['MinimumBias2010A']={'INPUT':InputInfo(dataSet='/MinimumBias/Run2010A-valskim-v6/RAW-RECO',label='run2010A',location='STD',run=Run2010ASk)}
steps['MinimumBias2010B']={'INPUT':InputInfo(dataSet='/MinimumBias/Run2010B-valskim-v2/RAW-RECO',label='run2010B',run=Run2010BSk)}
steps['WZMuSkim2010A']={'INPUT':InputInfo(dataSet='/Mu/Run2010A-WZMu-Nov4Skim_v1/RAW-RECO',label='wzMu2010A',run=Run2010ASk)}
steps['WZMuSkim2010B']={'INPUT':InputInfo(dataSet='/Mu/Run2010B-WZMu-Nov4Skim_v1/RAW-RECO',label='wzMu2010B',run=Run2010BSk)}
steps['WZEGSkim2010A']={'INPUT':InputInfo(dataSet='/EG/Run2010A-WZEG-Nov4Skim_v1/RAW-RECO',label='wzEG2010A',run=Run2010ASk)}
steps['WZEGSkim2010B']={'INPUT':InputInfo(dataSet='/Electron/Run2010B-WZEG-Nov4Skim_v1/RAW-RECO',label='wzEG2010B',run=Run2010BSk)}

steps['RunCosmicsA']={'INPUT':InputInfo(dataSet='/Cosmics/Run2010A-v1/RAW',label='cos2010A',run=[142089],events=100000)}
Run2010B=[149011]
steps['RunMinBias2010B']={'INPUT':InputInfo(dataSet='/MinimumBias/Run2010B-RelValRawSkim-v1/RAW',label='mb2010B',run=Run2010B,events=100000)}
steps['RunMu2010B']={'INPUT':InputInfo(dataSet='/Mu/Run2010B-RelValRawSkim-v1/RAW',label='mu2010B',run=Run2010B,events=100000)}
steps['RunElectron2010B']={'INPUT':InputInfo(dataSet='/Electron/Run2010B-RelValRawSkim-v1/RAW',label='electron2010B',run=Run2010B,events=100000)}
steps['RunPhoton2010B']={'INPUT':InputInfo(dataSet='/Photon/Run2010B-RelValRawSkim-v1/RAW',label='photon2010B',run=Run2010B,events=100000)}
steps['RunJet2010B']={'INPUT':InputInfo(dataSet='/Jet/Run2010B-RelValRawSkim-v1/RAW',label='jet2010B',run=Run2010B,events=100000)}

#list of run to harvest 2011A: 165121, 172802,
Run2011ASk=[165121,172802]
steps['ValSkim2011A']={'INPUT':InputInfo(dataSet='/MinimumBias/Run2011A-ValSkim-08Nov2011-v1/RAW-RECO',ib_block='239c497e-0fae-11e1-a8b1-00221959e72f',label='run2011A',location='STD',run=Run2011ASk)}
steps['WMuSkim2011A']={'INPUT':InputInfo(dataSet='/SingleMu/Run2011A-WMu-08Nov2011-v1/RAW-RECO',ib_block='388c2990-0de6-11e1-bb7e-00221959e72f',label='wMu2011A',location='STD',run=Run2011ASk)}
steps['WElSkim2011A']={'INPUT':InputInfo(dataSet='/SingleElectron/Run2011A-WElectron-08Nov2011-v1/RAW-RECO',ib_block='9c48c4ea-0db2-11e1-b62c-00221959e69e',label='wEl2011A',location='STD',run=Run2011ASk)}
steps['ZMuSkim2011A']={'INPUT':InputInfo(dataSet='/DoubleMu/Run2011A-ZMu-08Nov2011-v1/RAW-RECO',label='zMu2011A',location='STD',run=Run2011ASk)}
steps['ZElSkim2011A']={'INPUT':InputInfo(dataSet='/DoubleElectron/Run2011A-ZElectron-08Nov2011-v1/RAW-RECO',label='zEl2011A',location='STD',run=Run2011ASk)}
steps['HighMet2011A']={'INPUT':InputInfo(dataSet='/Jet/Run2011A-HighMET-08Nov2011-v1/RAW-RECO',ib_block='3c764584-0b59-11e1-b62c-00221959e69e',label='hMet2011A',location='STD',run=Run2011ASk)}

steps['RunCosmics2011A']={'INPUT':InputInfo(dataSet='/Cosmics/Run2011A-v1/RAW',label='cos2011A',run=[160960],events=100000,location='STD')}
Run2011A=[165121]
Run2017BTE=[299149]
Run2016HALP=[283383]
steps['RunMinBias2011A']={'INPUT':InputInfo(dataSet='/MinimumBias/Run2011A-v1/RAW',label='mb2011A',run=Run2011A,events=100000,location='STD')}
steps['RunMu2011A']={'INPUT':InputInfo(dataSet='/SingleMu/Run2011A-v1/RAW',label='mu2011A',run=Run2011A,events=100000)}
steps['RunElectron2011A']={'INPUT':InputInfo(dataSet='/SingleElectron/Run2011A-v1/RAW',label='electron2011A',run=Run2011A,events=100000)}
steps['RunPhoton2011A']={'INPUT':InputInfo(dataSet='/Photon/Run2011A-v1/RAW',label='photon2011A',run=Run2011A,events=100000)}
steps['RunJet2011A']={'INPUT':InputInfo(dataSet='/Jet/Run2011A-v1/RAW',label='jet2011A',run=Run2011A,events=100000)}
steps['TestEnableEcalHCAL2017B']={'INPUT':InputInfo(dataSet='/TestEnablesEcalHcal/Run2017B-v1/RAW',label='te2017B',run=Run2017BTE,events=100000,location='STD')}

steps['AlCaLumiPixels2016H']={'INPUT':InputInfo(dataSet='/AlCaLumiPixels1/Run2016H-v1/RAW',label='alcalp2016H',run=Run2016HALP,events=100000,location='STD')}


Run2011B=[177719]
Run2011BSk=[177719,177790,177096,175874]
steps['RunMinBias2011B']={'INPUT':InputInfo(dataSet='/MinimumBias/Run2011B-v1/RAW',label='mb2011B',run=Run2011B,events=100000,location='STD')}
steps['RunMu2011B']={'INPUT':InputInfo(dataSet='/SingleMu/Run2011B-v1/RAW',label='mu2011B',run=Run2011B,events=100000)}
steps['RunElectron2011B']={'INPUT':InputInfo(dataSet='/SingleElectron/Run2011B-v1/RAW',label='electron2011B',run=Run2011B,events=100000)}
steps['RunPhoton2011B']={'INPUT':InputInfo(dataSet='/Photon/Run2011B-v1/RAW',label='photon2011B',run=Run2011B,events=100000)}
steps['RunJet2011B']={'INPUT':InputInfo(dataSet='/Jet/Run2011B-v1/RAW',label='jet2011B',run=Run2011B,events=100000)}

steps['ValSkim2011B']={'INPUT':InputInfo(dataSet='/MinimumBias/Run2011B-ValSkim-19Nov2011-v1/RAW-RECO',label='run2011B',location='STD',run=Run2011BSk)}
steps['WMuSkim2011B']={'INPUT':InputInfo(dataSet='/SingleMu/Run2011B-WMu-19Nov2011-v1/RAW-RECO',ib_block='19110c74-1b66-11e1-a98b-003048f02c8a',label='wMu2011B',location='STD',run=Run2011BSk)}
steps['WElSkim2011B']={'INPUT':InputInfo(dataSet='/SingleElectron/Run2011B-WElectron-19Nov2011-v1/RAW-RECO',ib_block='d75771a4-1b3f-11e1-aef4-003048f02c8a',label='wEl2011B',location='STD',run=Run2011BSk)}
steps['ZMuSkim2011B']={'INPUT':InputInfo(dataSet='/DoubleMu/Run2011B-ZMu-19Nov2011-v1/RAW-RECO',label='zMu2011B',location='STD',run=Run2011BSk)}
steps['ZElSkim2011B']={'INPUT':InputInfo(dataSet='/DoubleElectron/Run2011B-ZElectron-19Nov2011-v1/RAW-RECO',label='zEl2011B',run=Run2011BSk)}
steps['HighMet2011B']={'INPUT':InputInfo(dataSet='/Jet/Run2011B-HighMET-19Nov2011-v1/RAW-RECO',label='hMet2011B',run=Run2011BSk)}

steps['RunHI2010']={'INPUT':InputInfo(dataSet='/HIAllPhysics/HIRun2010-v1/RAW',label='hi2010',run=[152698],events=10000,location='STD')}
steps['RunHI2011']={'INPUT':InputInfo(dataSet='/HIMinBiasUPC/HIRun2011-v1/RAW',label='hi2011',run=[182124],events=10000,location='STD')}
steps['RunPA2013']={'INPUT':InputInfo(dataSet='/PAMinBiasUPC/HIRun2013-v1/RAW',label='pa2013',run=[211313],events=10000,location='STD')}

Run2012A=[191226]
Run2012ASk=Run2012A+[]
steps['RunMinBias2012A']={'INPUT':InputInfo(dataSet='/MinimumBias/Run2012A-v1/RAW',label='mb2012A',run=Run2012A, events=100000,location='STD')}
steps['RunTau2012A']={'INPUT':InputInfo(dataSet='/Tau/Run2012A-v1/RAW',label='tau2012A', run=Run2012A, events=100000,location='STD')}
steps['RunMET2012A']={'INPUT':InputInfo(dataSet='/MET/Run2012A-v1/RAW',label='met2012A', run=Run2012A, events=100000,location='STD')}
steps['RunMu2012A']={'INPUT':InputInfo(dataSet='/SingleMu/Run2012A-v1/RAW',label='mu2012A', run=Run2012A, events=100000,location='STD')}
steps['RunElectron2012A']={'INPUT':InputInfo(dataSet='/SingleElectron/Run2012A-v1/RAW',label='electron2012A', run=Run2012A, events=100000,location='STD')}
steps['RunJet2012A']={'INPUT':InputInfo(dataSet='/Jet/Run2012A-v1/RAW',label='jet2012A', run=Run2012A, events=100000,location='STD')}

steps['WElSkim2012A']={'INPUT':InputInfo(dataSet='/SingleElectron/Run2012A-WElectron-13Jul2012-v1/USER',label='wEl2012A',location='STD',run=Run2012ASk)}
steps['ZMuSkim2012A']={'INPUT':InputInfo(dataSet='/SingleMu/Run2012A-ZMu-13Jul2012-v1/RAW-RECO',label='zMu2012A',location='STD',run=Run2012ASk)}
steps['ZElSkim2012A']={'INPUT':InputInfo(dataSet='/DoubleElectron/Run2012A-ZElectron-13Jul2012-v1/RAW-RECO',label='zEl2012A',run=Run2012ASk)}
steps['HighMet2012A']={'INPUT':InputInfo(dataSet='/HT/Run2012A-HighMET-13Jul2012-v1/RAW-RECO',label='hMet2012A',run=Run2012ASk)}


Run2012B=[194533]
Run2012Bsk=Run2012B+[194912,195016]
steps['RunMinBias2012B']={'INPUT':InputInfo(dataSet='/MinimumBias/Run2012B-v1/RAW',label='mb2012B',run=Run2012B, events=100000,location='STD')}
steps['RunMu2012B']={'INPUT':InputInfo(dataSet='/SingleMu/Run2012B-v1/RAW',label='mu2012B',location='STD',run=Run2012B)}
steps['RunPhoton2012B']={'INPUT':InputInfo(dataSet='/SinglePhoton/Run2012B-v1/RAW',ib_block='28d7fcc8-a2a0-11e1-86c7-003048caaace',label='photon2012B',location='STD',run=Run2012B)}
steps['RunEl2012B']={'INPUT':InputInfo(dataSet='/SingleElectron/Run2012B-v1/RAW',label='electron2012B',location='STD',run=Run2012B)}
steps['RunJet2012B']={'INPUT':InputInfo(dataSet='/JetHT/Run2012B-v1/RAW',label='jet2012B',location='STD',run=Run2012B)}
steps['ZMuSkim2012B']={'INPUT':InputInfo(dataSet='/SingleMu/Run2012B-ZMu-13Jul2012-v1/RAW-RECO',label='zMu2012B',location='CAF',run=Run2012Bsk)}
steps['WElSkim2012B']={'INPUT':InputInfo(dataSet='/SingleElectron/Run2012B-WElectron-13Jul2012-v1/USER',label='wEl2012B',location='STD',run=Run2012Bsk)}
steps['ZElSkim2012B']={'INPUT':InputInfo(dataSet='/DoubleElectron/Run2012B-ZElectron-22Jan2013-v1/RAW-RECO',ib_block='1f13b876-69fb-11e2-a7eb-00221959e72f',label='zEl2012B',location='STD',run=Run2012Bsk)}

Run2012C=[199812]
Run2012Csk=Run2012C+[203002]
steps['RunMinBias2012C']={'INPUT':InputInfo(dataSet='/MinimumBias/Run2012C-v1/RAW',label='mb2012C',run=Run2012C, events=100000,location='STD')}
steps['RunMu2012C']={'INPUT':InputInfo(dataSet='/SingleMu/Run2012C-v1/RAW',label='mu2012C',location='STD',run=Run2012C)}
steps['RunPhoton2012C']={'INPUT':InputInfo(dataSet='/SinglePhoton/Run2012C-v1/RAW',label='photon2012C',location='STD',run=Run2012C)}
steps['RunEl2012C']={'INPUT':InputInfo(dataSet='/SingleElectron/Run2012C-v1/RAW',label='electron2012C',location='STD',run=Run2012C)}
steps['RunJet2012C']={'INPUT':InputInfo(dataSet='/JetHT/Run2012C-v1/RAW',label='jet2012C',location='STD',run=Run2012C)}
steps['ZMuSkim2012C']={'INPUT':InputInfo(dataSet='/SingleMu/Run2012C-ZMu-PromptSkim-v3/RAW-RECO',label='zMu2012C',location='CAF',run=Run2012Csk)}
steps['WElSkim2012C']={'INPUT':InputInfo(dataSet='/SingleElectron/Run2012C-WElectron-PromptSkim-v3/USER',label='wEl2012C',location='STD',run=Run2012Csk)}
steps['ZElSkim2012C']={'INPUT':InputInfo(dataSet='/DoubleElectron/Run2012C-ZElectron-22Jan2013-v1/RAW-RECO',label='zEl2012C',location='STD',run=Run2012Csk)}

Run2012D=[208307]
Run2012Dsk=Run2012D+[207454]
steps['RunMinBias2012D']={'INPUT':InputInfo(dataSet='/MinimumBias/Run2012D-v1/RAW',label='mb2012D',run=Run2012D, events=100000,location='STD')}
steps['RunMu2012D']={'INPUT':InputInfo(dataSet='/SingleMu/Run2012D-v1/RAW',label='mu2012D',location='STD',run=Run2012D)}
steps['RunPhoton2012D']={'INPUT':InputInfo(dataSet='/SinglePhoton/Run2012D-v1/RAW',label='photon2012D',location='STD',run=Run2012D)}
steps['RunEl2012D']={'INPUT':InputInfo(dataSet='/SingleElectron/Run2012D-v1/RAW',label='electron2012D',location='STD',run=Run2012D)}
steps['RunJet2012D']={'INPUT':InputInfo(dataSet='/JetHT/Run2012D-v1/RAW',label='jet2012D',location='STD',run=Run2012D)}
# the previous  /SingleMu/Run2012D-ZMu-15Apr2014-v1/RAW-RECO is deprecated in DAS
steps['ZMuSkim2012D']={'INPUT':InputInfo(dataSet='/SingleMu/Run2012D-ZMu-15Apr2014-v1/RAW-RECO',label='zMu2012D',location='STD',run=Run2012Dsk)}
# the previous /SingleElectron/Run2012D-WElectron-PromptSkim-v1/USER is deprecated in DAS
steps['WElSkim2012D']={'INPUT':InputInfo(dataSet='/SingleElectron/Run2012D-WElectron-22Jan2013-v1/USER',label='wEl2012D',location='STD',run=Run2012Dsk)}
steps['ZElSkim2012D']={'INPUT':InputInfo(dataSet='/DoubleElectron/Run2012D-ZElectron-22Jan2013-v1/RAW-RECO',label='zEl2012D',location='STD',run=Run2012Dsk)}

#### run2 2015B ####
# Run2015B=[251642] #  251561 251638 251642
Run2015B=selectedLS([251251])
steps['RunHLTPhy2015B']={'INPUT':InputInfo(dataSet='/HLTPhysics/Run2015B-v1/RAW',label='hltPhy2015B',events=100000,location='STD', ls=Run2015B)}
steps['RunDoubleEG2015B']={'INPUT':InputInfo(dataSet='/DoubleEG/Run2015B-v1/RAW',label='doubEG2015B',events=100000,location='STD', ls=Run2015B)}
steps['RunDoubleMuon2015B']={'INPUT':InputInfo(dataSet='/DoubleMuon/Run2015B-v1/RAW',label='doubMu2015B',events=100000,location='STD', ls=Run2015B)}
steps['RunJetHT2015B']={'INPUT':InputInfo(dataSet='/JetHT/Run2015B-v1/RAW',label='jetHT2015B',events=100000,location='STD', ls=Run2015B)}
steps['RunMET2015B']={'INPUT':InputInfo(dataSet='/MET/Run2015B-v1/RAW',label='met2015B',events=100000,location='STD', ls=Run2015B)}
steps['RunMuonEG2015B']={'INPUT':InputInfo(dataSet='/MuonEG/Run2015B-v1/RAW',label='muEG2015B',events=100000,location='STD', ls=Run2015B)}
steps['RunSingleEl2015B']={'INPUT':InputInfo(dataSet='/SingleElectron/Run2015B-v1/RAW',label='sigEl2015B',events=100000,location='STD', ls=Run2015B)}
steps['RunSingleMu2015B']={'INPUT':InputInfo(dataSet='/SingleMuon/Run2015B-v1/RAW',label='sigMu2015B',events=100000,location='STD', ls=Run2015B)}
steps['RunSinglePh2015B']={'INPUT':InputInfo(dataSet='/SinglePhoton/Run2015B-v1/RAW',label='sigPh2015B',events=100000,location='STD', ls=Run2015B)}
steps['RunZeroBias2015B']={'INPUT':InputInfo(dataSet='/ZeroBias/Run2015B-v1/RAW',label='zb2015B',events=100000,location='STD', ls=Run2015B)}




#### run2 2015C ####
# Run2015C, 25ns: 254790 (852 LS and 65 files), 254852 (126 LS and 5 files), 254879 (178 LS and 11 files)
Run2015C=selectedLS([254790])
Run2015C_full=selectedLS([254790, 254852, 254879])
steps['RunHLTPhy2015C']={'INPUT':InputInfo(dataSet='/HLTPhysics/Run2015C-v1/RAW',label='hltPhy2015C',events=100000,location='STD', ls=Run2015C)}
steps['RunDoubleEG2015C']={'INPUT':InputInfo(dataSet='/DoubleEG/Run2015C-v1/RAW',label='doubEG2015C',events=100000,location='STD', ls=Run2015C)}
steps['RunDoubleMuon2015C']={'INPUT':InputInfo(dataSet='/DoubleMuon/Run2015C-v1/RAW',label='doubMu2015C',events=100000,location='STD', ls=Run2015C)}
steps['RunJetHT2015C']={'INPUT':InputInfo(dataSet='/JetHT/Run2015C-v1/RAW',label='jetHT2015C',events=100000,location='STD', ls=Run2015C)}
steps['RunMET2015C']={'INPUT':InputInfo(dataSet='/MET/Run2015C-v1/RAW',label='met2015C',events=100000,location='STD', ls=Run2015C)}
steps['RunMuonEG2015C']={'INPUT':InputInfo(dataSet='/MuonEG/Run2015C-v1/RAW',label='muEG2015C',events=100000,location='STD', ls=Run2015C)}
steps['RunDoubleEGPrpt2015C']={'INPUT':InputInfo(dataSet='/DoubleEG/Run2015C-ZElectron-PromptReco-v1/RAW-RECO',label='dbEGPrpt2015C',events=100000,location='STD', ls=Run2015C_full)}
steps['RunSingleMuPrpt2015C']={'INPUT':InputInfo(dataSet='/SingleMuon/Run2015C-ZMu-PromptReco-v1/RAW-RECO',label='sgMuPrpt2015C',events=100000,location='STD', ls=Run2015C_full)}
steps['RunSingleEl2015C']={'INPUT':InputInfo(dataSet='/SingleElectron/Run2015C-v1/RAW',label='sigEl2015C',events=100000,location='STD', ls=Run2015C)}
steps['RunSingleMu2015C']={'INPUT':InputInfo(dataSet='/SingleMuon/Run2015C-v1/RAW',label='sigMu2015C',events=100000,location='STD', ls=Run2015C)}
steps['RunSinglePh2015C']={'INPUT':InputInfo(dataSet='/SinglePhoton/Run2015C-v1/RAW',label='sigPh2015C',events=100000,location='STD', ls=Run2015C)}
steps['RunZeroBias2015C']={'INPUT':InputInfo(dataSet='/ZeroBias/Run2015C-v1/RAW',label='zb2015C',events=100000,location='STD', ls=Run2015C)}


#### run2 2015D ####
# Run2015D, 25ns: 256677
Run2015D=selectedLS([256677])
steps['RunHLTPhy2015D']={'INPUT':InputInfo(dataSet='/HLTPhysics/Run2015D-v1/RAW',label='hltPhy2015D',events=100000,location='STD', ls=Run2015D)}
steps['RunDoubleEG2015D']={'INPUT':InputInfo(dataSet='/DoubleEG/Run2015D-v1/RAW',label='doubEG2015D',events=100000,location='STD', ls=Run2015D)}
steps['RunDoubleMuon2015D']={'INPUT':InputInfo(dataSet='/DoubleMuon/Run2015D-v1/RAW',label='doubMu2015D',events=100000,location='STD', ls=Run2015D)}
steps['RunJetHT2015D']={'INPUT':InputInfo(dataSet='/JetHT/Run2015D-v1/RAW',label='jetHT2015D',events=100000,location='STD', ls=Run2015D)}
steps['RunMET2015D']={'INPUT':InputInfo(dataSet='/MET/Run2015D-v1/RAW',label='met2015D',events=100000,location='STD', ls=Run2015D)}
steps['RunMuonEG2015D']={'INPUT':InputInfo(dataSet='/MuonEG/Run2015D-v1/RAW',label='muEG2015D',events=100000,location='STD', ls=Run2015D)}
steps['RunDoubleEGPrpt2015D']={'INPUT':InputInfo(dataSet='/DoubleEG/Run2015D-ZElectron-PromptReco-v3/RAW-RECO',label='dbEGPrpt2015D',events=100000,location='STD', ls=Run2015D)}
steps['RunSingleMuPrpt2015D']={'INPUT':InputInfo(dataSet='/SingleMuon/Run2015D-ZMu-PromptReco-v3/RAW-RECO',label='sgMuPrpt2015D',events=100000,location='STD', ls=Run2015D)}
steps['RunSingleEl2015D']={'INPUT':InputInfo(dataSet='/SingleElectron/Run2015D-v1/RAW',label='sigEl2015D',events=100000,location='STD', ls=Run2015D)}
steps['RunSingleMu2015D']={'INPUT':InputInfo(dataSet='/SingleMuon/Run2015D-v1/RAW',label='sigMu2015D',events=100000,location='STD', ls=Run2015D)}
steps['RunSinglePh2015D']={'INPUT':InputInfo(dataSet='/SinglePhoton/Run2015D-v1/RAW',label='sigPh2015D',events=100000,location='STD', ls=Run2015D)}
steps['RunZeroBias2015D']={'INPUT':InputInfo(dataSet='/ZeroBias/Run2015D-v1/RAW',label='zb2015D',events=100000,location='STD',ib_block='38d4cab6-5d5f-11e5-824b-001e67ac06a0',ls=Run2015D)}

#### run2 2016B ####
# Run2016B, 25ns: 274160
#Run2016B=selectedLS([274160],l_json=data_json2016)
Run2016B={274199: [[1, 180]]}
steps['RunHLTPhy2016B']={'INPUT':InputInfo(dataSet='/HLTPhysics/Run2016B-v2/RAW',label='hltPhy2016B',events=100000,location='STD', ls=Run2016B)}
steps['RunDoubleEG2016B']={'INPUT':InputInfo(dataSet='/DoubleEG/Run2016B-v2/RAW',label='doubEG2016B',events=100000,location='STD', ls=Run2016B)}
steps['RunDoubleMuon2016B']={'INPUT':InputInfo(dataSet='/DoubleMuon/Run2016B-v2/RAW',label='doubMu2016B',events=100000,location='STD', ls=Run2016B)}
steps['RunJetHT2016B']={'INPUT':InputInfo(dataSet='/JetHT/Run2016B-v2/RAW',label='jetHT2016B',events=100000,location='STD', ls=Run2016B)}
steps['RunMET2016B']={'INPUT':InputInfo(dataSet='/MET/Run2016B-v2/RAW',label='met2016B',events=100000,location='STD', ls=Run2016B)}
steps['RunMuonEG2016B']={'INPUT':InputInfo(dataSet='/MuonEG/Run2016B-v2/RAW',label='muEG2016B',events=100000,location='STD', ls=Run2016B)}
steps['RunDoubleEGPrpt2016B']={'INPUT':InputInfo(dataSet='/DoubleEG/Run2016B-ZElectron-PromptReco-v2/RAW-RECO',label='dbEGPrpt2016B',events=100000,location='STD', ls=Run2016B)}
steps['RunSingleMuPrpt2016B']={'INPUT':InputInfo(dataSet='/SingleMuon/Run2016B-ZMu-PromptReco-v2/RAW-RECO',label='sgMuPrpt2016B',events=100000,location='STD', ls=Run2016B)}
steps['RunSingleEl2016B']={'INPUT':InputInfo(dataSet='/SingleElectron/Run2016B-v2/RAW',label='sigEl2016B',events=100000,location='STD', ls={274199: [[1, 120]]})}
steps['RunSingleMu2016B']={'INPUT':InputInfo(dataSet='/SingleMuon/Run2016B-v2/RAW',label='sigMu2016B',events=100000,location='STD', ls={274199: [[1, 120]]})}
steps['RunSinglePh2016B']={'INPUT':InputInfo(dataSet='/SinglePhoton/Run2016B-v2/RAW',label='sigPh2016B',events=100000,location='STD', ls=Run2016B)}
steps['RunZeroBias2016B']={'INPUT':InputInfo(dataSet='/ZeroBias/Run2016B-v2/RAW',label='zb2016B',events=100000,location='STD', ls=Run2016B)}
steps['RunMuOnia2016B']={'INPUT':InputInfo(dataSet='/MuOnia/Run2016B-v2/RAW',label='muOnia2016B',events=100000,location='STD', ls=Run2016B)}
steps['RunNoBPTX2016B']={'INPUT':InputInfo(dataSet='/NoBPTX/Run2016B-v2/RAW',label='noBptx2016B',events=100000,location='STD', ls=Run2016B)}
steps['RunZeroBias2016BnewL1repack']={'INPUT':InputInfo(dataSet='/ZeroBias/Run2016B-v2/RAW',label='zb2016BnewL1rep',events=100000,location='STD', ls=Run2016B)}

#### run2 2016C ####
Run2016C={276092: [[115, 149]]}
steps['RunHLTPhy2016C']={'INPUT':InputInfo(dataSet='/HLTPhysics/Run2016C-v2/RAW',label='hltPhy2016C',events=100000,location='STD', ls=Run2016C)}
steps['RunDoubleEG2016C']={'INPUT':InputInfo(dataSet='/DoubleEG/Run2016C-v2/RAW',label='doubEG2016C',events=100000,location='STD', ls=Run2016C)}
steps['RunDoubleMuon2016C']={'INPUT':InputInfo(dataSet='/DoubleMuon/Run2016C-v2/RAW',label='doubMu2016C',events=100000,location='STD', ls=Run2016C)}
steps['RunJetHT2016C']={'INPUT':InputInfo(dataSet='/JetHT/Run2016C-v2/RAW',label='jetHT2016C',events=100000,location='STD', ls=Run2016C)}
steps['RunMET2016C']={'INPUT':InputInfo(dataSet='/MET/Run2016C-v2/RAW',label='met2016C',events=100000,location='STD', ls=Run2016C)}
steps['RunMuonEG2016C']={'INPUT':InputInfo(dataSet='/MuonEG/Run2016C-v2/RAW',label='muEG2016C',events=100000,location='STD', ls=Run2016C)}
steps['RunSingleEl2016C']={'INPUT':InputInfo(dataSet='/SingleElectron/Run2016C-v2/RAW',label='sigEl2016C',events=100000,location='STD', ls=Run2016C)}
steps['RunSingleMu2016C']={'INPUT':InputInfo(dataSet='/SingleMuon/Run2016C-v2/RAW',label='sigMu2016C',events=100000,location='STD', ls=Run2016C)}
steps['RunSinglePh2016C']={'INPUT':InputInfo(dataSet='/SinglePhoton/Run2016C-v2/RAW',label='sigPh2016C',events=100000,location='STD', ls=Run2016C)}
steps['RunZeroBias2016C']={'INPUT':InputInfo(dataSet='/ZeroBias/Run2016C-v2/RAW',label='zb2016C',events=100000,location='STD', ls=Run2016C)}
steps['RunMuOnia2016C']={'INPUT':InputInfo(dataSet='/MuOnia/Run2016C-v2/RAW',label='muOnia2016C',events=100000,location='STD', ls=Run2016C)}

#### run2 2016D ####
Run2016D={276807: [[66, 100]]}
steps['RunHLTPhy2016D']={'INPUT':InputInfo(dataSet='/HLTPhysics/Run2016D-v2/RAW',label='hltPhy2016D',events=100000,location='STD', ls=Run2016D)}
steps['RunDoubleEG2016D']={'INPUT':InputInfo(dataSet='/DoubleEG/Run2016D-v2/RAW',label='doubEG2016D',events=100000,location='STD', ls=Run2016D)}
steps['RunDoubleMuon2016D']={'INPUT':InputInfo(dataSet='/DoubleMuon/Run2016D-v2/RAW',label='doubMu2016D',events=100000,location='STD', ls=Run2016D)}
steps['RunJetHT2016D']={'INPUT':InputInfo(dataSet='/JetHT/Run2016D-v2/RAW',label='jetHT2016D',events=100000,location='STD', ls=Run2016D)}
steps['RunMET2016D']={'INPUT':InputInfo(dataSet='/MET/Run2016D-v2/RAW',label='met2016D',events=100000,location='STD', ls=Run2016D)}
steps['RunMuonEG2016D']={'INPUT':InputInfo(dataSet='/MuonEG/Run2016D-v2/RAW',label='muEG2016D',events=100000,location='STD', ls=Run2016D)}
steps['RunSingleEl2016D']={'INPUT':InputInfo(dataSet='/SingleElectron/Run2016D-v2/RAW',label='sigEl2016D',events=100000,location='STD', ls=Run2016D)}
steps['RunSingleMu2016D']={'INPUT':InputInfo(dataSet='/SingleMuon/Run2016D-v2/RAW',label='sigMu2016D',events=100000,location='STD', ls=Run2016D)}
steps['RunSinglePh2016D']={'INPUT':InputInfo(dataSet='/SinglePhoton/Run2016D-v2/RAW',label='sigPh2016D',events=100000,location='STD', ls=Run2016D)}
steps['RunZeroBias2016D']={'INPUT':InputInfo(dataSet='/ZeroBias/Run2016D-v2/RAW',label='zb2016D',events=100000,location='STD', ls=Run2016D)}
steps['RunMuOnia2016D']={'INPUT':InputInfo(dataSet='/MuOnia/Run2016D-v2/RAW',label='muOnia2016D',events=100000,location='STD', ls=Run2016D)}

#### run2 2016E ####
Run2016E={277069: [[81, 120]]}
steps['RunHLTPhy2016E']={'INPUT':InputInfo(dataSet='/HLTPhysics/Run2016E-v2/RAW',label='hltPhy2016E',events=100000,location='STD', ls=Run2016E)}
steps['RunDoubleEG2016E']={'INPUT':InputInfo(dataSet='/DoubleEG/Run2016E-v2/RAW',label='doubEG2016E',events=100000,location='STD', ls=Run2016E)}
steps['RunDoubleMuon2016E']={'INPUT':InputInfo(dataSet='/DoubleMuon/Run2016E-v2/RAW',label='doubMu2016E',events=100000,location='STD', ls=Run2016E)}
steps['RunJetHT2016E']={'INPUT':InputInfo(dataSet='/JetHT/Run2016E-v2/RAW',label='jetHT2016E',events=100000,location='STD', ls=Run2016E)}
steps['RunMET2016E']={'INPUT':InputInfo(dataSet='/MET/Run2016E-v2/RAW',label='met2016E',events=100000,location='STD', ls=Run2016E)}
steps['RunMuonEG2016E']={'INPUT':InputInfo(dataSet='/MuonEG/Run2016E-v2/RAW',label='muEG2016E',events=100000,location='STD', ls=Run2016E)}
steps['RunSingleEl2016E']={'INPUT':InputInfo(dataSet='/SingleElectron/Run2016E-v2/RAW',label='sigEl2016E',events=100000,location='STD', ls=Run2016E)}
steps['RunSingleMu2016E']={'INPUT':InputInfo(dataSet='/SingleMuon/Run2016E-v2/RAW',label='sigMu2016E',events=100000,location='STD', ls=Run2016E)}
steps['RunSinglePh2016E']={'INPUT':InputInfo(dataSet='/SinglePhoton/Run2016E-v2/RAW',label='sigPh2016E',events=100000,location='STD', ls=Run2016E)}
steps['RunZeroBias2016E']={'INPUT':InputInfo(dataSet='/ZeroBias/Run2016E-v2/RAW',label='zb2016E',events=100000,location='STD', ls=Run2016E)}
steps['RunMuOnia2016E']={'INPUT':InputInfo(dataSet='/MuOnia/Run2016E-v2/RAW',label='muOnia2016E',events=100000,location='STD', ls=Run2016E)}
steps['RunJetHT2016E_reminiaod']={'INPUT':InputInfo(dataSet='/JetHT/Run2016E-18Apr2017-v1/AOD',label='rmaod_jetHT2016E',events=100000,location='STD', ls=Run2016E)}

#### run2 2016H ####
Run2016H={283877: [[1, 45]]}
steps['RunHLTPhy2016H']={'INPUT':InputInfo(dataSet='/HLTPhysics/Run2016H-v1/RAW',label='hltPhy2016H',events=100000,location='STD', ls=Run2016H)}
steps['RunDoubleEG2016H']={'INPUT':InputInfo(dataSet='/DoubleEG/Run2016H-v1/RAW',label='doubEG2016H',events=100000,location='STD', ls=Run2016H)}
steps['RunDoubleMuon2016H']={'INPUT':InputInfo(dataSet='/DoubleMuon/Run2016H-v1/RAW',label='doubMu2016H',events=100000,location='STD', ls=Run2016H)}
steps['RunJetHT2016H']={'INPUT':InputInfo(dataSet='/JetHT/Run2016H-v1/RAW',label='jetHT2016H',events=100000,location='STD', ls=Run2016H)}
steps['RunMET2016H']={'INPUT':InputInfo(dataSet='/MET/Run2016H-v1/RAW',label='met2016H',events=100000,location='STD', ls=Run2016H)}
steps['RunMuonEG2016H']={'INPUT':InputInfo(dataSet='/MuonEG/Run2016H-v1/RAW',label='muEG2016H',events=100000,location='STD', ls=Run2016H)}
steps['RunSingleEl2016H']={'INPUT':InputInfo(dataSet='/SingleElectron/Run2016H-v1/RAW',label='sigEl2016H',events=100000,location='STD', ls=Run2016H)}
steps['RunSingleMu2016H']={'INPUT':InputInfo(dataSet='/SingleMuon/Run2016H-v1/RAW',label='sigMu2016H',events=100000,location='STD', ls=Run2016H)}
steps['RunSinglePh2016H']={'INPUT':InputInfo(dataSet='/SinglePhoton/Run2016H-v1/RAW',label='sigPh2016H',events=100000,location='STD', ls=Run2016H)}
steps['RunZeroBias2016H']={'INPUT':InputInfo(dataSet='/ZeroBias/Run2016H-v1/RAW',label='zb2016H',events=100000,location='STD', ls=Run2016H)}
steps['RunMuOnia2016H']={'INPUT':InputInfo(dataSet='/MuOnia/Run2016H-v1/RAW',label='muOnia2016H',events=100000,location='STD', ls=Run2016H)}
steps['RunJetHT2016H_reminiaod']={'INPUT':InputInfo(dataSet='/JetHT/Run2016H-18Apr2017-v1/AOD',label='rmaod_jetHT2016H',events=100000,location='STD', ls=Run2016H)}

#### run2 2017B ####
Run2017BlowPU={297227: [[1, 45]]}
Run2017B={297557: [[8, 167]]}
steps['RunHLTPhy2017B']={'INPUT':InputInfo(dataSet='/HLTPhysics/Run2017B-v1/RAW',label='hltPhy2017B',events=100000,location='STD', ls=Run2017B)}
steps['RunDoubleEG2017B']={'INPUT':InputInfo(dataSet='/DoubleEG/Run2017B-v1/RAW',label='doubEG2017B',events=100000,location='STD', ls=Run2017B)}
steps['RunDoubleMuon2017B']={'INPUT':InputInfo(dataSet='/DoubleMuon/Run2017B-v1/RAW',label='doubMu2017B',events=100000,location='STD', ls=Run2017B)}
steps['RunJetHT2017B']={'INPUT':InputInfo(dataSet='/JetHT/Run2017B-v1/RAW',label='jetHT2017B',events=100000,location='STD', ls=Run2017B)}
steps['RunMET2017B']={'INPUT':InputInfo(dataSet='/MET/Run2017B-v1/RAW',label='met2017B',events=100000,location='STD', ls=Run2017B)}
steps['RunMuonEG2017B']={'INPUT':InputInfo(dataSet='/MuonEG/Run2017B-v1/RAW',label='muEG2017B',events=100000,location='STD', ls=Run2017B)}
steps['RunSingleEl2017B']={'INPUT':InputInfo(dataSet='/SingleElectron/Run2017B-v1/RAW',label='sigEl2017B',events=100000,location='STD', ls=Run2017B)}
steps['RunSingleMu2017B']={'INPUT':InputInfo(dataSet='/SingleMuon/Run2017B-v1/RAW',label='sigMu2017B',events=100000,location='STD', ls=Run2017B)}
steps['RunSinglePh2017B']={'INPUT':InputInfo(dataSet='/SinglePhoton/Run2017B-v1/RAW',label='sigPh2017B',events=100000,location='STD', ls=Run2017B)}
steps['RunZeroBias2017B']={'INPUT':InputInfo(dataSet='/ZeroBias/Run2017B-v1/RAW',label='zb2017B',events=100000,location='STD', ls=Run2017B)}
steps['RunMuOnia2017B']={'INPUT':InputInfo(dataSet='/MuOnia/Run2017B-v1/RAW',label='muOnia2017B',events=100000,location='STD', ls=Run2017B)}
steps['RunNoBPTX2017B']={'INPUT':InputInfo(dataSet='/NoBPTX/Run2017B-v1/RAW',label='noBptx2017B',events=100000,location='STD', ls=Run2017B)}
steps['RunHLTPhy2017B_AOD']={'INPUT':InputInfo(dataSet='/HLTPhysics/Run2017B-PromptReco-v1/AOD',label='hltPhy2017Baod',events=100000,location='STD', ls=Run2017BlowPU)}
steps['RunHLTPhy2017B_AODextra']={'INPUT':InputInfo(dataSet='/HLTPhysics/Run2017B-PromptReco-v1/AOD',label='hltPhy2017Baodex',events=100000,location='STD', ls=Run2017BlowPU)}

#### run2 2017C ####
Run2017C={301998: [[1, 150]]}
steps['RunHLTPhy2017C']={'INPUT':InputInfo(dataSet='/HLTPhysics/Run2017C-v1/RAW',label='hltPhy2017C',events=100000,location='STD', ls=Run2017C)}
steps['RunDoubleEG2017C']={'INPUT':InputInfo(dataSet='/DoubleEG/Run2017C-v1/RAW',label='doubEG2017C',events=100000,location='STD', ls=Run2017C)}
steps['RunDoubleMuon2017C']={'INPUT':InputInfo(dataSet='/DoubleMuon/Run2017C-v1/RAW',label='doubMu2017C',events=100000,location='STD', ls=Run2017C)}
steps['RunJetHT2017C']={'INPUT':InputInfo(dataSet='/JetHT/Run2017C-v1/RAW',label='jetHT2017C',events=100000,location='STD', ls=Run2017C)}
steps['RunMET2017C']={'INPUT':InputInfo(dataSet='/MET/Run2017C-v1/RAW',label='met2017C',events=100000,location='STD', ls=Run2017C)}
steps['RunMuonEG2017C']={'INPUT':InputInfo(dataSet='/MuonEG/Run2017C-v1/RAW',label='muEG2017C',events=100000,location='STD', ls=Run2017C)}
steps['RunSingleEl2017C']={'INPUT':InputInfo(dataSet='/SingleElectron/Run2017C-v1/RAW',label='sigEl2017C',events=100000,location='STD', ls=Run2017C)}
steps['RunSingleMu2017C']={'INPUT':InputInfo(dataSet='/SingleMuon/Run2017C-v1/RAW',label='sigMu2017C',events=100000,location='STD', ls=Run2017C)}
steps['RunSinglePh2017C']={'INPUT':InputInfo(dataSet='/SinglePhoton/Run2017C-v1/RAW',label='sigPh2017C',events=100000,location='STD', ls=Run2017C)}
steps['RunZeroBias2017C']={'INPUT':InputInfo(dataSet='/ZeroBias/Run2017C-v1/RAW',label='zb2017C',events=100000,location='STD', ls=Run2017C)}
steps['RunMuOnia2017C']={'INPUT':InputInfo(dataSet='/MuOnia/Run2017C-v1/RAW',label='muOnia2017C',events=100000,location='STD', ls=Run2017C)}
steps['RunNoBPTX2017C']={'INPUT':InputInfo(dataSet='/NoBPTX/Run2017C-v1/RAW',label='noBptx2017C',events=100000,location='STD', ls=Run2017C)}

# Highstat HLTPhysics
Run2015DHS=selectedLS([258712,258713,258714,258741,258742,258745,258749,258750,259626,259637,259683,259685,259686,259721,259809,259810,259818,259820,259821,259822,259862,259890,259891])
steps['RunHLTPhy2015DHS']={'INPUT':InputInfo(dataSet='/HLTPhysics/Run2015D-v1/RAW',label='hltPhy2015DHS',events=100000,location='STD', ls=Run2015DHS)}


#### run2 2015 HighLumi High Stat workflows ##
# Run2015HLHS, 25ns, run 260627, JetHT: 2.9M, SingleMuon: 5.7M, ZeroBias: 1.6M
Run2015HLHS=selectedLS([260627])
steps['RunJetHT2015HLHS']={'INPUT':InputInfo(dataSet='/JetHT/Run2015D-v1/RAW',label='jetHT2015HLHT',events=100000,location='STD', ls=Run2015HLHS)}
steps['RunZeroBias2015HLHS']={'INPUT':InputInfo(dataSet='/ZeroBias/Run2015D-v1/RAW',label='zb2015HLHT',events=100000,location='STD', ls=Run2015HLHS)}
steps['RunSingleMu2015HLHS']={'INPUT':InputInfo(dataSet='/SingleMuon/Run2015D-v1/RAW',label='sigMu2015HLHT',events=100000,location='STD', ls=Run2015HLHS)}

#### run2 Cosmic ####
##Run 256259 @ 0T 2015C###
##Run 272133 @ 3.8T 2016B###
steps['RunCosmics2015C']={'INPUT':InputInfo(dataSet='/Cosmics/Run2015C-v1/RAW',label='cos2015C',run=[256259],events=100000,location='STD')}
steps['RunCosmics2016B']={'INPUT':InputInfo(dataSet='/Cosmics/Run2016B-v1/RAW',label='cos2016B',run=[272133],events=100000,location='STD')}

def gen(fragment,howMuch):
    global step1Defaults
    return merge([{'cfg':fragment},howMuch,step1Defaults])

def gen2015(fragment,howMuch):
    global step1Up2015Defaults
    return merge([{'cfg':fragment},howMuch,step1Up2015Defaults])
def gen2017(fragment,howMuch):
    global step1Up2017Defaults
    return merge([{'cfg':fragment},howMuch,step1Up2017Defaults])

### Production test: 13 TeV equivalents
steps['ProdMinBias_13']=gen2015('MinBias_13TeV_pythia8_TuneCUETP8M1_cfi',Kby(9,100))
steps['ProdTTbar_13']=gen2015('TTbar_13TeV_TuneCUETP8M1_cfi',Kby(9,100))
steps['ProdZEE_13']=gen2015('ZEE_13TeV_TuneCUETP8M1_cfi',Kby(9,100))
steps['ProdQCD_Pt_3000_3500_13']=gen2015('QCD_Pt_3000_3500_13TeV_TuneCUETP8M1_cfi',Kby(9,100))

steps['MinBias']=gen('MinBias_8TeV_pythia8_TuneCUETP8M1_cff',Kby(9,300))
steps['QCD_Pt_3000_3500']=gen('QCD_Pt_3000_3500_8TeV_TuneCUETP8M1_cfi',Kby(9,25))
steps['QCD_Pt_600_800']=gen('QCD_Pt_600_800_8TeV_TuneCUETP8M1_cfi',Kby(9,50))
steps['QCD_Pt_80_120']=gen('QCD_Pt_80_120_8TeV_TuneCUETP8M1_cfi',Kby(9,100))
steps['MinBias_13']=gen2015('MinBias_13TeV_pythia8_TuneCUETP8M1_cfi',Kby(100,300)) # set HS to provide adequate pool for PU
steps['QCD_Pt_3000_3500_13']=gen2015('QCD_Pt_3000_3500_13TeV_TuneCUETP8M1_cfi',Kby(9,25))
steps['QCD_Pt_600_800_13']=gen2015('QCD_Pt_600_800_13TeV_TuneCUETP8M1_cfi',Kby(9,50))
steps['QCD_Pt_80_120_13']=gen2015('QCD_Pt_80_120_13TeV_TuneCUETP8M1_cfi',Kby(9,100))

steps['QCD_Pt_30_80_BCtoE_8TeV']=gen('QCD_Pt_30_80_BCtoE_8TeV_TuneCUETP8M1_cfi',Kby(9000,100))
steps['QCD_Pt_80_170_BCtoE_8TeV']=gen('QCD_Pt_80_170_BCtoE_8TeV_TuneCUETP8M1_cfi',Kby(9000,100))
steps['SingleElectronPt10']=gen('SingleElectronPt10_pythia8_cfi',Kby(9,3000))
steps['SingleElectronPt35']=gen('SingleElectronPt35_pythia8_cfi',Kby(9,500))
steps['SingleElectronPt1000']=gen('SingleElectronPt1000_pythia8_cfi',Kby(9,50))
steps['SingleElectronFlatPt1To100']=gen('SingleElectronFlatPt1To100_pythia8_cfi',Mby(2,100))
steps['SingleGammaPt10']=gen('SingleGammaPt10_pythia8_cfi',Kby(9,3000))
steps['SingleGammaPt35']=gen('SingleGammaPt35_pythia8_cfi',Kby(9,500))
steps['SingleMuPt1']=gen('SingleMuPt1_pythia8_cfi',Kby(25,1000))
steps['SingleMuPt10']=gen('SingleMuPt10_pythia8_cfi',Kby(25,500))
steps['SingleMuPt100']=gen('SingleMuPt100_pythia8_cfi',Kby(9,500))
steps['SingleMuPt1000']=gen('SingleMuPt1000_pythia8_cfi',Kby(9,500))
steps['SingleElectronPt10_UP15']=gen2015('SingleElectronPt10_pythia8_cfi',Kby(9,3000))
steps['SingleElectronPt35_UP15']=gen2015('SingleElectronPt35_pythia8_cfi',Kby(9,500))
steps['SingleElectronPt1000_UP15']=gen2015('SingleElectronPt1000_pythia8_cfi',Kby(9,50))
steps['SingleElectronFlatPt1To100_UP15']=gen2015('SingleElectronFlatPt1To100_pythia8_cfi',Mby(2,100))
steps['SingleGammaPt10_UP15']=gen2015('SingleGammaPt10_pythia8_cfi',Kby(9,3000))
steps['SingleGammaPt35_UP15']=gen2015('SingleGammaPt35_pythia8_cfi',Kby(9,500))
steps['SingleMuPt1_UP15']=gen2015('SingleMuPt1_pythia8_cfi',Kby(25,1000))
steps['SingleMuPt10_UP15']=gen2015('SingleMuPt10_pythia8_cfi',Kby(25,500))
steps['SingleMuPt100_UP15']=gen2015('SingleMuPt100_pythia8_cfi',Kby(9,500))
steps['SingleMuPt1000_UP15']=gen2015('SingleMuPt1000_pythia8_cfi',Kby(9,500))
steps['NuGun_UP15']=gen2015('SingleNuE10_cfi.py',Kby(9,50))
steps['TTbar']=gen('TTbar_8TeV_TuneCUETP8M1_cfi',Kby(9,100))
steps['TTbarLepton']=gen('TTbarLepton_8TeV_TuneCUETP8M1_cfi',Kby(9,100))
steps['ZEE']=gen('ZEE_8TeV_TuneCUETP8M1_cfi',Kby(9,100))
steps['Wjet_Pt_80_120']=gen('Wjet_Pt_80_120_8TeV_TuneCUETP8M1_cfi',Kby(9,100))
steps['Wjet_Pt_3000_3500']=gen('Wjet_Pt_3000_3500_8TeV_TuneCUETP8M1_cfi',Kby(9,50))
steps['LM1_sfts']=gen('LM1_sfts_8TeV_cfi',Kby(9,100))
steps['QCD_FlatPt_15_3000']=gen('QCDForPF_8TeV_TuneCUETP8M1_cfi',Kby(5,100))
steps['QCD_FlatPt_15_3000HS']=gen('QCDForPF_8TeV_TuneCUETP8M1_cfi',Kby(50,100))
steps['TTbar_13']=gen2015('TTbar_13TeV_TuneCUETP8M1_cfi',Kby(9,50))
steps['TTbarLepton_13']=gen2015('TTbarLepton_13TeV_TuneCUETP8M1_cfi',Kby(9,100))
steps['ZEE_13']=gen2015('ZEE_13TeV_TuneCUETP8M1_cfi',Kby(9,50))
steps['ZEE_13_DBLMINIAOD']=gen2015('ZEE_13TeV_TuneCUETP8M1_cfi',Kby(9,50))
steps['Wjet_Pt_80_120_13']=gen2015('Wjet_Pt_80_120_13TeV_TuneCUETP8M1_cfi',Kby(9,100))
steps['Wjet_Pt_3000_3500_13']=gen2015('Wjet_Pt_3000_3500_13TeV_TuneCUETP8M1_cfi',Kby(9,50))
steps['SMS-T1tttt_mGl-1500_mLSP-100_13']=gen2015('SMS-T1tttt_mGl-1500_mLSP-100_13TeV-pythia8_cfi',Kby(9,50))
steps['QCD_FlatPt_15_3000_13']=gen2015('QCDForPF_13TeV_TuneCUETP8M1_cfi',Kby(9,100))
steps['QCD_FlatPt_15_3000HS_13']=gen2015('QCDForPF_13TeV_TuneCUETP8M1_cfi',Kby(50,100))

steps['ZpMM_2250_8TeV']=gen('ZpMM_2250_8TeV_TuneCUETP8M1_cfi',Kby(9,100))
steps['ZpEE_2250_8TeV']=gen('ZpEE_2250_8TeV_TuneCUETP8M1_cfi',Kby(9,100))
steps['ZpTT_1500_8TeV']=gen('ZpTT_1500_8TeV_TuneCUETP8M1_cfi',Kby(9,100))
steps['ZpMM_2250_13']=gen2015('ZpMM_2250_13TeV_TuneCUETP8M1_cfi',Kby(9,100))
steps['ZpEE_2250_13']=gen2015('ZpEE_2250_13TeV_TuneCUETP8M1_cfi',Kby(9,100))
steps['ZpTT_1500_13']=gen2015('ZpTT_1500_13TeV_TuneCUETP8M1_cfi',Kby(9,100))
steps['HSCPstop_M_200_13']=gen2015('HSCPstop_M_200_TuneCUETP8M1_13TeV_pythia8_cff',Kby(9,100))
steps['RSGravitonToGaGa_13']=gen2015('RSGravitonToGammaGamma_kMpl01_M_3000_TuneCUETP8M1_13TeV_pythia8_cfi',Kby(9,100))
steps['WpToENu_M-2000_13']=gen2015('WprimeToENu_M-2000_TuneCUETP8M1_13TeV-pythia8_cff',Kby(9,100))
steps['DisplacedSUSY_stopToBottom_M_300_1000mm_13']=gen2015('DisplacedSUSY_stopToBottom_M_300_1000mm_TuneCUETP8M1_13TeV_pythia8_cff',Kby(9,100))


### 2017 wf: only the ones for premixing (for the moment)
steps['NuGun_UP17']=gen2017('SingleNuE10_cfi.py',Kby(9,50))
steps['TTbar_13UP17']=gen2017('TTbar_13TeV_TuneCUETP8M1_cfi',Kby(9,50))
steps['ProdZEE_13UP17']=gen2017('ZEE_13TeV_TuneCUETP8M1_cfi',Kby(9,50))
steps['ZEE_13UP17']=gen2017('ZEE_13TeV_TuneCUETP8M1_cfi',Kby(9,50))
steps['ZMM_13UP17']=gen2017('ZMM_13TeV_TuneCUETP8M1_cfi',Kby(18,100))
steps['ZTT_13UP17']=gen2017('ZTT_All_hadronic_13TeV_TuneCUETP8M1_cfi',Kby(9,80))
steps['H125GGgluonfusion_13UP17']=gen2017('H125GGgluonfusion_13TeV_TuneCUETP8M1_cfi',Kby(9,50))
steps['QQH1352T_13UP17']=gen2017('QQH1352T_13TeV_TuneCUETP8M1_cfi',Kby(9,50))
steps['SMS-T1tttt_mGl-1500_mLSP-100_13UP17']=gen2017('SMS-T1tttt_mGl-1500_mLSP-100_13TeV-pythia8_cfi',Kby(9,50))

# 13TeV High Stats samples
steps['ZMM_13_HS']=gen2015('ZMM_13TeV_TuneCUETP8M1_cfi',Kby(209,100))
steps['TTbar_13_HS']=gen2015('TTbar_13TeV_TuneCUETP8M1_cfi',Kby(100,50))


def identitySim(wf):
    return merge([{'--restoreRND':'SIM','--process':'SIM2', '--inputCommands':'"keep *","drop *TagInfo*_*_*_*"' },wf])

steps['SingleMuPt10_UP15_ID']=identitySim(steps['SingleMuPt10_UP15'])
steps['TTbar_13_ID']=identitySim(steps['TTbar_13'])

baseDataSetRelease=[
    'CMSSW_9_2_4-91X_mcRun1_realistic_v2-v1',               # 0 run1 samples; note TTbar GENSIM has v2 (see TTbarINPUT below)
    'CMSSW_9_3_0_pre5-93X_mc2017_realistic_v2-v1',     # 1 GEN-SIM for HI RunII, 2018
    'CMSSW_6_2_0_pre8-PRE_ST62_V8_FastSim-v1',              # 2 for fastsim id test
#    'CMSSW_7_1_0_pre5-START71_V1-v2',                      # 3 8 TeV , for the one sample which is part of the routine relval production (RelValZmumuJets_Pt_20_300, because of -v2)
                                                            # THIS ABOVE IS NOT USED, AT THE MOMENT
    'CMSSW_9_2_4-91X_mcRun2_asymptotic_v3-v1',              # 3 - GEN-SIM input for 13 TeV 2016 workfows
    'CMSSW_7_3_0_pre1-PRE_LS172_V15_FastSim-v1',                   # 4 - fast sim GEN-SIM-DIGI-RAW-HLTDEBUG for id tests
    'CMSSW_9_0_0_pre4-PU25ns_90X_mcRun2_asymptotic_v1-v1',    # 5 - fullSim PU 25ns premix
    'CMSSW_8_1_0_pre15-PU50ns_81X_mcRun2_startup_v12-v1',        # 6 - fullSim PU 50ns premix
    'CMSSW_9_3_0_pre5-93X_mcRun2_asymptotic_v0_FastSim-v1',    # 7 - fastSim MinBias for mixing
    'CMSSW_9_3_0_pre5-PU25ns_93X_mcRun2_asymptotic_v0_FastSim-v1',# 8 - fastSim premixed MinBias
    'CMSSW_9_3_0_pre5-93X_mc2017_realistic_v2-v1', 	   # 9 - Run2 HI GEN-SIM for mixing
    'CMSSW_7_6_0-76X_mcRun2_asymptotic_v11-v1',                    # 10 - 13 TeV High Stats GEN-SIM
    'CMSSW_7_6_0_pre7-76X_mcRun2_asymptotic_v9_realBS-v1',         # 11 - 13 TeV High Stats MiniBias for mixing GEN-SIM
    'CMSSW_8_1_0_pre9_Geant4102-81X_mcRun2cosmics_startup_peak_v2-v1', # 12 - GEN-SIM input for 1307 cosmics wf from 810_p2
    'CMSSW_9_3_0_pre5-93X_mc2017_realistic_v2-v1',     # 13 - 13 TeV samples with GEN-SIM from PhaseI upgrade
    'CMSSW_9_3_0_pre5-PU25ns_93X_mc2017_realistic_v2-v1',     # 14 - fullSim PU 25ns UP17 premix
    ]


# note: INPUT commands to be added once GEN-SIM w/ 13TeV+PostLS1Geo will be available
steps['MinBiasINPUT']={'INPUT':InputInfo(dataSet='/RelValMinBias/%s/GEN-SIM'%(baseDataSetRelease[0],),location='STD')} #was [0]
steps['QCD_Pt_3000_3500INPUT']={'INPUT':InputInfo(dataSet='/RelValQCD_Pt_3000_3500/%s/GEN-SIM'%(baseDataSetRelease[0],),location='STD')}
steps['QCD_Pt_600_800INPUT']={'INPUT':InputInfo(dataSet='/RelValQCD_Pt_600_800/%s/GEN-SIM'%(baseDataSetRelease[0],),location='STD')}
steps['QCD_Pt_80_120INPUT']={'INPUT':InputInfo(dataSet='/RelValQCD_Pt_80_120/%s/GEN-SIM'%(baseDataSetRelease[0],),location='STD')}
steps['SingleElectronPt10INPUT']={'INPUT':InputInfo(dataSet='/RelValSingleElectronPt10/%s/GEN-SIM'%(baseDataSetRelease[0],),location='STD')}
steps['SingleElectronPt1000INPUT']={'INPUT':InputInfo(dataSet='/RelValSingleElectronPt1000/%s/GEN-SIM'%(baseDataSetRelease[0],),location='STD')}
steps['SingleElectronPt35INPUT']={'INPUT':InputInfo(dataSet='/RelValSingleElectronPt35/%s/GEN-SIM'%(baseDataSetRelease[0],),location='STD')}
steps['SingleGammaPt10INPUT']={'INPUT':InputInfo(dataSet='/RelValSingleGammaPt10/%s/GEN-SIM'%(baseDataSetRelease[0],),location='STD')}
steps['SingleGammaPt35INPUT']={'INPUT':InputInfo(dataSet='/RelValSingleGammaPt35/%s/GEN-SIM'%(baseDataSetRelease[0],),location='STD')}
steps['SingleMuPt1INPUT']={'INPUT':InputInfo(dataSet='/RelValSingleMuPt1/%s/GEN-SIM'%(baseDataSetRelease[0],),location='STD')}
steps['SingleMuPt10INPUT']={'INPUT':InputInfo(dataSet='/RelValSingleMuPt10/%s/GEN-SIM'%(baseDataSetRelease[0],),location='STD')}
steps['SingleMuPt10_UP15IDINPUT']={'INPUT':InputInfo(dataSet='/RelValSingleMuPt10_UP15/%s/GEN-SIM-DIGI-RAW-HLTDEBUG'%(baseDataSetRelease[3],),location='STD',split=1)}
steps['SingleMuPt10_UP15FSIDINPUT']={'INPUT':InputInfo(dataSet='/RelValSingleMuPt10/%s/GEN-SIM-DIGI-RECO'%(baseDataSetRelease[4],),location='STD',split=1)}
steps['SingleMuPt100INPUT']={'INPUT':InputInfo(dataSet='/RelValSingleMuPt100/%s/GEN-SIM'%(baseDataSetRelease[0],),location='STD')}
steps['SingleMuPt1000INPUT']={'INPUT':InputInfo(dataSet='/RelValSingleMuPt1000/%s/GEN-SIM'%(baseDataSetRelease[0],),location='STD')}
steps['TTbarINPUT']={'INPUT':InputInfo(dataSet='/RelValTTbar/%s/GEN-SIM'%((baseDataSetRelease[0].rstrip('1')+'2'),),location='STD')}
steps['TTbar_13IDINPUT']={'INPUT':InputInfo(dataSet='/RelValTTbar_13/%s/GEN-SIM-DIGI-RAW-HLTDEBUG'%(baseDataSetRelease[3],),location='STD',split=1)}
steps['TTbar_13FSIDINPUT']={'INPUT':InputInfo(dataSet='/RelValTTbar_13/%s/GEN-SIM-DIGI-RECO'%(baseDataSetRelease[4],),location='STD',split=1)}
steps['TTbarLeptonINPUT']={'INPUT':InputInfo(dataSet='/RelValTTbarLepton/%s/GEN-SIM'%(baseDataSetRelease[0],),location='STD')}
steps['OldTTbarINPUT']={'INPUT':InputInfo(dataSet='/RelValProdTTbar/CMSSW_5_0_0_pre6-START50_V5-v1/GEN-SIM-RECO',location='STD')}
steps['OldGenSimINPUT']={'INPUT':InputInfo(dataSet='/RelValTTbar/CMSSW_4_4_2-START44_V7-v1/GEN-SIM-DIGI-RAW-HLTDEBUG',location='STD')}
steps['Wjet_Pt_80_120INPUT']={'INPUT':InputInfo(dataSet='/RelValWjet_Pt_80_120/%s/GEN-SIM'%(baseDataSetRelease[0],),location='STD')}
steps['Wjet_Pt_3000_3500INPUT']={'INPUT':InputInfo(dataSet='/RelValWjet_Pt_3000_3500/%s/GEN-SIM'%(baseDataSetRelease[0],),location='STD')}
steps['LM1_sftsINPUT']={'INPUT':InputInfo(dataSet='/RelValLM1_sfts/%s/GEN-SIM'%(baseDataSetRelease[0],),location='STD')}
steps['QCD_FlatPt_15_3000INPUT']={'INPUT':InputInfo(dataSet='/RelValQCD_FlatPt_15_3000/%s/GEN-SIM'%(baseDataSetRelease[0],),location='STD')}

steps['QCD_FlatPt_15_3000HSINPUT']={'INPUT':InputInfo(dataSet='/RelValQCD_FlatPt_15_3000HS/%s/GEN-SIM'%(baseDataSetRelease[0],),location='STD')}
steps['TTbar__DIGIPU1INPUT']={'INPUT':InputInfo(dataSet='/RelValTTbar/CMSSW_5_2_2-PU_START52_V4_special_120326-v1/GEN-SIM-DIGI-RAW-HLTDEBUG',location='STD')}
# INPUT command for reminiAOD wf on 80X relval input
steps['TTbar_13_reminiaodINPUT']={'INPUT':InputInfo(dataSet='/RelValTTbar_13/CMSSW_8_0_21-80X_mcRun2_asymptotic_2016_TrancheIV_v6_Tr4GT_v6-v1/GEN-SIM-RECO',label='rmaod',location='STD')}

#input for a NANOAOD from MINIAOD workflow
steps['ZEE_13_80XNanoAODINPUT']={'INPUT':InputInfo(dataSet='/RelValZEE_13/CMSSW_8_0_21-PU25ns_80X_mcRun2_asymptotic_2016_TrancheIV_v6_Tr4GT_v6-v1/MINIAODSIM',label='nanoaod80X',location='STD')}
steps['TTbar_13_92XNanoAODINPUT']={'INPUT':InputInfo(dataSet='/RelValTTbar_13/CMSSW_9_2_12-PU25ns_92X_upgrade2017_realistic_v11-v1/MINIAODSIM',label='nanoaod92X',location='STD')}
steps['TTbar_13_94XNanoAODINPUT']={'INPUT':InputInfo(dataSet='/RelValTTbar_13/CMSSW_9_4_0_pre3-PU25ns_94X_mc2017_realistic_v4-v1/MINIAODSIM',label='nanoaod94X',location='STD')}

# 13 TeV recycle GEN-SIM input
steps['MinBias_13INPUT']={'INPUT':InputInfo(dataSet='/RelValMinBias_13/%s/GEN-SIM'%(baseDataSetRelease[3],),location='STD')}
steps['QCD_Pt_3000_3500_13INPUT']={'INPUT':InputInfo(dataSet='/RelValQCD_Pt_3000_3500_13/%s/GEN-SIM'%(baseDataSetRelease[3],),location='STD')}
steps['QCD_Pt_600_800_13INPUT']={'INPUT':InputInfo(dataSet='/RelValQCD_Pt_600_800_13/%s/GEN-SIM'%(baseDataSetRelease[3],),location='STD')}
steps['QCD_Pt_80_120_13INPUT']={'INPUT':InputInfo(dataSet='/RelValQCD_Pt_80_120_13/%s/GEN-SIM'%(baseDataSetRelease[3],),location='STD')}
steps['QCD_Pt_80_120_13_HIINPUT']={'INPUT':InputInfo(dataSet='/RelValQCD_Pt_80_120_13_HI/%s/GEN-SIM'%(baseDataSetRelease[1],),location='STD')}
steps['TTbar_13INPUT']={'INPUT':InputInfo(dataSet='/RelValTTbar_13/%s/GEN-SIM'%(baseDataSetRelease[3],),location='STD')}
steps['TTbarLepton_13INPUT']={'INPUT':InputInfo(dataSet='/RelValTTbarLepton_13/%s/GEN-SIM'%(baseDataSetRelease[3],),location='STD')}
steps['ZEE_13INPUT']={'INPUT':InputInfo(dataSet='/RelValZEE_13/%s/GEN-SIM'%(baseDataSetRelease[3],),location='STD')}
#steps['ZEE_13_DBLMINIAODINPUT']={'INPUT':InputInfo(dataSet='/RelValZEE_13_DBLMINIAOD/%s/GEN-SIM'%(baseDataSetRelease[3],),location='STD')}
steps['Wjet_Pt_80_120_13INPUT']={'INPUT':InputInfo(dataSet='/RelValWjet_Pt_80_120_13/%s/GEN-SIM'%(baseDataSetRelease[3],),location='STD')}
steps['Wjet_Pt_3000_3500_13INPUT']={'INPUT':InputInfo(dataSet='/RelValWjet_Pt_3000_3500_13/%s/GEN-SIM'%(baseDataSetRelease[3],),location='STD')}
steps['SMS-T1tttt_mGl-1500_mLSP-100_13INPUT']={'INPUT':InputInfo(dataSet='/RelValSMS-T1tttt_mGl-1500_mLSP-100_13/%s/GEN-SIM'%(baseDataSetRelease[3],),location='STD')}
steps['QCD_FlatPt_15_3000_13INPUT']={'INPUT':InputInfo(dataSet='/RelValQCD_FlatPt_15_3000_13/%s/GEN-SIM'%(baseDataSetRelease[3],),location='STD')}
steps['QCD_FlatPt_15_3000HS_13INPUT']={'INPUT':InputInfo(dataSet='/RelValQCD_FlatPt_15_3000HS_13/%s/GEN-SIM'%(baseDataSetRelease[3],),location='STD')}
steps['ZpMM_2250_13INPUT']={'INPUT':InputInfo(dataSet='/RelValZpMM_2250_13/%s/GEN-SIM'%(baseDataSetRelease[3],),location='STD')}
steps['ZpEE_2250_13INPUT']={'INPUT':InputInfo(dataSet='/RelValZpEE_2250_13/%s/GEN-SIM'%(baseDataSetRelease[3],),location='STD')}
steps['ZpTT_1500_13INPUT']={'INPUT':InputInfo(dataSet='/RelValZpTT_1500_13/%s/GEN-SIM'%(baseDataSetRelease[3],),location='STD')}
steps['MinBiasHS_13INPUT']={'INPUT':InputInfo(dataSet='/RelValMinBiasHS_13/%s/GEN-SIM'%(baseDataSetRelease[3],),location='STD')}
steps['Higgs200ChargedTaus_13INPUT']={'INPUT':InputInfo(dataSet='/RelValHiggs200ChargedTaus_13/%s/GEN-SIM'%(baseDataSetRelease[3],),location='STD')}

steps['Upsilon1SToMuMu_13INPUT']={'INPUT':InputInfo(dataSet='/RelValUpsilon1SToMuMu_13/%s/GEN-SIM'%(baseDataSetRelease[3],),location='STD')}
steps['JpsiMuMu_Pt-8INPUT']={'INPUT':InputInfo(dataSet='/RelValJpsiMuMu_Pt-8/%s/GEN-SIM'%(baseDataSetRelease[3],),location='STD')}
# new BPH relvals produced for the first time in 810_pre9
steps['BsToMuMu_13INPUT']={'INPUT':InputInfo(dataSet='/RelValBsToMuMu_13/CMSSW_8_1_0_pre9-81X_mcRun2_asymptotic_v2-v1/GEN-SIM',location='STD')}
steps['BdToMuMu_13INPUT']={'INPUT':InputInfo(dataSet='/RelValBdToMuMu_13/CMSSW_8_1_0_pre9-81X_mcRun2_asymptotic_v2-v1/GEN-SIM',location='STD')}
steps['BuToJpsiK_13INPUT']={'INPUT':InputInfo(dataSet='/RelValBuToJpsiK_13/CMSSW_8_1_0_pre9-81X_mcRun2_asymptotic_v2-v1/GEN-SIM',location='STD')}
steps['BsToJpsiPhi_13INPUT']={'INPUT':InputInfo(dataSet='/RelValBsToJpsiPhi_13/CMSSW_8_1_0_pre9-81X_mcRun2_asymptotic_v2-v1/GEN-SIM',location='STD')}
###
steps['PhiToMuMu_13INPUT']={'INPUT':InputInfo(dataSet='/RelValPhiToMuMu_13/%s/GEN-SIM'%(baseDataSetRelease[3],),location='STD')}
steps['EtaBToJpsiJpsi_13INPUT']={'INPUT':InputInfo(dataSet='/RelValEtaBToJpsiJpsi_13/%s/GEN-SIM'%(baseDataSetRelease[3],),location='STD')}
steps['BuMixing_13INPUT']={'INPUT':InputInfo(dataSet='/RelValBuMixing_13/%s/GEN-SIM'%(baseDataSetRelease[3],),location='STD')}


steps['WE_13INPUT']={'INPUT':InputInfo(dataSet='/RelValWE_13/%s/GEN-SIM'%(baseDataSetRelease[3],),location='STD')}
steps['WM_13INPUT']={'INPUT':InputInfo(dataSet='/RelValWM_13/%s/GEN-SIM'%(baseDataSetRelease[3],),location='STD')}
steps['WpM_13INPUT']={'INPUT':InputInfo(dataSet='/RelValWpM_13/%s/GEN-SIM'%(baseDataSetRelease[3],),location='STD')}
steps['ZMM_13INPUT']={'INPUT':InputInfo(dataSet='/RelValZMM_13/%s/GEN-SIM'%(baseDataSetRelease[3],),location='STD')}
steps['ZEEMM_13_HIINPUT']={'INPUT':InputInfo(dataSet='/RelValZEEMM_13_HI/%s/GEN-SIM'%(baseDataSetRelease[1],),location='STD')}
steps['ZpMM_13INPUT']={'INPUT':InputInfo(dataSet='/RelValZpMM_13/%s/GEN-SIM'%(baseDataSetRelease[3],),location='STD')}
steps['ZTT_13INPUT']={'INPUT':InputInfo(dataSet='/RelValZTT_13/%s/GEN-SIM'%(baseDataSetRelease[3],),location='STD')}
steps['H125GGgluonfusion_13INPUT']={'INPUT':InputInfo(dataSet='/RelValH125GGgluonfusion_13/%s/GEN-SIM'%(baseDataSetRelease[3],),location='STD')}
steps['PhotonJets_Pt_10_13INPUT']={'INPUT':InputInfo(dataSet='/RelValPhotonJets_Pt_10_13/%s/GEN-SIM'%(baseDataSetRelease[3],),location='STD')}
steps['PhotonJets_Pt_10_13_HIINPUT']={'INPUT':InputInfo(dataSet='/RelValPhotonJets_Pt_10_13_HI/%s/GEN-SIM'%(baseDataSetRelease[1],),location='STD')}
steps['QQH1352T_13INPUT']={'INPUT':InputInfo(dataSet='/RelValQQH1352T_13/%s/GEN-SIM'%(baseDataSetRelease[3],),location='STD')}
steps['ADDMonoJet_d3MD3_13INPUT']={'INPUT':InputInfo(dataSet='/RelValADDMonoJet_d3MD3_13/%s/GEN-SIM'%(baseDataSetRelease[3],),location='STD')}
steps['RSKKGluon_m3000GeV_13INPUT']={'INPUT':InputInfo(dataSet='/RelValRSKKGluon_m3000GeV_13/%s/GEN-SIM'%(baseDataSetRelease[3],),location='STD')}
steps['PhiToMuMu_13']=gen2015('PYTHIA8_PhiToMuMu_TuneCUETP8M1_13TeV_cff',Kby(100,1100))
steps['EtaBToJpsiJpsi_13']=gen2015('EtaBToJpsiJpsi_forSTEAM_TuneCUEP8M1_13TeV_cfi',Kby(9,100))
steps['BuMixing_13']=gen2015('BuMixing_BMuonFilter_forSTEAM_13TeV_TuneCUETP8M1_cfi',Kby(900,10000))

steps['Cosmics_UP15INPUT']={'INPUT':InputInfo(dataSet='/RelValCosmics_UP15/%s/GEN-SIM'%(baseDataSetRelease[3],),location='STD')}
steps['CosmicsSPLoose_UP15INPUT']={'INPUT':InputInfo(dataSet='/RelValCosmicsSPLoose_UP15/%s/GEN-SIM'%(baseDataSetRelease[12],),location='STD')}
steps['BeamHalo_13INPUT']={'INPUT':InputInfo(dataSet='/RelValBeamHalo_13/%s/GEN-SIM'%(baseDataSetRelease[3],),location='STD')}
steps['HSCPstop_M_200_13INPUT']={'INPUT':InputInfo(dataSet='/RelValHSCPstop_M_200_13/%s/GEN-SIM'%(baseDataSetRelease[3],),location='STD')}
steps['RSGravitonToGaGa_13INPUT']={'INPUT':InputInfo(dataSet='/RelValRSGravitonToGaGa_13/%s/GEN-SIM'%(baseDataSetRelease[3],),location='STD')}
steps['WpToENu_M-2000_13INPUT']={'INPUT':InputInfo(dataSet='/RelValWpToENu_M-2000_13/%s/GEN-SIM'%(baseDataSetRelease[3],),location='STD')}
steps['DisplacedSUSY_stopToBottom_M_300_1000mm_13INPUT']={'INPUT':InputInfo(dataSet='/RelValDisplacedSUSY_stopToBottom_M_300_1000mm_13/%s/GEN-SIM'%(baseDataSetRelease[3],),location='STD')}

# particle guns with postLS1 geometry recycle GEN-SIM input
steps['SingleElectronPt10_UP15INPUT']={'INPUT':InputInfo(dataSet='/RelValSingleElectronPt10_UP15/%s/GEN-SIM'%(baseDataSetRelease[3],),location='STD')}
steps['SingleElectronPt35_UP15INPUT']={'INPUT':InputInfo(dataSet='/RelValSingleElectronPt35_UP15/%s/GEN-SIM'%(baseDataSetRelease[3],),location='STD')}
steps['SingleElectronPt1000_UP15INPUT']={'INPUT':InputInfo(dataSet='/RelValSingleElectronPt1000_UP15/%s/GEN-SIM'%(baseDataSetRelease[3],),location='STD')}
steps['SingleElectronFlatPt1To100_UP15INPUT']={'INPUT':InputInfo(dataSet='/RelValSingleElectronFlatPt1To100_UP15/%s/GEN-SIM'%(baseDataSetRelease[3],),location='STD')}
steps['SingleGammaPt10_UP15INPUT']={'INPUT':InputInfo(dataSet='/RelValSingleGammaPt10_UP15/%s/GEN-SIM'%(baseDataSetRelease[3],),location='STD')}
steps['SingleGammaPt35_UP15INPUT']={'INPUT':InputInfo(dataSet='/RelValSingleGammaPt35_UP15/%s/GEN-SIM'%(baseDataSetRelease[3],),location='STD')}
steps['SingleMuPt1_UP15INPUT']={'INPUT':InputInfo(dataSet='/RelValSingleMuPt1_UP15/%s/GEN-SIM'%(baseDataSetRelease[3],),location='STD')}
steps['SingleMuPt10_UP15INPUT']={'INPUT':InputInfo(dataSet='/RelValSingleMuPt10_UP15/%s/GEN-SIM'%(baseDataSetRelease[3],),location='STD')}
steps['SingleMuPt100_UP15INPUT']={'INPUT':InputInfo(dataSet='/RelValSingleMuPt100_UP15/%s/GEN-SIM'%(baseDataSetRelease[3],),location='STD')}
steps['SingleMuPt1000_UP15INPUT']={'INPUT':InputInfo(dataSet='/RelValSingleMuPt1000_UP15/%s/GEN-SIM'%(baseDataSetRelease[3],),location='STD')}
steps['NuGun_UP15INPUT']={'INPUT':InputInfo(dataSet='/RelValNuGun_UP15/%s/GEN-SIM'%(baseDataSetRelease[3],),location='STD')}


# INPUT commands for 2017 wf
steps['TTbar_13UP17INPUT']={'INPUT':InputInfo(dataSet='/RelValTTbar_13/%s/GEN-SIM'%(baseDataSetRelease[13],),location='STD')}
steps['ZEE_13UP17INPUT']={'INPUT':InputInfo(dataSet='/RelValZEE_13/%s/GEN-SIM'%(baseDataSetRelease[13],),location='STD')}
steps['ZMM_13UP17INPUT']={'INPUT':InputInfo(dataSet='/RelValZMM_13/%s/GEN-SIM'%(baseDataSetRelease[13],),location='STD')}
steps['ZTT_13UP17INPUT']={'INPUT':InputInfo(dataSet='/RelValZTT_13/%s/GEN-SIM'%(baseDataSetRelease[13],),location='STD')}
steps['H125GGgluonfusion_13UP17INPUT']={'INPUT':InputInfo(dataSet='/RelValH125GGgluonfusion_13/%s/GEN-SIM'%(baseDataSetRelease[13],),location='STD')}
steps['QQH1352T_13UP17INPUT']={'INPUT':InputInfo(dataSet='/RelValQQH1352T_13/%s/GEN-SIM'%(baseDataSetRelease[13],),location='STD')}
steps['NuGun_UP17INPUT']={'INPUT':InputInfo(dataSet='/RelValNuGun/%s/GEN-SIM'%(baseDataSetRelease[13],),location='STD')}
steps['SMS-T1tttt_mGl-1500_mLSP-100_13UP17INPUT']={'INPUT':InputInfo(dataSet='/RelValSMS-T1tttt_mGl-1500_mLSP-100_13/%s/GEN-SIM'%(baseDataSetRelease[13],),location='STD')}


#input for fast sim workflows to be added - TODO

#input for 13 TeV High Stats samples
steps['ZMM_13_HSINPUT']={'INPUT':InputInfo(dataSet='/RelValZMM_13_HS/%s/GEN-SIM'%(baseDataSetRelease[10],),location='STD')}
steps['TTbar_13_HSINPUT']={'INPUT':InputInfo(dataSet='/RelValTTbar_13_HS/%s/GEN-SIM'%(baseDataSetRelease[10],),location='STD')}


## high stat step1
ecalHcal={
    '-s':'GEN,SIM,DIGI,DIGI2RAW,RAW2DIGI,L1Reco,RECO,EI',
    '--datatier':'GEN-SIM-DIGI-RAW-RECO',
    #'--geometry':'ECALHCAL',
    '--eventcontent':'FEVTDEBUG',
    '--customise':'Validation/Configuration/ECALHCAL.customise,SimGeneral/MixingModule/fullMixCustomize_cff.setCrossingFrameOn',
    '--beamspot':'NoSmear'}

steps['SingleElectronE120EHCAL']=merge([{'cfg':'SingleElectronE120EHCAL_pythia8_cfi'},ecalHcal,Kby(25,250),step1Defaults])
steps['SinglePiE50HCAL']=merge([{'cfg':'SinglePiE50HCAL_pythia8_cfi'},ecalHcal,Kby(25,250),step1Defaults])

steps['MinBiasHS']=gen('MinBias_8TeV_pythia8_TuneCUETP8M1_cff',Kby(25,300))
steps['InclusiveppMuX']=gen('InclusiveppMuX_8TeV_TuneCUETP8M1_cfi',Mby(11,45000))
steps['SingleElectronFlatPt5To100']=gen('SingleElectronFlatPt5To100_pythia8_cfi',Kby(25,250))
steps['SinglePiPt1']=gen('SinglePiPt1_pythia8_cfi',Kby(25,250))
steps['SingleMuPt1HS']=gen('SingleMuPt1_pythia8_cfi',Kby(25,1000))
steps['ZPrime5000Dijet']=gen('ZPrime5000JJ_8TeV_TuneCUETP8M1_cfi',Kby(25,100))
steps['SinglePi0E10']=gen('SinglePi0E10_pythia8_cfi',Kby(25,100))
steps['SinglePiPt10']=gen('SinglePiPt10_pythia8_cfi',Kby(25,250))
steps['SingleGammaFlatPt10To100']=gen('SingleGammaFlatPt10To100_pythia8_cfi',Kby(25,250))
steps['SingleTauPt50Pythia']=gen('SingleTaupt_50_pythia8_cfi',Kby(25,100))
steps['SinglePiPt100']=gen('SinglePiPt100_pythia8_cfi',Kby(25,250))


def genS(fragment,howMuch):
    global step1Defaults,stCond
    return merge([{'cfg':fragment},stCond,howMuch,step1Defaults])

steps['Higgs200ChargedTaus']=genS('H200ChargedTaus_Tauola_8TeV_cfi',Kby(9,100))
steps['JpsiMM']=genS('JpsiMM_8TeV_TuneCUETP8M1_cfi',Kby(66,1000))
steps['WE']=genS('WE_8TeV_TuneCUETP8M1_cfi',Kby(9,100))
steps['WM']=genS('WM_8TeV_TuneCUETP8M1_cfi',Kby(9,200))
steps['WpM']=genS('WpM_8TeV_TuneCUETP8M1_cfi',Kby(9,200))
steps['ZMM']=genS('ZMM_8TeV_TuneCUETP8M1_cfi',Kby(18,300))
steps['ZpMM']=genS('ZpMM_8TeV_TuneCUETP8M1_cfi',Kby(9,200))
steps['Higgs200ChargedTaus_13']=gen2015('H200ChargedTaus_Tauola_13TeV_cfi',Kby(9,100))
steps['Upsilon1SToMuMu_13']=gen2015('Upsilon1SToMuMu_forSTEAM_13TeV_TuneCUETP8M1_cfi',Kby(17,190))
steps['BsToMuMu_13']=gen2015('BsToMuMu_13TeV_SoftQCDnonD_TuneCUEP8M1_cfi.py',Kby(21000,150000))
steps['JpsiMuMu_Pt-8']=gen2015('JpsiMuMu_Pt-8_forSTEAM_13TeV_TuneCUETP8M1_cfi',Kby(3100,100000))
steps['BdToMuMu_13']=gen2015('BdToMuMu_13TeV_SoftQCDnonD_TuneCUEP8M1_cfi',Kby(6000,60000))
steps['BuToJpsiK_13']=gen2015('BuToJpsiK_13TeV_SoftQCDnonD_TuneCUEP8M1_cfi',Kby(16000,160000))
steps['BsToJpsiPhi_13']=gen2015('BsToJpsiPhi_13TeV_SoftQCDnonD_TuneCUEP8M1_cfi',Kby(78000,400000))

steps['WE_13']=gen2015('WE_13TeV_TuneCUETP8M1_cfi',Kby(9,100))
steps['WM_13']=gen2015('WM_13TeV_TuneCUETP8M1_cfi',Kby(9,200))
steps['WpM_13']=gen2015('WpM_13TeV_TuneCUETP8M1_cfi',Kby(9,200))
steps['ZMM_13']=gen2015('ZMM_13TeV_TuneCUETP8M1_cfi',Kby(18,100))
steps['ZEEMM_13']=gen2015('ZEEMM_13TeV_TuneCUETP8M1_cfi',Kby(18,300))
steps['ZpMM_13']=gen2015('ZpMM_13TeV_TuneCUETP8M1_cfi',Kby(9,200))

steps['ZTT']=genS('ZTT_All_hadronic_8TeV_TuneCUETP8M1_cfi',Kby(9,150))
steps['H130GGgluonfusion']=genS('H130GGgluonfusion_8TeV_TuneCUETP8M1_cfi',Kby(9,100))
steps['PhotonJets_Pt_10']=genS('PhotonJet_Pt_10_8TeV_TuneCUETP8M1_cfi',Kby(9,150))
steps['QQH1352T']=genS('QQH1352T_8TeV_TuneCUETP8M1_cfi',Kby(9,100))
steps['ZTT_13']=gen2015('ZTT_All_hadronic_13TeV_TuneCUETP8M1_cfi',Kby(9,80))
steps['H125GGgluonfusion_13']=gen2015('H125GGgluonfusion_13TeV_TuneCUETP8M1_cfi',Kby(9,50))
steps['PhotonJets_Pt_10_13']=gen2015('PhotonJet_Pt_10_13TeV_TuneCUETP8M1_cfi',Kby(9,150))
steps['QQH1352T_13']=gen2015('QQH1352T_13TeV_TuneCUETP8M1_cfi',Kby(9,50))
#steps['ZmumuJets_Pt_20_300']=gen('ZmumuJets_Pt_20_300_GEN_8TeV_TuneCUETP8M1_cfg',Kby(25,100))
steps['ADDMonoJet_d3MD3']=genS('ADDMonoJet_8TeV_d3MD3_TuneCUETP8M1_cfi',Kby(9,100))
steps['ADDMonoJet_d3MD3_13']=gen2015('ADDMonoJet_13TeV_d3MD3_TuneCUETP8M1_cfi',Kby(9,100))
steps['RSKKGluon_m3000GeV_13']=gen2015('RSKKGluon_m3000GeV_13TeV_TuneCUETP8M1_cff',Kby(9,100))

steps['MinBias2INPUT']={'INPUT':InputInfo(dataSet='/RelValMinBias/%s/GEN-SIM'%(baseDataSetRelease[0],),location='STD')}
steps['Higgs200ChargedTausINPUT']={'INPUT':InputInfo(dataSet='/RelValHiggs200ChargedTaus/%s/GEN-SIM'%(baseDataSetRelease[0],),location='STD')}
steps['QCD_Pt_3000_3500_2INPUT']={'INPUT':InputInfo(dataSet='/RelValQCD_Pt_3000_3500/%s/GEN-SIM'%(baseDataSetRelease[0],),location='STD')}
steps['QCD_Pt_80_120_2INPUT']={'INPUT':InputInfo(dataSet='/RelValQCD_Pt_80_120/%s/GEN-SIM'%(baseDataSetRelease[0],),location='STD')}
steps['JpsiMMINPUT']={'INPUT':InputInfo(dataSet='/RelValJpsiMM/%s/GEN-SIM'%(baseDataSetRelease[0],),location='STD')}
steps['TTbar2INPUT']={'INPUT':InputInfo(dataSet='/RelValTTbar/%s/GEN-SIM'%(baseDataSetRelease[0],),location='STD')}
steps['WEINPUT']={'INPUT':InputInfo(dataSet='/RelValWE/%s/GEN-SIM'%(baseDataSetRelease[0],),location='STD')}
steps['WMINPUT']={'INPUT':InputInfo(dataSet='/RelValWM/%s/GEN-SIM'%(baseDataSetRelease[0],),location='STD')}
steps['ZEEINPUT']={'INPUT':InputInfo(dataSet='/RelValZEE/%s/GEN-SIM'%(baseDataSetRelease[0],),location='STD')}
steps['ZMMINPUT']={'INPUT':InputInfo(dataSet='/RelValZMM/%s/GEN-SIM'%(baseDataSetRelease[0],),location='STD')}
steps['ZTTINPUT']={'INPUT':InputInfo(dataSet='/RelValZTT/%s/GEN-SIM'%(baseDataSetRelease[0],),location='STD')}
steps['H130GGgluonfusionINPUT']={'INPUT':InputInfo(dataSet='/RelValH130GGgluonfusion/%s/GEN-SIM'%(baseDataSetRelease[0],),location='STD')}
steps['PhotonJets_Pt_10INPUT']={'INPUT':InputInfo(dataSet='/RelValPhotonJets_Pt_10/%s/GEN-SIM'%(baseDataSetRelease[0],),location='STD')}
#steps['QQH1352TINPUT']={'INPUT':InputInfo(dataSet='/RelValQQH1352T/%s/GEN-SIM'%(baseDataSetRelease[0],),location='STD')} #temporary comment out
steps['ADDMonoJet_d3MD3INPUT']={'INPUT':InputInfo(dataSet='/RelValADDMonoJet_d3MD3/%s/GEN-SIM'%(baseDataSetRelease[0],),location='STD')}
steps['WpMINPUT']={'INPUT':InputInfo(dataSet='/RelValWpM/%s/GEN-SIM'%(baseDataSetRelease[0],),location='STD')}
steps['ZpMMINPUT']={'INPUT':InputInfo(dataSet='/RelValZpMM/%s/GEN-SIM'%(baseDataSetRelease[0],),location='STD')}
steps['ZpMM_2250_8TeVINPUT']={'INPUT':InputInfo(dataSet='/RelValZpMM_2250_8TeV/%s/GEN-SIM'%(baseDataSetRelease[0],),location='STD')}
steps['ZpEE_2250_8TeVINPUT']={'INPUT':InputInfo(dataSet='/RelValZpEE_2250_8TeV/%s/GEN-SIM'%(baseDataSetRelease[0],),location='STD')}
steps['ZpTT_1500_8TeVINPUT']={'INPUT':InputInfo(dataSet='/RelValZpTT_1500_8TeV/%s/GEN-SIM'%(baseDataSetRelease[0],),location='STD')}

steps['Cosmics']=merge([{'cfg':'UndergroundCosmicMu_cfi.py','-n':'500','--scenario':'cosmics'},Kby(666,100000),step1Defaults])
steps['CosmicsSPLoose']=merge([{'cfg':'UndergroundCosmicSPLooseMu_cfi.py','-n':'2000','--scenario':'cosmics'},Kby(5000,100000),step1Defaults])
steps['CosmicsSPLoose_UP15']=merge([{'cfg':'UndergroundCosmicSPLooseMu_cfi.py','-n':'2000','--conditions':'auto:run2_mc_cosmics','--scenario':'cosmics'},Kby(5000,500000),step1Up2015Defaults])
steps['Cosmics_UP17']=merge([{'cfg':'UndergroundCosmicMu_cfi.py','-n':'500','--conditions':'auto:phase1_2017_cosmics','--scenario':'cosmics','--era':'Run2_2017'},Kby(666,100000),step1Defaults])
steps['CosmicsSPLoose_UP17']=merge([{'cfg':'UndergroundCosmicSPLooseMu_cfi.py','-n':'2000','--conditions':'auto:phase1_2017_cosmics','--scenario':'cosmics','--era':'Run2_2017'},Kby(5000,500000),step1Up2015Defaults])
steps['BeamHalo']=merge([{'cfg':'BeamHalo_cfi.py','--scenario':'cosmics'},Kby(9,100),step1Defaults])
steps['BeamHalo_13']=merge([{'cfg':'BeamHalo_13TeV_cfi.py','--scenario':'cosmics'},Kby(9,100),step1Up2015Defaults])

# GF re-introduce INPUT command once GEN-SIM will be available
# steps['CosmicsINPUT']={'INPUT':InputInfo(dataSet='/RelValCosmics/%s/GEN-SIM'%(baseDataSetRelease[0],),location='STD')}
steps['BeamHaloINPUT']={'INPUT':InputInfo(dataSet='/RelValBeamHalo/%s/GEN-SIM'%(baseDataSetRelease[0],),location='STD')}

steps['QCD_Pt_50_80']=genS('QCD_Pt_50_80_8TeV_TuneCUETP8M1_cfi',Kby(25,100))
steps['QCD_Pt_15_20']=genS('QCD_Pt_15_20_8TeV_TuneCUETP8M1_cfi',Kby(25,100))
steps['ZTTHS']=merge([Kby(25,100),steps['ZTT']])
steps['QQH120Inv']=genS('QQH120Inv_8TeV_TuneCUETP8M1_cfi',Kby(25,100))
steps['TTbar2HS']=merge([Kby(25,100),steps['TTbar']])
steps['JpsiMM_Pt_20_inf']=genS('JpsiMM_Pt_20_inf_8TeV_TuneCUETP8M1_cfi',Kby(70,280))
steps['QCD_Pt_120_170']=genS('QCD_Pt_120_170_8TeV_TuneCUETP8M1_cfi',Kby(25,100))
steps['H165WW2L']=genS('H165WW2L_8TeV_TuneCUETP8M1_cfi',Kby(25,100))
steps['UpsMM']=genS('UpsMM_8TeV_TuneCUETP8M1_cfi',Kby(56250,225))
steps['RSGrav']=genS('RS750_quarks_and_leptons_8TeV_TuneCUETP8M1_cff',Kby(25,100))
steps['QCD_Pt_80_120_2HS']=merge([Kby(25,100),steps['QCD_Pt_80_120']])
steps['bJpsiX']=genS('bJpsiX_8TeV_TuneCUETP8M1_cfi',Mby(325,1300000))
steps['QCD_Pt_30_50']=genS('QCD_Pt_30_50_8TeV_TuneCUETP8M1_cfi',Kby(25,100))
steps['H200ZZ4L']=genS('H200ZZ4L_8TeV_TuneCUETP8M1_cfi',Kby(25,100))
steps['LM9p']=genS('LM9p_8TeV_cff',Kby(25,100))
steps['QCD_Pt_20_30']=genS('QCD_Pt_20_30_8TeV_TuneCUETP8M1_cfi',Kby(25,100))
steps['QCD_Pt_170_230']=genS('QCD_Pt_170_230_8TeV_TuneCUETP8M1_cfi',Kby(25,100))

## pPb tests
step1PPbDefaults={'--beamspot':'Realistic8TeVCollision'}
steps['AMPT_PPb_5020GeV_MinimumBias']=merge([{'-n':10},step1PPbDefaults,genS('AMPT_PPb_5020GeV_MinimumBias_cfi',Kby(9,100))])

## pPb Run2
step1PPbDefaultsUp15={'--beamspot':'RealisticPPbBoost8TeV2016Collision','--conditions':'auto:run2_mc_pa','--eventcontent':'RAWSIM', '--era':'Run2_2016_pA'}
steps['EPOS_PPb_8160GeV_MinimumBias']=merge([{'-n':10},step1PPbDefaultsUp15,gen2015('ReggeGribovPartonMC_EposLHC_4080_4080GeV_pPb_cfi',Kby(9,100))])

## heavy ions tests
U2000by1={'--relval': '2000,1'}
U80by1={'--relval': '80,1'}

hiAlca2011 = {'--conditions':'auto:run1_mc_hi'}
hiAlca2015 = {'--conditions':'auto:run2_mc_hi', '--era':'Run2_HI'}
hiAlca2017 = {'--conditions':'auto:phase1_2017_realistic', '--era':'Run2_2017_pp_on_XeXe'}
hiAlca2018 = {'--conditions':'auto:phase1_2017_realistic', '--era':'Run2_2017'}


hiDefaults2011=merge([hiAlca2011,{'--scenario':'HeavyIons','-n':2}])
hiDefaults2015=merge([hiAlca2015,{'--scenario':'HeavyIons','-n':2}])
hiDefaults2017=merge([hiAlca2017,{'-n':2}])
hiDefaults2018=merge([hiAlca2018,{'--scenario':'HeavyIons','-n':2}])


steps['HydjetQ_B12_5020GeV_2011']=merge([{'-n':1,'--beamspot':'RealisticHI2011Collision'},hiDefaults2011,genS('Hydjet_Quenched_B12_5020GeV_cfi',U2000by1)])
steps['HydjetQ_B12_5020GeV_2015']=merge([{'-n':1,'--beamspot':'RealisticHICollision2015'},hiDefaults2015,genS('Hydjet_Quenched_B12_5020GeV_cfi',U2000by1)])
steps['HydjetQ_MinBias_XeXe_5442GeV_2017']=merge([{'-n':1},hiDefaults2017,gen2017('Hydjet_Quenched_MinBias_XeXe_5442GeV_cfi',U2000by1)])
steps['HydjetQ_B12_5020GeV_2018']=merge([{'-n':1},hiDefaults2018,gen2017('Hydjet_Quenched_B12_5020GeV_cfi',U2000by1)])

steps['QCD_Pt_80_120_13_HI']=merge([hiDefaults2018,gen2017('QCD_Pt_80_120_13TeV_TuneCUETP8M1_cfi',Kby(9,150))])
steps['PhotonJets_Pt_10_13_HI']=merge([hiDefaults2018,gen2017('PhotonJet_Pt_10_13TeV_TuneCUETP8M1_cfi',Kby(9,150))])
steps['ZMM_13_HI']=merge([hiDefaults2018,gen2017('ZMM_13TeV_TuneCUETP8M1_cfi',Kby(18,100))])
steps['ZEEMM_13_HI']=merge([hiDefaults2018,gen2017('ZEEMM_13TeV_TuneCUETP8M1_cfi',Kby(18,300))])


#### fastsim section ####
##no forseen to do things in two steps GEN-SIM then FASTIM->end: maybe later
#step1FastDefaults =merge([{'-s':'GEN,SIM,RECOBEFMIX,DIGI:pdigi_valid,L1,DIGI2RAW,L1Reco,RECO,EI,HLT:@fake,VALIDATION:@standardValidation,DQM:@standardDQM',
step1FastDefaults =merge([{'-s':'GEN,SIM,RECOBEFMIX,DIGI:pdigi_valid,L1,DIGI2RAW,L1Reco,RECO,EI,VALIDATION:@standardValidation,DQM:@standardDQM',
                           '--fast':'',
                           '--beamspot'    : 'Realistic8TeVCollision',
                           '--eventcontent':'FEVTDEBUGHLT,DQM',
                           '--datatier':'GEN-SIM-DIGI-RECO,DQMIO',
                           '--relval':'27000,3000'},
                          step1Defaults])
#step1FastUpg2015Defaults =merge([{'-s':'GEN,SIM,RECOBEFMIX,DIGI:pdigi_valid,L1,DIGI2RAW,L1Reco,RECO,EI,HLT:@relval2016,VALIDATION:@standardValidation,DQM:@standardDQM',
step1FastUpg2015Defaults =merge([{'-s':'GEN,SIM,RECOBEFMIX,DIGI:pdigi_valid,L1,DIGI2RAW,L1Reco,RECO,EI,VALIDATION:@standardValidation,DQM:@standardDQM',
                           '--fast':'',
                           '--conditions'  :'auto:run2_mc',
                           '--beamspot'    : 'Realistic50ns13TeVCollision',
                           '--era'         :'Run2_2016',
                           '--eventcontent':'FEVTDEBUGHLT,DQM',
                           '--datatier':'GEN-SIM-DIGI-RECO,DQMIO',
                           '--relval':'27000,3000'},
                           step1Defaults])
step1FastPUNewMixing =merge([{'-s':'GEN,SIM,RECOBEFMIX',
                           '--eventcontent':'FASTPU',
                           '--datatier':'GEN-SIM-RECO'},
                           step1FastUpg2015Defaults])
step1FastUpg2015_trackingOnlyValidation = merge([{'-s':'GEN,SIM,RECOBEFMIX,DIGI:pdigi_valid,L1,DIGI2RAW,RECO,VALIDATION:@trackingOnlyValidation'},
                                                step1FastUpg2015Defaults])


#step1FastDefaults
steps['TTbarFS']=merge([{'cfg':'TTbar_8TeV_TuneCUETP8M1_cfi'},Kby(100,1000),step1FastDefaults])
steps['SingleMuPt1FS']=merge([{'cfg':'SingleMuPt1_pythia8_cfi'},step1FastDefaults])
steps['SingleMuPt10FS']=merge([{'cfg':'SingleMuPt10_pythia8_cfi'},step1FastDefaults])
steps['SingleMuPt100FS']=merge([{'cfg':'SingleMuPt100_pythia8_cfi'},step1FastDefaults])
steps['SinglePiPt1FS']=merge([{'cfg':'SinglePiPt1_pythia8_cfi'},step1FastDefaults])
steps['SinglePiPt10FS']=merge([{'cfg':'SinglePiPt10_pythia8_cfi'},step1FastDefaults])
steps['SinglePiPt100FS']=merge([{'cfg':'SinglePiPt100_pythia8_cfi'},step1FastDefaults])
steps['ZEEFS']=merge([{'cfg':'ZEE_8TeV_TuneCUETP8M1_cfi'},Kby(100,2000),step1FastDefaults])
steps['ZTTFS']=merge([{'cfg':'ZTT_Tauola_OneLepton_OtherHadrons_8TeV_TuneCUETP8M1_cfi'},Kby(100,2000),step1FastDefaults])
steps['QCDFlatPt153000FS']=merge([{'cfg':'QCDForPF_8TeV_TuneCUETP8M1_cfi'},Kby(27,2000),step1FastDefaults])
steps['QCD_Pt_80_120FS']=merge([{'cfg':'QCD_Pt_80_120_8TeV_TuneCUETP8M1_cfi'},Kby(100,500),stCond,step1FastDefaults])
steps['QCD_Pt_3000_3500FS']=merge([{'cfg':'QCD_Pt_3000_3500_8TeV_TuneCUETP8M1_cfi'},Kby(100,500),stCond,step1FastDefaults])
steps['H130GGgluonfusionFS']=merge([{'cfg':'H130GGgluonfusion_8TeV_TuneCUETP8M1_cfi'},step1FastDefaults])
steps['SingleGammaFlatPt10To10FS']=merge([{'cfg':'SingleGammaFlatPt10To100_pythia8_cfi'},Kby(100,500),step1FastDefaults])

#step1FastUpg2015Defaults
steps['TTbarFS_13']=merge([{'cfg':'TTbar_13TeV_TuneCUETP8M1_cfi'},Kby(100,1000),step1FastUpg2015Defaults])
steps['TTbarFS_13_trackingOnlyValidation']=merge([{'cfg':'TTbar_13TeV_TuneCUETP8M1_cfi'},Kby(100,1000),step1FastUpg2015_trackingOnlyValidation])
steps['SMS-T1tttt_mGl-1500_mLSP-100FS_13']=merge([{'cfg':'SMS-T1tttt_mGl-1500_mLSP-100_13TeV-pythia8_cfi'},Kby(100,1000),step1FastUpg2015Defaults])
steps['NuGunFS_UP15']=merge([{'cfg':'SingleNuE10_cfi'},Kby(100,1000),step1FastUpg2015Defaults])
steps['ZEEFS_13']=merge([{'cfg':'ZEE_13TeV_TuneCUETP8M1_cfi'},Kby(100,2000),step1FastUpg2015Defaults])
steps['ZTTFS_13']=merge([{'cfg':'ZTT_All_hadronic_13TeV_TuneCUETP8M1_cfi'},Kby(100,2000),step1FastUpg2015Defaults])
steps['ZMMFS_13']=merge([{'cfg':'ZMM_13TeV_TuneCUETP8M1_cfi'},Kby(100,2000),step1FastUpg2015Defaults])
steps['QCDFlatPt153000FS_13']=merge([{'cfg':'QCDForPF_13TeV_TuneCUETP8M1_cfi'},Kby(27,2000),step1FastUpg2015Defaults])
steps['QCD_Pt_80_120FS_13']=merge([{'cfg':'QCD_Pt_80_120_13TeV_TuneCUETP8M1_cfi'},Kby(100,500),step1FastUpg2015Defaults])
steps['QCD_Pt_3000_3500FS_13']=merge([{'cfg':'QCD_Pt_3000_3500_13TeV_TuneCUETP8M1_cfi'},Kby(100,500),step1FastUpg2015Defaults])
steps['H125GGgluonfusionFS_13']=merge([{'cfg':'H125GGgluonfusion_13TeV_TuneCUETP8M1_cfi'},step1FastUpg2015Defaults])
steps['SingleMuPt10FS_UP15']=merge([{'cfg':'SingleMuPt10_pythia8_cfi'},step1FastUpg2015Defaults])
steps['SingleMuPt100FS_UP15']=merge([{'cfg':'SingleMuPt100_pythia8_cfi'},step1FastUpg2015Defaults])

### FastSim: produce sample of minbias events for PU mixing
steps['MinBiasFS_13_ForMixing']=merge([{'cfg':'MinBias_13TeV_pythia8_TuneCUETP8M1_cfi'},Kby(100,1000),step1FastPUNewMixing])

### FastSim: template to produce signal and overlay with minbias events
PUFS25={'--pileup':'AVE_35_BX_25ns',
        '--pileup_input':'das:/RelValMinBiasFS_13_ForMixing/%s/GEN-SIM-RECO'%(baseDataSetRelease[7],)}
FS_UP15_PU25_OVERLAY = merge([PUFS25,Kby(100,500),steps['TTbarFS_13']] )

### FastSim: produce sample of premixed minbias events
steps["FS_PREMIXUP15_PU25"] = merge([
        {"cfg":"SingleNuE10_cfi",
         "--fast":"",
         "--conditions":"auto:run2_mc",
         "-s":"GEN,SIM,RECOBEFMIX,DIGIPREMIX,L1,DIGI2RAW",
         "--eventcontent":"PREMIX",
         "--datatier":"GEN-SIM-DIGI-RAW",
         "--era":"Run2_2016"
         },
        PUFS25,Kby(100,500)])

### Fastsim: template to produce signal and overlay it with premixed minbias events
FS_PREMIXUP15_PU25_OVERLAY = merge([
#        {"-s" : "GEN,SIM,RECOBEFMIX,DIGIPREMIX_S2:pdigi_valid,DATAMIX,L1,DIGI2RAW,L1Reco,RECO,HLT:@relval2016,VALIDATION",
        {"-s" : "GEN,SIM,RECOBEFMIX,DIGIPREMIX_S2:pdigi_valid,DATAMIX,L1,DIGI2RAW,L1Reco,RECO,VALIDATION",
         "--datamix" : "PreMix",
         "--pileup_input" : "dbs:/RelValFS_PREMIXUP15_PU25/%s/GEN-SIM-DIGI-RAW"%(baseDataSetRelease[8],),
         "--customise":"SimGeneral/DataMixingModule/customiseForPremixingInput.customiseForPreMixingInput"
         },
        Kby(100,500),step1FastUpg2015Defaults])

### FastSim: list of processes used in FastSim validation
fs_proclist = ["ZEE_13",'TTbar_13','H125GGgluonfusion_13','ZTT_13','ZMM_13','NuGun_UP15','QCD_FlatPt_15_3000HS_13','SMS-T1tttt_mGl-1500_mLSP-100_13']

### FastSim: produces sample of signal events, overlayed with premixed minbias events
for x in fs_proclist:
    key = "FS_" + x + "_PRMXUP15_PU25"
    steps[key] = merge([FS_PREMIXUP15_PU25_OVERLAY,{"cfg":steps[x]["cfg"]}])

### FastSim: produce sample of signal events, overlayed with minbias events
for x in fs_proclist:
    key = "FS_" + x + "_UP15_PU25"
    steps[key] = merge([{"cfg":steps[x]["cfg"]},FS_UP15_PU25_OVERLAY])

###
steps['TTbarSFS']=merge([{'cfg':'TTbar_8TeV_TuneCUETP8M1_cfi'},
                        {'-s':'GEN,SIM',
                         '--eventcontent':'FEVTDEBUG',
                         '--datatier':'GEN-SIM',
                         '--fast':''},
                        step1Defaults])

steps['TTbarSFSA']=merge([{'cfg':'TTbar_8TeV_TuneCUETP8M1_cfi',
#                           '-s':'GEN,SIM,RECO,EI,HLT:@fake,VALIDATION',
                           '-s':'GEN,SIM,RECO,EI,VALIDATION',
                           '--fast':''},
                          step1FastDefaults])

def identityFS(wf):
    return merge([{'--restoreRND':'HLT','--process':'HLT2','--hltProcess':'HLT2', '--inputCommands':'"keep *","drop *TagInfo*_*_*_*"'},wf])

steps['SingleMuPt10FS_UP15_ID']=identityFS(steps['SingleMuPt10FS_UP15'])
steps['TTbarFS_13_ID']=identityFS(steps['TTbarFS_13'])

## GENERATORS

step1GenDefaults=merge([{'-s':'GEN,VALIDATION:genvalid',
                         '--relval':'250000,5000',
                         '--eventcontent':'RAWSIM,DQM',
                         '--datatier':'GEN,DQMIO',
                         '--conditions':'auto:run2_mc_FULL'
                         },
                        step1Defaults])

step1HadronizerDefaults=merge([{'--datatier':'GEN-SIM,DQMIO',
                           '--relval':'200000,5000'
                            },step1GenDefaults])

step1LHEDefaults=merge([{'-s':'LHE',
                         '--relval':'200000,5000',
                         '--eventcontent':'LHE',
                         '--datatier':'GEN',
                         '--conditions':'auto:run2_mc_FULL'
                         },
                        step1Defaults])

# transfer extendedgen step1 LHE to be used in a normal workflow
step1LHENormal = {'--relval'     : '9000,50',
                 '--conditions'  : 'auto:run2_mc',
                 '--beamspot'    : 'Realistic50ns13TeVCollision',
                 }

# transfer extendedgen step1 GEN to GEN-SIM to be used in a normal workflow
step1GENNormal = {'--relval'     : '9000,50',
                 '-s'            : 'GEN,SIM',
                 '--conditions'  : 'auto:run2_mc',
                 '--beamspot'    : 'Realistic50ns13TeVCollision',
                 '--eventcontent': 'FEVTDEBUG',
                 '--datatier'    : 'GEN-SIM',
                 '--era'         : 'Run2_2016',
                 }

steps['DYToll01234Jets_5f_LO_MLM_Madgraph_LHE_13TeV']=genvalid('Configuration/Generator/python/DYToll01234Jets_5f_LO_MLM_Madgraph_LHE_13TeV_cff.py',step1LHEDefaults)
steps['TTbar012Jets_5f_NLO_FXFX_Madgraph_LHE_13TeV']=genvalid('Configuration/Generator/python/TTbar012Jets_5f_NLO_FXFX_Madgraph_LHE_13TeV_cff.py',step1LHEDefaults)
steps['TTbar_Pow_LHE_13TeV']=genvalid('Configuration/Generator/python/TTbar_Pow_LHE_13TeV_cff.py',step1LHEDefaults)
steps['DYToll012Jets_5f_NLO_FXFX_Madgraph_LHE_13TeV']=genvalid('Configuration/Generator/python/DYToll012Jets_5f_NLO_FXFX_Madgraph_LHE_13TeV_cff.py',step1LHEDefaults)
steps['WTolNu01234Jets_5f_LO_MLM_Madgraph_LHE_13TeV']=genvalid('Configuration/Generator/python/WTolNu01234Jets_5f_LO_MLM_Madgraph_LHE_13TeV_cff.py',step1LHEDefaults)
steps['GGToH_Pow_LHE_13TeV']=genvalid('Configuration/Generator/python/GGToH_Pow_LHE_13TeV_cff.py',step1LHEDefaults)
steps['VHToH_Pow_LHE_13TeV']=genvalid('Configuration/Generator/python/VHToH_Pow_LHE_13TeV_cff.py',step1LHEDefaults)
steps['VBFToH_Pow_JHU4l_LHE_13TeV']=genvalid('Configuration/Generator/python/VBFToH_Pow_JHU4l_LHE_13TeV_cff.py',step1LHEDefaults)

steps['BulkG_M1200_narrow_2L2Q_LHE_13TeV']=genvalid('Configuration/Generator/python/BulkG_M1200_narrow_2L2Q_LHE_13TeV_cff.py',step1LHEDefaults)

# all 6 workflows with root step 'DYToll01234Jets_5f_LO_MLM_Madgraph_LHE_13TeV' will recycle the same dataset, from wf [512] of generator set
# steps['DYToll01234Jets_5f_LO_MLM_Madgraph_LHE_13TeVINPUT']={'INPUT':InputInfo(dataSet='/DYToll01234Jets_5f_LO_MLM_Madgraph_LHE_13TeV_py8/CMSSW_7_4_0_pre0-MCRUN2_73_V5-v1/GEN',location='STD')}

steps['MinBias_TuneZ2star_13TeV_pythia6']=genvalid('MinBias_TuneZ2star_13TeV_pythia6_cff',step1GenDefaults)
steps['QCD_Pt-30_TuneZ2star_13TeV_pythia6']=genvalid('QCD_Pt_30_TuneZ2star_13TeV_pythia6_cff',step1GenDefaults)
steps['MinBias_13TeV_pythia8']=genvalid('MinBias_13TeV_pythia8_cff',step1GenDefaults)
steps['QCD_Pt-30_13TeV_pythia8']=genvalid('QCD_Pt_30_13TeV_pythia8_cff',step1GenDefaults)

steps['DYToLL_M-50_13TeV_pythia8']=genvalid('DYToLL_M-50_13TeV_pythia8_cff',step1GenDefaults)
steps['WToLNu_13TeV_pythia8']=genvalid('WToLNu_13TeV_pythia8_cff',step1GenDefaults)

steps['SoftQCDDiffractive_13TeV_pythia8']=genvalid('SoftQCDDiffractive_13TeV_pythia8_cff',step1GenDefaults)
steps['SoftQCDnonDiffractive_13TeV_pythia8']=genvalid('SoftQCDnonDiffractive_13TeV_pythia8_cff',step1GenDefaults)
steps['SoftQCDelastic_13TeV_pythia8']=genvalid('SoftQCDelastic_13TeV_pythia8_cff',step1GenDefaults)
steps['SoftQCDinelastic_13TeV_pythia8']=genvalid('SoftQCDinelastic_13TeV_pythia8_cff',step1GenDefaults)

steps['QCD_Pt-30_8TeV_herwigpp']=genvalid('QCD_Pt_30_8TeV_herwigpp_cff',step1GenDefaults)

steps['ZprimeToll_M3000_13TeV_pythia8']=genvalid('ZprimeToll_M3000_13TeV_pythia8_cff',step1GenDefaults)
steps['WprimeTolNu_M3000_13TeV_pythia8']=genvalid('WprimeTolNu_M3000_13TeV_pythia8_cff',step1GenDefaults)

# Generator Hadronization (Hadronization of LHE)
steps['WJetsLNu_13TeV_madgraph-pythia8']=genvalid('Hadronizer_MgmMatchTuneCUETP8M1_13TeV_madgraph_pythia8_cff',step1GenDefaults,dataSet='/WJetsToLNu_13TeV-madgraph/Fall13wmLHE-START62_V1-v1/GEN')
steps['Hadronizer_TuneCUETP8M1_13TeV_MLM_5f_max4j_LHE_pythia8']=genvalid('Hadronizer_TuneCUETP8M1_13TeV_MLM_5f_max4j_LHE_pythia8_cff',step1HadronizerDefaults)
steps['GGToH_13TeV_pythia8']=genvalid('GGToHtautau_13TeV_pythia8_cff',step1GenDefaults)

steps['WJetsLNutaupinu_13TeV_madgraph-pythia8']=genvalid('Hadronizer_MgmMatchTuneCUETP8M1_13TeV_madgraph_pythia8_taupinu_cff',step1GenDefaults,dataSet='/WJetsToLNu_13TeV-madgraph/Fall13wmLHE-START62_V1-v1/GEN')
steps['Hadronizer_TuneCUETP8M1_13TeV_MLM_5f_max4j_LHE_pythia8_taupinu']=genvalid('Hadronizer_TuneCUETP8M1_13TeV_MLM_5f_max4j_LHE_pythia8_taupinu_cff',step1HadronizerDefaults)
steps['GGToHtaupinu_13TeV_pythia8']=genvalid('GGToHtautau_13TeV_pythia8_taupinu_cff',step1GenDefaults)

steps['WJetsLNutaurhonu_13TeV_madgraph-pythia8']=genvalid('Hadronizer_MgmMatchTuneCUETP8M1_13TeV_madgraph_pythia8_taurhonu_cff.py',step1GenDefaults,dataSet='/WJetsToLNu_13TeV-madgraph/Fall13wmLHE-START62_V1-v1/GEN')
steps['Hadronizer_TuneCUETP8M1_13TeV_MLM_5f_max4j_LHE_pythia8_taurhonu']=genvalid('Hadronizer_TuneCUETP8M1_13TeV_MLM_5f_max4j_LHE_pythia8_taurhonu_cff.py',step1HadronizerDefaults)
steps['GGToHtaurhonu_13TeV_pythia8']=genvalid('GGToHtautau_13TeV_pythia8_taurhonu_cff',step1GenDefaults)

steps['Hadronizer_TuneCUETP8M1_13TeV_aMCatNLO_FXFX_5f_max2j_max1p_LHE_pythia8']=genvalid('Hadronizer_TuneCUETP8M1_13TeV_aMCatNLO_FXFX_5f_max2j_max1p_LHE_pythia8_cff',step1HadronizerDefaults)
steps['Hadronizer_TuneCUETP8M1_13TeV_aMCatNLO_FXFX_5f_max2j_max1p_LHE_pythia8_evtgen']=genvalid('Hadronizer_TuneCUETP8M1_13TeV_aMCatNLO_FXFX_5f_max2j_max1p_LHE_pythia8_evtgen_cff',step1HadronizerDefaults)
steps['Hadronizer_TuneCUETP8M1_13TeV_aMCatNLO_FXFX_5f_max2j_max0p_LHE_pythia8']=genvalid('Hadronizer_TuneCUETP8M1_13TeV_aMCatNLO_FXFX_5f_max2j_max0p_LHE_pythia8_cff',step1HadronizerDefaults)

steps['Hadronizer_TuneCUETP8M1_13TeV_Hgg_powhegEmissionVeto_pythia8']=genvalid('Hadronizer_TuneCUETP8M1_13TeV_Hgg_powhegEmissionVeto_pythia8_cff',step1HadronizerDefaults)
steps['Hadronizer_TuneCUETP8M1_13TeV_Httpinu_powhegEmissionVeto_pythia8']=genvalid('Hadronizer_TuneCUETP8M1_13TeV_Httpinu_powhegEmissionVeto_pythia8_cff',step1HadronizerDefaults)
steps['Hadronizer_TuneCUETP8M1_13TeV_Httrhonu_powhegEmissionVeto_pythia8']=genvalid('Hadronizer_TuneCUETP8M1_13TeV_Httrhonu_powhegEmissionVeto_pythia8_cff',step1HadronizerDefaults)
steps['Hadronizer_TuneCUETP8M1_13TeV_Htt_powhegEmissionVeto_pythia8']=genvalid('Hadronizer_TuneCUETP8M1_13TeV_Htt_powhegEmissionVeto_pythia8_cff',step1HadronizerDefaults)
steps['Hadronizer_TuneCUETP8M1_13TeV_Htt_powhegEmissionVeto_pythia8_tauola']=genvalid('Hadronizer_TuneCUETP8M1_13TeV_Htt_powhegEmissionVeto_pythia8_tauola_cff',step1HadronizerDefaults)
steps['Hadronizer_TuneCUETP8M1_13TeV_Httpinu_powhegEmissionVeto_pythia8_tauola']=genvalid('Hadronizer_TuneCUETP8M1_13TeV_Httpinu_powhegEmissionVeto_pythia8_tauola_cff',step1HadronizerDefaults)
steps['Hadronizer_TuneCUETP8M1_13TeV_Httrhonu_powhegEmissionVeto_pythia8_tauola']=genvalid('Hadronizer_TuneCUETP8M1_13TeV_Httrhonu_powhegEmissionVeto_pythia8_tauola_cff',step1HadronizerDefaults)
steps['Hadronizer_TuneCUETP8M1_13TeV_powhegEmissionVeto_pythia8']=genvalid('Hadronizer_TuneCUETP8M1_13TeV_powhegEmissionVeto_pythia8_cff',step1HadronizerDefaults)
steps['Hadronizer_TuneCUETP8M1_13TeV_powhegEmissionVeto2p_pythia8']=genvalid('Hadronizer_TuneCUETP8M1_13TeV_powhegEmissionVeto2p_pythia8_cff',step1HadronizerDefaults)

steps['Hadronizer_TuneCUETP8M1_Mad_pythia8']=genvalid('Hadronizer_TuneCUETP8M1_13TeV_generic_LHE_pythia8_cff',step1HadronizerDefaults)

# Generator External Decays
steps['TT_13TeV_pythia8-evtgen']=genvalid('Hadronizer_MgmMatchTuneCUETP8M1_13TeV_madgraph_pythia8_EvtGen_cff',step1GenDefaults,dataSet='/TTJets_MSDecaysCKM_central_13TeV-madgraph/Fall13wmLHE-START62_V1-v1/GEN')

steps['Hadronizer_TuneCUETP8M1_13TeV_MLM_5f_max4j_LHE_pythia8_Tauola']=genvalid('Hadronizer_TuneCUETP8M1_13TeV_MLM_5f_max4j_LHE_pythia8_Tauola_cff',step1HadronizerDefaults)

steps['WToLNu_13TeV_pythia8-tauola']=genvalid('Hadronizer_MgmMatchTuneCUETP8M1_13TeV_madgraph_pythia8_Tauola_cff',step1GenDefaults,dataSet='/WJetsToLNu_13TeV-madgraph/Fall13wmLHE-START62_V1-v1/GEN')
steps['GGToH_13TeV_pythia8-tauola']=genvalid('GGToHtautau_13TeV_pythia8_Tauola_cff',step1GenDefaults)

steps['WToLNutaupinu_13TeV_pythia8-tauola']=genvalid('Hadronizer_MgmMatchTuneCUETP8M1_13TeV_madgraph_pythia8_Tauola_taupinu_cff',step1GenDefaults,dataSet='/WJetsToLNu_13TeV-madgraph/Fall13wmLHE-START62_V1-v1/GEN')
steps['Hadronizer_TuneCUETP8M1_13TeV_MLM_5f_max4j_LHE_pythia8_Tauola_taupinu']=genvalid('Hadronizer_TuneCUETP8M1_13TeV_MLM_5f_max4j_LHE_pythia8_Tauola_taupinu_cff',step1HadronizerDefaults)
steps['GGToHtaupinu_13TeV_pythia8-tauola']=genvalid('GGToHtautau_13TeV_pythia8_Tauola_taupinu_cff',step1GenDefaults)

steps['WToLNutaurhonu_13TeV_pythia8-tauola']=genvalid('Hadronizer_MgmMatchTuneCUETP8M1_13TeV_madgraph_pythia8_Tauola_taurhonu_cff',step1GenDefaults,dataSet='/WJetsToLNu_13TeV-madgraph/Fall13wmLHE-START62_V1-v1/GEN')
steps['Hadronizer_TuneCUETP8M1_13TeV_MLM_5f_max4j_LHE_pythia8_Tauola_taurhonu']=genvalid('Hadronizer_TuneCUETP8M1_13TeV_MLM_5f_max4j_LHE_pythia8_Tauola_taurhonu_cff',step1HadronizerDefaults)
steps['GGToHtaurhonu_13TeV_pythia8-tauola']=genvalid('GGToHtautau_13TeV_pythia8_Tauola_taurhonu_cff',step1GenDefaults)

# normal fullSim workflows using gridpack LHE generator
# LHE-GEN-SIM step
step1LHEGenSimDefault = { '--relval':'9000,50',
                          '-s':'LHE,GEN,SIM',
                          '-n'            : 10,
                          '--conditions'  : 'auto:run2_mc',
                          '--beamspot'    : 'Realistic50ns13TeVCollision',
                          '--datatier'    : 'GEN-SIM,LHE',
                          '--eventcontent': 'FEVTDEBUG,LHE',
                          '--era'         : 'Run2_2016',
                        }

def lhegensim(fragment,howMuch):
    global step1LHEGenSimDefault
    return merge([{'cfg':fragment},howMuch,step1LHEGenSimDefault])

# LHE-GEN-SIM step for 2017
step1LHEGenSimUp2017Default = merge ([{'--conditions':'auto:phase1_2017_realistic','--era':'Run2_2017','--beamspot':'Realistic25ns13TeVEarly2017Collision'},step1LHEGenSimDefault])

def lhegensim2017(fragment,howMuch):
    global step1LHEGenSimUp2017Default
    return merge([{'cfg':fragment},howMuch,step1LHEGenSimUp2017Default])

steps['TTbar012Jets_NLO_Mad_py8_Evt_13']=lhegensim('Configuration/Generator/python/TTbar012Jets_5f_NLO_FXFX_Madgraph_LHE_13TeV_cfi.py',Kby(9,50))
steps['GluGluHToZZTo4L_M125_Pow_py8_Evt_13']=lhegensim('Configuration/Generator/python/GGHZZ4L_JHUGen_Pow_NNPDF30_LHE_13TeV_cfi.py', Kby(9,50))
steps['VBFHToZZTo4Nu_M125_Pow_py8_Evt_13']=lhegensim('Configuration/Generator/python/VBFHZZ4Nu_Pow_NNPDF30_LHE_13TeV_cfi.py',Kby(9,50))
steps['VBFHToBB_M125_Pow_py8_Evt_13']=lhegensim('Configuration/Generator/python/VBFHbb_Pow_NNPDF30_LHE_13TeV_cfi.py',Kby(9,50))

steps['GluGluHToZZTo4L_M125_Pow_py8_Evt_13UP17']=lhegensim2017('Configuration/Generator/python/GGHZZ4L_JHUGen_Pow_NNPDF30_LHE_13TeV_cfi.py', Kby(9,100))
steps['VBFHToZZTo4Nu_M125_Pow_py8_Evt_13UP17']=lhegensim2017('Configuration/Generator/python/VBFHZZ4Nu_Pow_NNPDF30_LHE_13TeV_cfi.py',Kby(9,100))
steps['VBFHToBB_M125_Pow_py8_Evt_13UP17']=lhegensim2017('Configuration/Generator/python/VBFHbb_Pow_NNPDF30_LHE_13TeV_cfi.py',Kby(9,100))

#GEN-SIM inputs for LHE-GEN-SIM workflows
#steps['TTbar012Jets_NLO_Mad_py8_Evt_13INPUT']={'INPUT':InputInfo(dataSet='/RelValTTbar012Jets_NLO_Mad_py8_Evt_13/%s/GEN-SIM'%(baseDataSetRelease[3],),location='STD')}
#steps['GluGluHToZZTo4L_M125_Pow_py8_Evt_13INPUT']={'INPUT':InputInfo(dataSet='/RelValGluGluHToZZTo4L_M125_Pow_py8_Evt_13/%s/GEN-SIM'%(baseDataSetRelease[3],),location='STD')}
#steps['VBFHToZZTo4Nu_M125_Pow_py8_Evt_13INPUT']={'INPUT':InputInfo(dataSet='/RelValVBFHToZZTo4Nu_M125_Pow_py8_Evt_13/%s/GEN-SIM'%(baseDataSetRelease[3],),location='STD')}
#steps['VBFHToBB_M125_Pow_py8_Evt_13INPUT']={'INPUT':InputInfo(dataSet='/RelValVBFHToBB_M125_Pow_py8_Evt_13/%s/GEN-SIM'%(baseDataSetRelease[3],),location='STD')}


#Sherpa
steps['sherpa_ZtoEE_0j_BlackHat_13TeV_MASTER']=genvalid('sherpa_ZtoEE_0j_BlackHat_13TeV_MASTER_cff',step1GenDefaults)
steps['sherpa_ZtoEE_0j_OpenLoops_13TeV_MASTER']=genvalid('sherpa_ZtoEE_0j_OpenLoops_13TeV_MASTER_cff',step1GenDefaults)

# Heavy Ion
steps['ReggeGribovPartonMC_EposLHC_5TeV_pPb']=genvalid('GeneratorInterface/ReggeGribovPartonMCInterface/ReggeGribovPartonMC_EposLHC_5TeV_pPb_cfi',step1GenDefaults)

# B-physics
steps['BuToKstarJPsiToMuMu_forSTEAM_13TeV_TuneCUETP8M1']=genvalid('BuToKstarJPsiToMuMu_forSTEAM_13TeV_TuneCUETP8M1_cfi',step1GenDefaults)
steps['Upsilon4swithBuToKstarJPsiToMuMu_forSTEAM_13TeV_TuneCUETP8M1']=genvalid('Upsilon4swithBuToKstarJPsiToMuMu_forSTEAM_13TeV_TuneCUETP8M1_cfi',step1GenDefaults)
steps['Upsilon4sBaBarExample_BpBm_Dstarpipi_D0Kpi_nonres_forSTEAM_13TeV_TuneCUETP8M1']=genvalid('Upsilon4sBaBarExample_BpBm_Dstarpipi_D0Kpi_nonres_forSTEAM_13TeV_TuneCUETP8M1_cfi',step1GenDefaults)
steps['LambdaBToLambdaMuMuToPPiMuMu_forSTEAM_13TeV_TuneCUETP8M1']=genvalid('LambdaBToLambdaMuMuToPPiMuMu_forSTEAM_13TeV_TuneCUETP8M1_cfi',step1GenDefaults)
steps['BsToMuMu_forSTEAM_13TeV_TuneCUETP8M1']=genvalid('BsToMuMu_forSTEAM_13TeV_TuneCUETP8M1_cfi',step1GenDefaults)


#PU for FullSim
PU={'-n':10,'--pileup':'default','--pileup_input':'das:/RelValMinBias/%s/GEN-SIM'%(baseDataSetRelease[0],)}
# pu2 can be removed
PU2={'-n':10,'--pileup':'default','--pileup_input':'das:/RelValMinBias/%s/GEN-SIM'%(baseDataSetRelease[0],)}
PU25={'-n':10,'--pileup':'AVE_35_BX_25ns','--pileup_input':'das:/RelValMinBias_13/%s/GEN-SIM'%(baseDataSetRelease[3],)}
PU50={'-n':10,'--pileup':'AVE_35_BX_50ns','--pileup_input':'das:/RelValMinBias_13/%s/GEN-SIM'%(baseDataSetRelease[3],)}
PUHI={'-n':10,'--pileup_input':'das:/RelValHydjetQ_B12_5020GeV_2018/%s/GEN-SIM'%(baseDataSetRelease[9])}
PU25UP17={'-n':10,'--pileup':'AVE_35_BX_25ns','--pileup_input':'das:/RelValMinBias_13/%s/GEN-SIM'%(baseDataSetRelease[13],)}

#PU for FastSim
# FS_PU_INPUT_13TEV = "file:/afs/cern.ch/work/l/lveldere/minbias.root" # placeholder for relval to be produced with wf  135.8
PUFS={'--pileup':'GEN_2012_Summer_50ns_PoissonOOTPU'}
# PUFS2={'--pileup':'2012_Startup_50ns_PoissonOOTPU'} # not used anywhere
PUFSAVE10={'--pileup':'GEN_AVE_10_BX_25ns'}  # temporary: one or a few releases as back-up
PUFSAVE20={'--pileup':'GEN_AVE_20_BX_25ns'}  # temporary: one or a few releases as back-up
PUFSAVE35={'--pileup':'GEN_AVE_35_BX_25ns'}
PUFSAVE10_DRMIX_ITO={'--pileup':'AVE_10_BX_25ns','--pileup_input':'das:/RelValMinBiasFS_13_ForMixing/%s/GEN-SIM-RECO'%(baseDataSetRelease[7],),'--era':'Run2_25ns','--customise':'FastSimulation/Configuration/Customs.disableOOTPU'}
PUFSAVE35_DRMIX_ITO={'--pileup':'AVE_35_BX_25ns','--pileup_input':'das:/RelValMinBiasFS_13_ForMixing/%s/GEN-SIM-RECO'%(baseDataSetRelease[7],),'--era':'Run2_25ns','--customise':'FastSimulation/Configuration/Customs.disableOOTPU'}
PUFS25={'--pileup':'AVE_35_BX_25ns','--pileup_input':'das:/RelValMinBiasFS_13_ForMixing/%s/GEN-SIM-RECO'%(baseDataSetRelease[7],)}

#pu25 for high stats workflows
PU25HS={'-n':10,'--pileup':'AVE_35_BX_25ns','--pileup_input':'das:/RelValMinBias_13/%s/GEN-SIM'%(baseDataSetRelease[11],)}


#
steps['TTbarFSPU']=merge([PUFS,Kby(100,500),steps['TTbarFS']] )

steps['FS_TTbar_13_PUAVE10']=merge([PUFSAVE10,Kby(100,500),steps['TTbarFS_13']] ) # temporary: one or a few releases as back-up
steps['FS_TTbar_13_PUAVE20']=merge([PUFSAVE20,Kby(100,500),steps['TTbarFS_13']] ) # temporary: one or a few releases as back-up
steps['FS_TTbar_13_PUAVE35']=merge([PUFSAVE35,Kby(100,500),steps['TTbarFS_13']] )
steps['FS_TTbar_13_PU25']=merge([PUFS25,Kby(100,500),steps['TTbarFS_13']] ) # needs the placeholder
steps['FS_NuGun_UP15_PU25']=merge([PUFS25,Kby(100,500),steps['NuGunFS_UP15']] ) # needs the placeholder
steps['FS_SMS-T1tttt_mGl-1500_mLSP-100_13_PU25']=merge([PUFS25,Kby(100,500),steps['SMS-T1tttt_mGl-1500_mLSP-100FS_13']] )

steps['FS__PU25']=merge([PUFS25,Kby(100,500),steps['NuGunFS_UP15']] ) # needs the placeholder
steps['FS_TTbar_13_PUAVE10_DRMIX_ITO']=merge([PUFSAVE10_DRMIX_ITO,Kby(100,500),steps['TTbarFS_13']] ) # needs the placeholder
steps['FS_TTbar_13_PUAVE35_DRMIX_ITO']=merge([PUFSAVE35_DRMIX_ITO,Kby(100,500),steps['TTbarFS_13']] ) # needs the placeholder

# step2
step2Defaults = { '-s'            : 'DIGI:pdigi_valid,L1,DIGI2RAW,HLT:@fake',
                  '--datatier'    : 'GEN-SIM-DIGI-RAW-HLTDEBUG',
                  '--eventcontent': 'FEVTDEBUGHLT',
                  '--conditions'  : 'auto:run1_mc',
                  }
#for 2015
step2Upg2015Defaults = {'-s'     :'DIGI:pdigi_valid,L1,DIGI2RAW,HLT:@relval2016',
                 '--conditions'  :'auto:run2_mc',
                 '--datatier'    :'GEN-SIM-DIGI-RAW-HLTDEBUG',
                 '--eventcontent':'FEVTDEBUGHLT',
                 '--era'         :'Run2_2016',
                 '-n'            :'10',
                  }
step2Upg2015Defaults50ns = merge([{'-s':'DIGI:pdigi_valid,L1,DIGI2RAW,HLT:@relval50ns','--conditions':'auto:run2_mc_50ns','--era':'Run2_50ns'},step2Upg2015Defaults])

#for 2017
step2Upg2017Defaults = {'-s'     :'DIGI:pdigi_valid,L1,DIGI2RAW,HLT:@relval2017',
                 '--conditions'  :'auto:phase1_2017_realistic',
                 '--datatier'    :'GEN-SIM-DIGI-RAW-HLTDEBUG',
                 '--eventcontent':'FEVTDEBUGHLT',
                 '--era'         :'Run2_2017',
                 '-n'            :'10',
                  }


steps['DIGIUP15']=merge([step2Upg2015Defaults])
steps['DIGIUP15PROD1']=merge([{'-s':'DIGI,L1,DIGI2RAW,HLT:@relval2016','--eventcontent':'RAWSIM','--datatier':'GEN-SIM-RAW'},step2Upg2015Defaults])
steps['DIGIUP15_PU25']=merge([PU25,step2Upg2015Defaults])
steps['DIGIUP15_PU50']=merge([PU50,step2Upg2015Defaults50ns])
steps['DIGIUP17']=merge([step2Upg2017Defaults])
steps['DIGIUP17_PU25']=merge([PU25UP17,step2Upg2017Defaults])

# for Run2 PPb MC workflows
steps['DIGIUP15_PPb']=merge([{'-s':'DIGI:pdigi_valid,L1,DIGI2RAW,HLT:PIon','--conditions':'auto:run2_mc_pa', '--era':'Run2_2016_pA'}, steps['DIGIUP15']])

# PU25 for high stats workflows
steps['DIGIUP15_PU25HS']=merge([PU25HS,step2Upg2015Defaults])


steps['DIGIPROD1']=merge([{'-s':'DIGI,L1,DIGI2RAW,HLT:@fake','--eventcontent':'RAWSIM','--datatier':'GEN-SIM-RAW'},step2Defaults])
steps['DIGI']=merge([step2Defaults])
#steps['DIGI2']=merge([stCond,step2Defaults])
steps['DIGICOS']=merge([{'--scenario':'cosmics','--eventcontent':'FEVTDEBUG','--datatier':'GEN-SIM-DIGI-RAW'},stCond,step2Defaults])
steps['DIGIHAL']=merge([{'--scenario':'cosmics','--eventcontent':'FEVTDEBUG','--datatier':'GEN-SIM-DIGI-RAW'},step2Upg2015Defaults])
steps['DIGICOS_UP15']=merge([{'--conditions':'auto:run2_mc_cosmics','--scenario':'cosmics','--eventcontent':'FEVTDEBUG','--datatier':'GEN-SIM-DIGI-RAW'},step2Upg2015Defaults])
steps['DIGICOS_UP17']=merge([{'--conditions':'auto:phase1_2017_cosmics','-s':'DIGI:pdigi_valid,L1,DIGI2RAW,HLT:@relval2017','--scenario':'cosmics','--eventcontent':'FEVTDEBUG','--datatier':'GEN-SIM-DIGI-RAW', '--era' : 'Run2_2017'},step2Upg2015Defaults])
steps['DIGICOSPEAK_UP17']=merge([{'--conditions':'auto:phase1_2017_cosmics_peak','-s':'DIGI:pdigi_valid,L1,DIGI2RAW,HLT:@relval2017','--customise_commands': '"process.mix.digitizers.strip.APVpeakmode=cms.bool(True)"','--scenario':'cosmics','--eventcontent':'FEVTDEBUG','--datatier':'GEN-SIM-DIGI-RAW', '--era' : 'Run2_2017'},step2Upg2015Defaults])

steps['DIGIPU1']=merge([PU,step2Defaults])
steps['DIGIPU2']=merge([PU2,step2Defaults])
steps['REDIGIPU']=merge([{'-s':'reGEN,reDIGI,L1,DIGI2RAW,HLT:@fake'},steps['DIGIPU1']])

steps['DIGIUP15_ID']=merge([{'--restoreRND':'HLT','--process':'HLT2'},steps['DIGIUP15']])

steps['RESIM']=merge([{'-s':'reGEN,reSIM','-n':10},steps['DIGI']])
#steps['RESIMDIGI']=merge([{'-s':'reGEN,reSIM,DIGI,L1,DIGI2RAW,HLT:@fake,RAW2DIGI,L1Reco','-n':10,'--restoreRNDSeeds':'','--process':'HLT'},steps['DIGI']])


steps['DIGIHI2018']=merge([{'-s':'DIGI:pdigi_hi,L1,DIGI2RAW,HLT:@fake2'}, hiDefaults2018, {'--pileup':'HiMixNoPU'}, step2Upg2015Defaults])
steps['DIGIHI2017']=merge([{'-s':'DIGI:pdigi_hi,L1,DIGI2RAW,HLT:@fake2'}, hiDefaults2017, step2Upg2015Defaults])
steps['DIGIHI2015']=merge([{'-s':'DIGI:pdigi_hi,L1,DIGI2RAW,HLT:HIon'}, hiDefaults2015, {'--pileup':'HiMixNoPU'}, step2Upg2015Defaults])
steps['DIGIHI2011']=merge([{'-s':'DIGI:pdigi_hi,L1,DIGI2RAW,HLT:@fake'}, hiDefaults2011, {'--pileup':'HiMixNoPU'}, step2Defaults])
steps['DIGIHIMIX']=merge([{'-s':'DIGI:pdigi_hi,L1,DIGI2RAW,HLT:HIon', '-n':2}, hiDefaults2018, {'--pileup':'HiMix'}, PUHI, step2Upg2015Defaults])


# PRE-MIXING : https://twiki.cern.ch/twiki/bin/view/CMSPublic/SWGuideSimulation#Pre_Mixing_Instructions
premixUp2015Defaults = {
    '--evt_type'    : 'SingleNuE10_cfi',
    '-s'            : 'GEN,SIM,DIGIPREMIX:pdigi_valid,L1,DIGI2RAW',
    '-n'            : '10',
    '--conditions'  : 'auto:run2_mc', # 25ns GT; dedicated dict for 50ns
    '--datatier'    : 'GEN-SIM-DIGI-RAW',
    '--eventcontent': 'PREMIX',
    '--era'         : 'Run2_2016' # temporary replacement for premix; to be brought back to customisePostLS1 *EDIT - This comment possibly no longer relevant with switch to eras
}
premixUp2015Defaults50ns = merge([{'--conditions':'auto:run2_mc_50ns'},
                                  {'--era':'Run2_50ns'},
                                  premixUp2015Defaults])

premixUp2017Defaults = merge([{'--conditions':'auto:phase1_2017_realistic'},
                                  {'--era':'Run2_2017'},
                                  premixUp2015Defaults])

steps['PREMIXUP15_PU25']=merge([PU25,Kby(100,100),premixUp2015Defaults])
steps['PREMIXUP15_PU50']=merge([PU50,Kby(100,100),premixUp2015Defaults50ns])
steps['PREMIXUP17_PU25']=merge([PU25UP17,Kby(100,100),premixUp2017Defaults])

digiPremixUp2015Defaults25ns = {
    '--conditions'   : 'auto:run2_mc',
    '-s'             : 'DIGIPREMIX_S2:pdigi_valid,DATAMIX,L1,DIGI2RAW,HLT:@relval2016',
    '--pileup_input'  :  'das:/RelValPREMIXUP15_PU25/%s/GEN-SIM-DIGI-RAW'%baseDataSetRelease[5],
    '--eventcontent' : 'FEVTDEBUGHLT',
    '--datatier'     : 'GEN-SIM-DIGI-RAW-HLTDEBUG',
    '--datamix'      : 'PreMix',
    '--era'          : 'Run2_2016'
    }
digiPremixUp2015Defaults50ns=merge([{'-s':'DIGIPREMIX_S2:pdigi_valid,DATAMIX,L1,DIGI2RAW,HLT:@relval50ns'},
                                    {'--conditions':'auto:run2_mc_50ns'},
                                    {'--pileup_input' : 'das:/RelValPREMIXUP15_PU50/%s/GEN-SIM-DIGI-RAW'%baseDataSetRelease[6]},
                                    {'--era'            : 'Run2_50ns'},
                                    digiPremixUp2015Defaults25ns])

digiPremixUp2017Defaults25ns = {
    '--conditions'   : 'auto:phase1_2017_realistic',
    '-s'             : 'DIGIPREMIX_S2:pdigi_valid,DATAMIX,L1,DIGI2RAW,HLT:@relval2017',
    '--pileup_input'  :  'das:/RelValPREMIXUP17_PU25/%s/GEN-SIM-DIGI-RAW'%baseDataSetRelease[14],
    '--eventcontent' : 'FEVTDEBUGHLT',
    '--datatier'     : 'GEN-SIM-DIGI-RAW-HLTDEBUG',
    '--datamix'      : 'PreMix',
    '--era'          : 'Run2_2017'
    }

steps['DIGIPRMXUP15_PU25']=merge([digiPremixUp2015Defaults25ns])
steps['DIGIPRMXUP15_PU50']=merge([digiPremixUp2015Defaults50ns])
steps['DIGIPRMXUP17_PU25']=merge([digiPremixUp2017Defaults25ns])

premixProd25ns = {'-s'             : 'DIGIPREMIX_S2,DATAMIX,L1,DIGI2RAW,HLT:@relval2016',
                 '--eventcontent' : 'PREMIXRAW',
                 '--datatier'     : 'PREMIXRAW'}
premixProd50ns = merge([{'-s':'DIGIPREMIX_S2,DATAMIX,L1,DIGI2RAW,HLT:@relval50ns'},premixProd25ns])
premixProd25ns2017 = merge([{'-s':'DIGIPREMIX_S2,DATAMIX,L1,DIGI2RAW,HLT:@relval2017'},premixProd25ns])

steps['DIGIPRMXUP15_PROD_PU25']=merge([premixProd25ns,digiPremixUp2015Defaults25ns])
steps['DIGIPRMXUP15_PROD_PU50']=merge([premixProd50ns,digiPremixUp2015Defaults50ns])
steps['DIGIPRMXUP17_PROD_PU25']=merge([premixProd25ns2017,digiPremixUp2017Defaults25ns])

dataReco={ '--runUnscheduled':'',
          '--conditions':'auto:run1_data',
          '-s':'RAW2DIGI,L1Reco,RECO,EI,PAT,ALCA:SiStripCalZeroBias+SiStripCalMinBias+TkAlMinBias+EcalESAlign,DQM:@standardDQM+@miniAODDQM',
          '--datatier':'RECO,MINIAOD,DQMIO',
          '--eventcontent':'RECO,MINIAOD,DQM',
          '--data':'',
          '--process':'reRECO',
          '--scenario':'pp',
          }

dataRecoAlCaCalo=merge([{'-s':'RAW2DIGI,L1Reco,RECO,EI,ALCA:SiStripCalZeroBias+SiStripCalMinBias+TkAlMinBias+EcalCalZElectron+EcalCalWElectron+EcalUncalZElectron+EcalUncalWElectron+EcalTrg+HcalCalIsoTrk,DQM'}, dataReco])


hltKey='fake'
menu = autoHLT[hltKey]
steps['HLTD']=merge([{'--process':'reHLT',
                      '-s':'L1REPACK,HLT:@%s'%hltKey,
                      '--conditions':'auto:run1_hlt_%s'%menu,
                      '--data':'',
                      '--eventcontent': 'FEVTDEBUGHLT',
                      '--datatier': 'FEVTDEBUGHLT',
#                      '--output':'\'[{"e":"RAW","t":"RAW","o":["drop FEDRawDataCollection_rawDataCollector__LHC"]}]\'',
                      },])


steps['HLTDSKIM']=merge([{'--inputCommands':'"keep *","drop *_*_*_RECO"'},steps['HLTD']])
steps['HLTDSKIM2']=merge([{'--inputCommands':'"keep *","drop *_*_*_RECO","drop *_*_*_reRECO"'},steps['HLTD']])


steps['RECOD']=merge([{'--scenario':'pp',},dataReco])
steps['RECODR1']=merge([{'-s':'RAW2DIGI,L1Reco,RECO,EI,PAT,ALCA:SiStripCalZeroBias+SiStripCalMinBias+TkAlMinBias,DQM:@standardDQMFakeHLT+@miniAODDQM'},dataReco])
steps['RECODAlCaCalo']=merge([{'--scenario':'pp',},dataRecoAlCaCalo])

hltKey50ns='relval50ns'
menuR2_50ns = autoHLT[hltKey50ns]
steps['HLTDR2_50ns']=merge( [ {'-s':'L1REPACK,HLT:@%s'%hltKey50ns,},{'--conditions':'auto:run2_hlt_relval'},{'--era' : 'Run2_50ns'},steps['HLTD'] ] )

hltKey25ns='relval25ns'
menuR2_25ns = autoHLT[hltKey25ns]
steps['HLTDR2_25ns']=merge( [ {'-s':'L1REPACK:GT2,HLT:@%s'%hltKey25ns,},{'--conditions':'auto:run2_hlt_relval'},{'--era' : 'Run2_25ns'},steps['HLTD'] ] )


hltKey2016='relval2016'
menuR2_2016 = autoHLT[hltKey2016]
steps['HLTDR2_2016']=merge( [ {'-s':'L1REPACK:Full,HLT:@%s'%hltKey2016,},{'--conditions':'auto:run2_hlt_relval'},{'--era' : 'Run2_2016'},steps['HLTD'] ] )
steps['HLTDR2newL1repack_2016']=merge( [ {'-s':'L1REPACK:FullSimTP,HLT:@%s'%hltKey2016,},{'--conditions':'auto:run2_hlt_relval'},{'--era' : 'Run2_2016'},steps['HLTD'] ] )

hltKey2017='relval2017'
steps['HLTDR2_2017']=merge( [ {'-s':'L1REPACK:Full,HLT:@%s'%hltKey2017,},{'--conditions':'auto:run2_hlt_relval'},{'--era' : 'Run2_2017'},steps['HLTD'] ] )

# use --era
steps['RECODR2_50ns']=merge([{'--scenario':'pp','--conditions':'auto:run2_data_relval','--era':'Run2_50ns',},dataReco])
steps['RECODR2_25ns']=merge([{'--scenario':'pp','--conditions':'auto:run2_data_relval','--era':'Run2_25ns','--customise':'Configuration/DataProcessing/RecoTLR.customisePostEra_Run2_25ns'},dataReco])
steps['RECODR2_2016']=merge([{'--scenario':'pp','--conditions':'auto:run2_data_relval','--era':'Run2_2016','--customise':'Configuration/DataProcessing/RecoTLR.customisePostEra_Run2_2016'},dataReco])
steps['RECODR2_2017']=merge([{'--scenario':'pp','--conditions':'auto:run2_data_relval','--era':'Run2_2017','--customise':'Configuration/DataProcessing/RecoTLR.customisePostEra_Run2_2017'},dataReco])

steps['RECODR2AlCaEle']=merge([{'--scenario':'pp','--conditions':'auto:run2_data_relval','--customise':'Configuration/DataProcessing/RecoTLR.customisePromptRun2',},dataRecoAlCaCalo])

steps['RECODSplit']=steps['RECOD'] # finer job splitting
steps['RECOSKIMALCA']=merge([{'--inputCommands':'"keep *","drop *_*_*_RECO"'
                              },steps['RECOD']])
steps['RECOSKIMALCAR1']=merge([{'--inputCommands':'"keep *","drop *_*_*_RECO"'
                                },steps['RECODR1']])
steps['REPACKHID']=merge([{'--scenario':'HeavyIons',
                         '-s':'RAW2DIGI,REPACK',
                         '--datatier':'RAW',
                         '--eventcontent':'REPACKRAW'},
                        steps['RECOD']])
steps['RECOHID10']=merge([{'--scenario':'HeavyIons',
                         '-s':'RAW2DIGI,L1Reco,RECO,ALCA:SiStripCalZeroBias+SiStripCalMinBias+TkAlMinBiasHI+TkAlUpsilonMuMuHI+TkAlZMuMuHI+TkAlMuonIsolatedHI+TkAlJpsiMuMuHI+HcalCalMinBias,DQM',
                         '--datatier':'RECO,DQMIO',
                         '--eventcontent':'RECO,DQM','-n':30},
                        steps['RECOD']])
steps['RECOHID11']=merge([{'--repacked':''},
                        steps['RECOHID10']])
steps['RECOHID10']['-s']+=',REPACK'
steps['RECOHID10']['--datatier']+=',RAW'
steps['RECOHID10']['--eventcontent']+=',REPACKRAW'

steps['TIER0']=merge([{'--customise':'Configuration/DataProcessing/RecoTLR.customisePrompt',
                       '-s':'RAW2DIGI,L1Reco,RECO,EI,ALCAPRODUCER:@allForPrompt,DQM:@allForPrompt,ENDJOB',
                       '--datatier':'RECO,AOD,ALCARECO,DQMIO',
                       '--eventcontent':'RECO,AOD,ALCARECO,DQM',
                       '--process':'RECO'
                       },dataReco])
steps['TIER0EXP']=merge([{'-s':'RAW2DIGI,L1Reco,RECO,EI,ALCAPRODUCER:@allForExpress+AlCaPCCZeroBiasFromRECO+AlCaPCCRandomFromRECO,DQM:@express,ENDJOB',
                          '--datatier':'ALCARECO,DQMIO',
                          '--eventcontent':'ALCARECO,DQM',
                          '--customise':'Configuration/DataProcessing/RecoTLR.customiseExpress',
                          },steps['TIER0']])

steps['TIER0EXPHI']={      '--conditions':'auto:run1_data',
          '-s':'RAW2DIGI,L1Reco,RECO,ALCAPRODUCER:@allForExpressHI,DQM,ENDJOB',
          '--datatier':'ALCARECO,DQMIO',
          '--eventcontent':'ALCARECO,DQM',
          '--data':'',
          '--process':'RECO',
          '--scenario':'HeavyIons',
          '--customise':'Configuration/DataProcessing/RecoTLR.customiseExpressHI',
          '--repacked':'',
          '-n':'10'
                          }
steps['TIER0EXPTE']={'-s': 'ALCAPRODUCER:EcalTestPulsesRaw',
                     '--conditions': 'auto:run2_data',
                     '--datatier':'ALCARECO',
                     '--eventcontent':'ALCARECO',
                     '--data': '',
                     '--process': 'RECO',
                     '--scenario': 'pp',
                     #'--customise':'Configuration/DataProcessing/RecoTLR.customiseExpress',
                     }

steps['TIER0PROMPTLP']={'-s': 'ALCA:AlCaPCCZeroBias+AlCaPCCRandom',
                        '--conditions': 'auto:run2_data',
                        '--datatier':'ALCARECO',
                        '--eventcontent':'ALCARECO',
                        '--data': '',
                        '--scenario': 'pp',
                        # '--customise':'Configuration/DataProcessing/RecoTLR.customiseExpress',
                        }

steps['TIER0EXPHPBS']={'-s':'RAW2DIGI,L1Reco,RECO:reconstruction_trackingOnly,ALCAPRODUCER:TkAlMinBias,DQM:DQMOfflineTracking,ENDJOB',
                          '--process':'RECO',
                          '--scenario': 'pp',
                          '--era':'Run2_2017',
                          '--conditions':'auto:run2_data_promptlike',
                          '--data': '',
                          '--datatier':'ALCARECO,DQMIO',
                          '--eventcontent':'ALCARECO,DQM',
                          '--customise':'Configuration/DataProcessing/RecoTLR.customisePostEra_Run2_2017_express_trackingOnly',
                          }

steps['ALCASPLITHPBS']={'-s':'ALCAOUTPUT:TkAlMinBias,ALCA:PromptCalibProd',
                        '--scenario':'pp',
                        '--data':'',
                        '--era':'Run2_2017',
                        '--datatier':'ALCARECO',
                        '--eventcontent':'ALCARECO',
                        '--conditions':'auto:run2_data_promptlike',
                        '--triggerResultsProcess':'RECO',
                        }

steps['ALCAHARVDHPBS']={'-s':'ALCAHARVEST:%s'%(autoPCL['PromptCalibProd']),
                        #'--conditions':'auto:run2_data_promptlike',
                        '--conditions':'92X_dataRun2_Express_v2_snapshotted', # to replaced with line above once run2_data_promptlike will contain DropBoxMetadata
                        '--scenario':'pp',
                        '--data':'',
                        '--era':'Run2_2017',
                        '--customise':'Configuration/DataProcessing/RecoTLR.customisePostEra_Run2_2017_harvesting_trackingOnly',
                        '--filein':'file:PromptCalibProd.root'}


steps['RECOCOSD']=merge([{'--scenario':'cosmics',
                          '-s':'RAW2DIGI,L1Reco,RECO,DQM,ALCA:DtCalib',
                          '--datatier':'RECO,DQMIO',     # no miniAOD for cosmics
                          '--eventcontent':'RECO,DQM',
                          '--customise':'Configuration/DataProcessing/RecoTLR.customiseCosmicData'
                          },dataReco])

steps['RECOCOSDRUN2']=merge([{'--conditions':'auto:run2_data','--era':'Run2_2016'},steps['RECOCOSD']])

# step1 gensim for HI mixing
step1Up2018HiMixDefaults = merge ([{'--beamspot':'MatchHI', '--pileup':'HiMixGEN'},hiDefaults2018,PUHI,step1Up2017Defaults])
def gen2018HiMix(fragment,howMuch):
    global step1Up2018HiMixDefaults
    return merge([{'cfg':fragment},howMuch,step1Up2018HiMixDefaults])

steps['Pyquen_GammaJet_pt20_2760GeV']=gen2018HiMix('Pyquen_GammaJet_pt20_2760GeV_cfi',Kby(9,100))
steps['Pyquen_DiJet_pt80to120_2760GeV']=gen2018HiMix('Pyquen_DiJet_pt80to120_2760GeV_cfi',Kby(9,100))
steps['Pyquen_ZeemumuJets_pt10_2760GeV']=gen2018HiMix('Pyquen_ZeemumuJets_pt10_2760GeV_cfi',Kby(9,100))

# step3
step3Defaults = {
                  '-s'            : 'RAW2DIGI,L1Reco,RECO,RECOSIM,EI,PAT,VALIDATION:@standardValidationNoHLT+@miniAODValidation,DQM:@standardDQMFakeHLT+@miniAODDQM',
                  '--runUnscheduled':'',
                  '--conditions'  : 'auto:run1_mc',
                  '--no_exec'     : '',
                  '--datatier'    : 'GEN-SIM-RECO,MINIAODSIM,DQMIO',
                  '--eventcontent': 'RECOSIM,MINIAODSIM,DQM',
                  }
step3DefaultsAlCaCalo=merge([{'-s':'RAW2DIGI,L1Reco,RECO,EI,PAT,ALCA:EcalCalZElectron+EcalCalWElectron+EcalUncalZElectron+EcalUncalWElectron+HcalCalIsoTrk,VALIDATION:@standardValidationNoHLT+@miniAODValidation,DQM:@standardDQMFakeHLT+@miniAODDQM'},step3Defaults])

steps['DIGIPU']=merge([{'--process':'REDIGI'},steps['DIGIPU1']])

#for 2015
step3Up2015Defaults = {
    #'-s':'RAW2DIGI,L1Reco,RECO,EI,VALIDATION,DQM',
    '-s':'RAW2DIGI,L1Reco,RECO,RECOSIM,EI,PAT,VALIDATION:@standardValidation+@miniAODValidation,DQM:@standardDQM+@miniAODDQM',
    '--runUnscheduled':'',
    '--conditions':'auto:run2_mc',
    '-n':'10',
    '--datatier':'GEN-SIM-RECO,MINIAODSIM,DQMIO',
    '--eventcontent':'RECOSIM,MINIAODSIM,DQM',
    '--era' : 'Run2_2016'
    }

step3Up2015Defaults50ns = merge([{'-s':'RAW2DIGI,L1Reco,RECO,EI,PAT,VALIDATION:@standardValidationNoHLT+@miniAODValidation,DQM:@standardDQMFakeHLT+@miniAODDQM','--conditions':'auto:run2_mc_50ns','--era':'Run2_50ns'},step3Up2015Defaults])

step3Up2015DefaultsAlCaCalo = merge([{'-s':'RAW2DIGI,L1Reco,RECO,EI,ALCA:EcalCalZElectron+EcalCalWElectron+EcalUncalZElectron+EcalUncalWElectron+EcalTrg+HcalCalIsoTrk,VALIDATION:@standardValidationNoHLT,DQM:@standardDQMFakeHLT'},step3Up2015Defaults])
step3Up2015DefaultsAlCaCalo50ns = merge([{'--conditions':'auto:run2_mc_50ns','--era':'Run2_50ns'},step3Up2015DefaultsAlCaCalo])

step3Up2015Hal = {'-s'            :'RAW2DIGI,L1Reco,RECO,EI,VALIDATION,DQM',
                  '--conditions'   :'auto:run2_mc',
                  '--datatier'     :'GEN-SIM-RECO,DQMIO',
                  '--eventcontent':'RECOSIM,DQM',
                  '-n'            :'10',
                  '--era'          :'Run2_2016'
                  }

step3_trackingOnly = {
    '-s': 'RAW2DIGI,RECO:reconstruction_trackingOnly,VALIDATION:@trackingOnlyValidation,DQM:@trackingOnlyDQM',
    '--datatier':'GEN-SIM-RECO,DQMIO',
    '--eventcontent':'RECOSIM,DQM',
}
step3_trackingLowPU = {
    '--era': 'Run2_2016_trackingLowPU'
}
step3_HIPM = {
    '--era': 'Run2_2016_HIPM'
}
step3Up2015Defaults_trackingOnly = merge([step3_trackingOnly, remove(step3Up2015Defaults, "--runUnscheduled")])

# mask away - to be removed once we'll migrate the matrix to be fully unscheduled for RECO step
#unSchOverrides={'--runUnscheduled':'','-s':'RAW2DIGI,L1Reco,RECO,EI,PAT,VALIDATION:@standardValidation+@miniAODValidation,DQM:@standardDQM+@miniAODDQM','--eventcontent':'RECOSIM,MINIAODSIM,DQM','--datatier':'GEN-SIM-RECO,MINIAODSIM,DQMIO'}
#step3Up2015DefaultsUnsch = merge([unSchOverrides,step3Up2015Defaults])
#step3DefaultsUnsch = merge([unSchOverrides,step3Defaults])

steps['RECOUP15']=merge([step3Up2015Defaults]) # todo: remove UP from label
steps['RECOUP15AlCaCalo']=merge([step3Up2015DefaultsAlCaCalo]) # todo: remove UP from label

steps['RECOUP15_trackingOnly']=merge([step3Up2015Defaults_trackingOnly]) # todo: remove UP from label
steps['RECOUP15_trackingLowPU']=merge([step3_trackingLowPU, step3Up2015Defaults]) # todo: remove UP from label
steps['RECOUP15_trackingOnlyLowPU']=merge([step3_trackingLowPU, step3Up2015Defaults_trackingOnly]) # todo: remove UP from label
steps['RECOUP15_HIPM']=merge([step3_HIPM,step3Up2015Defaults]) # todo: remove UP from label

steps['RECOUP17']=merge([{'--conditions':'auto:phase1_2017_realistic','--era' : 'Run2_2017'},steps['RECOUP15']])
steps['RECOUP17_PU25']=steps['RECOUP17']

# for Run1 PPb data workflow
steps['RECO_PPbData']=merge([{'-s':'RAW2DIGI,L1Reco,RECO,ALCA:TkAlMinBias+TkAlMuonIsolatedPA+TkAlUpsilonMuMuPA+TkAlZMuMuPA,SKIM:PAZMM+PAZEE+PAMinBias,EI,DQM','--scenario':'pp','--conditions':'auto:run1_data','--era':'Run1_pA','--datatier':'AOD,DQMIO','--eventcontent':'AOD,DQM'}, dataReco])

# for Run2 PPb MC workflow
steps['RECOUP15_PPb']=merge([{'-s':'RAW2DIGI,L1Reco,RECO,ALCA:TkAlMinBias+TkAlMuonIsolatedPA+TkAlUpsilonMuMuPA+TkAlZMuMuPA,EI,VALIDATION,DQM','--conditions':'auto:run2_mc_pa','--era':'Run2_2016_pA','--datatier':'AODSIM,DQMIO','--eventcontent':'AODSIM,DQM'}, steps['RECOUP15']])

#steps['RECOUP15PROD1']=merge([{ '-s' : 'RAW2DIGI,L1Reco,RECO,EI,DQM:DQMOfflinePOGMC', '--datatier' : 'AODSIM,DQMIO', '--eventcontent' : 'AODSIM,DQM'},step3Up2015Defaults])

steps['RECODreHLT']=merge([{'--hltProcess':'reHLT','--conditions':'auto:run1_data_%s'%menu},steps['RECOD']])
steps['RECODR1reHLT']=merge([{'--hltProcess':'reHLT','--conditions':'auto:run1_data_%s'%menu},steps['RECODR1']])
steps['RECODR1reHLT2']=merge([{'--process':'reRECO2'},steps['RECODR1reHLT']])

steps['RECODreHLTAlCaCalo']=merge([{'--hltProcess':'reHLT','--conditions':'auto:run1_data_%s'%menu},steps['RECODAlCaCalo']])

steps['RECODR2_25nsreHLT']=merge([{'--hltProcess':'reHLT'},steps['RECODR2_25ns']])
steps['RECODR2_50nsreHLT']=merge([{'--hltProcess':'reHLT'},steps['RECODR2_50ns']])
steps['RECODR2_2016reHLT']=merge([{'--hltProcess':'reHLT','--conditions':'auto:run2_data_relval'},steps['RECODR2_2016']])
steps['RECODR2_2017reHLT']=merge([{'--hltProcess':'reHLT','--conditions':'auto:run2_data_relval'},steps['RECODR2_2017']])
steps['RECODR2newL1repack_2016reHLT']=merge([{'-s':'L1REPACK:FullSimTP,RAW2DIGI,L1Reco,RECO,EI,PAT,ALCA:SiStripCalZeroBias+SiStripCalMinBias+TkAlMinBias+EcalESAlign,DQM:@standardDQM+@miniAODDQM','--hltProcess':'reHLT'},steps['RECODR2_2016']])
steps['RECODR2reHLTAlCaEle']=merge([{'--hltProcess':'reHLT','--conditions':'auto:run2_data_relval'},steps['RECODR2AlCaEle']])
steps['RECODR2reHLTAlCaTkCosmics']=merge([{'--hltProcess':'reHLT','--conditions':'auto:run2_data_relval','-s':'RAW2DIGI,L1Reco,RECO,SKIM:EXONoBPTXSkim,EI,PAT,ALCA:TkAlCosmicsInCollisions,DQM:@standardDQM+@miniAODDQM'},steps['RECODR2_2016']])
steps['RECODR2_2017reHLTAlCaTkCosmics']=merge([{'--hltProcess':'reHLT','--conditions':'auto:run2_data_relval','-s':'RAW2DIGI,L1Reco,RECO,SKIM:EXONoBPTXSkim,EI,PAT,ALCA:TkAlCosmicsInCollisions,DQM:@standardDQM+@miniAODDQM'},steps['RECODR2_2017']])


steps['RECODR2_2016reHLT_skimSingleMu']=merge([{'-s':'RAW2DIGI,L1Reco,RECO,SKIM:ZMu+MuTau,EI,PAT,ALCA:SiStripCalZeroBias+SiStripCalMinBias+TkAlMinBias+EcalESAlign,DQM:@standardDQM+@miniAODDQM'},steps['RECODR2_2016reHLT']])
steps['RECODR2_2016reHLT_skimDoubleEG']=merge([{'-s':'RAW2DIGI,L1Reco,RECO,SKIM:ZElectron,EI,PAT,ALCA:SiStripCalZeroBias+SiStripCalMinBias+TkAlMinBias+EcalESAlign,DQM:@standardDQM+@miniAODDQM'},steps['RECODR2_2016reHLT']])
steps['RECODR2_2016reHLT_skimMuonEG']=merge([{'-s':'RAW2DIGI,L1Reco,RECO,SKIM:TopMuEG,EI,PAT,ALCA:SiStripCalZeroBias+SiStripCalMinBias+TkAlMinBias+EcalESAlign,DQM:@standardDQM+@miniAODDQM'},steps['RECODR2_2016reHLT']])
steps['RECODR2_2016reHLT_skimJetHT']=merge([{'-s':'RAW2DIGI,L1Reco,RECO,SKIM:JetHTJetPlusHOFilter,EI,PAT,ALCA:SiStripCalZeroBias+SiStripCalMinBias+TkAlMinBias+EcalESAlign,DQM:@standardDQM+@miniAODDQM'},steps['RECODR2_2016reHLT']])
steps['RECODR2_2016reHLT_skimMET']=merge([{'-s':'RAW2DIGI,L1Reco,RECO,SKIM:HighMET+EXOMONOPOLE,EI,PAT,ALCA:SiStripCalZeroBias+SiStripCalMinBias+TkAlMinBias+EcalESAlign,DQM:@standardDQM+@miniAODDQM'},steps['RECODR2_2016reHLT']])
steps['RECODR2_2016reHLT_skimSinglePh']=merge([{'-s':'RAW2DIGI,L1Reco,RECO,SKIM:SinglePhotonJetPlusHOFilter+EXOMONOPOLE,EI,PAT,ALCA:SiStripCalZeroBias+SiStripCalMinBias+TkAlMinBias+EcalESAlign,DQM:@standardDQM+@miniAODDQM'},steps['RECODR2_2016reHLT']])
steps['RECODR2_2016reHLT_skimMuOnia']=merge([{'-s':'RAW2DIGI,L1Reco,RECO,SKIM:BPHSkim,EI,PAT,ALCA:SiStripCalZeroBias+SiStripCalMinBias+TkAlMinBias+EcalESAlign,DQM:@standardDQM+@miniAODDQM'},steps['RECODR2_2016reHLT']])

steps['RECODR2_2017reHLT_skimSingleMu']=merge([{'-s':'RAW2DIGI,L1Reco,RECO,SKIM:ZMu+MuTau,EI,PAT,ALCA:SiStripCalZeroBias+SiStripCalMinBias+TkAlMinBias+EcalESAlign,DQM:@standardDQM+@miniAODDQM'},steps['RECODR2_2017reHLT']])
steps['RECODR2_2017reHLT_skimDoubleEG']=merge([{'-s':'RAW2DIGI,L1Reco,RECO,SKIM:ZElectron,EI,PAT,ALCA:SiStripCalZeroBias+SiStripCalMinBias+TkAlMinBias+EcalESAlign,DQM:@standardDQM+@miniAODDQM'},steps['RECODR2_2017reHLT']])
steps['RECODR2_2017reHLT_skimMuonEG']=merge([{'-s':'RAW2DIGI,L1Reco,RECO,SKIM:TopMuEG,EI,PAT,ALCA:SiStripCalZeroBias+SiStripCalMinBias+TkAlMinBias+EcalESAlign,DQM:@standardDQM+@miniAODDQM'},steps['RECODR2_2017reHLT']])
steps['RECODR2_2017reHLT_skimJetHT']=merge([{'-s':'RAW2DIGI,L1Reco,RECO,SKIM:JetHTJetPlusHOFilter,EI,PAT,ALCA:SiStripCalZeroBias+SiStripCalMinBias+TkAlMinBias+EcalESAlign,DQM:@standardDQM+@miniAODDQM'},steps['RECODR2_2017reHLT']])
steps['RECODR2_2017reHLT_skimMET']=merge([{'-s':'RAW2DIGI,L1Reco,RECO,SKIM:HighMET+EXOMONOPOLE,EI,PAT,ALCA:SiStripCalZeroBias+SiStripCalMinBias+TkAlMinBias+EcalESAlign,DQM:@standardDQM+@miniAODDQM'},steps['RECODR2_2017reHLT']])
steps['RECODR2_2017reHLT_skimSinglePh']=merge([{'-s':'RAW2DIGI,L1Reco,RECO,SKIM:SinglePhotonJetPlusHOFilter+EXOMONOPOLE,EI,PAT,ALCA:SiStripCalZeroBias+SiStripCalMinBias+TkAlMinBias+EcalESAlign,DQM:@standardDQM+@miniAODDQM'},steps['RECODR2_2017reHLT']])
steps['RECODR2_2017reHLT_skimMuOnia']=merge([{'-s':'RAW2DIGI,L1Reco,RECO,SKIM:BPHSkim,EI,PAT,ALCA:SiStripCalZeroBias+SiStripCalMinBias+TkAlMinBias+EcalESAlign,DQM:@standardDQM+@miniAODDQM'},steps['RECODR2_2017reHLT']])

for sname in ['RECODR2_50nsreHLT', 'RECODR2_25nsreHLT',
              'RECODR2_2016reHLT', 'RECODR2newL1repack_2016reHLT',
              'RECODR2_2016reHLT_skimDoubleEG', 'RECODR2_2016reHLT_skimJetHT', 'RECODR2_2016reHLT_skimMET',
              'RECODR2_2016reHLT_skimMuonEG', 'RECODR2_2016reHLT_skimSingleMu',
              'RECODR2_2016reHLT_skimSinglePh', 'RECODR2_2016reHLT_skimMuOnia',
              'RECODR2reHLTAlCaTkCosmics']:
    steps[sname+"_HIPM"] = merge([{'--era': steps[sname]['--era']+"_HIPM"},steps[sname]])

# RECO step with Prompt-like GT
steps['RECODR2_2016reHLT_Prompt']=merge([{'--conditions':'auto:run2_data_promptlike'},steps['RECODR2_2016reHLT']])
steps['RECODR2_2016reHLT_skimDoubleEG_Prompt']=merge([{'--conditions':'auto:run2_data_promptlike'},steps['RECODR2_2016reHLT_skimDoubleEG']])
steps['RECODR2_2016reHLT_skimJetHT_Prompt']=merge([{'--conditions':'auto:run2_data_promptlike'},steps['RECODR2_2016reHLT_skimJetHT']])
steps['RECODR2_2016reHLT_skimMET_Prompt']=merge([{'--conditions':'auto:run2_data_promptlike'},steps['RECODR2_2016reHLT_skimMET']])
steps['RECODR2_2016reHLT_skimMuonEG_Prompt']=merge([{'--conditions':'auto:run2_data_promptlike'},steps['RECODR2_2016reHLT_skimMuonEG']])
steps['RECODR2_2016reHLT_skimSingleMu_Prompt']=merge([{'--conditions':'auto:run2_data_promptlike'},steps['RECODR2_2016reHLT_skimSingleMu']])
steps['RECODR2_2016reHLT_skimSinglePh_Prompt']=merge([{'--conditions':'auto:run2_data_promptlike'},steps['RECODR2_2016reHLT_skimSinglePh']])
steps['RECODR2_2016reHLT_skimMuOnia_Prompt']=merge([{'--conditions':'auto:run2_data_promptlike'},steps['RECODR2_2016reHLT_skimMuOnia']])
steps['RECODR2_2016reHLT_Prompt_Lumi']=merge([{'-s':'RAW2DIGI,L1Reco,RECO,EI,PAT,ALCA:SiStripCalZeroBias+SiStripCalMinBias+TkAlMinBias+EcalESAlign,DQM:@standardDQM+@miniAODDQM+@lumi'},steps['RECODR2_2016reHLT_Prompt']])

steps['RECODR2_2017reHLT_Prompt']=merge([{'--conditions':'auto:run2_data_promptlike'},steps['RECODR2_2017reHLT']])
steps['RECODR2_2017reHLT_skimDoubleEG_Prompt']=merge([{'--conditions':'auto:run2_data_promptlike'},steps['RECODR2_2017reHLT_skimDoubleEG']])
steps['RECODR2_2017reHLT_skimJetHT_Prompt']=merge([{'--conditions':'auto:run2_data_promptlike'},steps['RECODR2_2017reHLT_skimJetHT']])
steps['RECODR2_2017reHLT_skimMET_Prompt']=merge([{'--conditions':'auto:run2_data_promptlike'},steps['RECODR2_2017reHLT_skimMET']])
steps['RECODR2_2017reHLT_skimMuonEG_Prompt']=merge([{'--conditions':'auto:run2_data_promptlike'},steps['RECODR2_2017reHLT_skimMuonEG']])
steps['RECODR2_2017reHLT_skimSingleMu_Prompt']=merge([{'--conditions':'auto:run2_data_promptlike'},steps['RECODR2_2017reHLT_skimSingleMu']])
steps['RECODR2_2017reHLT_skimSinglePh_Prompt']=merge([{'--conditions':'auto:run2_data_promptlike'},steps['RECODR2_2017reHLT_skimSinglePh']])
steps['RECODR2_2017reHLT_skimMuOnia_Prompt']=merge([{'--conditions':'auto:run2_data_promptlike'},steps['RECODR2_2017reHLT_skimMuOnia']])
steps['RECODR2_2017reHLT_skimSingleMu_Prompt_Lumi']=merge([{'-s':'RAW2DIGI,L1Reco,RECO,SKIM:ZMu+MuTau,EI,PAT,ALCA:SiStripCalZeroBias+SiStripCalMinBias+TkAlMinBias+EcalESAlign,DQM:@standardDQM+@miniAODDQM+@lumi'},steps['RECODR2_2017reHLT_skimSingleMu_Prompt']])
steps['RECODR2_2017reHLTAlCaTkCosmics_Prompt']=merge([{'--conditions':'auto:run2_data_promptlike'},steps['RECODR2_2017reHLTAlCaTkCosmics']])

steps['RECO']=merge([step3Defaults])


steps['RECOAlCaCalo']=merge([step3DefaultsAlCaCalo])
steps['RECODBG']=merge([{'--eventcontent':'RECODEBUG,MINIAODSIM,DQM'},steps['RECO']])
steps['RECOPROD1']=merge([{ '-s' : 'RAW2DIGI,L1Reco,RECO,RECOSIM,EI,PAT', '--datatier' : 'AODSIM,MINIAODSIM', '--eventcontent' : 'AODSIM,MINIAODSIM'},step3Defaults])
#steps['RECOPRODUP15']=merge([{ '-s':'RAW2DIGI,L1Reco,RECO,EI,DQM:DQMOfflinePOGMC','--datatier':'AODSIM,DQMIO','--eventcontent':'AODSIM,DQM'},step3Up2015Defaults])
steps['RECOPRODUP15']=merge([{ '-s':'RAW2DIGI,L1Reco,RECO,RECOSIM,EI,PAT,DQM:DQMOfflinePOGMC','--datatier':'AODSIM,MINIAODSIM,DQMIO','--eventcontent':'AODSIM,MINIAODSIM,DQM'},step3Up2015Defaults])
steps['RECOCOS']=merge([{'-s':'RAW2DIGI,L1Reco,RECO,DQM','--scenario':'cosmics','--datatier':'GEN-SIM-RECO,DQMIO','--eventcontent':'RECOSIM,DQM'},stCond,step3Defaults])
steps['RECOHAL']=merge([{'-s':'RAW2DIGI,L1Reco,RECO,DQM','--scenario':'cosmics'},step3Up2015Hal])
steps['RECOCOS_UP15']=merge([{'--conditions':'auto:run2_mc_cosmics','-s':'RAW2DIGI,L1Reco,RECO,ALCA:MuAlGlobalCosmics,DQM','--scenario':'cosmics'},step3Up2015Hal])
steps['RECOCOS_UP17']=merge([{'--conditions':'auto:phase1_2017_cosmics','-s':'RAW2DIGI,L1Reco,RECO,ALCA:MuAlGlobalCosmics,DQM','--scenario':'cosmics','--era':'Run2_2017'},step3Up2015Hal])
steps['RECOCOSPEAK_UP17']=merge([{'--conditions':'auto:phase1_2017_cosmics_peak','-s':'RAW2DIGI,L1Reco,RECO,ALCA:MuAlGlobalCosmics,DQM','--scenario':'cosmics','--era':'Run2_2017'},step3Up2015Hal])


steps['RECOMIN']=merge([{'-s':'RAW2DIGI,L1Reco,RECO,RECOSIM,EI,ALCA:SiStripCalZeroBias+SiStripCalMinBias,VALIDATION,DQM'},stCond,step3Defaults])
steps['RECOMINUP15']=merge([{'-s':'RAW2DIGI,L1Reco,RECO,RECOSIM,EI,ALCA:SiStripCalZeroBias+SiStripCalMinBias,VALIDATION,DQM'},step3Up2015Defaults])
steps['RECOAODUP15']=merge([{'--datatier':'AODSIM,MINIAODSIM,DQMIO','--eventcontent':'AODSIM,MINIAODSIM,DQM'},step3Up2015Defaults])

steps['RECODDQM']=merge([{'-s':'RAW2DIGI,L1Reco,RECO,EI,DQM:@common+@muon+@hcal+@jetmet+@ecal'},steps['RECOD']])

steps['RECOPU1']=merge([PU,steps['RECO']])
steps['RECOPU2']=merge([PU2,steps['RECO']])
steps['RECOUP15_PU25']=merge([PU25,step3Up2015Defaults])
steps['RECOUP15_PU50']=merge([PU50,step3Up2015Defaults50ns])

# for PU25 High stats workflows
steps['RECOUP15_PU25HS']=merge([PU25HS,step3Up2015Defaults])


# mask away - to be removed once we'll migrate the matrix to be fully unscheduled for RECO step
#steps['RECOmAOD']=merge([step3DefaultsUnsch])
#steps['RECOmAODUP15']=merge([step3Up2015DefaultsUnsch])


# for premixing: no --pileup_input for replay; GEN-SIM only available for in-time event, from FEVTDEBUGHLT previous step
steps['RECOPRMXUP15_PU25']=merge([
        {'--era':'Run2_2016','--customise':'SimGeneral/DataMixingModule/customiseForPremixingInput.customiseForPreMixingInput'}, # temporary replacement for premix; to be brought back to customisePostLS1; DataMixer customize for rerouting inputs to mixed data.
        step3Up2015Defaults])
steps['RECOPRMXUP15_PU50']=merge([
        {'--era':'Run2_50ns','--customise':'SimGeneral/DataMixingModule/customiseForPremixingInput.customiseForPreMixingInput'},
        step3Up2015Defaults50ns])
steps['RECOPRMXUP17_PU25']=merge([
        {'--conditions':'auto:phase1_2017_realistic','--era':'Run2_2017','--customise':'SimGeneral/DataMixingModule/customiseForPremixingInput.customiseForPreMixingInput'},
        step3Up2015Defaults])


recoPremixUp15prod = merge([
        #{'-s':'RAW2DIGI,L1Reco,RECO,EI'}, # tmp
        {'-s':'RAW2DIGI,L1Reco,RECO,RECOSIM,EI,PAT,DQM:DQMOfflinePOGMC'},
        {'--datatier' : 'AODSIM,MINIAODSIM,DQMIO'},
        {'--eventcontent' : 'AODSIM,MINIAODSIM,DQMIO'},
        {'--era':'Run2_2016'}, # temporary replacement for premix; to be brought back to customisePostLS1
        step3Up2015Defaults])

steps['RECOPRMXUP15PROD_PU25']=merge([
        recoPremixUp15prod])
steps['RECOPRMXUP15PROD_PU50']=merge([
        {'--conditions':'auto:run2_mc_50ns'},
        {'--era':'Run2_50ns'},
        recoPremixUp15prod])

recoPremixUp17prod = merge([
        {'-s':'RAW2DIGI,L1Reco,RECO,RECOSIM,EI,PAT'},
        {'--datatier' : 'AODSIM,MINIAODSIM'},
        {'--eventcontent' : 'AODSIM,MINIAODSIM'},
        {'--era':'Run2_2017'},
        {'--conditions':'auto:phase1_2017_realistic'},
        step3Up2015Defaults])


steps['RECOPRMXUP17PROD_PU25']=merge([recoPremixUp17prod])


steps['RECOPUDBG']=merge([{'--eventcontent':'RECODEBUG,MINIAODSIM,DQM'},steps['RECOPU1']])
steps['RERECOPU1']=merge([{'--hltProcess':'REDIGI'},steps['RECOPU1']])

steps['RECOUP15_ID']=merge([{'--hltProcess':'HLT2'},steps['RECOUP15']])

steps['RECOHI2018']=merge([hiDefaults2018,{'-s':'RAW2DIGI,L1Reco,RECO,VALIDATION,DQM'},step3Up2015Defaults])
steps['RECOHI2017']=merge([hiDefaults2017,{'-s':'RAW2DIGI,L1Reco,RECO,EI,PAT,VALIDATION:@standardValidation+@miniAODValidation,DQM:@standardDQM+@miniAODDQM'},step3Up2015Defaults])
steps['RECOHI2015']=merge([hiDefaults2015,{'-s':'RAW2DIGI,L1Reco,RECO,VALIDATION,DQM'},step3Up2015Defaults])
steps['RECOHI2011']=merge([hiDefaults2011,{'-s':'RAW2DIGI,L1Reco,RECO,VALIDATION,DQM'},step3Defaults])

steps['RECOHID11St3']=merge([{
                              '--process':'ZStoRECO'},
                             steps['RECOHID11']])
steps['RECOHIR10D11']=merge([{'--filein':'file:step2_inREPACKRAW.root',
                              '--filtername':'reRECO'},
                             steps['RECOHID11St3']])
#steps['RECOFS']=merge([{'--fast':'',
#                        '-s':'RECO,EI,HLT:@fake,VALIDATION'},
#                       steps['RECO']])

#add this line when testing from an input file that is not strictly GEN-SIM
#addForAll(step3,{'--hltProcess':'DIGI'})

steps['ALCACOSD']={'--conditions':'auto:run1_data',
                   '--datatier':'ALCARECO',
                   '--eventcontent':'ALCARECO',
                   '--scenario':'cosmics',
                   '-s':'ALCA:TkAlCosmics0T+MuAlGlobalCosmics+HcalCalHOCosmics+DQM'
                   }

steps['ALCACOSDRUN2']=merge([{'--conditions':'auto:run2_data','--era':'Run2_2016','-s':'ALCA:TkAlCosmics0T+MuAlGlobalCosmics+HcalCalHOCosmics+DtCalibCosmics+DQM'},steps['ALCACOSD']])

steps['ALCAPROMPT']={'-s':'ALCA:PromptCalibProd',
                     '--filein':'file:TkAlMinBias.root',
                     '--conditions':'auto:run1_data',
                     '--datatier':'ALCARECO',
                     '--eventcontent':'ALCARECO'}
steps['ALCAEXP']={'-s':'ALCAOUTPUT:SiStripCalZeroBias+TkAlMinBias+DtCalib+Hotline+LumiPixelsMinBias+AlCaPCCZeroBiasFromRECO+AlCaPCCRandomFromRECO,ALCA:PromptCalibProd+PromptCalibProdSiStrip+PromptCalibProdSiStripGains+PromptCalibProdSiStripGainsAAG+PromptCalibProdSiPixelAli',
                  '--conditions':'auto:run1_data',
                  '--datatier':'ALCARECO',
                  '--eventcontent':'ALCARECO',
                  '--triggerResultsProcess': 'RECO'}
steps['ALCAEXPHI']=merge([{'-s':'ALCA:PromptCalibProd+PromptCalibProdSiStrip+PromptCalibProdSiStripGains+PromptCalibProdSiStripGainsAAG',
                  '--scenario':'HeavyIons'},steps['ALCAEXP']])
steps['ALCAEXPTE']={'-s':'ALCA:PromptCalibProdEcalPedestals',
                    '--conditions':'auto:run2_data_relval',
                    '--datatier':'ALCARECO',
                    '--eventcontent':'ALCARECO',
                    '--triggerResultsProcess': 'RECO'}


# step4
step4Defaults = { '-s'            : 'ALCA:TkAlMuonIsolated+TkAlMinBias+EcalCalZElectron+EcalCalWElectron+HcalCalIsoTrk+MuAlCalIsolatedMu+MuAlZMuMu+MuAlOverlaps',
                  '-n'            : 1000,
                  '--conditions'  : 'auto:run1_mc',
                  '--datatier'    : 'ALCARECO',
                  '--eventcontent': 'ALCARECO',
                  }
step4Up2015Defaults = {
                        '-s'            : 'ALCA:TkAlMuonIsolated+TkAlMinBias+MuAlOverlaps+EcalESAlign+EcalTrg',
                        '-n'            : 1000,
                        '--conditions'  : 'auto:run2_mc',
                        '--era'         : 'Run2_2016',
                        '--datatier'    : 'ALCARECO',
                        '--eventcontent': 'ALCARECO',
                  }

steps['RERECOPU']=steps['RERECOPU1']

steps['ALCATT']=merge([{'--filein':'file:step3.root','-s':'ALCA:TkAlMuonIsolated+TkAlMinBias+MuAlCalIsolatedMu+MuAlZMuMu+MuAlOverlaps'},step4Defaults])
steps['ALCATTUP15']=merge([{'--filein':'file:step3.root'},step4Up2015Defaults])
steps['ALCAMIN']=merge([{'-s':'ALCA:TkAlMinBias','--filein':'file:step3.root'},stCond,step4Defaults])
steps['ALCAMINUP15']=merge([{'-s':'ALCA:TkAlMinBias','--filein':'file:step3.root'},step4Up2015Defaults])
steps['ALCACOS']=merge([{'-s':'ALCA:TkAlCosmics0T+MuAlGlobalCosmics+HcalCalHOCosmics'},stCond,step4Defaults])
steps['ALCABH']=merge([{'-s':'ALCA:TkAlBeamHalo+MuAlBeamHaloOverlaps+MuAlBeamHalo'},stCond,step4Defaults])
steps['ALCAHAL']=merge([{'-s':'ALCA:TkAlBeamHalo+MuAlBeamHaloOverlaps+MuAlBeamHalo'},step4Up2015Defaults])
steps['ALCACOS_UP15']=merge([{'--conditions':'auto:run2_mc_cosmics','-s':'ALCA:TkAlBeamHalo+MuAlBeamHaloOverlaps+MuAlBeamHalo'},step4Up2015Defaults])
steps['ALCACOS_UP17']=merge([{'--conditions':'auto:phase1_2017_cosmics','-s':'ALCA:TkAlCosmics0T+TkAlBeamHalo+MuAlBeamHaloOverlaps+MuAlBeamHalo','--era':'Run2_2017'},step4Up2015Defaults])
steps['ALCAHARVD']={'-s':'ALCAHARVEST:BeamSpotByRun+BeamSpotByLumi+SiStripQuality',
                    '--conditions':'auto:run1_data',
                    '--scenario':'pp',
                    '--data':'',
                    '--filein':'file:PromptCalibProd.root'}

steps['ALCAHARVD1']={'-s':'ALCAHARVEST:%s'%(autoPCL['PromptCalibProd']),
                     '--conditions':'auto:run1_data',
                     '--scenario':'pp',
                     '--data':'',
                     '--filein':'file:PromptCalibProd.root'}
steps['ALCAHARVD1HI']=merge([{'--scenario':'HeavyIons'},steps['ALCAHARVD1']])

steps['ALCAHARVD2']={'-s':'ALCAHARVEST:%s'%(autoPCL['PromptCalibProdSiStrip']),
                     '--conditions':'auto:run1_data',
                     '--scenario':'pp',
                     '--data':'',
                     '--filein':'file:PromptCalibProdSiStrip.root'}

steps['ALCAHARVD2HI']=merge([{'--scenario':'HeavyIons'},steps['ALCAHARVD2']])

steps['ALCAHARVD3']={'-s':'ALCAHARVEST:%s'%(autoPCL['PromptCalibProdSiStripGains']),
                     '--conditions':'auto:run1_data',
                     '--scenario':'pp',
                     '--data':'',
                     '--filein':'file:PromptCalibProdSiStripGains.root'}

steps['ALCAHARVD3HI']=merge([{'--scenario':'HeavyIons'},steps['ALCAHARVD3']])

steps['ALCAHARVD4']={'-s':'ALCAHARVEST:%s'%(autoPCL['PromptCalibProdSiPixelAli']),
                     '--conditions':'auto:run1_data',
                     '--scenario':'pp',
                     '--data':'',
                     '--filein':'file:PromptCalibProdSiPixelAli.root'}

steps['ALCAHARVD4HI']=merge([{'--scenario':'HeavyIons'},steps['ALCAHARVD4']])

steps['ALCAHARVD5']={'-s':'ALCAHARVEST:%s'%(autoPCL['PromptCalibProdSiStripGainsAAG']),
                     '--conditions':'auto:run1_data',
                     '--scenario':'pp',
                     '--data':'',
                     '--filein':'file:PromptCalibProdSiStripGainsAAG.root'}

steps['ALCAHARVD5HI']=merge([{'--scenario':'HeavyIons'},steps['ALCAHARVD5']])
steps['ALCAHARVDTE']={'-s':'ALCAHARVEST:%s'%(autoPCL['PromptCalibProdEcalPedestals']),
                     '--conditions':'auto:run2_data',
                     '--scenario':'pp',
                     '--data':'',
                     '--filein':'file:PromptCalibProdEcalPedestals.root'}

steps['RECOHISt4']=steps['RECOHI2015']
steps['RECOHIMIX']=merge([steps['RECOHI2018'],{'--pileup':'HiMix','--pileup_input':'das:/RelValHydjetQ_B12_5020GeV_2018/%s/GEN-SIM'%(baseDataSetRelease[9])}])

steps['ALCANZS']=merge([{'-s':'ALCA:HcalCalMinBias','--mc':''},step4Defaults])
steps['HARVESTGEN']={'-s':'HARVESTING:genHarvesting',
                     '--harvesting':'AtJobEnd',
                     '--conditions':'auto:run2_mc_FULL',
                     '--mc':'',
                     '--era' :'Run2_2016',
                     '--filetype':'DQM',
                     '--filein':'file:step1_inDQM.root'
                  }

steps['HARVESTGEN2']=merge([{'--filein':'file:step2_inDQM.root'},steps['HARVESTGEN']])


#data
steps['HARVESTD']={'-s':'HARVESTING:@standardDQM+@miniAODDQM',
                   '--conditions':'auto:run1_data',
                   '--data':'',
                   '--filetype':'DQM',
                   '--scenario':'pp'}

steps['HARVESTDR1']={'-s':'HARVESTING:@standardDQMFakeHLT+@miniAODDQM',
                   '--conditions':'auto:run1_data',
                   '--data':'',
                   '--filetype':'DQM',
                   '--scenario':'pp'}

steps['HARVESTDreHLT'] = merge([ {'--conditions':'auto:run1_data_%s'%menu}, steps['HARVESTD'] ])
steps['HARVESTDR1reHLT'] = merge([ {'--conditions':'auto:run1_data_%s'%menu}, steps['HARVESTDR1'] ])
steps['HARVESTDR2'] = merge([ {'--conditions':'auto:run2_data_relval'}, steps['HARVESTD'] ])
steps['HARVEST2017'] = merge([ {'--conditions':'auto:run2_data_relval','--era':'Run2_2017','--conditions':'auto:run2_data_promptlike',}, steps['HARVESTD'] ])

steps['DQMHLTonAOD_2017']={
    '-s':'DQM:offlineHLTSourceOnAOD', ### DQM-only workflow on AOD input: for HLT
    '--conditions':'auto:run2_data_promptlike',
    '--data':'',
    '--eventcontent':'DQM',
    '--datatier':'DQMIO',
    '--era':'Run2_2017',
    '--fileout':'DQMHLTonAOD.root',
    }
steps['DQMHLTonAODextra_2017'] = merge([ {'-s':'DQM:offlineHLTSourceOnAODextra'}, steps['DQMHLTonAOD_2017'] ])

steps['HARVESTDQMHLTonAOD_2017'] = merge([ {'--filein':'file:DQMHLTonAOD.root','-s':'HARVESTING:hltOfflineDQMClient'}, steps['HARVEST2017'] ]) ### Harvesting step for the DQM-only workflow

steps['HARVESTDDQM']=merge([{'-s':'HARVESTING:@common+@muon+@hcal+@jetmet+@ecal'},steps['HARVESTD']])

steps['HARVESTDfst2']=merge([{'--filein':'file:step2_inDQM.root'},steps['HARVESTDR1']])

steps['HARVESTDC']={'-s':'HARVESTING:dqmHarvesting',
                   '--conditions':'auto:run1_data',
                   '--filetype':'DQM',
                   '--data':'',
                    '--filein':'file:step2_inDQM.root',
                   '--scenario':'cosmics'}

steps['HARVESTDCRUN2']=merge([{'--conditions':'auto:run2_data','--era':'Run2_2016'},steps['HARVESTDC']])

steps['HARVESTDR2_REMINIAOD_data2016']=merge([{'--data':'', '-s':'HARVESTING:@miniAODDQM','--era':'Run2_2016,run2_miniAOD_80XLegacy'},steps['HARVESTDR2']])
steps['HARVESTDR2_REMINIAOD_data2016_HIPM']=merge([{'--era':'Run2_2016_HIPM,run2_miniAOD_80XLegacy'},steps['HARVESTDR2_REMINIAOD_data2016']])

steps['HARVESTDHI']={'-s':'HARVESTING:dqmHarvesting',
                   '--conditions':'auto:run1_data',
                   '--filetype':'DQM',
                   '--data':'',
                   '--scenario':'HeavyIons'}


#MC
steps['HARVEST']={'-s':'HARVESTING:validationHarvestingNoHLT+dqmHarvestingFakeHLT',
                   '--conditions':'auto:run1_mc',
                   '--mc':'',
                   '--filetype':'DQM',
                   '--scenario':'pp'}


steps['HARVESTCOS']={'-s':'HARVESTING:dqmHarvesting',
                     '--conditions':'auto:run1_mc',
                     '--mc':'',
                     '--filein':'file:step3_inDQM.root',
                     '--filetype':'DQM',
                     '--scenario':'cosmics'}
steps['HARVESTHAL']={'-s'          :'HARVESTING:dqmHarvesting',
                     '--conditions':'auto:run2_mc',
                     '--mc'        :'',
                     '--filein'    :'file:step3_inDQM.root',
                     '--scenario'    :'cosmics',
                     '--filein':'file:step3_inDQM.root', # unnnecessary
                     '--filetype':'DQM',
                     '--era' : 'Run2_2016',
                     }
steps['HARVESTCOS_UP15']={'-s'          :'HARVESTING:dqmHarvesting',
                          '--conditions':'auto:run2_mc_cosmics',
                          '--mc'        :'',
                          '--filein'    :'file:step3_inDQM.root',
                          '--scenario'    :'cosmics',
                          '--filein':'file:step3_inDQM.root', # unnnecessary
                          '--filetype':'DQM',
                          '--era' : 'Run2_2016',
                          }
steps['HARVESTCOS_UP17']={'-s'          :'HARVESTING:dqmHarvesting',
                          '--conditions':'auto:phase1_2017_cosmics',
                          '--mc'        :'',
                          '--filein'    :'file:step3_inDQM.root',
                          '--scenario'    :'cosmics',
                          '--filein':'file:step3_inDQM.root', # unnnecessary
                          '--filetype':'DQM',
                          '--era' : 'Run2_2017'
                          }


steps['HARVESTFS']={'-s':'HARVESTING:validationHarvesting',
                   '--conditions':'auto:run1_mc',
                   '--mc':'',
                    '--fast':'',
                    '--filetype':'DQM',
                   '--scenario':'pp'}
steps['HARVESTHI2018']=merge([hiDefaults2018,{'-s':'HARVESTING:validationHarvesting+dqmHarvesting',
                    '--mc':'',
                    '--era' : 'Run2_2017',
                    '--filetype':'DQM',
                    '--scenario':'HeavyIons'}])
steps['HARVESTHI2017']=merge([hiDefaults2017,{'-s':'HARVESTING:validationHarvesting+dqmHarvesting',
                    '--mc':'',
                    '--era' : 'Run2_2017_pp_on_XeXe',
                    '--filetype':'DQM'}])
steps['HARVESTHI2015']=merge([hiDefaults2015,{'-s':'HARVESTING:validationHarvesting+dqmHarvesting',
                    '--mc':'',
                    '--era' : 'Run2_2016,Run2_HI',
                    '--filetype':'DQM',
                    '--scenario':'HeavyIons'}])
steps['HARVESTHI2011']=merge([hiDefaults2011,{'-s':'HARVESTING:validationHarvesting+dqmHarvesting',
                                              '--mc':'',
                                              '--filetype':'DQM'}])
steps['HARVESTUP15']={
    # '-s':'HARVESTING:validationHarvesting+dqmHarvesting', # todo: remove UP from label
    '-s':'HARVESTING:@standardValidation+@standardDQM+@miniAODValidation+@miniAODDQM', # todo: remove UP from label
    '--conditions':'auto:run2_mc',
    '--mc':'',
    '--era' : 'Run2_2016',
    '--filetype':'DQM',
    }


steps['HARVESTMINUP15']=merge([{'-s':'HARVESTING:validationHarvesting+dqmHarvesting'},steps['HARVESTUP15']])

steps['HARVESTUP15_PU25']=steps['HARVESTUP15']

steps['HARVESTUP15_PU50']=merge([{'-s':'HARVESTING:@standardValidationNoHLT+@standardDQMFakeHLT+@miniAODValidation+@miniAODDQM','--era' : 'Run2_50ns'},steps['HARVESTUP15']])

steps['HARVESTUP15_trackingOnly']=merge([{'-s': 'HARVESTING:@trackingOnlyValidation+@trackingOnlyDQM'}, steps['HARVESTUP15']])

steps['HARVESTUP17']=merge([{'--conditions':'auto:phase1_2017_realistic','--era' : 'Run2_2017'},steps['HARVESTUP15']])
steps['HARVESTUP17_PU25']=steps['HARVESTUP17']

steps['HARVESTDR2_REMINIAOD_mc2016']=merge([{'-s':'HARVESTING:@miniAODValidation+@miniAODDQM','--era':'Run2_2016,run2_miniAOD_80XLegacy'},steps['HARVESTUP15']])

# for Run1 PPb data workflow
steps['HARVEST_PPbData']=merge([{'--conditions':'auto:run1_data','-s':'HARVESTING:dqmHarvesting','--scenario':'pp','--era':'Run1_pA' }, steps['HARVESTDHI']])

# for Run2 PPb MC workflow
steps['HARVESTUP15_PPb']=merge([{'--conditions':'auto:run2_mc_pa','--era':'Run2_2016_pA'}, steps['HARVESTMINUP15']])

# unSchHarvestOverrides={'-s':'HARVESTING:@standardValidation+@standardDQM+@miniAODValidation+@miniAODDQM'}
# steps['HARVESTmAODUP15']=merge([unSchHarvestOverrides,steps['HARVESTUP15']])

steps['HARVESTUP15FS']={'-s':'HARVESTING:validationHarvesting',
                        '--conditions':'auto:run2_mc',
                        '--fast':'',
                        '--mc':'',
                        '--era':'Run2_2016',
                        '--filetype':'DQM',
                        '--scenario':'pp'}
steps['HARVESTUP15FS_trackingOnly']=merge([{'-s': 'HARVESTING:@trackingOnlyValidation+@trackingOnlyDQM'}, steps['HARVESTUP15FS']])


steps['ALCASPLIT']={'-s':'ALCAOUTPUT:@allForPrompt',
                    '--conditions':'auto:run1_data',
                    '--scenario':'pp',
                    '--data':'',
                    '--triggerResultsProcess':'RECO',
                    '--filein':'file:step2_inALCARECO.root'}

steps['SKIMD']={'-s':'SKIM:all',
                '--conditions':'auto:run1_data',
                '--data':'',
                '--scenario':'pp',
                '--filein':'file:step2.root',
                '--secondfilein':'filelist:step1_dasquery.log'}

steps['SKIMDreHLT'] = merge([ {'--conditions':'auto:run1_data_%s'%menu,'--filein':'file:step3.root'}, steps['SKIMD'] ])

steps['SKIMCOSD']={'-s':'SKIM:all',
                   '--conditions':'auto:run1_data',
                   '--data':'',
                   '--scenario':'cosmics',
                   '--filein':'file:step2.root',
                   '--secondfilein':'filelist:step1_dasquery.log'}

steps['RECOFROMRECO']=merge([{'-s':'RECO,EI',
                              '--filtername':'RECOfromRECO',
                              '--process':'reRECO',
                              '--datatier':'AODSIM',
                              '--eventcontent':'AODSIM',
                              },
                             stCond,step3Defaults])


steps['RECOFROMRECOSt2']=steps['RECOFROMRECO']

steps['RECODFROMRAWRECO']=merge([{'-s':'RAW2DIGI:RawToDigi_noTk,L1Reco,RECO:reconstruction_noTracking,EI',
                                  '--filtername':'RECOfromRAWRECO',
                                  '--process':'rereRECO',
                                  '--datatier':'AOD',
                                  '--eventcontent':'AOD',
                                  '--secondfilein':'filelist:step1_dasquery.log',
                                  },
                                 steps['RECOD']])


steps['COPYPASTE']={'-s':'NONE',
                    '--conditions':'auto:run1_mc',
                    '--output':'\'[{"t":"RAW","e":"ALL"}]\'',
                    '--customise_commands':'"process.ALLRAWoutput.fastCloning=cms.untracked.bool(False)"'}

#miniaod
stepMiniAODDefaults = { '-s'              : 'PAT',
                        '--runUnscheduled': '',
                        '--era'           : 'Run2_2016',
                        '-n'              : '100'
                        }
stepMiniAODDataUP15 = merge([{'--conditions'   : 'auto:run1_data',
                          '--data'         : '',
                          '--datatier'     : 'MINIAOD',
                          '--eventcontent' : 'MINIAOD',
                          '--filein'       :'file:step3.root'
                          },stepMiniAODDefaults])

steps['REMINIAOD_data2016'] = merge([{'-s' : 'PAT,DQM:@miniAODDQM',
                                      '--process' : 'PAT',
                                      '--era' : 'Run2_2016,run2_miniAOD_80XLegacy',
                                      '--conditions' : 'auto:run2_data_relval',
                                      '--data' : '',
                                      '--scenario' : 'pp',
                                      '--eventcontent' : 'MINIAOD,DQM',
                                      '--datatier' : 'MINIAOD,DQMIO'
                                      },stepMiniAODDefaults])

steps['REMINIAOD_data2016_HIPM'] = merge([{'--era' : 'Run2_2016_HIPM,run2_miniAOD_80XLegacy'},steps['REMINIAOD_data2016']])


# Not sure whether the customisations are in the dict as "--customise" or "--era" so try to
# remove both. Currently premixing uses "--customise" and everything else uses "--era".
try : stepMiniAODData = remove(stepMiniAODDataUP15,'--era')
except : stepMiniAODData = remove(stepMiniAODDataUP15,'--customise')

stepMiniAODMC = merge([{'--conditions'   : 'auto:run2_mc',
                        '--mc'           : '',
                        '--era'          : 'Run2_2016',
                        '--datatier'     : 'MINIAODSIM',
                        '--eventcontent' : 'MINIAODSIM',
                        '--filein'       :'file:step3.root'
                        },stepMiniAODDefaults])

steps['REMINIAOD_mc2016'] = merge([{'-s' : 'PAT,VALIDATION:@miniAODValidation,DQM:@miniAODDQM',
                                    '--process' : 'PAT',
                                    '--era' :  'Run2_2016,run2_miniAOD_80XLegacy',
                                    '--conditions' : 'auto:run2_mc',
                                    '--mc' : '',
                                    '--scenario' : 'pp',
                                    '--eventcontent' : 'MINIAODSIM,DQM',
                                    '--datatier' : 'MINIAODSIM,DQMIO'
                                    },stepMiniAODDefaults])


#steps['MINIAODDATA']       =merge([stepMiniAODData])
#steps['MINIAODDreHLT']     =merge([{'--conditions':'auto:run1_data_%s'%menu},stepMiniAODData])
#steps['MINIAODDATAs2']     =merge([{'--filein':'file:step2.root'},stepMiniAODData])
steps['MINIAODMCUP15']     =merge([stepMiniAODMC])
#steps['MINIAODMCUP1550']   =merge([{'--conditions':'auto:run2_mc_50ns','--era':'Run2_50ns'},stepMiniAODMC])
#steps['MINIAODMCUP15HI']   =merge([{'--conditions':'auto:run2_mc_hi','--era':'Run2_HI'},stepMiniAODMC])
steps['MINIAODMCUP15FS']   =merge([{'--filein':'file:step1.root','--fast':''},stepMiniAODMC])
steps['MINIAODMCUP15FS50'] =merge([{'--conditions':'auto:run2_mc_50ns','--era':'Run2_50ns'},steps['MINIAODMCUP15FS']])

steps['DBLMINIAODMCUP15NODQM'] = merge([{'--conditions':'auto:run2_mc',
                                   '-s':'PAT',
                                   '--datatier' : 'MINIAODSIM',
                                   '--eventcontent':'MINIAOD',},stepMiniAODMC])

<<<<<<< HEAD
stepNanoAODDefaults = { '-s': 'NANO,DQM:@nanoAODDQM', '-n': 1000 }
stepNanoAODData = merge([{ '--data':'', '--eventcontent' : 'NANOAOD,DQM' ,'--datatier': 'NANOAOD,DQMIO'    }, stepNanoAODDefaults ])
stepNanoAODMC   = merge([{ '--mc':''  , '--eventcontent' : 'NANOAODSIM,DQM','--datatier': 'NANOAODSIM,DQMIO' }, stepNanoAODDefaults ])
stepNanoEDMData = merge([{ '--data':'', '--eventcontent' : 'NANOAOD,DQM' ,'--datatier': 'NANOEDMAOD,DQMIO'     }, stepNanoAODDefaults ])
stepNanoEDMMC   = merge([{ '--mc':''  , '--eventcontent' : 'NANOAODSIM,DQM','--datatier': 'NANOEDMAODSIM,DQMIO'    }, stepNanoAODDefaults ])
=======

stepNanoAODDefaults = { '-s': 'NANO', '-n': 1000 }
stepNanoAODData = merge([{ '--data':'', '--eventcontent' : 'NANOAOD' ,'--datatier': 'NANOAOD'    }, stepNanoAODDefaults ])
stepNanoAODMC   = merge([{ '--mc':''  , '--eventcontent' : 'NANOAODSIM','--datatier': 'NANOAODSIM' }, stepNanoAODDefaults ])
stepNanoEDMData = merge([{ '--data':'', '--eventcontent' : 'NANOAOD' ,'--datatier': 'NANOEDMAOD'      }, stepNanoAODDefaults ])
stepNanoEDMMC   = merge([{ '--mc':''  , '--eventcontent' : 'NANOAODSIM','--datatier': 'NANOEDMAODSIM' }, stepNanoAODDefaults ])
>>>>>>> 67026de8

steps['NANOAOD2016']   = merge([{'--conditions': 'auto:run2_data_relval', '--era': 'Run2_2016'}, stepNanoAODData ])
steps['NANOAOD2017']   = merge([{'--conditions': 'auto:run2_data_relval', '--era': 'Run2_2017'}, stepNanoAODData ])

steps['NANOAOD2016_80X'] = merge([{'--era': 'Run2_2016,run2_miniAOD_80XLegacy'}, steps['NANOAOD2016'] ])
steps['NANOAOD2017_92X'] = merge([{'--era': 'Run2_2017,run2_nanoAOD_92X'},       steps['NANOAOD2017'] ])

steps['NANOAODMC2016'] = merge([{'--conditions': 'auto:run2_mc',               '--era': 'Run2_2016'}, stepNanoAODMC ])
steps['NANOAODMC2017'] = merge([{'--conditions': 'auto:phase1_2017_realistic', '--era': 'Run2_2017'}, stepNanoAODMC ])

steps['NANOAODMC2016_80X'] = merge([{'--era': 'Run2_2016,run2_miniAOD_80XLegacy'}, steps['NANOAODMC2016'] ])
steps['NANOAODMC2017_92X'] = merge([{'--era': 'Run2_2017,run2_nanoAOD_92X'},       steps['NANOAODMC2017'] ])

steps['NANOEDMMC2017'] = merge([{'--conditions': 'auto:phase1_2017_realistic', '--era': 'Run2_2017'}, stepNanoEDMMC ])
steps['NANOEDMMC2017_92X'] = merge([{'--era': 'Run2_2017,run2_nanoAOD_92X'},       steps['NANOEDMMC2017'] ])
steps['NANOEDMMC2016_80X'] = merge([{'--conditions': 'auto:run2_mc', '--era': 'Run2_2016,run2_miniAOD_80XLegacy'},       steps['NANOEDMMC2017'] ])


steps['NANOMERGE'] = { '-s': 'ENDJOB', '-n': 1000 , '--eventcontent' : 'NANOAODSIM','--datatier': 'NANOAODSIM', '--conditions': 'auto:run2_mc' }

#################################################################################
####From this line till the end of the file :
####UPGRADE WORKFLOWS IN PREPARATION - Gaelle's sandbox -
#####Accessible only through the option --what upgrade
#####(unless specifically added to relval_2023.py)
#####Transparent for any of the standard workflows
#### list of worflows defined (not necessarly running though): runTheMatrix.py --what upgrade -n
####
###
#################################################################################

from  Configuration.PyReleaseValidation.upgradeWorkflowComponents import *

defaultDataSets={}
defaultDataSets['2017']='CMSSW_9_3_0_pre5-93X_mc2017_realistic_v2-v'
defaultDataSets['2017Design']='CMSSW_9_3_0_pre5-93X_mc2017_design_IdealBS_v2-v'
#defaultDataSets['2018']='CMSSW_9_3_0_pre5-93X_upgrade2018_realistic_v1-v'
#defaultDataSets['2018Design']='CMSSW_8_1_0_pre16-81X_upgrade2017_design_IdealBS_v6-v'
#defaultDataSets['2019']=''
#defaultDataSets['2019Design']=''
defaultDataSets['2023D17']=''
defaultDataSets['2023D19']=''
defaultDataSets['2023D20']=''

keys=defaultDataSets.keys()
for key in keys:
  defaultDataSets[key+'PU']=defaultDataSets[key]

# sometimes v1 won't be used - override it here - the dictionary key is gen fragment + '_' + geometry
versionOverrides={}

baseDataSetReleaseBetter={}
for gen in upgradeFragments:
    for ds in defaultDataSets:
       	key=gen[:-4]+'_'+ds
        version='1'
        if key in versionOverrides:
            version = versionOverrides[key]
        baseDataSetReleaseBetter[key]=defaultDataSets[ds]+version

PUDataSets={}
for ds in defaultDataSets:
    key='MinBias_14TeV_pythia8_TuneCUETP8M1'+'_'+ds
    name=baseDataSetReleaseBetter[key]
    if '2017' in name or '2018' in name:
    	PUDataSets[ds]={'-n':10,'--pileup':'AVE_35_BX_25ns','--pileup_input':'das:/RelValMinBias_13/%s/GEN-SIM'%(name,)}
    else:
    	PUDataSets[ds]={'-n':10,'--pileup':'AVE_35_BX_25ns','--pileup_input':'das:/RelValMinBias_14TeV/%s/GEN-SIM'%(name,)}

    #PUDataSets[ds]={'-n':10,'--pileup':'AVE_50_BX_25ns','--pileup_input':'das:/RelValMinBias_13/%s/GEN-SIM'%(name,)}
    #PUDataSets[ds]={'-n':10,'--pileup':'AVE_70_BX_25ns','--pileup_input':'das:/RelValMinBias_13/%s/GEN-SIM'%(name,)}


upgradeStepDict={}
for stepType in upgradeSteps.keys():
    for step in upgradeSteps[stepType]['steps']:
        stepName = step+upgradeSteps[stepType]['suffix']
        upgradeStepDict[stepName]={}
    for step in upgradeSteps[stepType]['PU']:
        stepName = step+'PU'+upgradeSteps[stepType]['suffix']
        upgradeStepDict[stepName]={}

# just make all combinations - yes, some will be nonsense.. but then these are not used unless specified above
# collapse upgradeKeys using list comprehension
for year,k in [(year,k) for year in upgradeKeys for k in upgradeKeys[year]]:
    k2=k
    if 'PU' in k[-2:]:
        k2=k[:-2]
    geom=upgradeProperties[year][k]['Geom']
    gt=upgradeProperties[year][k]['GT']
    hltversion=upgradeProperties[year][k].get('HLTmenu')
    cust=upgradeProperties[year][k].get('Custom', None)
    era=upgradeProperties[year][k].get('Era', None)
    beamspot=upgradeProperties[year][k].get('BeamSpot', None)

    # setup baseline steps
    upgradeStepDict['GenSimFull'][k]= {'-s' : 'GEN,SIM',
                                       '-n' : 10,
                                       '--conditions' : gt,
                                       '--beamspot' : 'Realistic25ns13TeVEarly2017Collision',
                                       '--datatier' : 'GEN-SIM',
                                       '--eventcontent': 'FEVTDEBUG',
                                       '--geometry' : geom
                                       }
    if beamspot is not None: upgradeStepDict['GenSimFull'][k]['--beamspot']=beamspot

    upgradeStepDict['GenSimHLBeamSpotFull'][k]= {'-s' : 'GEN,SIM',
                                       '-n' : 10,
                                       '--conditions' : gt,
                                       '--beamspot' : 'HLLHC',
                                       '--datatier' : 'GEN-SIM',
                                       '--eventcontent': 'FEVTDEBUG',
                                       '--geometry' : geom
                                       }

    upgradeStepDict['GenSimHLBeamSpotFull14'][k]= {'-s' : 'GEN,SIM',
                                       '-n' : 10,
                                       '--conditions' : gt,
                                       '--beamspot' : 'HLLHC14TeV',
                                       '--datatier' : 'GEN-SIM',
                                       '--eventcontent': 'FEVTDEBUG',
                                       '--geometry' : geom
                                       }

    upgradeStepDict['DigiFull'][k] = {'-s':'DIGI:pdigi_valid,L1,DIGI2RAW,HLT:%s'%(hltversion),
                                      '--conditions':gt,
                                      '--datatier':'GEN-SIM-DIGI-RAW',
                                      '-n':'10',
                                      '--eventcontent':'FEVTDEBUGHLT',
                                      '--geometry' : geom
                                      }

    # Adding Track trigger step in step2
    upgradeStepDict['DigiFullTrigger'][k] = {'-s':'DIGI:pdigi_valid,L1,L1TrackTrigger,DIGI2RAW,HLT:%s'%(hltversion),
                                      '--conditions':gt,
                                      '--datatier':'GEN-SIM-DIGI-RAW',
                                      '-n':'10',
                                      '--eventcontent':'FEVTDEBUGHLT',
                                      '--geometry' : geom
                                      }

    upgradeStepDict['RecoFull'][k] = {'-s':'RAW2DIGI,L1Reco,RECO,RECOSIM,EI,PAT,VALIDATION:@standardValidation+@miniAODValidation,DQM:@standardDQM+@miniAODDQM',
                                      '--conditions':gt,
                                      '--datatier':'GEN-SIM-RECO,MINIAODSIM,DQMIO',
                                      '-n':'10',
                                      '--runUnscheduled':'',
                                      '--eventcontent':'RECOSIM,MINIAODSIM,DQM',
                                      '--geometry' : geom
                                      }

    upgradeStepDict['RecoFullGlobal'][k] = {'-s':'RAW2DIGI,L1Reco,RECO,RECOSIM,PAT,VALIDATION:@phase2Validation+@miniAODValidation,DQM:@phase2+@miniAODDQM',
                                      '--conditions':gt,
                                      '--datatier':'GEN-SIM-RECO,MINIAODSIM,DQMIO',
                                      '-n':'10',
                                      '--runUnscheduled':'',
                                      '--eventcontent':'FEVTDEBUGHLT,MINIAODSIM,DQM',
                                      '--geometry' : geom
                                      }

    upgradeStepDict['RecoFullLocal'][k] = {'-s':'RAW2DIGI,L1Reco,RECO:localreco',
                                      '--conditions':gt,
                                      '--datatier':'GEN-SIM-RECO',
                                      '-n':'10',
                                      '--eventcontent':'FEVTDEBUGHLT',
                                      '--geometry' : geom
                                      }

    upgradeStepDict['HARVESTFull'][k]={'-s':'HARVESTING:@standardValidation+@standardDQM+@miniAODValidation+@miniAODDQM',
                                    '--conditions':gt,
                                    '--mc':'',
                                    '--geometry' : geom,
                                    '--scenario' : 'pp',
                                    '--filetype':'DQM',
				    '--filein':'file:step3_inDQM.root'
                                    }

    upgradeStepDict['HARVESTFullGlobal'][k] = merge([{'-s': 'HARVESTING:@phase2Validation+@phase2+@miniAODValidation+@miniAODDQM'}, upgradeStepDict['HARVESTFull'][k]])

    upgradeStepDict['ALCAFull'][k] = {'-s':'ALCA:TkAlMuonIsolated+TkAlMinBias+MuAlOverlaps+EcalESAlign+TkAlZMuMu+HcalCalHBHEMuonFilter+TkAlUpsilonMuMu+TkAlJpsiMuMu+SiStripCalMinBias',
                                      '--conditions':gt,
                                      '--datatier':'ALCARECO',
                                      '-n':'10',
                                      '--eventcontent':'ALCARECO',
                                      '--geometry' : geom
                                      }

    upgradeStepDict['FastSim'][k]={'-s':'GEN,SIM,RECO,VALIDATION',
                                   '--eventcontent':'FEVTDEBUGHLT,DQM',
                                   '--datatier':'GEN-SIM-DIGI-RECO,DQMIO',
                                   '--conditions':gt,
                                   '--fast':'',
                                   '--geometry' : geom,
                                   '--relval':'27000,3000'}

    upgradeStepDict['HARVESTFast'][k]={'-s':'HARVESTING:validationHarvesting',
                                    '--conditions':gt,
                                    '--mc':'',
                                    '--geometry' : geom,
                                    '--scenario' : 'pp'
                                    }

    upgradeStepDict['NanoFull'][k] = {'-s':'NANO',
                                      '--conditions':gt,
                                      '--datatier':'NANOAODSIM',
                                      '-n':'10',
                                      '--eventcontent':'NANOAODSIM',
				      '--filein':'file:step3_inMINIAODSIM.root',
                                      '--geometry' : geom
                                      }


    # setup baseline customizations and PU
    for step in upgradeSteps['baseline']['steps']:
        if cust is not None: upgradeStepDict[step][k]['--customise']=cust
        if era is not None: upgradeStepDict[step][k]['--era']=era

    # setup variations (manually)

    for step in upgradeSteps['trackingOnly']['steps']:
        stepName = step + upgradeSteps['trackingOnly']['suffix']
        if 'Reco' in step: upgradeStepDict[stepName][k] = merge([step3_trackingOnly, upgradeStepDict[step][k]])
        elif 'HARVEST' in step: upgradeStepDict[stepName][k] = merge([{'-s': 'HARVESTING:@trackingOnlyValidation+@trackingOnlyDQM'}, upgradeStepDict[step][k]])

    for step in upgradeSteps['Timing']['steps']:
        stepName = step + upgradeSteps['Timing']['suffix']
        upgradeStepDict[stepName][k] = deepcopy(upgradeStepDict[step][k])
        # avoid some nonsense
        if '--era' in upgradeStepDict[stepName][k].keys() and not "_timing" in upgradeStepDict[stepName][k]['--era']:
            upgradeStepDict[stepName][k]['--era'] += "_timing"

    for step in upgradeSteps['Neutron']['steps']:
        if 'GenSim' in step:
            custNew = "SimG4Core/Application/NeutronBGforMuonsXS_cff.customise"
        else:
            custNew = "SLHCUpgradeSimulations/Configuration/customise_mixing.customise_Mix_LongLived_Neutrons"
        stepName = step + upgradeSteps['Neutron']['suffix']
        upgradeStepDict[stepName][k] = deepcopy(upgradeStepDict[step][k])
        if '--customise' in upgradeStepDict[stepName][k].keys():
            upgradeStepDict[stepName][k]['--customise'] += ","+custNew
        else:
            upgradeStepDict[stepName][k]['--customise'] = custNew

    # setup PU
    if k2 in PUDataSets:
        for stepType in upgradeSteps.keys():
            for step in upgradeSteps[stepType]['PU']:
                stepName = step + upgradeSteps[stepType]['suffix']
                stepNamePU = step + 'PU' + upgradeSteps[stepType]['suffix']
                upgradeStepDict[stepNamePU][k]=merge([PUDataSets[k2],upgradeStepDict[stepName][k]])

for step in upgradeStepDict.keys():
    # we need to do this for each fragment
   if 'Sim' in step:
        for frag in upgradeFragments:
            howMuch=howMuches[frag]
            for key in [key for year in upgradeKeys for key in upgradeKeys[year]]:
                k=frag[:-4]+'_'+key+'_'+step
                if step in upgradeStepDict and key in upgradeStepDict[step]:
                    steps[k]=merge([ {'cfg':frag},howMuch,upgradeStepDict[step][key]])
                    #get inputs in case of -i...but no need to specify in great detail
                    #however, there can be a conflict of beam spots but this is lost in the dataset name
                    #so please be careful
                    s=frag[:-4]+'_'+key
                    if 'FastSim' not in k and s+'INPUT' not in steps and s in baseDataSetReleaseBetter and defaultDataSets[key] != '': # exclude upgradeKeys without input dataset
                        steps[k+'INPUT']={'INPUT':InputInfo(dataSet='/RelVal'+upgradeDatasetFromFragment[frag]+'/%s/GEN-SIM'%(baseDataSetReleaseBetter[s],),location='STD')}
   else:
        for key in [key for year in upgradeKeys for key in upgradeKeys[year]]:
            k=step+'_'+key
            if step in upgradeStepDict and key in upgradeStepDict[step]:
                steps[k]=merge([upgradeStepDict[step][key]])

# 2017 tracking specific eras
steps['RecoFull_trackingRun2_2017'] = merge([{'--era': 'Run2_2017_trackingRun2'}, steps['RecoFull_2017']])
steps['RecoFull_trackingOnlyRun2_2017'] = merge([{'--era': 'Run2_2017_trackingRun2'}, steps['RecoFull_trackingOnly_2017']])
steps['RecoFull_trackingPhase1QuadProp_2017'] = merge([{'--era': 'Run2_2017_trackingPhase1QuadProp'}, steps['RecoFull_2017']])
steps['RecoFull_trackingOnlyPhase1QuadProp_2017'] = merge([{'--era': 'Run2_2017_trackingPhase1QuadProp'}, steps['RecoFull_trackingOnly_2017']])
steps['RecoFull_trackingLowPU_2017'] = merge([{'--era': 'Run2_2017_trackingLowPU'}, steps['RecoFull_2017']])<|MERGE_RESOLUTION|>--- conflicted
+++ resolved
@@ -1978,20 +1978,12 @@
                                    '--datatier' : 'MINIAODSIM',
                                    '--eventcontent':'MINIAOD',},stepMiniAODMC])
 
-<<<<<<< HEAD
 stepNanoAODDefaults = { '-s': 'NANO,DQM:@nanoAODDQM', '-n': 1000 }
 stepNanoAODData = merge([{ '--data':'', '--eventcontent' : 'NANOAOD,DQM' ,'--datatier': 'NANOAOD,DQMIO'    }, stepNanoAODDefaults ])
 stepNanoAODMC   = merge([{ '--mc':''  , '--eventcontent' : 'NANOAODSIM,DQM','--datatier': 'NANOAODSIM,DQMIO' }, stepNanoAODDefaults ])
 stepNanoEDMData = merge([{ '--data':'', '--eventcontent' : 'NANOAOD,DQM' ,'--datatier': 'NANOEDMAOD,DQMIO'     }, stepNanoAODDefaults ])
 stepNanoEDMMC   = merge([{ '--mc':''  , '--eventcontent' : 'NANOAODSIM,DQM','--datatier': 'NANOEDMAODSIM,DQMIO'    }, stepNanoAODDefaults ])
-=======
-
-stepNanoAODDefaults = { '-s': 'NANO', '-n': 1000 }
-stepNanoAODData = merge([{ '--data':'', '--eventcontent' : 'NANOAOD' ,'--datatier': 'NANOAOD'    }, stepNanoAODDefaults ])
-stepNanoAODMC   = merge([{ '--mc':''  , '--eventcontent' : 'NANOAODSIM','--datatier': 'NANOAODSIM' }, stepNanoAODDefaults ])
-stepNanoEDMData = merge([{ '--data':'', '--eventcontent' : 'NANOAOD' ,'--datatier': 'NANOEDMAOD'      }, stepNanoAODDefaults ])
-stepNanoEDMMC   = merge([{ '--mc':''  , '--eventcontent' : 'NANOAODSIM','--datatier': 'NANOEDMAODSIM' }, stepNanoAODDefaults ])
->>>>>>> 67026de8
+
 
 steps['NANOAOD2016']   = merge([{'--conditions': 'auto:run2_data_relval', '--era': 'Run2_2016'}, stepNanoAODData ])
 steps['NANOAOD2017']   = merge([{'--conditions': 'auto:run2_data_relval', '--era': 'Run2_2017'}, stepNanoAODData ])
