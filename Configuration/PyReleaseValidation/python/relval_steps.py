class Matrix(dict):
    def __setitem__(self,key,value):
        if key in self:
            print "ERROR in Matrix"
            print "overwritting",key,"not allowed"
        else:
            self.update({float(key):WF(float(key),value)})

    def addOverride(self,key,override):
        self[key].addOverride(override)
            
#the class to collect all possible steps
class Steps(dict):
    def __setitem__(self,key,value):
        if key in self:
            print "ERROR in Step"
            print "overwritting",key,"not allowed"
            import sys
            sys.exit(-9)
        else:
            self.update({key:value})
            # make the python file named <step>.py
            #if not '--python' in value:                self[key].update({'--python':'%s.py'%(key,)})

    def overwrite(self,keypair):
        value=self[keypair[1]]
        self.update({keypair[0]:value})
        
class WF(list):
    def __init__(self,n,l):
        self.extend(l)
        self.num=n
        #the actual steps of this WF
        self.steps=[]
        self.overrides={}
    def addOverride(self,overrides):
        self.overrides=overrides
        
    def interpret(self,stepsDict):
        for s in self:
            print 'steps',s,stepsDict[s]
            steps.append(stepsDict[s])

    
InputInfoNDefault=2000000    
class InputInfo(object):
    def __init__(self,dataSet,label='',run=[],files=1000,events=InputInfoNDefault,split=10,location='CAF',ib_blacklist=None,ib_block=None) :
        self.run = run
        self.files = files
        self.events = events
        self.location = location
        self.label = label
        self.dataSet = dataSet
        self.split = split
        self.ib_blacklist = ib_blacklist
        self.ib_block = ib_block
        
    def das(self, das_options):
        if len(self.run) is not 0:
            command = ";".join(["das_client.py %s --query '%s'" % (das_options, query) for query in self.queries()])
            command = "({0})".format(command)
        else:
            command = "das_client.py %s --query '%s'" % (das_options, self.queries()[0])
       
        # Run filter on DAS output 
        if self.ib_blacklist:
            command += " | grep -E -v "
            command += " ".join(["-e '{0}'".format(pattern) for pattern in self.ib_blacklist])
        command += " | sort -u"
        return command

    def lumiRanges(self):
        if len(self.run) != 0:
            return "echo '{\n"+",".join(('"%d":[[1,268435455]]\n'%(x,) for x in self.run))+"}'"
        return None

    def queries(self):
        query_by = "block" if self.ib_block else "dataset"
        query_source = "{0}#{1}".format(self.dataSet, self.ib_block) if self.ib_block else self.dataSet
        if len(self.run) is not 0:
            return ["file {0}={1} run={2} site=T2_CH_CERN".format(query_by, query_source, query_run) for query_run in self.run]
        else:
            return ["file {0}={1} site=T2_CH_CERN".format(query_by, query_source)]

    def __str__(self):
        if self.ib_block:
            return "input from: {0} with run {1}#{2}".format(self.dataSet, self.ib_block, self.run)
        return "input from: {0} with run {1}".format(self.dataSet, self.run)
    
# merge dictionaries, with prioty on the [0] index
def merge(dictlist,TELL=False):
    import copy
    last=len(dictlist)-1
    if TELL: print last,dictlist
    if last==0:
        # ONLY ONE ITEM LEFT
        return copy.copy(dictlist[0])
    else:
        reducedlist=dictlist[0:max(0,last-1)]
        if TELL: print reducedlist
        # make a copy of the last item
        d=copy.copy(dictlist[last])
        # update with the last but one item
        d.update(dictlist[last-1])
        # and recursively do the rest
        reducedlist.append(d)
        return merge(reducedlist,TELL)

def remove(d,key,TELL=False):
    import copy
    e = copy.deepcopy(d)
    if TELL: print "original dict, BEF: %s"%d
    del e[key]
    if TELL: print "copy-removed dict, AFT: %s"%e
    return e

# step1 gensim: for run1
step1Defaults = {'--relval'      : None, # need to be explicitly set
                 '-s'            : 'GEN,SIM',
                 '-n'            : 10,
                 '--conditions'  : 'auto:run1_mc',
                 '--beamspot'    : 'Realistic8TeVCollision',
                 '--datatier'    : 'GEN-SIM',
                 '--eventcontent': 'RAWSIM',
                 }
# step1 gensim: for postLS1
step1Up2015Defaults = {'-s' : 'GEN,SIM',
                             '-n'            : 10,
                             '--conditions'  : 'auto:run2_mc',
                             '--beamspot'    : 'NominalCollision2015',
                             '--datatier'    : 'GEN-SIM',
                             '--eventcontent': 'FEVTDEBUG',
                             '--customise'   : 'SLHCUpgradeSimulations/Configuration/postLS1Customs.customisePostLS1'
                             }

steps = Steps()
#wmsplit = {}

#### Production test section ####
steps['ProdMinBias']=merge([{'cfg':'MinBias_8TeV_pythia8_TuneCUETP8M1_cff','--relval':'9000,300'},step1Defaults])
steps['ProdTTbar']=merge([{'cfg':'TTbar_8TeV_TuneCUETP8M1_cfi','--relval':'9000,100'},step1Defaults])
steps['ProdQCD_Pt_3000_3500']=merge([{'cfg':'QCD_Pt_3000_3500_8TeV_TuneCUETP8M1_cfi','--relval':'9000,50'},step1Defaults])

#### data ####
#list of run to harvest for 2010A: 144086,144085,144084,144083,144011,139790,139789,139788,139787,138937,138934,138924,138923
#list of run to harvest for 2010B: 149442,149291,149181,149011,148822,147929,147115,146644
Run2010ASk=[138937,138934,138924,138923,139790,139789,139788,139787,144086,144085,144084,144083,144011]
Run2010BSk=[146644,147115,147929,148822,149011,149181,149182,149291,149294,149442]
steps['MinimumBias2010A']={'INPUT':InputInfo(dataSet='/MinimumBias/Run2010A-valskim-v6/RAW-RECO',label='run2010A',location='STD',run=Run2010ASk)}
steps['MinimumBias2010B']={'INPUT':InputInfo(dataSet='/MinimumBias/Run2010B-valskim-v2/RAW-RECO',label='run2010B',run=Run2010BSk)}
steps['WZMuSkim2010A']={'INPUT':InputInfo(dataSet='/Mu/Run2010A-WZMu-Nov4Skim_v1/RAW-RECO',label='wzMu2010A',run=Run2010ASk)}
steps['WZMuSkim2010B']={'INPUT':InputInfo(dataSet='/Mu/Run2010B-WZMu-Nov4Skim_v1/RAW-RECO',label='wzMu2010B',run=Run2010BSk)}
steps['WZEGSkim2010A']={'INPUT':InputInfo(dataSet='/EG/Run2010A-WZEG-Nov4Skim_v1/RAW-RECO',label='wzEG2010A',run=Run2010ASk)}
steps['WZEGSkim2010B']={'INPUT':InputInfo(dataSet='/Electron/Run2010B-WZEG-Nov4Skim_v1/RAW-RECO',label='wzEG2010B',run=Run2010BSk)}

steps['RunCosmicsA']={'INPUT':InputInfo(dataSet='/Cosmics/Run2010A-v1/RAW',label='cos2010A',run=[142089],events=100000)}
Run2010B=[149011]
steps['RunMinBias2010B']={'INPUT':InputInfo(dataSet='/MinimumBias/Run2010B-RelValRawSkim-v1/RAW',label='mb2010B',run=Run2010B,events=100000)}
steps['RunMu2010B']={'INPUT':InputInfo(dataSet='/Mu/Run2010B-RelValRawSkim-v1/RAW',label='mu2010B',run=Run2010B,events=100000)}
steps['RunElectron2010B']={'INPUT':InputInfo(dataSet='/Electron/Run2010B-RelValRawSkim-v1/RAW',label='electron2010B',run=Run2010B,events=100000)}
steps['RunPhoton2010B']={'INPUT':InputInfo(dataSet='/Photon/Run2010B-RelValRawSkim-v1/RAW',label='photon2010B',run=Run2010B,events=100000)}
steps['RunJet2010B']={'INPUT':InputInfo(dataSet='/Jet/Run2010B-RelValRawSkim-v1/RAW',label='jet2010B',run=Run2010B,events=100000)}

#list of run to harvest 2011A: 165121, 172802,
Run2011ASk=[165121,172802]
steps['ValSkim2011A']={'INPUT':InputInfo(dataSet='/MinimumBias/Run2011A-ValSkim-08Nov2011-v1/RAW-RECO',ib_block='239c497e-0fae-11e1-a8b1-00221959e72f',label='run2011A',location='STD',run=Run2011ASk)}
steps['WMuSkim2011A']={'INPUT':InputInfo(dataSet='/SingleMu/Run2011A-WMu-08Nov2011-v1/RAW-RECO',ib_block='388c2990-0de6-11e1-bb7e-00221959e72f',label='wMu2011A',location='STD',run=Run2011ASk)}
steps['WElSkim2011A']={'INPUT':InputInfo(dataSet='/SingleElectron/Run2011A-WElectron-08Nov2011-v1/RAW-RECO',ib_block='9c48c4ea-0db2-11e1-b62c-00221959e69e',label='wEl2011A',location='STD',run=Run2011ASk)}
steps['ZMuSkim2011A']={'INPUT':InputInfo(dataSet='/DoubleMu/Run2011A-ZMu-08Nov2011-v1/RAW-RECO',label='zMu2011A',location='STD',run=Run2011ASk)}
steps['ZElSkim2011A']={'INPUT':InputInfo(dataSet='/DoubleElectron/Run2011A-ZElectron-08Nov2011-v1/RAW-RECO',label='zEl2011A',location='STD',run=Run2011ASk)}
steps['HighMet2011A']={'INPUT':InputInfo(dataSet='/Jet/Run2011A-HighMET-08Nov2011-v1/RAW-RECO',ib_block='3c764584-0b59-11e1-b62c-00221959e69e',label='hMet2011A',location='STD',run=Run2011ASk)}

steps['RunCosmics2011A']={'INPUT':InputInfo(dataSet='/Cosmics/Run2011A-v1/RAW',label='cos2011A',run=[160960],events=100000,location='STD')}
Run2011A=[165121]
steps['RunMinBias2011A']={'INPUT':InputInfo(dataSet='/MinimumBias/Run2011A-v1/RAW',label='mb2011A',run=Run2011A,events=100000,location='STD')}
steps['RunMu2011A']={'INPUT':InputInfo(dataSet='/SingleMu/Run2011A-v1/RAW',label='mu2011A',run=Run2011A,events=100000)}
steps['RunElectron2011A']={'INPUT':InputInfo(dataSet='/SingleElectron/Run2011A-v1/RAW',label='electron2011A',run=Run2011A,events=100000)}
steps['RunPhoton2011A']={'INPUT':InputInfo(dataSet='/Photon/Run2011A-v1/RAW',label='photon2011A',run=Run2011A,events=100000)}
steps['RunJet2011A']={'INPUT':InputInfo(dataSet='/Jet/Run2011A-v1/RAW',label='jet2011A',run=Run2011A,events=100000)}

Run2011B=[177719]
Run2011BSk=[177719,177790,177096,175874]
steps['RunMinBias2011B']={'INPUT':InputInfo(dataSet='/MinimumBias/Run2011B-v1/RAW',label='mb2011B',run=Run2011B,events=100000,location='STD')}
steps['RunMu2011B']={'INPUT':InputInfo(dataSet='/SingleMu/Run2011B-v1/RAW',label='mu2011B',run=Run2011B,events=100000)}
steps['RunElectron2011B']={'INPUT':InputInfo(dataSet='/SingleElectron/Run2011B-v1/RAW',label='electron2011B',run=Run2011B,events=100000)}
steps['RunPhoton2011B']={'INPUT':InputInfo(dataSet='/Photon/Run2011B-v1/RAW',label='photon2011B',run=Run2011B,events=100000)}
steps['RunJet2011B']={'INPUT':InputInfo(dataSet='/Jet/Run2011B-v1/RAW',label='jet2011B',run=Run2011B,events=100000)}

steps['ValSkim2011B']={'INPUT':InputInfo(dataSet='/MinimumBias/Run2011B-ValSkim-19Nov2011-v1/RAW-RECO',label='run2011B',location='STD',run=Run2011BSk)}
steps['WMuSkim2011B']={'INPUT':InputInfo(dataSet='/SingleMu/Run2011B-WMu-19Nov2011-v1/RAW-RECO',ib_block='19110c74-1b66-11e1-a98b-003048f02c8a',label='wMu2011B',location='STD',run=Run2011BSk)}
steps['WElSkim2011B']={'INPUT':InputInfo(dataSet='/SingleElectron/Run2011B-WElectron-19Nov2011-v1/RAW-RECO',ib_block='d75771a4-1b3f-11e1-aef4-003048f02c8a',label='wEl2011B',location='STD',run=Run2011BSk)}
steps['ZMuSkim2011B']={'INPUT':InputInfo(dataSet='/DoubleMu/Run2011B-ZMu-19Nov2011-v1/RAW-RECO',label='zMu2011B',location='STD',run=Run2011BSk)}
steps['ZElSkim2011B']={'INPUT':InputInfo(dataSet='/DoubleElectron/Run2011B-ZElectron-19Nov2011-v1/RAW-RECO',label='zEl2011B',run=Run2011BSk)}
steps['HighMet2011B']={'INPUT':InputInfo(dataSet='/Jet/Run2011B-HighMET-19Nov2011-v1/RAW-RECO',label='hMet2011B',run=Run2011BSk)}

steps['RunHI2010']={'INPUT':InputInfo(dataSet='/HIAllPhysics/HIRun2010-v1/RAW',label='hi2010',run=[152698],events=10000,location='STD')}
steps['RunHI2011']={'INPUT':InputInfo(dataSet='/HIMinBiasUPC/HIRun2011-v1/RAW',label='hi2011',run=[182124],events=10000,location='STD')}


Run2012A=[191226]
Run2012ASk=Run2012A+[]
steps['RunMinBias2012A']={'INPUT':InputInfo(dataSet='/MinimumBias/Run2012A-v1/RAW',label='mb2012A',run=Run2012A, events=100000,location='STD')}
steps['RunTau2012A']={'INPUT':InputInfo(dataSet='/Tau/Run2012A-v1/RAW',label='tau2012A', run=Run2012A, events=100000,location='STD')}
steps['RunMET2012A']={'INPUT':InputInfo(dataSet='/MET/Run2012A-v1/RAW',label='met2012A', run=Run2012A, events=100000,location='STD')}
steps['RunMu2012A']={'INPUT':InputInfo(dataSet='/SingleMu/Run2012A-v1/RAW',label='mu2012A', run=Run2012A, events=100000,location='STD')}
steps['RunElectron2012A']={'INPUT':InputInfo(dataSet='/SingleElectron/Run2012A-v1/RAW',label='electron2012A', run=Run2012A, events=100000,location='STD')}
steps['RunJet2012A']={'INPUT':InputInfo(dataSet='/Jet/Run2012A-v1/RAW',label='jet2012A', run=Run2012A, events=100000,location='STD')}

steps['WElSkim2012A']={'INPUT':InputInfo(dataSet='/SingleElectron/Run2012A-WElectron-13Jul2012-v1/USER',label='wEl2012A',location='STD',run=Run2012ASk)}
steps['ZMuSkim2012A']={'INPUT':InputInfo(dataSet='/SingleMu/Run2012A-ZMu-13Jul2012-v1/RAW-RECO',label='zMu2012A',location='STD',run=Run2012ASk)}
steps['ZElSkim2012A']={'INPUT':InputInfo(dataSet='/DoubleElectron/Run2012A-ZElectron-13Jul2012-v1/RAW-RECO',label='zEl2012A',run=Run2012ASk)}
steps['HighMet2012A']={'INPUT':InputInfo(dataSet='/HT/Run2012A-HighMET-13Jul2012-v1/RAW-RECO',label='hMet2012A',run=Run2012ASk)}


Run2012B=[194533]
Run2012Bsk=Run2012B+[194912,195016]
steps['RunMinBias2012B']={'INPUT':InputInfo(dataSet='/MinimumBias/Run2012B-v1/RAW',label='mb2012B',run=Run2012B, events=100000,location='STD')}
steps['RunMu2012B']={'INPUT':InputInfo(dataSet='/SingleMu/Run2012B-v1/RAW',label='mu2012B',location='STD',run=Run2012B)}
steps['RunPhoton2012B']={'INPUT':InputInfo(dataSet='/SinglePhoton/Run2012B-v1/RAW',ib_block='28d7fcc8-a2a0-11e1-86c7-003048caaace',label='photon2012B',location='STD',run=Run2012B)}
steps['RunEl2012B']={'INPUT':InputInfo(dataSet='/SingleElectron/Run2012B-v1/RAW',label='electron2012B',location='STD',run=Run2012B)}
steps['RunJet2012B']={'INPUT':InputInfo(dataSet='/JetHT/Run2012B-v1/RAW',label='jet2012B',location='STD',run=Run2012B)}
steps['ZMuSkim2012B']={'INPUT':InputInfo(dataSet='/SingleMu/Run2012B-ZMu-13Jul2012-v1/RAW-RECO',label='zMu2012B',location='CAF',run=Run2012Bsk)}
steps['WElSkim2012B']={'INPUT':InputInfo(dataSet='/SingleElectron/Run2012B-WElectron-13Jul2012-v1/USER',label='wEl2012B',location='STD',run=Run2012Bsk)}
steps['ZElSkim2012B']={'INPUT':InputInfo(dataSet='/DoubleElectron/Run2012B-ZElectron-13Jul2012-v1/RAW-RECO',ib_block='0c5092cc-d554-11e1-bb62-00221959e69e',label='zEl2012B',location='STD',run=Run2012Bsk)}

Run2012C=[199812]
Run2012Csk=Run2012C+[203002]
steps['RunMinBias2012C']={'INPUT':InputInfo(dataSet='/MinimumBias/Run2012C-v1/RAW',label='mb2012C',run=Run2012C, events=100000,location='STD')}
steps['RunMu2012C']={'INPUT':InputInfo(dataSet='/SingleMu/Run2012C-v1/RAW',label='mu2012C',location='STD',run=Run2012C)}
steps['RunPhoton2012C']={'INPUT':InputInfo(dataSet='/SinglePhoton/Run2012C-v1/RAW',label='photon2012C',location='STD',run=Run2012C)}
steps['RunEl2012C']={'INPUT':InputInfo(dataSet='/SingleElectron/Run2012C-v1/RAW',label='electron2012C',location='STD',run=Run2012C)}
steps['RunJet2012C']={'INPUT':InputInfo(dataSet='/JetHT/Run2012C-v1/RAW',label='jet2012C',location='STD',run=Run2012C)}
steps['ZMuSkim2012C']={'INPUT':InputInfo(dataSet='/SingleMu/Run2012C-ZMu-PromptSkim-v3/RAW-RECO',label='zMu2012C',location='CAF',run=Run2012Csk)}
steps['WElSkim2012C']={'INPUT':InputInfo(dataSet='/SingleElectron/Run2012C-WElectron-PromptSkim-v3/USER',label='wEl2012C',location='STD',run=Run2012Csk)}
steps['ZElSkim2012C']={'INPUT':InputInfo(dataSet='/DoubleElectron/Run2012C-ZElectron-PromptSkim-v3/RAW-RECO',label='zEl2012C',location='STD',run=Run2012Csk)}

Run2012D=[208307]
Run2012Dsk=Run2012D+[207454]
steps['RunMinBias2012D']={'INPUT':InputInfo(dataSet='/MinimumBias/Run2012D-v1/RAW',label='mb2012D',run=Run2012D, events=100000,location='STD')}
steps['RunMu2012D']={'INPUT':InputInfo(dataSet='/SingleMu/Run2012D-v1/RAW',label='mu2012D',location='STD',run=Run2012D)}
steps['RunPhoton2012D']={'INPUT':InputInfo(dataSet='/SinglePhoton/Run2012D-v1/RAW',label='photon2012D',location='STD',run=Run2012D)}
steps['RunEl2012D']={'INPUT':InputInfo(dataSet='/SingleElectron/Run2012D-v1/RAW',label='electron2012D',location='STD',run=Run2012D)}
steps['RunJet2012D']={'INPUT':InputInfo(dataSet='/JetHT/Run2012D-v1/RAW',label='jet2012D',location='STD',run=Run2012D)}
steps['ZMuSkim2012D']={'INPUT':InputInfo(dataSet='/SingleMu/Run2012D-ZMu-PromptSkim-v1/RAW-RECO',label='zMu2012D',location='STD',run=Run2012Dsk)}
steps['WElSkim2012D']={'INPUT':InputInfo(dataSet='/SingleElectron/Run2012D-WElectron-PromptSkim-v1/USER',label='wEl2012D',location='STD',run=Run2012Dsk)}
steps['ZElSkim2012D']={'INPUT':InputInfo(dataSet='/DoubleElectron/Run2012D-ZElectron-PromptSkim-v1/RAW-RECO',label='zEl2012D',location='STD',run=Run2012Dsk)}

#### Standard release validation samples ####

stCond={'--conditions':'auto:run1_mc'}
def Kby(N,s):
    return {'--relval':'%s000,%s'%(N,s)}
def Mby(N,s):
    return {'--relval':'%s000000,%s'%(N,s)}

def gen(fragment,howMuch):
    global step1Defaults
    return merge([{'cfg':fragment},howMuch,step1Defaults])

def gen2015(fragment,howMuch):
    global step1Up2015Defaults
    return merge([{'cfg':fragment},howMuch,step1Up2015Defaults])

### Production test: 13 TeV equivalents
steps['ProdMinBias_13']=gen2015('MinBias_13TeV_pythia8_TuneCUETP8M1_cfi',Kby(9,100))
steps['ProdTTbar_13']=gen2015('TTbar_13TeV_TuneCUETP8M1_cfi',Kby(9,100))
steps['ProdZEE_13']=gen2015('ZEE_13TeV_TuneCUETP8M1_cfi',Kby(9,100))
steps['ProdQCD_Pt_3000_3500_13']=gen2015('QCD_Pt_3000_3500_13TeV_TuneCUETP8M1_cfi',Kby(9,100))

steps['MinBias']=gen('MinBias_8TeV_pythia8_TuneCUETP8M1_cff',Kby(9,300))
steps['QCD_Pt_3000_3500']=gen('QCD_Pt_3000_3500_8TeV_TuneCUETP8M1_cfi',Kby(9,25))
steps['QCD_Pt_600_800']=gen('QCD_Pt_600_800_8TeV_TuneCUETP8M1_cfi',Kby(9,50))
steps['QCD_Pt_80_120']=gen('QCD_Pt_80_120_8TeV_TuneCUETP8M1_cfi',Kby(9,100))
steps['MinBias_13']=gen2015('MinBias_13TeV_pythia8_TuneCUETP8M1_cfi',Kby(100,300)) # set HS to provide adequate pool for PU
steps['QCD_Pt_3000_3500_13']=gen2015('QCD_Pt_3000_3500_13TeV_TuneCUETP8M1_cfi',Kby(9,25))
steps['QCD_Pt_600_800_13']=gen2015('QCD_Pt_600_800_13TeV_TuneCUETP8M1_cfi',Kby(9,50))
steps['QCD_Pt_80_120_13']=gen2015('QCD_Pt_80_120_13TeV_TuneCUETP8M1_cfi',Kby(9,100))

steps['QCD_Pt_30_80_BCtoE_8TeV']=gen('QCD_Pt_30_80_BCtoE_8TeV_TuneCUETP8M1_cfi',Kby(9000,100))
steps['QCD_Pt_80_170_BCtoE_8TeV']=gen('QCD_Pt_80_170_BCtoE_8TeV_TuneCUETP8M1_cfi',Kby(9000,100))
steps['SingleElectronPt10']=gen('SingleElectronPt10_pythia8_cfi',Kby(9,3000))
steps['SingleElectronPt35']=gen('SingleElectronPt35_pythia8_cfi',Kby(9,500))
steps['SingleElectronPt1000']=gen('SingleElectronPt1000_pythia8_cfi',Kby(9,50))
steps['SingleElectronFlatPt1To100']=gen('SingleElectronFlatPt1To100_pythia8_cfi',Mby(2,100))
steps['SingleGammaPt10']=gen('SingleGammaPt10_pythia8_cfi',Kby(9,3000))
steps['SingleGammaPt35']=gen('SingleGammaPt35_pythia8_cfi',Kby(9,500))
steps['SingleMuPt1']=gen('SingleMuPt1_pythia8_cfi',Kby(25,1000))
steps['SingleMuPt10']=gen('SingleMuPt10_pythia8_cfi',Kby(25,500))
steps['SingleMuPt100']=gen('SingleMuPt100_pythia8_cfi',Kby(9,500))
steps['SingleMuPt1000']=gen('SingleMuPt1000_pythia8_cfi',Kby(9,500))
steps['SingleElectronPt10_UP15']=gen2015('SingleElectronPt10_pythia8_cfi',Kby(9,3000))
steps['SingleElectronPt35_UP15']=gen2015('SingleElectronPt35_pythia8_cfi',Kby(9,500))
steps['SingleElectronPt1000_UP15']=gen2015('SingleElectronPt1000_pythia8_cfi',Kby(9,50))
steps['SingleElectronFlatPt1To100_UP15']=gen2015('SingleElectronFlatPt1To100_pythia8_cfi',Mby(2,100))
steps['SingleGammaPt10_UP15']=gen2015('SingleGammaPt10_pythia8_cfi',Kby(9,3000))
steps['SingleGammaPt35_UP15']=gen2015('SingleGammaPt35_pythia8_cfi',Kby(9,500))
steps['SingleMuPt1_UP15']=gen2015('SingleMuPt1_pythia8_cfi',Kby(25,1000))
steps['SingleMuPt10_UP15']=gen2015('SingleMuPt10_pythia8_cfi',Kby(25,500))
steps['SingleMuPt100_UP15']=gen2015('SingleMuPt100_pythia8_cfi',Kby(9,500))
steps['SingleMuPt1000_UP15']=gen2015('SingleMuPt1000_pythia8_cfi',Kby(9,500))
steps['NuGun_UP15']=gen2015('SingleNuE10_cfi.py',Kby(9,50))
steps['TTbar']=gen('TTbar_8TeV_TuneCUETP8M1_cfi',Kby(9,100))
steps['TTbarLepton']=gen('TTbarLepton_8TeV_TuneCUETP8M1_cfi',Kby(9,100))
steps['ZEE']=gen('ZEE_8TeV_TuneCUETP8M1_cfi',Kby(9,100))
steps['Wjet_Pt_80_120']=gen('Wjet_Pt_80_120_8TeV_TuneCUETP8M1_cfi',Kby(9,100))
steps['Wjet_Pt_3000_3500']=gen('Wjet_Pt_3000_3500_8TeV_TuneCUETP8M1_cfi',Kby(9,50))
steps['LM1_sfts']=gen('LM1_sfts_8TeV_cfi',Kby(9,100))
steps['QCD_FlatPt_15_3000']=gen('QCDForPF_8TeV_TuneCUETP8M1_cfi',Kby(5,100))
steps['QCD_FlatPt_15_3000HS']=gen('QCDForPF_8TeV_TuneCUETP8M1_cfi',Kby(50,100))
steps['TTbar_13']=gen2015('TTbar_13TeV_TuneCUETP8M1_cfi',Kby(9,50))
steps['TTbarLepton_13']=gen2015('TTbarLepton_13TeV_TuneCUETP8M1_cfi',Kby(9,100))
steps['ZEE_13']=gen2015('ZEE_13TeV_TuneCUETP8M1_cfi',Kby(9,50))
steps['Wjet_Pt_80_120_13']=gen2015('Wjet_Pt_80_120_13TeV_TuneCUETP8M1_cfi',Kby(9,100))
steps['Wjet_Pt_3000_3500_13']=gen2015('Wjet_Pt_3000_3500_13TeV_TuneCUETP8M1_cfi',Kby(9,50))
steps['SMS-T1tttt_mGl-1500_mLSP-100_13']=gen2015('SMS-T1tttt_mGl-1500_mLSP-100_13TeV-pythia8_cfi',Kby(9,50))
steps['QCD_FlatPt_15_3000_13']=gen2015('QCDForPF_13TeV_TuneCUETP8M1_cfi',Kby(9,100))
steps['QCD_FlatPt_15_3000HS_13']=gen2015('QCDForPF_13TeV_TuneCUETP8M1_cfi',Kby(50,100))

steps['ZpMM_2250_8TeV']=gen('ZpMM_2250_8TeV_TuneCUETP8M1_cfi',Kby(9,100))
steps['ZpEE_2250_8TeV']=gen('ZpEE_2250_8TeV_TuneCUETP8M1_cfi',Kby(9,100))
steps['ZpTT_1500_8TeV']=gen('ZpTT_1500_8TeV_TuneCUETP8M1_cfi',Kby(9,100))
steps['ZpMM_2250_13TeV']=gen2015('ZpMM_2250_13TeV_TuneCUETP8M1_cfi',Kby(9,100))
steps['ZpEE_2250_13TeV']=gen2015('ZpEE_2250_13TeV_TuneCUETP8M1_cfi',Kby(9,100))
steps['ZpTT_1500_13TeV']=gen2015('ZpTT_1500_13TeV_TuneCUETP8M1_cfi',Kby(9,100))
steps['HSCPstop_M_200_13TeV']=gen2015('HSCPstop_M_200_TuneCUETP8M1_13TeV_pythia8_cff',Kby(9,100))
steps['RSGravitonToGaGa_13TeV']=gen2015('RSGravitonToGammaGamma_kMpl01_M_3000_TuneCUETP8M1_13TeV_pythia8_cfi',Kby(9,100))
steps['WpToENu_M-2000_13TeV']=gen2015('WprimeToENu_M-2000_TuneCUETP8M1_13TeV-pythia8_cff',Kby(9,100))
steps['DisplacedSUSY_stopToBottom_M_300_1000mm_13']=gen2015('DisplacedSUSY_stopToBottom_M_300_1000mm_TuneCUETP8M1_13TeV_pythia8_cff',Kby(9,100))


def identitySim(wf):
    return merge([{'--restoreRND':'SIM','--process':'SIM2', '--inputCommands':'"keep *","drop *TagInfo*_*_*_*"' },wf])

steps['SingleMuPt10_UP15_ID']=identitySim(steps['SingleMuPt10_UP15'])
steps['TTbar_13_ID']=identitySim(steps['TTbar_13'])

baseDataSetRelease=[
    'CMSSW_7_1_0_pre7-PRE_STA71_V3-v1',                     # 0 run1 samples; keep GEN-SIM fixed to 710_pre7, for samples not routinely produced
    'CMSSW_7_5_0_pre4-MCHI2_75_V0-v1',                      # 1 Run1 HI GEN-SIM 
    'CMSSW_6_2_0_pre8-PRE_ST62_V8_FastSim-v1',              # 2 for fastsim id test
#    'CMSSW_7_1_0_pre5-START71_V1-v2',                      # 3 8 TeV , for the one sample which is part of the routine relval production (RelValZmumuJets_Pt_20_300, because of -v2)
                                                            # THIS ABOVE IS NOT USED, AT THE MOMENT
    'CMSSW_7_5_0_pre4-MCRUN2_75_V1-v1',                     # 3 - 13 TeV samples with GEN-SIM from 750_p4; also GEN-SIM-DIGI-RAW-HLTDEBUG for id tests
    'CMSSW_7_3_0_pre1-PRE_LS172_V15_FastSim-v1',            # 4 - fast sim GEN-SIM-DIGI-RAW-HLTDEBUG for id tests
    'CMSSW_7_5_0_pre6-PU25ns_75X_mcRun2_asymptotic_v1-v1',  # 5 - fullSim PU 25ns premix
    'CMSSW_7_5_0_pre6-PU50ns_75X_mcRun2_startup_v1-v1',     # 6 - fullSim PU 50ns premix
<<<<<<< HEAD
    'CMSSW_7_5_0_pre6-75X_mcRun2_asymptotic_v1_FastSim-v1', # 7 - fastSim premix
    'CMSSW_7_5_0_pre6-75X_mcRun2_HeavyIon_v1-v1'            # 8 Run2 HI GEN-SIM
=======
    'CMSSW_7_5_0_pre6-75X_mcRun2_asymptotic_v1_FastSim-v1'  # 7 - fastSim premix
>>>>>>> b493cd81
    ]

# note: INPUT commands to be added once GEN-SIM w/ 13TeV+PostLS1Geo will be available 
steps['MinBiasINPUT']={'INPUT':InputInfo(dataSet='/RelValMinBias/%s/GEN-SIM'%(baseDataSetRelease[0],),location='STD')} #was [0] 
steps['QCD_Pt_3000_3500INPUT']={'INPUT':InputInfo(dataSet='/RelValQCD_Pt_3000_3500/%s/GEN-SIM'%(baseDataSetRelease[0],),location='STD')}
steps['QCD_Pt_600_800INPUT']={'INPUT':InputInfo(dataSet='/RelValQCD_Pt_600_800/%s/GEN-SIM'%(baseDataSetRelease[0],),location='STD')}
steps['QCD_Pt_80_120INPUT']={'INPUT':InputInfo(dataSet='/RelValQCD_Pt_80_120/%s/GEN-SIM'%(baseDataSetRelease[0],),location='STD')}
steps['SingleElectronPt10INPUT']={'INPUT':InputInfo(dataSet='/RelValSingleElectronPt10/%s/GEN-SIM'%(baseDataSetRelease[0],),location='STD')}
steps['SingleElectronPt1000INPUT']={'INPUT':InputInfo(dataSet='/RelValSingleElectronPt1000/%s/GEN-SIM'%(baseDataSetRelease[0],),location='STD')}
steps['SingleElectronPt35INPUT']={'INPUT':InputInfo(dataSet='/RelValSingleElectronPt35/%s/GEN-SIM'%(baseDataSetRelease[0],),location='STD')}
steps['SingleGammaPt10INPUT']={'INPUT':InputInfo(dataSet='/RelValSingleGammaPt10/%s/GEN-SIM'%(baseDataSetRelease[0],),location='STD')}
steps['SingleGammaPt35INPUT']={'INPUT':InputInfo(dataSet='/RelValSingleGammaPt35/%s/GEN-SIM'%(baseDataSetRelease[0],),location='STD')}
steps['SingleMuPt1INPUT']={'INPUT':InputInfo(dataSet='/RelValSingleMuPt1/%s/GEN-SIM'%(baseDataSetRelease[0],),location='STD')}
steps['SingleMuPt10INPUT']={'INPUT':InputInfo(dataSet='/RelValSingleMuPt10/%s/GEN-SIM'%(baseDataSetRelease[0],),location='STD')}
steps['SingleMuPt10_UP15IDINPUT']={'INPUT':InputInfo(dataSet='/RelValSingleMuPt10_UP15/%s/GEN-SIM-DIGI-RAW-HLTDEBUG'%(baseDataSetRelease[3],),location='STD',split=1)}
steps['SingleMuPt10_UP15FSIDINPUT']={'INPUT':InputInfo(dataSet='/RelValSingleMuPt10/%s/GEN-SIM-DIGI-RECO'%(baseDataSetRelease[4],),location='STD',split=1)}
steps['SingleMuPt100INPUT']={'INPUT':InputInfo(dataSet='/RelValSingleMuPt100/%s/GEN-SIM'%(baseDataSetRelease[0],),location='STD')}
steps['SingleMuPt1000INPUT']={'INPUT':InputInfo(dataSet='/RelValSingleMuPt1000/%s/GEN-SIM'%(baseDataSetRelease[0],),location='STD')}
steps['TTbarINPUT']={'INPUT':InputInfo(dataSet='/RelValTTbar/%s/GEN-SIM'%(baseDataSetRelease[0],),location='STD')}
steps['TTbar_13IDINPUT']={'INPUT':InputInfo(dataSet='/RelValTTbar_13/%s/GEN-SIM-DIGI-RAW-HLTDEBUG'%(baseDataSetRelease[3],),location='STD',split=1)}
steps['TTbar_13FSIDINPUT']={'INPUT':InputInfo(dataSet='/RelValTTbar_13/%s/GEN-SIM-DIGI-RECO'%(baseDataSetRelease[4],),location='STD',split=1)}
steps['TTbarLeptonINPUT']={'INPUT':InputInfo(dataSet='/RelValTTbarLepton/%s/GEN-SIM'%(baseDataSetRelease[0],),location='STD')}
steps['OldTTbarINPUT']={'INPUT':InputInfo(dataSet='/RelValProdTTbar/CMSSW_5_0_0_pre6-START50_V5-v1/GEN-SIM-RECO',location='STD')}
steps['OldGenSimINPUT']={'INPUT':InputInfo(dataSet='/RelValTTbar/CMSSW_4_4_2-START44_V7-v1/GEN-SIM-DIGI-RAW-HLTDEBUG',location='STD')}
steps['Wjet_Pt_80_120INPUT']={'INPUT':InputInfo(dataSet='/RelValWjet_Pt_80_120/%s/GEN-SIM'%(baseDataSetRelease[0],),location='STD')}
steps['Wjet_Pt_3000_3500INPUT']={'INPUT':InputInfo(dataSet='/RelValWjet_Pt_3000_3500/%s/GEN-SIM'%(baseDataSetRelease[0],),location='STD')}
steps['LM1_sftsINPUT']={'INPUT':InputInfo(dataSet='/RelValLM1_sfts/%s/GEN-SIM'%(baseDataSetRelease[0],),location='STD')}
steps['QCD_FlatPt_15_3000INPUT']={'INPUT':InputInfo(dataSet='/RelValQCD_FlatPt_15_3000/%s/GEN-SIM'%(baseDataSetRelease[0],),location='STD')}

steps['QCD_FlatPt_15_3000HSINPUT']={'INPUT':InputInfo(dataSet='/RelValQCD_FlatPt_15_3000HS/%s/GEN-SIM'%(baseDataSetRelease[0],),location='STD')}
steps['TTbar__DIGIPU1INPUT']={'INPUT':InputInfo(dataSet='/RelValTTbar/CMSSW_5_2_2-PU_START52_V4_special_120326-v1/GEN-SIM-DIGI-RAW-HLTDEBUG',location='STD')}

# 13 TeV recycle GEN-SIM input
steps['MinBias_13INPUT']={'INPUT':InputInfo(dataSet='/RelValMinBias_13/%s/GEN-SIM'%(baseDataSetRelease[3],),location='STD')}
steps['QCD_Pt_3000_3500_13INPUT']={'INPUT':InputInfo(dataSet='/RelValQCD_Pt_3000_3500_13/%s/GEN-SIM'%(baseDataSetRelease[3],),location='STD')}
steps['QCD_Pt_600_800_13INPUT']={'INPUT':InputInfo(dataSet='/RelValQCD_Pt_600_800_13/%s/GEN-SIM'%(baseDataSetRelease[3],),location='STD')}
steps['QCD_Pt_80_120_13INPUT']={'INPUT':InputInfo(dataSet='/RelValQCD_Pt_80_120_13/%s/GEN-SIM'%(baseDataSetRelease[3],),location='STD')}
steps['QCD_Pt_80_120_13_HIINPUT']={'INPUT':InputInfo(dataSet='/RelValQCD_Pt_80_120_13_HI/%s/GEN-SIM'%(baseDataSetRelease[1],),location='STD')}
steps['TTbar_13INPUT']={'INPUT':InputInfo(dataSet='/RelValTTbar_13/%s/GEN-SIM'%(baseDataSetRelease[3],),location='STD')}
steps['TTbarLepton_13INPUT']={'INPUT':InputInfo(dataSet='/RelValTTbarLepton_13/%s/GEN-SIM'%(baseDataSetRelease[3],),location='STD')}
steps['ZEE_13INPUT']={'INPUT':InputInfo(dataSet='/RelValZEE_13/%s/GEN-SIM'%(baseDataSetRelease[3],),location='STD')}
steps['Wjet_Pt_80_120_13INPUT']={'INPUT':InputInfo(dataSet='/RelValWjet_Pt_80_120_13/%s/GEN-SIM'%(baseDataSetRelease[3],),location='STD')}
steps['Wjet_Pt_3000_3500_13INPUT']={'INPUT':InputInfo(dataSet='/RelValWjet_Pt_3000_3500_13/%s/GEN-SIM'%(baseDataSetRelease[3],),location='STD')}
steps['SMS-T1tttt_mGl-1500_mLSP-100_13INPUT']={'INPUT':InputInfo(dataSet='/RelValSMS-T1tttt_mGl-1500_mLSP-100_13/%s/GEN-SIM'%(baseDataSetRelease[3],),location='STD')} 
steps['QCD_FlatPt_15_3000_13INPUT']={'INPUT':InputInfo(dataSet='/RelValQCD_FlatPt_15_3000_13/%s/GEN-SIM'%(baseDataSetRelease[3],),location='STD')}
steps['QCD_FlatPt_15_3000HS_13INPUT']={'INPUT':InputInfo(dataSet='/RelValQCD_FlatPt_15_3000HS_13/%s/GEN-SIM'%(baseDataSetRelease[3],),location='STD')}
steps['ZpMM_2250_13TeVINPUT']={'INPUT':InputInfo(dataSet='/RelValZpMM_2250_13TeV/%s/GEN-SIM'%(baseDataSetRelease[3],),location='STD')}
steps['ZpEE_2250_13TeVINPUT']={'INPUT':InputInfo(dataSet='/RelValZpEE_2250_13TeV/%s/GEN-SIM'%(baseDataSetRelease[3],),location='STD')}
steps['ZpTT_1500_13TeVINPUT']={'INPUT':InputInfo(dataSet='/RelValZpTT_1500_13TeV/%s/GEN-SIM'%(baseDataSetRelease[3],),location='STD')}
steps['MinBiasHS_13INPUT']={'INPUT':InputInfo(dataSet='/RelValMinBiasHS_13/%s/GEN-SIM'%(baseDataSetRelease[3],),location='STD')}
steps['Higgs200ChargedTaus_13INPUT']={'INPUT':InputInfo(dataSet='/RelValHiggs200ChargedTaus_13/%s/GEN-SIM'%(baseDataSetRelease[3],),location='STD')}

# activate GEN-SIM recycling once we'll have the first set of gen-sim
steps['Upsilon1SToMuMu_13INPUT']={'INPUT':InputInfo(dataSet='/RelValUpsilon1SToMuMu_13/%s/GEN-SIM'%(baseDataSetRelease[3],),location='STD')}
steps['BuToKstarMuMu_13INPUT']={'INPUT':InputInfo(dataSet='/RelValBuToKstarMuMu_13/%s/GEN-SIM'%(baseDataSetRelease[3],),location='STD')}
steps['BsToMuMu_13INPUT']={'INPUT':InputInfo(dataSet='/RelValBsToMuMu_13/%s/GEN-SIM'%(baseDataSetRelease[3],),location='STD')}
steps['JpsiMuMu_Pt-15INPUT']={'INPUT':InputInfo(dataSet='/RelValJpsiMuMu_Pt-15/%s/GEN-SIM'%(baseDataSetRelease[3],),location='STD')}
steps['BuToKstarPsi2S_13INPUT']={'INPUT':InputInfo(dataSet='/RelValBuToKstarPsi2S_13/%s/GEN-SIM'%(baseDataSetRelease[3],),location='STD')}
steps['WE_13INPUT']={'INPUT':InputInfo(dataSet='/RelValWE_13/%s/GEN-SIM'%(baseDataSetRelease[3],),location='STD')}
steps['WM_13INPUT']={'INPUT':InputInfo(dataSet='/RelValWM_13/%s/GEN-SIM'%(baseDataSetRelease[3],),location='STD')}
steps['WpM_13INPUT']={'INPUT':InputInfo(dataSet='/RelValWpM_13/%s/GEN-SIM'%(baseDataSetRelease[3],),location='STD')}
steps['ZMM_13INPUT']={'INPUT':InputInfo(dataSet='/RelValZMM_13/%s/GEN-SIM'%(baseDataSetRelease[3],),location='STD')}
steps['ZMM_13_HIINPUT']={'INPUT':InputInfo(dataSet='/RelValZMM_13_HI/%s/GEN-SIM'%(baseDataSetRelease[1],),location='STD')}
steps['ZEEMM_13_HIINPUT']={'INPUT':InputInfo(dataSet='/RelValZEEMM_13_HI/%s/GEN-SIM'%(baseDataSetRelease[1],),location='STD')}
steps['ZpMM_13INPUT']={'INPUT':InputInfo(dataSet='/RelValZpMM_13/%s/GEN-SIM'%(baseDataSetRelease[3],),location='STD')}
steps['ZTT_13INPUT']={'INPUT':InputInfo(dataSet='/RelValZTT_13/%s/GEN-SIM'%(baseDataSetRelease[3],),location='STD')}
steps['H130GGgluonfusion_13INPUT']={'INPUT':InputInfo(dataSet='/RelValH130GGgluonfusion_13/%s/GEN-SIM'%(baseDataSetRelease[3],),location='STD')}
steps['PhotonJets_Pt_10_13INPUT']={'INPUT':InputInfo(dataSet='/RelValPhotonJets_Pt_10_13/%s/GEN-SIM'%(baseDataSetRelease[3],),location='STD')}
steps['PhotonJets_Pt_10_13_HIINPUT']={'INPUT':InputInfo(dataSet='/RelValPhotonJets_Pt_10_13_HI/%s/GEN-SIM'%(baseDataSetRelease[1],),location='STD')}
steps['QQH1352T_13INPUT']={'INPUT':InputInfo(dataSet='/RelValQQH1352T_13/%s/GEN-SIM'%(baseDataSetRelease[3],),location='STD')}
steps['ADDMonoJet_d3MD3_13INPUT']={'INPUT':InputInfo(dataSet='/RelValADDMonoJet_d3MD3_13/%s/GEN-SIM'%(baseDataSetRelease[3],),location='STD')}
steps['RSKKGluon_m3000GeV_13INPUT']={'INPUT':InputInfo(dataSet='/RelValRSKKGluon_m3000GeV_13/%s/GEN-SIM'%(baseDataSetRelease[3],),location='STD')}
steps['BuJpsiK_13INPUT']={'INPUT':InputInfo(dataSet='/RelValBuJpsiK_13/%s/GEN-SIM'%(baseDataSetRelease[3],),location='STD')}
steps['Cosmics_UP15INPUT']={'INPUT':InputInfo(dataSet='/RelValCosmics_UP15/%s/GEN-SIM'%(baseDataSetRelease[3],),location='STD')}
steps['BeamHalo_13INPUT']={'INPUT':InputInfo(dataSet='/RelValBeamHalo_13/%s/GEN-SIM'%(baseDataSetRelease[3],),location='STD')}
steps['HSCPstop_M_200_13TeVINPUT']={'INPUT':InputInfo(dataSet='/RelValHSCPstop_M_200_13TeV/%s/GEN-SIM'%(baseDataSetRelease[3],),location='STD')}
steps['RSGravitonToGaGa_13TeVINPUT']={'INPUT':InputInfo(dataSet='/RelValRSGravitonToGaGa_13TeV/%s/GEN-SIM'%(baseDataSetRelease[3],),location='STD')}
steps['WpToENu_M-2000_13TeVINPUT']={'INPUT':InputInfo(dataSet='/RelValWpToENu_M-2000_13TeV/%s/GEN-SIM'%(baseDataSetRelease[3],),location='STD')}

# particle guns with postLS1 geometry recycle GEN-SIM input
steps['SingleElectronPt10_UP15INPUT']={'INPUT':InputInfo(dataSet='/RelValSingleElectronPt10_UP15/%s/GEN-SIM'%(baseDataSetRelease[3],),location='STD')}
steps['SingleElectronPt35_UP15INPUT']={'INPUT':InputInfo(dataSet='/RelValSingleElectronPt35_UP15/%s/GEN-SIM'%(baseDataSetRelease[3],),location='STD')}
steps['SingleElectronPt1000_UP15INPUT']={'INPUT':InputInfo(dataSet='/RelValSingleElectronPt1000_UP15/%s/GEN-SIM'%(baseDataSetRelease[3],),location='STD')}
steps['SingleElectronFlatPt1To100_UP15INPUT']={'INPUT':InputInfo(dataSet='/RelValSingleElectronFlatPt1To100_UP15/%s/GEN-SIM'%(baseDataSetRelease[3],),location='STD')}
steps['SingleGammaPt10_UP15INPUT']={'INPUT':InputInfo(dataSet='/RelValSingleGammaPt10_UP15/%s/GEN-SIM'%(baseDataSetRelease[3],),location='STD')}
steps['SingleGammaPt35_UP15INPUT']={'INPUT':InputInfo(dataSet='/RelValSingleGammaPt35_UP15/%s/GEN-SIM'%(baseDataSetRelease[3],),location='STD')}
steps['SingleMuPt1_UP15INPUT']={'INPUT':InputInfo(dataSet='/RelValSingleMuPt1_UP15/%s/GEN-SIM'%(baseDataSetRelease[3],),location='STD')}
steps['SingleMuPt10_UP15INPUT']={'INPUT':InputInfo(dataSet='/RelValSingleMuPt10_UP15/%s/GEN-SIM'%(baseDataSetRelease[3],),location='STD')}
steps['SingleMuPt100_UP15INPUT']={'INPUT':InputInfo(dataSet='/RelValSingleMuPt100_UP15/%s/GEN-SIM'%(baseDataSetRelease[3],),location='STD')}
steps['SingleMuPt1000_UP15INPUT']={'INPUT':InputInfo(dataSet='/RelValSingleMuPt1000_UP15/%s/GEN-SIM'%(baseDataSetRelease[3],),location='STD')}
steps['NuGun_UP15INPUT']={'INPUT':InputInfo(dataSet='/RelValNuGun_UP15/%s/GEN-SIM'%(baseDataSetRelease[3],),location='STD')}

#input for fast sim workflows to be added - TODO


## high stat step1
ecalHcal={
    '-s':'GEN,SIM,DIGI,DIGI2RAW,RAW2DIGI,L1Reco,RECO,EI',
    '--datatier':'GEN-SIM-DIGI-RAW-RECO',
    #'--geometry':'ECALHCAL',
    '--eventcontent':'FEVTDEBUG',
    '--customise':'Validation/Configuration/ECALHCAL.customise,SimGeneral/MixingModule/fullMixCustomize_cff.setCrossingFrameOn',
    '--beamspot':'NoSmear'}

steps['SingleElectronE120EHCAL']=merge([{'cfg':'SingleElectronE120EHCAL_pythia8_cfi'},ecalHcal,Kby(25,250),step1Defaults])
steps['SinglePiE50HCAL']=merge([{'cfg':'SinglePiE50HCAL_pythia8_cfi'},ecalHcal,Kby(25,250),step1Defaults])

steps['MinBiasHS']=gen('MinBias_8TeV_pythia8_TuneCUETP8M1_cff',Kby(25,300))
steps['InclusiveppMuX']=gen('InclusiveppMuX_8TeV_TuneCUETP8M1_cfi',Mby(11,45000))
steps['SingleElectronFlatPt5To100']=gen('SingleElectronFlatPt5To100_pythia8_cfi',Kby(25,250))
steps['SinglePiPt1']=gen('SinglePiPt1_pythia8_cfi',Kby(25,250))
steps['SingleMuPt1HS']=gen('SingleMuPt1_pythia8_cfi',Kby(25,1000))
steps['ZPrime5000Dijet']=gen('ZPrime5000JJ_8TeV_TuneCUETP8M1_cfi',Kby(25,100))
steps['SinglePi0E10']=gen('SinglePi0E10_pythia8_cfi',Kby(25,100))
steps['SinglePiPt10']=gen('SinglePiPt10_pythia8_cfi',Kby(25,250))
steps['SingleGammaFlatPt10To100']=gen('SingleGammaFlatPt10To100_pythia8_cfi',Kby(25,250))
steps['SingleTauPt50Pythia']=gen('SingleTaupt_50_pythia8_cfi',Kby(25,100))
steps['SinglePiPt100']=gen('SinglePiPt100_pythia8_cfi',Kby(25,250))


def genS(fragment,howMuch):
    global step1Defaults,stCond
    return merge([{'cfg':fragment},stCond,howMuch,step1Defaults])

steps['Higgs200ChargedTaus']=genS('H200ChargedTaus_Tauola_8TeV_cfi',Kby(9,100))
steps['JpsiMM']=genS('JpsiMM_8TeV_TuneCUETP8M1_cfi',Kby(66,1000))
steps['WE']=genS('WE_8TeV_TuneCUETP8M1_cfi',Kby(9,100))
steps['WM']=genS('WM_8TeV_TuneCUETP8M1_cfi',Kby(9,200))
steps['WpM']=genS('WpM_8TeV_TuneCUETP8M1_cfi',Kby(9,200))
steps['ZMM']=genS('ZMM_8TeV_TuneCUETP8M1_cfi',Kby(18,300))
steps['ZpMM']=genS('ZpMM_8TeV_TuneCUETP8M1_cfi',Kby(9,200))
steps['Higgs200ChargedTaus_13']=gen2015('H200ChargedTaus_Tauola_13TeV_cfi',Kby(9,100))
steps['Upsilon1SToMuMu_13']=gen2015('Upsilon1SToMuMu_forSTEAM_13TeV_TuneCUETP8M1_cfi',Kby(17,190)) 
steps['BuToKstarMuMu_13']=gen2015('BuToKstarMuMu_forSTEAM_13TeV_TuneCUETP8M1_cfi',Kby(2250,25000))
steps['BsToMuMu_13']=gen2015('BsToMuMu_forSTEAM_13TeV_TuneCUETP8M1_cfi',Kby(30000,333333))
steps['JpsiMuMu_Pt-15']=gen2015('JpsiMuMu_Pt-15_forSTEAM_13TeV_cfi',Kby(11000,122000))
steps['BuToKstarPsi2S_13']=gen2015('BuToKstarPsi2S_forSTEAM_13TeV_TuneCUETP8M1_cfi',Kby(16000,176000))
steps['WE_13']=gen2015('WE_13TeV_TuneCUETP8M1_cfi',Kby(9,100))
steps['WM_13']=gen2015('WM_13TeV_TuneCUETP8M1_cfi',Kby(9,200))
steps['WpM_13']=gen2015('WpM_13TeV_TuneCUETP8M1_cfi',Kby(9,200))
steps['ZMM_13']=gen2015('ZMM_13TeV_TuneCUETP8M1_cfi',Kby(18,100))
steps['ZEEMM_13']=gen2015('ZEEMM_13TeV_TuneCUETP8M1_cfi',Kby(18,300))
steps['ZpMM_13']=gen2015('ZpMM_13TeV_TuneCUETP8M1_cfi',Kby(9,200))

steps['ZTT']=genS('ZTT_All_hadronic_8TeV_TuneCUETP8M1_cfi',Kby(9,150))
steps['H130GGgluonfusion']=genS('H130GGgluonfusion_8TeV_TuneCUETP8M1_cfi',Kby(9,100))
steps['PhotonJets_Pt_10']=genS('PhotonJet_Pt_10_8TeV_TuneCUETP8M1_cfi',Kby(9,150))
steps['QQH1352T']=genS('QQH1352T_8TeV_TuneCUETP8M1_cfi',Kby(9,100))
steps['ZTT_13']=gen2015('ZTT_All_hadronic_13TeV_TuneCUETP8M1_cfi',Kby(9,80))
steps['H130GGgluonfusion_13']=gen2015('H130GGgluonfusion_13TeV_TuneCUETP8M1_cfi',Kby(9,50))
steps['PhotonJets_Pt_10_13']=gen2015('PhotonJet_Pt_10_13TeV_TuneCUETP8M1_cfi',Kby(9,150))
steps['QQH1352T_13']=gen2015('QQH1352T_13TeV_TuneCUETP8M1_cfi',Kby(9,50))
#steps['ZmumuJets_Pt_20_300']=gen('ZmumuJets_Pt_20_300_GEN_8TeV_TuneCUETP8M1_cfg',Kby(25,100))
steps['ADDMonoJet_d3MD3']=genS('ADDMonoJet_8TeV_d3MD3_TuneCUETP8M1_cfi',Kby(9,100))
steps['ADDMonoJet_d3MD3_13']=gen2015('ADDMonoJet_13TeV_d3MD3_TuneCUETP8M1_cfi',Kby(9,100))
steps['RSKKGluon_m3000GeV_13']=gen2015('RSKKGluon_m3000GeV_13TeV_TuneCUETP8M1_cff',Kby(9,100))
steps['BuJpsiK_13']=gen2015('Pythia8_BuJpsiK_13TeV_TuneCUETP8M1_cfi',Kby(36000,400000))

steps['MinBias2INPUT']={'INPUT':InputInfo(dataSet='/RelValMinBias/%s/GEN-SIM'%(baseDataSetRelease[0],),location='STD')}
steps['Higgs200ChargedTausINPUT']={'INPUT':InputInfo(dataSet='/RelValHiggs200ChargedTaus/%s/GEN-SIM'%(baseDataSetRelease[0],),location='STD')}
steps['QCD_Pt_3000_3500_2INPUT']={'INPUT':InputInfo(dataSet='/RelValQCD_Pt_3000_3500/%s/GEN-SIM'%(baseDataSetRelease[0],),location='STD')}
steps['QCD_Pt_80_120_2INPUT']={'INPUT':InputInfo(dataSet='/RelValQCD_Pt_80_120/%s/GEN-SIM'%(baseDataSetRelease[0],),location='STD')}
steps['JpsiMMINPUT']={'INPUT':InputInfo(dataSet='/RelValJpsiMM/%s/GEN-SIM'%(baseDataSetRelease[0],),location='STD')}
steps['TTbar2INPUT']={'INPUT':InputInfo(dataSet='/RelValTTbar/%s/GEN-SIM'%(baseDataSetRelease[0],),location='STD')}
steps['WEINPUT']={'INPUT':InputInfo(dataSet='/RelValWE/%s/GEN-SIM'%(baseDataSetRelease[0],),location='STD')}
steps['WMINPUT']={'INPUT':InputInfo(dataSet='/RelValWM/%s/GEN-SIM'%(baseDataSetRelease[0],),location='STD')}
steps['ZEEINPUT']={'INPUT':InputInfo(dataSet='/RelValZEE/%s/GEN-SIM'%(baseDataSetRelease[0],),location='STD')}
steps['ZMMINPUT']={'INPUT':InputInfo(dataSet='/RelValZMM/%s/GEN-SIM'%(baseDataSetRelease[0],),location='STD')}
steps['ZTTINPUT']={'INPUT':InputInfo(dataSet='/RelValZTT/%s/GEN-SIM'%(baseDataSetRelease[0],),location='STD')}
steps['H130GGgluonfusionINPUT']={'INPUT':InputInfo(dataSet='/RelValH130GGgluonfusion/%s/GEN-SIM'%(baseDataSetRelease[0],),location='STD')}
steps['PhotonJets_Pt_10INPUT']={'INPUT':InputInfo(dataSet='/RelValPhotonJets_Pt_10/%s/GEN-SIM'%(baseDataSetRelease[0],),location='STD')}
steps['QQH1352TINPUT']={'INPUT':InputInfo(dataSet='/RelValQQH1352T_Tauola/%s/GEN-SIM'%(baseDataSetRelease[0],),location='STD')}
steps['ADDMonoJet_d3MD3INPUT']={'INPUT':InputInfo(dataSet='/RelValADDMonoJet_d3MD3/%s/GEN-SIM'%(baseDataSetRelease[0],),location='STD')}
steps['WpMINPUT']={'INPUT':InputInfo(dataSet='/RelValWpM/%s/GEN-SIM'%(baseDataSetRelease[0],),location='STD')}
steps['ZpMMINPUT']={'INPUT':InputInfo(dataSet='/RelValZpMM/%s/GEN-SIM'%(baseDataSetRelease[0],),location='STD')}
steps['ZpMM_2250_8TeVINPUT']={'INPUT':InputInfo(dataSet='/RelValZpMM_2250_8TeV_Tauola/%s/GEN-SIM'%(baseDataSetRelease[0],),location='STD')}
steps['ZpEE_2250_8TeVINPUT']={'INPUT':InputInfo(dataSet='/RelValZpEE_2250_8TeV_Tauola/%s/GEN-SIM'%(baseDataSetRelease[0],),location='STD')}
steps['ZpTT_1500_8TeVINPUT']={'INPUT':InputInfo(dataSet='/RelValZpTT_1500_8TeV_Tauola/%s/GEN-SIM'%(baseDataSetRelease[0],),location='STD')}


steps['Cosmics']=merge([{'cfg':'UndergroundCosmicMu_cfi.py','--scenario':'cosmics'},Kby(666,100000),step1Defaults])
steps['Cosmics_UP15']=merge([{'cfg':'UndergroundCosmicMu_cfi.py','--scenario':'cosmics'},Kby(666,100000),step1Up2015Defaults])
steps['CosmicsSPLoose']=merge([{'cfg':'UndergroundCosmicSPLooseMu_cfi.py','--scenario':'cosmics'},Kby(5000,100000),step1Defaults])
steps['CosmicsSPLoose_UP15']=merge([{'cfg':'UndergroundCosmicSPLooseMu_cfi.py','--scenario':'cosmics'},Kby(5000,500000),step1Up2015Defaults])
steps['BeamHalo']=merge([{'cfg':'BeamHalo_cfi.py','--scenario':'cosmics'},Kby(9,100),step1Defaults])
steps['BeamHalo_13']=merge([{'cfg':'BeamHalo_13TeV_cfi.py','--scenario':'cosmics'},Kby(9,100),step1Up2015Defaults])

# GF re-introduce INPUT command once GEN-SIM will be available
# steps['CosmicsINPUT']={'INPUT':InputInfo(dataSet='/RelValCosmics/%s/GEN-SIM'%(baseDataSetRelease[0],),location='STD')}
steps['BeamHaloINPUT']={'INPUT':InputInfo(dataSet='/RelValBeamHalo/%s/GEN-SIM'%(baseDataSetRelease[0],),location='STD')}

steps['QCD_Pt_50_80']=genS('QCD_Pt_50_80_8TeV_TuneCUETP8M1_cfi',Kby(25,100))
steps['QCD_Pt_15_20']=genS('QCD_Pt_15_20_8TeV_TuneCUETP8M1_cfi',Kby(25,100))
steps['ZTTHS']=merge([Kby(25,100),steps['ZTT']])
steps['QQH120Inv']=genS('QQH120Inv_8TeV_TuneCUETP8M1_cfi',Kby(25,100))
steps['TTbar2HS']=merge([Kby(25,100),steps['TTbar']])
steps['JpsiMM_Pt_20_inf']=genS('JpsiMM_Pt_20_inf_8TeV_TuneCUETP8M1_cfi',Kby(70,280))
steps['QCD_Pt_120_170']=genS('QCD_Pt_120_170_8TeV_TuneCUETP8M1_cfi',Kby(25,100))
steps['H165WW2L']=genS('H165WW2L_8TeV_TuneCUETP8M1_cfi',Kby(25,100))
steps['UpsMM']=genS('UpsMM_8TeV_TuneCUETP8M1_cfi',Kby(56250,225))
steps['RSGrav']=genS('RS750_quarks_and_leptons_8TeV_TuneCUETP8M1_cff',Kby(25,100))
steps['QCD_Pt_80_120_2HS']=merge([Kby(25,100),steps['QCD_Pt_80_120']])
steps['bJpsiX']=genS('bJpsiX_8TeV_TuneCUETP8M1_cfi',Mby(325,1300000))
steps['QCD_Pt_30_50']=genS('QCD_Pt_30_50_8TeV_TuneCUETP8M1_cfi',Kby(25,100))
steps['H200ZZ4L']=genS('H200ZZ4L_8TeV_TuneCUETP8M1_cfi',Kby(25,100))
steps['LM9p']=genS('LM9p_8TeV_cff',Kby(25,100))
steps['QCD_Pt_20_30']=genS('QCD_Pt_20_30_8TeV_TuneCUETP8M1_cfi',Kby(25,100))
steps['QCD_Pt_170_230']=genS('QCD_Pt_170_230_8TeV_TuneCUETP8M1_cfi',Kby(25,100))




## pPb tests
step1PPbDefaults={'--beamspot':'Realistic8TeVCollision'}
steps['AMPT_PPb_5020GeV_MinimumBias']=merge([{'-n':10},step1PPbDefaults,genS('AMPT_PPb_5020GeV_MinimumBias_cfi',Kby(9,100))])
# GF to be uncommented when GEN-SIM becomes available
# steps['AMPT_PPb_5020GeV_MinimumBiasINPUT']={'INPUT':InputInfo(dataSet='/RelValAMPT_PPb_5020GeV_MinimumBias/%s/GEN-SIM'%(baseDataSetRelease[4],),location='STD')}

## heavy ions tests
U2000by1={'--relval': '2000,1'}
U80by1={'--relval': '80,1'}

hiAlca = {'--conditions':'auto:run2_mc_HIon', '--customise':'SLHCUpgradeSimulations/Configuration/postLS1Customs.customisePostLS1_HI'}
hiAlca2011 = {'--conditions':'auto:run1_mc_hi'}

hiDefaults2011=merge([hiAlca2011,{'--scenario':'HeavyIons','-n':2,'--beamspot':'RealisticHI2011Collision'}])
hiDefaults=merge([hiAlca,{'--scenario':'HeavyIons','-n':2,'--beamspot':'NominalHICollision2015'}])

steps['HydjetQ_MinBias_5020GeV']=merge([{'-n':1},hiDefaults,genS('Hydjet_Quenched_MinBias_5020GeV_cfi',U2000by1)])
steps['HydjetQ_MinBias_5020GeVINPUT']={'INPUT':InputInfo(dataSet='/RelValHydjetQ_MinBias_5020GeV/%s/GEN-SIM'%(baseDataSetRelease[8],),location='STD',split=5)}

steps['HydjetQ_MinBias_2760GeV']=merge([{'-n':1},hiDefaults2011,genS('Hydjet_Quenched_MinBias_2760GeV_cfi',U2000by1)])
steps['HydjetQ_MinBias_2760GeVINPUT']={'INPUT':InputInfo(dataSet='/RelValHydjetQ_MinBias_2760GeV/%s/GEN-SIM'%(baseDataSetRelease[1],),location='STD',split=5)}
steps['HydjetQ_MinBias_2760GeV_UP15']=merge([{'-n':1},hiDefaults,genS('Hydjet_Quenched_MinBias_2760GeV_cfi',U2000by1)])
steps['HydjetQ_MinBias_2760GeV_UP15INPUT']={'INPUT':InputInfo(dataSet='/RelValHydjetQ_MinBias_2760GeV/%s/GEN-SIM'%(baseDataSetRelease[1],),location='STD',split=5)}
#steps['HydjetQ_B8_2760GeV']=merge([{'-n':1},hiDefaults,genS('Hydjet_Quenched_B8_2760GeV_cfi',U80by1)])
#steps['HydjetQ_B8_2760GeVINPUT']={'INPUT':InputInfo(dataSet='/RelValHydjetQ_B8_2760GeV/%s/GEN-SIM'%(baseDataSetRelease[x],),location='CAF')}
steps['QCD_Pt_80_120_13_HI']=merge([hiDefaults,steps['QCD_Pt_80_120_13']])
steps['PhotonJets_Pt_10_13_HI']=merge([hiDefaults,steps['PhotonJets_Pt_10_13']])
steps['ZMM_13_HI']=merge([hiDefaults,steps['ZMM_13']])
steps['ZEEMM_13_HI']=merge([hiDefaults,steps['ZEEMM_13']])


def changeRefRelease(steps,listOfPairs):
    for s in steps:
        if ('INPUT' in steps[s]):
            oldD=steps[s]['INPUT'].dataSet
            for (ref,newRef) in listOfPairs:
                if  ref in oldD:
                    steps[s]['INPUT'].dataSet=oldD.replace(ref,newRef)
        if '--pileup_input' in steps[s]:
            for (ref,newRef) in listOfPairs:
                if ref in steps[s]['--pileup_input']:
                    steps[s]['--pileup_input']=steps[s]['--pileup_input'].replace(ref,newRef)
        
def addForAll(steps,d):
    for s in steps:
        steps[s].update(d)



#### fastsim section ####
##no forseen to do things in two steps GEN-SIM then FASTIM->end: maybe later
step1FastDefaults =merge([{'-s':'GEN,SIM,RECOBEFMIX,DIGI:pdigi_valid,L1,L1Reco,RECO,EI,HLT:@fake,VALIDATION',
                           '--fast':'',
                           '--beamspot'    : 'Realistic8TeVCollision',
                           '--eventcontent':'FEVTDEBUGHLT,DQM',
                           '--datatier':'GEN-SIM-DIGI-RECO,DQMIO',
                           '--relval':'27000,3000'},
                          step1Defaults])
step1FastUpg2015Defaults =merge([{'-s':'GEN,SIM,RECOBEFMIX,DIGI:pdigi_valid,L1,L1Reco,RECO,EI,HLT:@relval25ns,VALIDATION',
                           '--fast':'',
                           '--conditions'  :'auto:run2_mc',
                           '--beamspot'    : 'NominalCollision2015',
                           '--customise'   :'SLHCUpgradeSimulations/Configuration/postLS1Customs.customisePostLS1',
                           '--eventcontent':'FEVTDEBUGHLT,DQM',
                           '--datatier':'GEN-SIM-DIGI-RECO,DQMIO',
                           '--relval':'27000,3000'},
                           step1Defaults])
step1FastPUNewMixing =merge([{'-s':'GEN,SIM,RECOBEFMIX',
                           '--eventcontent':'FASTPU',
                           '--datatier':'GEN-SIM-RECO'},
                           step1FastUpg2015Defaults])


#step1FastDefaults
steps['TTbarFS']=merge([{'cfg':'TTbar_8TeV_TuneCUETP8M1_cfi'},Kby(100,1000),step1FastDefaults])
steps['SingleMuPt1FS']=merge([{'cfg':'SingleMuPt1_pythia8_cfi'},step1FastDefaults])
steps['SingleMuPt10FS']=merge([{'cfg':'SingleMuPt10_pythia8_cfi'},step1FastDefaults])
steps['SingleMuPt100FS']=merge([{'cfg':'SingleMuPt100_pythia8_cfi'},step1FastDefaults])
steps['SinglePiPt1FS']=merge([{'cfg':'SinglePiPt1_pythia8_cfi'},step1FastDefaults])
steps['SinglePiPt10FS']=merge([{'cfg':'SinglePiPt10_pythia8_cfi'},step1FastDefaults])
steps['SinglePiPt100FS']=merge([{'cfg':'SinglePiPt100_pythia8_cfi'},step1FastDefaults])
steps['ZEEFS']=merge([{'cfg':'ZEE_8TeV_TuneCUETP8M1_cfi'},Kby(100,2000),step1FastDefaults])
steps['ZTTFS']=merge([{'cfg':'ZTT_Tauola_OneLepton_OtherHadrons_8TeV_TuneCUETP8M1_cfi'},Kby(100,2000),step1FastDefaults])
steps['QCDFlatPt153000FS']=merge([{'cfg':'QCDForPF_8TeV_TuneCUETP8M1_cfi'},Kby(27,2000),step1FastDefaults])
steps['QCD_Pt_80_120FS']=merge([{'cfg':'QCD_Pt_80_120_8TeV_TuneCUETP8M1_cfi'},Kby(100,500),stCond,step1FastDefaults])
steps['QCD_Pt_3000_3500FS']=merge([{'cfg':'QCD_Pt_3000_3500_8TeV_TuneCUETP8M1_cfi'},Kby(100,500),stCond,step1FastDefaults])
steps['H130GGgluonfusionFS']=merge([{'cfg':'H130GGgluonfusion_8TeV_TuneCUETP8M1_cfi'},step1FastDefaults])
steps['SingleGammaFlatPt10To10FS']=merge([{'cfg':'SingleGammaFlatPt10To100_pythia8_cfi'},Kby(100,500),step1FastDefaults])

#step1FastUpg2015Defaults
steps['TTbarFS_13']=merge([{'cfg':'TTbar_13TeV_TuneCUETP8M1_cfi'},Kby(100,1000),step1FastUpg2015Defaults])
steps['SMS-T1tttt_mGl-1500_mLSP-100FS_13']=merge([{'cfg':'SMS-T1tttt_mGl-1500_mLSP-100_13TeV-pythia8_cfi'},Kby(100,1000),step1FastUpg2015Defaults])
steps['NuGunFS_UP15']=merge([{'cfg':'SingleNuE10_cfi'},Kby(100,1000),step1FastUpg2015Defaults])
steps['ZEEFS_13']=merge([{'cfg':'ZEE_13TeV_TuneCUETP8M1_cfi'},Kby(100,2000),step1FastUpg2015Defaults])
steps['ZTTFS_13']=merge([{'cfg':'ZTT_All_hadronic_13TeV_TuneCUETP8M1_cfi'},Kby(100,2000),step1FastUpg2015Defaults])
steps['ZMMFS_13']=merge([{'cfg':'ZMM_13TeV_TuneCUETP8M1_cfi'},Kby(100,2000),step1FastUpg2015Defaults])
steps['QCDFlatPt153000FS_13']=merge([{'cfg':'QCDForPF_13TeV_TuneCUETP8M1_cfi'},Kby(27,2000),step1FastUpg2015Defaults])
steps['QCD_Pt_80_120FS_13']=merge([{'cfg':'QCD_Pt_80_120_13TeV_TuneCUETP8M1_cfi'},Kby(100,500),step1FastUpg2015Defaults])
steps['QCD_Pt_3000_3500FS_13']=merge([{'cfg':'QCD_Pt_3000_3500_13TeV_TuneCUETP8M1_cfi'},Kby(100,500),step1FastUpg2015Defaults])
steps['H130GGgluonfusionFS_13']=merge([{'cfg':'H130GGgluonfusion_13TeV_TuneCUETP8M1_cfi'},step1FastUpg2015Defaults])
steps['SingleMuPt10FS_UP15']=merge([{'cfg':'SingleMuPt10_pythia8_cfi'},step1FastUpg2015Defaults])
steps['SingleMuPt100FS_UP15']=merge([{'cfg':'SingleMuPt100_pythia8_cfi'},step1FastUpg2015Defaults])

### FastSim: produce sample of minbias events for PU mixing
steps['MinBiasFS_13_ForMixing']=merge([{'cfg':'MinBias_13TeV_pythia8_TuneCUETP8M1_cfi'},Kby(100,1000),step1FastPUNewMixing])

### FastSim: template to produce signal and overlay with minbias events
PUFS25={'--pileup':'AVE_35_BX_25ns','--pileup_input':'das:/RelValMinBiasFS_13_ForMixing/CMSSW_7_5_0_pre5-MCRUN2_75_V5_FastSim-v1/GEN-SIM-RECO'}
FS_UP15_PU25_OVERLAY = merge([PUFS25,Kby(100,500),steps['TTbarFS_13']] )

### FastSim: produce sample of premixed minbias events
steps["FS_PREMIXUP15_PU25"] = merge([
        {"cfg":"SingleNuE10_cfi",
         "--fast":"",
         "--conditions":"auto:run2_mc",
         "--magField":"38T_PostLS1",
         "-s":"GEN,SIM,RECOBEFMIX,DIGIPREMIX,L1,DIGI2RAW",
         "--eventcontent":"PREMIX",
         "--datatier":"GEN-SIM-DIGI-RAW",
         "--customise":"SLHCUpgradeSimulations/Configuration/postLS1Customs.customisePostLS1"
         },
        PUFS25,Kby(100,500)])

### Fastsim: template to produce signal and overlay it with premixed minbias events
FS_PREMIXUP15_PU25_OVERLAY = merge([
        {"-s" : "GEN,SIM,RECOBEFMIX,DIGIPREMIX_S2:pdigi_valid,DATAMIX,L1,L1Reco,RECO,HLT:@relval25ns,VALIDATION",
         "--datamix" : "PreMix",
         "--pileup_input" : "dbs:/RelValFS_PREMIXUP15_PU25/CMSSW_7_5_0_pre4-PU25ns_MCRUN2_75_V1_FastSim-v2/GEN-SIM-DIGI-RAW", ##NEED CHANGE to pre5 which is not exist yet?
         "--customise":"SLHCUpgradeSimulations/Configuration/postLS1CustomsPreMixing.customisePostLS1"
         },
        Kby(100,500),step1FastUpg2015Defaults])

### FastSim: list of processes used in FastSim validation
fs_proclist = ["ZEE_13",'TTbar_13','H130GGgluonfusion_13','ZTT_13','ZMM_13','NuGun_UP15','QCD_FlatPt_15_3000HS_13','SMS-T1tttt_mGl-1500_mLSP-100_13']

### FastSim: produces sample of signal events, overlayed with premixed minbias events
for x in fs_proclist:
    key = "FS_" + x + "_PRMXUP15_PU25"
    steps[key] = merge([FS_PREMIXUP15_PU25_OVERLAY,{"cfg":steps[x]["cfg"]}])

### FastSim: produce sample of signal events, overlayed with minbias events
for x in fs_proclist:
    key = "FS_" + x + "_UP15_PU25"
    steps[key] = merge([{"cfg":steps[x]["cfg"]},FS_UP15_PU25_OVERLAY])

###
steps['TTbarSFS']=merge([{'cfg':'TTbar_8TeV_TuneCUETP8M1_cfi'},
                        {'-s':'GEN,SIM',
                         '--eventcontent':'FEVTDEBUG',
                         '--datatier':'GEN-SIM',
                         '--fast':''},
                        step1Defaults])

steps['TTbarSFSA']=merge([{'cfg':'TTbar_8TeV_TuneCUETP8M1_cfi',
                           '-s':'GEN,SIM,RECO,EI,HLT:@fake,VALIDATION',
                           '--fast':''},
                          step1FastDefaults])

def identityFS(wf):
    return merge([{'--restoreRND':'HLT','--process':'HLT2','--hltProcess':'HLT2', '--inputCommands':'"keep *","drop *TagInfo*_*_*_*"'},wf])

steps['SingleMuPt10FS_UP15_ID']=identityFS(steps['SingleMuPt10FS_UP15'])
steps['TTbarFS_13_ID']=identityFS(steps['TTbarFS_13'])

step1GenDefaults=merge([{'-s':'GEN,VALIDATION:genvalid',
                         '--relval':'250000,20000',
                         '--eventcontent':'RAWSIM,DQM',
                         '--datatier':'GEN,DQMIO',
                         '--conditions':'auto:run2_mc_FULL'
                         },
                        step1Defaults])

step1HadronizerDefaults=merge([{'--datatier':'GEN-SIM,DQMIO'},step1GenDefaults])

step1LHEDefaults=merge([{'-s':'LHE',
                         '--relval':'200000,5000',
                         '--eventcontent':'LHE',
                         '--datatier':'GEN',
                         '--conditions':'auto:run2_mc_FULL'                         
                         },
                        step1Defaults])


def genvalid(fragment,d,suffix='all',fi='',dataSet=''):
    import copy
    c=copy.copy(d)
    if suffix:
        c['-s']=c['-s'].replace('genvalid','genvalid_'+suffix)
    if fi:
        c['--filein']='lhe:%d'%(fi,)
    if dataSet:
        c['--filein']='das:%s'%(dataSet,)
    c['cfg']=fragment
    return c



steps['DYToll01234Jets_5f_LO_MLM_Madgraph_LHE_13TeV']=genvalid('Configuration/Generator/python/DYToll01234Jets_5f_LO_MLM_Madgraph_LHE_13TeV_cff.py',step1LHEDefaults)
steps['TTbar012Jets_5f_NLO_FXFX_Madgraph_LHE_13TeV']=genvalid('Configuration/Generator/python/TTbar012Jets_5f_NLO_FXFX_Madgraph_LHE_13TeV_cff.py',step1LHEDefaults)

# all 6 workflows with root step 'DYToll01234Jets_5f_LO_MLM_Madgraph_LHE_13TeV' will recycle the same dataset, from wf [512] of generator set
# steps['DYToll01234Jets_5f_LO_MLM_Madgraph_LHE_13TeVINPUT']={'INPUT':InputInfo(dataSet='/DYToll01234Jets_5f_LO_MLM_Madgraph_LHE_13TeV_py8/CMSSW_7_4_0_pre0-MCRUN2_73_V5-v1/GEN',location='STD')}

steps['MinBias_TuneZ2star_13TeV_pythia6']=genvalid('MinBias_TuneZ2star_13TeV_pythia6_cff',step1GenDefaults)
steps['QCD_Pt-30_TuneZ2star_13TeV_pythia6']=genvalid('QCD_Pt_30_TuneZ2star_13TeV_pythia6_cff',step1GenDefaults)
steps['MinBias_13TeV_pythia8']=genvalid('MinBias_13TeV_pythia8_cff',step1GenDefaults)
steps['QCD_Pt-30_13TeV_pythia8']=genvalid('QCD_Pt_30_13TeV_pythia8_cff',step1GenDefaults)

steps['DYToLL_M-50_13TeV_pythia8']=genvalid('DYToLL_M-50_13TeV_pythia8_cff',step1GenDefaults)
steps['WToLNu_13TeV_pythia8']=genvalid('WToLNu_13TeV_pythia8_cff',step1GenDefaults)

steps['SoftQCDDiffractive_13TeV_pythia8']=genvalid('SoftQCDDiffractive_13TeV_pythia8_cff',step1GenDefaults)
steps['SoftQCDnonDiffractive_13TeV_pythia8']=genvalid('SoftQCDnonDiffractive_13TeV_pythia8_cff',step1GenDefaults)
steps['SoftQCDelastic_13TeV_pythia8']=genvalid('SoftQCDelastic_13TeV_pythia8_cff',step1GenDefaults)
steps['SoftQCDinelastic_13TeV_pythia8']=genvalid('SoftQCDinelastic_13TeV_pythia8_cff',step1GenDefaults)

steps['QCD_Pt-30_8TeV_herwigpp']=genvalid('QCD_Pt_30_8TeV_herwigpp_cff',step1GenDefaults)

# Generator Hadronization (Hadronization of LHE)
steps['WJetsLNu_13TeV_madgraph-pythia8']=genvalid('Hadronizer_MgmMatchTuneCUETP8M1_13TeV_madgraph_pythia8_cff',step1GenDefaults,dataSet='/WJetsToLNu_13TeV-madgraph/Fall13wmLHE-START62_V1-v1/GEN')
steps['Hadronizer_TuneCUETP8M1_13TeV_MLM_5f_max4j_LHE_pythia8']=genvalid('Hadronizer_TuneCUETP8M1_13TeV_MLM_5f_max4j_LHE_pythia8_cff',step1HadronizerDefaults)
steps['GGToH_13TeV_pythia8']=genvalid('GGToHtautau_13TeV_pythia8_cff',step1GenDefaults)

steps['WJetsLNutaupinu_13TeV_madgraph-pythia8']=genvalid('Hadronizer_MgmMatchTuneCUETP8M1_13TeV_madgraph_pythia8_taupinu_cff',step1GenDefaults,dataSet='/WJetsToLNu_13TeV-madgraph/Fall13wmLHE-START62_V1-v1/GEN')
steps['Hadronizer_TuneCUETP8M1_13TeV_MLM_5f_max4j_LHE_pythia8_taupinu']=genvalid('Hadronizer_TuneCUETP8M1_13TeV_MLM_5f_max4j_LHE_pythia8_taupinu_cff',step1HadronizerDefaults)
steps['GGToHtaupinu_13TeV_pythia8']=genvalid('GGToHtautau_13TeV_pythia8_taupinu_cff',step1GenDefaults)

steps['WJetsLNutaurhonu_13TeV_madgraph-pythia8']=genvalid('Hadronizer_MgmMatchTuneCUETP8M1_13TeV_madgraph_pythia8_taurhonu_cff.py',step1GenDefaults,dataSet='/WJetsToLNu_13TeV-madgraph/Fall13wmLHE-START62_V1-v1/GEN')
steps['Hadronizer_TuneCUETP8M1_13TeV_MLM_5f_max4j_LHE_pythia8_taurhonu']=genvalid('Hadronizer_TuneCUETP8M1_13TeV_MLM_5f_max4j_LHE_pythia8_taurhonu_cff.py',step1HadronizerDefaults)
steps['GGToHtaurhonu_13TeV_pythia8']=genvalid('GGToHtautau_13TeV_pythia8_taurhonu_cff',step1GenDefaults)

# Generator External Decays
steps['TT_13TeV_pythia8-evtgen']=genvalid('Hadronizer_MgmMatchTuneCUETP8M1_13TeV_madgraph_pythia8_EvtGen_cff',step1GenDefaults,dataSet='/TTJets_MSDecaysCKM_central_13TeV-madgraph/Fall13wmLHE-START62_V1-v1/GEN')

steps['Hadronizer_TuneCUETP8M1_13TeV_MLM_5f_max4j_LHE_pythia8_Tauola']=genvalid('Hadronizer_TuneCUETP8M1_13TeV_MLM_5f_max4j_LHE_pythia8_Tauola_cff',step1HadronizerDefaults)

steps['Hadronizer_TuneCUETP8M1_13TeV_aMCatNLO_FXFX_5f_max2j_max1p_LHE_pythia8']=genvalid('Hadronizer_TuneCUETP8M1_13TeV_aMCatNLO_FXFX_5f_max2j_max1p_LHE_pythia8_cff',step1HadronizerDefaults)

steps['WToLNu_13TeV_pythia8-tauola']=genvalid('Hadronizer_MgmMatchTuneCUETP8M1_13TeV_madgraph_pythia8_Tauola_cff',step1GenDefaults,dataSet='/WJetsToLNu_13TeV-madgraph/Fall13wmLHE-START62_V1-v1/GEN')
steps['GGToH_13TeV_pythia8-tauola']=genvalid('GGToHtautau_13TeV_pythia8_Tauola_cff',step1GenDefaults)

steps['WToLNutaupinu_13TeV_pythia8-tauola']=genvalid('Hadronizer_MgmMatchTuneCUETP8M1_13TeV_madgraph_pythia8_Tauola_taupinu_cff',step1GenDefaults,dataSet='/WJetsToLNu_13TeV-madgraph/Fall13wmLHE-START62_V1-v1/GEN')
steps['Hadronizer_TuneCUETP8M1_13TeV_MLM_5f_max4j_LHE_pythia8_Tauola_taupinu']=genvalid('Hadronizer_TuneCUETP8M1_13TeV_MLM_5f_max4j_LHE_pythia8_Tauola_taupinu_cff',step1HadronizerDefaults)
steps['GGToHtaupinu_13TeV_pythia8-tauola']=genvalid('GGToHtautau_13TeV_pythia8_Tauola_taupinu_cff',step1GenDefaults)

steps['WToLNutaurhonu_13TeV_pythia8-tauola']=genvalid('Hadronizer_MgmMatchTuneCUETP8M1_13TeV_madgraph_pythia8_Tauola_taurhonu_cff',step1GenDefaults,dataSet='/WJetsToLNu_13TeV-madgraph/Fall13wmLHE-START62_V1-v1/GEN')
steps['Hadronizer_TuneCUETP8M1_13TeV_MLM_5f_max4j_LHE_pythia8_Tauola_taurhonu']=genvalid('Hadronizer_TuneCUETP8M1_13TeV_MLM_5f_max4j_LHE_pythia8_Tauola_taurhonu_cff',step1HadronizerDefaults)
steps['GGToHtaurhonu_13TeV_pythia8-tauola']=genvalid('GGToHtautau_13TeV_pythia8_Tauola_taurhonu_cff',step1GenDefaults)

#Sherpa
steps['sherpa_ZtoEE_0j_BlackHat_13TeV_MASTER']=genvalid('sherpa_ZtoEE_0j_BlackHat_13TeV_MASTER_cff',step1GenDefaults)
steps['sherpa_ZtoEE_0j_OpenLoops_13TeV_MASTER']=genvalid('sherpa_ZtoEE_0j_OpenLoops_13TeV_MASTER_cff',step1GenDefaults)

# Heavy Ion
steps['ReggeGribovPartonMC_EposLHC_5TeV_pPb']=genvalid('GeneratorInterface/ReggeGribovPartonMCInterface/ReggeGribovPartonMC_EposLHC_5TeV_pPb_cfi',step1GenDefaults)

# B-physics
steps['BuToKstarJPsiToMuMu_forSTEAM_13TeV_TuneCUETP8M1']=genvalid('BuToKstarJPsiToMuMu_forSTEAM_13TeV_TuneCUETP8M1_cfi',step1GenDefaults)
steps['Upsilon4swithBuToKstarJPsiToMuMu_forSTEAM_13TeV_TuneCUETP8M1']=genvalid('Upsilon4swithBuToKstarJPsiToMuMu_forSTEAM_13TeV_TuneCUETP8M1_cfi',step1GenDefaults)
steps['Upsilon4sBaBarExample_BpBm_Dstarpipi_D0Kpi_nonres_forSTEAM_13TeV_TuneCUETP8M1']=genvalid('Upsilon4sBaBarExample_BpBm_Dstarpipi_D0Kpi_nonres_forSTEAM_13TeV_TuneCUETP8M1_cfi',step1GenDefaults)
steps['LambdaBToLambdaMuMuToPPiMuMu_forSTEAM_13TeV_TuneCUETP8M1']=genvalid('LambdaBToLambdaMuMuToPPiMuMu_forSTEAM_13TeV_TuneCUETP8M1_cfi',step1GenDefaults)
steps['BsToMuMu_forSTEAM_13TeV_TuneCUETP8M1']=genvalid('BsToMuMu_forSTEAM_13TeV_TuneCUETP8M1_cfi',step1GenDefaults)


#PU for FullSim
PU={'-n':10,'--pileup':'default','--pileup_input':'das:/RelValMinBias/%s/GEN-SIM'%(baseDataSetRelease[0],)}
# pu2 can be removed
PU2={'-n':10,'--pileup':'default','--pileup_input':'das:/RelValMinBias/%s/GEN-SIM'%(baseDataSetRelease[0],)}
PU25={'-n':10,'--pileup':'AVE_35_BX_25ns','--pileup_input':'das:/RelValMinBias_13/%s/GEN-SIM'%(baseDataSetRelease[3],)}
PU50={'-n':10,'--pileup':'AVE_35_BX_50ns','--pileup_input':'das:/RelValMinBias_13/%s/GEN-SIM'%(baseDataSetRelease[3],)}
PUHI={'-n':10,'--pileup_input':'das:/RelValHydjetQ_MinBias_5020GeV/%s/GEN-SIM'%(baseDataSetRelease[8])}


#PU for FastSim
# FS_PU_INPUT_13TEV = "file:/afs/cern.ch/work/l/lveldere/minbias.root" # placeholder for relval to be produced with wf  135.8
PUFS={'--pileup':'GEN_2012_Summer_50ns_PoissonOOTPU'}
# PUFS2={'--pileup':'2012_Startup_50ns_PoissonOOTPU'} # not used anywhere
PUFSAVE10={'--pileup':'GEN_AVE_10_BX_25ns'}  # temporary: one or a few releases as back-up
PUFSAVE20={'--pileup':'GEN_AVE_20_BX_25ns'}  # temporary: one or a few releases as back-up
PUFSAVE35={'--pileup':'GEN_AVE_35_BX_25ns'}
PUFSAVE10_DRMIX_ITO={'--pileup':'AVE_10_BX_25ns','--pileup_input':'das:/RelValMinBiasFS_13_ForMixing/%s/GEN-SIM-RECO'%(baseDataSetRelease[7],),'--customise':'FastSimulation/Configuration/Customs.disableOOTPU,SLHCUpgradeSimulations/Configuration/postLS1Customs.customisePostLS1'}
PUFSAVE35_DRMIX_ITO={'--pileup':'AVE_35_BX_25ns','--pileup_input':'das:/RelValMinBiasFS_13_ForMixing/%s/GEN-SIM-RECO'%(baseDataSetRelease[7],),'--customise':'FastSimulation/Configuration/Customs.disableOOTPU,SLHCUpgradeSimulations/Configuration/postLS1Customs.customisePostLS1'}
PUFS25={'--pileup':'AVE_35_BX_25ns','--pileup_input':'das:/RelValMinBiasFS_13_ForMixing/%s/GEN-SIM-RECO'%(baseDataSetRelease[7],)}


#
steps['TTbarFSPU']=merge([PUFS,Kby(100,500),steps['TTbarFS']] )

steps['FS_TTbar_13_PUAVE10']=merge([PUFSAVE10,Kby(100,500),steps['TTbarFS_13']] ) # temporary: one or a few releases as back-up
steps['FS_TTbar_13_PUAVE20']=merge([PUFSAVE20,Kby(100,500),steps['TTbarFS_13']] ) # temporary: one or a few releases as back-up
steps['FS_TTbar_13_PUAVE35']=merge([PUFSAVE35,Kby(100,500),steps['TTbarFS_13']] )
steps['FS_TTbar_13_PU25']=merge([PUFS25,Kby(100,500),steps['TTbarFS_13']] ) # needs the placeholder
steps['FS_NuGun_UP15_PU25']=merge([PUFS25,Kby(100,500),steps['NuGunFS_UP15']] ) # needs the placeholder
steps['FS_SMS-T1tttt_mGl-1500_mLSP-100_13_PU25']=merge([PUFS25,Kby(100,500),steps['SMS-T1tttt_mGl-1500_mLSP-100FS_13']] )

steps['FS__PU25']=merge([PUFS25,Kby(100,500),steps['NuGunFS_UP15']] ) # needs the placeholder
steps['FS_TTbar_13_PUAVE10_DRMIX_ITO']=merge([PUFSAVE10_DRMIX_ITO,Kby(100,500),steps['TTbarFS_13']] ) # needs the placeholder
steps['FS_TTbar_13_PUAVE35_DRMIX_ITO']=merge([PUFSAVE35_DRMIX_ITO,Kby(100,500),steps['TTbarFS_13']] ) # needs the placeholder

# step2 
step2Defaults = { '-s'            : 'DIGI:pdigi_valid,L1,DIGI2RAW,HLT:@fake,RAW2DIGI,L1Reco',
                  '--datatier'    : 'GEN-SIM-DIGI-RAW-HLTDEBUG',
                  '--eventcontent': 'FEVTDEBUGHLT',
                  '--conditions'  : 'auto:run1_mc',
                  }
#for 2015
step2Upg2015Defaults = {'-s'     :'DIGI:pdigi_valid,L1,DIGI2RAW,HLT:@relval25ns,RAW2DIGI,L1Reco',
                 '--conditions'  :'auto:run2_mc',
                 '--datatier'    :'GEN-SIM-DIGI-RAW-HLTDEBUG',
                 '--eventcontent':'FEVTDEBUGHLT',
                 '--customise'   :'SLHCUpgradeSimulations/Configuration/postLS1Customs.customisePostLS1',
                 '-n'            :'10'
                  }
step2Upg2015Defaults50ns = merge([{'-s':'DIGI:pdigi_valid,L1,DIGI2RAW,HLT:@relval50ns,RAW2DIGI,L1Reco','--conditions':'auto:run2_mc_50ns','--customise':'SLHCUpgradeSimulations/Configuration/postLS1Customs.customisePostLS1_50ns'},step2Upg2015Defaults])

steps['DIGIUP15']=merge([step2Upg2015Defaults])
steps['DIGIUP15PROD1']=merge([{'-s':'DIGI,L1,DIGI2RAW,HLT:@relval25ns,RAW2DIGI,L1Reco','--eventcontent':'RAWSIM','--datatier':'GEN-SIM-RAW'},step2Upg2015Defaults])
steps['DIGIUP15_PU25']=merge([PU25,step2Upg2015Defaults])
steps['DIGIUP15_PU50']=merge([PU50,step2Upg2015Defaults50ns])

steps['DIGIPROD1']=merge([{'-s':'DIGI,L1,DIGI2RAW,HLT:@fake,RAW2DIGI,L1Reco','--eventcontent':'RAWSIM','--datatier':'GEN-SIM-RAW'},step2Defaults])
steps['DIGI']=merge([step2Defaults])
#steps['DIGI2']=merge([stCond,step2Defaults])
steps['DIGICOS']=merge([{'--scenario':'cosmics','--eventcontent':'FEVTDEBUG','--datatier':'GEN-SIM-DIGI-RAW'},stCond,step2Defaults])
steps['DIGIHAL']=merge([{'--scenario':'cosmics','--eventcontent':'FEVTDEBUG','--datatier':'GEN-SIM-DIGI-RAW'},step2Upg2015Defaults])

steps['DIGIPU1']=merge([PU,step2Defaults])
steps['DIGIPU2']=merge([PU2,step2Defaults])
steps['REDIGIPU']=merge([{'-s':'reGEN,reDIGI,L1,DIGI2RAW,HLT:@fake,RAW2DIGI,L1Reco'},steps['DIGIPU1']])

steps['DIGIUP15_ID']=merge([{'--restoreRND':'HLT','--process':'HLT2'},steps['DIGIUP15']])

steps['RESIM']=merge([{'-s':'reGEN,reSIM','-n':10},steps['DIGI']])
#steps['RESIMDIGI']=merge([{'-s':'reGEN,reSIM,DIGI,L1,DIGI2RAW,HLT:@fake,RAW2DIGI,L1Reco','-n':10,'--restoreRNDSeeds':'','--process':'HLT'},steps['DIGI']])

    
steps['DIGIHI']=merge([{'-s':'DIGI:pdigi_valid,L1,DIGI2RAW,HLT:HIon,RAW2DIGI,L1Reco'}, hiDefaults, step2Upg2015Defaults])
steps['DIGIHI2011']=merge([{'-s':'DIGI:pdigi_valid,L1,DIGI2RAW,HLT:@fake,RAW2DIGI,L1Reco'}, hiDefaults2011, step2Defaults])
steps['DIGIHIMIX']=merge([{'-s':'DIGI:pdigi_valid,L1,DIGI2RAW,HLT:HIon,RAW2DIGI,L1Reco', '-n':2}, hiDefaults, {'--pileup':'HiMix'}, PUHI, step2Upg2015Defaults])


# PRE-MIXING : https://twiki.cern.ch/twiki/bin/view/CMSPublic/SWGuideSimulation#Pre_Mixing_Instructions
premixUp2015Defaults = {
    '--evt_type'    : 'SingleNuE10_cfi',
    '-s'            : 'GEN,SIM,DIGIPREMIX,L1,DIGI2RAW',
    '-n'            : '10',
    '--conditions'  : 'auto:run2_mc', # 25ns GT; dedicated dict for 50ns
    '--datatier'    : 'GEN-SIM-DIGI-RAW',
    '--eventcontent': 'PREMIX',
    '--customise'   : 'SLHCUpgradeSimulations/Configuration/postLS1Customs.customisePostLS1' # temporary replacement for premix; to be brought back to customisePostLS1
}
premixUp2015Defaults50ns = merge([{'--conditions':'auto:run2_mc_50ns'},
                                  {'--customise':'SLHCUpgradeSimulations/Configuration/postLS1Customs.customisePostLS1_50ns'},
                                  premixUp2015Defaults])

steps['PREMIXUP15_PU25']=merge([PU25,Kby(100,100),premixUp2015Defaults])
steps['PREMIXUP15_PU50']=merge([PU50,Kby(100,100),premixUp2015Defaults50ns])

digiPremixUp2015Defaults25ns = { 
    '--conditions'   : 'auto:run2_mc',
    '-s'             : 'DIGIPREMIX_S2:pdigi_valid,DATAMIX,L1,DIGI2RAW,HLT:@relval25ns,RAW2DIGI,L1Reco',
   '--pileup_input'  :  'das:/RelValPREMIXUP15_PU25/%s/GEN-SIM-DIGI-RAW'%baseDataSetRelease[5],
    '--eventcontent' : 'FEVTDEBUGHLT',
    '--datatier'     : 'GEN-SIM-DIGI-RAW-HLTDEBUG',
    '--datamix'      : 'PreMix',
    '--customise'    : 'SLHCUpgradeSimulations/Configuration/postLS1CustomsPreMixing.customisePostLS1' # temporary replacement for premix; to be brought back to customisePostLS1
    }
digiPremixUp2015Defaults50ns=merge([{'-s':'DIGIPREMIX_S2:pdigi_valid,DATAMIX,L1,DIGI2RAW,HLT:@relval50ns,RAW2DIGI,L1Reco'},
                                    {'--conditions':'auto:run2_mc_50ns'},
                                    {'--pileup_input' : 'das:/RelValPREMIXUP15_PU50/%s/GEN-SIM-DIGI-RAW'%baseDataSetRelease[6]},
                                    {'--customise': 'SLHCUpgradeSimulations/Configuration/postLS1CustomsPreMixing.customisePostLS1_50ns'},
                                    digiPremixUp2015Defaults25ns])
steps['DIGIPRMXUP15_PU25']=merge([digiPremixUp2015Defaults25ns])
steps['DIGIPRMXUP15_PU50']=merge([digiPremixUp2015Defaults50ns])
premixProd25ns = {'-s'             : 'DIGIPREMIX_S2,DATAMIX,L1,DIGI2RAW,HLT:@relval25ns,RAW2DIGI,L1Reco',
                 '--eventcontent' : 'PREMIXRAW',
                 '--datatier'     : 'PREMIXRAW'}
premixProd50ns = merge([{'-s':'DIGIPREMIX_S2,DATAMIX,L1,DIGI2RAW,HLT:@relval50ns,RAW2DIGI,L1Reco'},premixProd25ns])

steps['DIGIPRMXUP15_PROD_PU25']=merge([premixProd25ns,digiPremixUp2015Defaults25ns])
steps['DIGIPRMXUP15_PROD_PU50']=merge([premixProd50ns,digiPremixUp2015Defaults50ns])


dataReco={'--conditions':'auto:run1_data',
          '-s':'RAW2DIGI,L1Reco,RECO,EI,ALCA:SiStripCalZeroBias+SiStripCalMinBias+TkAlMinBias+Hotline,DQM',
          '--datatier':'RECO,DQMIO',
          '--eventcontent':'RECO,DQM',
          '--data':'',
          '--process':'reRECO',
          '--scenario':'pp',
          }

dataRecoAlCaCalo=merge([{'-s':'RAW2DIGI,L1Reco,RECO,EI,ALCA:SiStripCalZeroBias+SiStripCalMinBias+TkAlMinBias+EcalCalZElectron+EcalCalWElectron+EcalUncalZElectron+EcalUncalWElectron+HcalCalIsoTrk,DQM'}, dataReco])


hltKey='fake'
from Configuration.HLT.autoHLT import autoHLT
menu = autoHLT[hltKey]
steps['HLTD']=merge([{'--process':'reHLT',
                      '-s':'L1REPACK,HLT:@%s'%hltKey,
                      '--conditions':'auto:run1_hlt_%s'%menu,
                      '--data':'',
                      '--output':'\'[{"e":"RAW","t":"RAW","o":["drop FEDRawDataCollection_rawDataCollector__LHC"]}]\'',
                      },])
steps['HLTDSKIM']=merge([{'--inputCommands':'"keep *","drop *_*_*_RECO"'},steps['HLTD']])

steps['RECOD']=merge([{'--scenario':'pp',},dataReco])
steps['RECODAlCaCalo']=merge([{'--scenario':'pp',},dataRecoAlCaCalo])

steps['RECODSplit']=steps['RECOD'] # finer job splitting  
steps['RECOSKIMALCA']=merge([{'--inputCommands':'"keep *","drop *_*_*_RECO"'
                              },steps['RECOD']])
steps['RECOSKIM']=merge([{'-s':'RAW2DIGI,L1Reco,RECO,EI,DQM',
                          },steps['RECOSKIMALCA']])

steps['REPACKHID']=merge([{'--scenario':'HeavyIons',
                         '-s':'RAW2DIGI,REPACK',
                         '--datatier':'RAW',
                         '--eventcontent':'REPACKRAW'},
                        steps['RECOD']])
steps['RECOHID10']=merge([{'--scenario':'HeavyIons',
                         '-s':'RAW2DIGI,L1Reco,RECO,ALCA:SiStripCalZeroBias+SiStripCalMinBias+TkAlMinBiasHI+HcalCalMinBias,DQM',
                         '--datatier':'RECO,DQMIO',
                         '--eventcontent':'RECO,DQM','-n':30},
                        steps['RECOD']])
steps['RECOHID11']=merge([{'--repacked':''},
                        steps['RECOHID10']])
steps['RECOHID10']['-s']+=',REPACK'
steps['RECOHID10']['--datatier']+=',RAW'
steps['RECOHID10']['--eventcontent']+=',REPACKRAW'

steps['TIER0']=merge([{'--customise':'Configuration/DataProcessing/RecoTLR.customisePrompt',
                       '-s':'RAW2DIGI,L1Reco,RECO,EI,ALCAPRODUCER:@allForPrompt,DQM,ENDJOB',
                       '--datatier':'RECO,AOD,ALCARECO,DQMIO',
                       '--eventcontent':'RECO,AOD,ALCARECO,DQM',
                       '--process':'RECO'
                       },dataReco])
steps['TIER0EXP']=merge([{'-s':'RAW2DIGI,L1Reco,RECO,EI,ALCAPRODUCER:@allForExpress,DQM,ENDJOB',
                          '--datatier':'ALCARECO,DQMIO',
                          '--eventcontent':'ALCARECO,DQM',
                          '--customise':'Configuration/DataProcessing/RecoTLR.customiseExpress',
                          },steps['TIER0']])

steps['RECOCOSD']=merge([{'--scenario':'cosmics',
                          '-s':'RAW2DIGI,L1Reco,RECO,DQM,ALCA:MuAlCalIsolatedMu+DtCalib',
                          '--customise':'Configuration/DataProcessing/RecoTLR.customiseCosmicData'
                          },dataReco])

step2HImixDefaults=merge([{'-n':'2', #too slow for 10 events/hour
                           '--pileup':'HiMix',                        
                           },hiDefaults,step1Up2015Defaults])
steps['Pyquen_GammaJet_pt20_2760GeV']=merge([{'cfg':'Pyquen_GammaJet_pt20_2760GeV_cfi','--beamspot':'MatchHI', '--pileup':'HiMixGEN'},PUHI,step2HImixDefaults])
steps['Pyquen_DiJet_pt80to120_2760GeV']=merge([{'cfg':'Pyquen_DiJet_pt80to120_2760GeV_cfi','--beamspot':'MatchHI', '--pileup':'HiMixGEN'},PUHI,step2HImixDefaults])
steps['Pyquen_ZeemumuJets_pt10_2760GeV']=merge([{'cfg':'Pyquen_ZeemumuJets_pt10_2760GeV_cfi','--beamspot':'MatchHI', '--pileup':'HiMixGEN'},PUHI,step2HImixDefaults])

# step3 
step3Defaults = {
                  '-s'            : 'RAW2DIGI,L1Reco,RECO,EI,VALIDATION,DQM',
                  '--conditions'  : 'auto:run1_mc',
                  '--no_exec'     : '',
                  '--datatier'    : 'GEN-SIM-RECO,DQMIO',
                  '--eventcontent': 'RECOSIM,DQM'
                  }
step3DefaultsAlCaCalo=merge([{'-s':'RAW2DIGI,L1Reco,RECO,EI,ALCA:EcalCalZElectron+EcalCalWElectron+EcalUncalZElectron+EcalUncalWElectron+HcalCalIsoTrk,VALIDATION,DQM'}, step3Defaults])

steps['DIGIPU']=merge([{'--process':'REDIGI'},steps['DIGIPU1']])

#for 2015
step3Up2015Defaults = {'-s':'RAW2DIGI,L1Reco,RECO,EI,VALIDATION,DQM',
                 '--conditions':'auto:run2_mc', 
                 '-n':'10',
                 '--datatier':'GEN-SIM-RECO,DQMIO',
                 '--eventcontent':'RECOSIM,DQM',
                 '--customise' : 'SLHCUpgradeSimulations/Configuration/postLS1Customs.customisePostLS1'
                 }
step3Up2015Defaults50ns = merge([{'--conditions':'auto:run2_mc_50ns','--customise':'SLHCUpgradeSimulations/Configuration/postLS1Customs.customisePostLS1_50ns'},step3Up2015Defaults])

step3Up2015DefaultsAlCaCalo = merge([{'-s':'RAW2DIGI,L1Reco,RECO,EI,ALCA:EcalCalZElectron+EcalCalWElectron+EcalUncalZElectron+EcalUncalWElectron+HcalCalIsoTrk,VALIDATION,DQM'},step3Up2015Defaults])
step3Up2015DefaultsAlCaCalo50ns = merge([{'--conditions':'auto:run2_mc_50ns','--customise':'SLHCUpgradeSimulations/Configuration/postLS1Customs.customisePostLS1_50ns'},step3Up2015DefaultsAlCaCalo])

step3Up2015Hal = {'-s'            :'RAW2DIGI,L1Reco,RECO,EI,VALIDATION,DQM',
                 '--conditions'   :'auto:run2_mc', 
                 '--datatier'     :'GEN-SIM-RECO,DQMIO',
                  '--eventcontent':'RECOSIM,DQM',
                  '-n'            :'10',
                 '--customise'    :'SLHCUpgradeSimulations/Configuration/postLS1Customs.customisePostLS1'
                 }

unSchOverrides={'--runUnscheduled':'','-s':'RAW2DIGI,L1Reco,RECO,EI,PAT,VALIDATION:@standardValidation+@miniAODValidation,DQM:@standardDQM+@miniAODDQM','--eventcontent':'RECOSIM,MINIAODSIM,DQM','--datatier':'GEN-SIM-RECO,MINIAODSIM,DQMIO'}
step3Up2015DefaultsUnsch = merge([unSchOverrides,step3Up2015Defaults])
step3DefaultsUnsch = merge([unSchOverrides,step3Defaults])

                             
steps['RECOUP15']=merge([step3Up2015Defaults]) # todo: remove UP from label
steps['RECOUP15AlCaCalo']=merge([step3Up2015DefaultsAlCaCalo]) # todo: remove UP from label

#steps['RECOUP15PROD1']=merge([{ '-s' : 'RAW2DIGI,L1Reco,RECO,EI,DQM:DQMOfflinePOGMC', '--datatier' : 'AODSIM,DQMIO', '--eventcontent' : 'AODSIM,DQM'},step3Up2015Defaults])

steps['RECODreHLT']=merge([{'--hltProcess':'reHLT','--conditions':'auto:run1_data_%s'%menu},steps['RECOD']])
steps['RECODreHLTAlCaCalo']=merge([{'--hltProcess':'reHLT','--conditions':'auto:run1_data_%s'%menu},steps['RECODAlCaCalo']])

steps['RECO']=merge([step3Defaults])
steps['RECOAlCaCalo']=merge([step3DefaultsAlCaCalo])
steps['RECODBG']=merge([{'--eventcontent':'RECODEBUG,DQM'},steps['RECO']])
steps['RECOPROD1']=merge([{ '-s' : 'RAW2DIGI,L1Reco,RECO,EI', '--datatier' : 'GEN-SIM-RECO,AODSIM', '--eventcontent' : 'RECOSIM,AODSIM'},step3Defaults])
steps['RECOPRODUP15']=merge([{ '-s':'RAW2DIGI,L1Reco,RECO,EI,DQM:DQMOfflinePOGMC','--datatier':'AODSIM,DQMIO','--eventcontent':'AODSIM,DQM'},step3Up2015Defaults])
steps['RECOCOS']=merge([{'-s':'RAW2DIGI,L1Reco,RECO,ALCA:MuAlCalIsolatedMu,DQM','--scenario':'cosmics'},stCond,step3Defaults])
steps['RECOHAL']=merge([{'-s':'RAW2DIGI,L1Reco,RECO,ALCA:MuAlCalIsolatedMu,DQM','--scenario':'cosmics'},step3Up2015Hal])
steps['RECOMIN']=merge([{'-s':'RAW2DIGI,L1Reco,RECO,EI,ALCA:SiStripCalZeroBias+SiStripCalMinBias,VALIDATION,DQM'},stCond,step3Defaults])
steps['RECOMINUP15']=merge([{'-s':'RAW2DIGI,L1Reco,RECO,EI,ALCA:SiStripCalZeroBias+SiStripCalMinBias,VALIDATION,DQM'},step3Up2015Defaults])

steps['RECODDQM']=merge([{'-s':'RAW2DIGI,L1Reco,RECO,EI,DQM:@common+@muon+@hcal+@jetmet+@ecal'},steps['RECOD']])

steps['RECOPU1']=merge([PU,steps['RECO']])
steps['RECOPU2']=merge([PU2,steps['RECO']])
steps['RECOUP15_PU25']=merge([PU25,step3Up2015Defaults])
steps['RECOUP15_PU50']=merge([PU50,step3Up2015Defaults50ns])

#steps['RECOmAOD']=merge([step3DefaultsUnsch])
steps['RECOmAODUP15']=merge([step3Up2015DefaultsUnsch])


# for premixing: no --pileup_input for replay; GEN-SIM only available for in-time event, from FEVTDEBUGHLT previous step
steps['RECOPRMXUP15_PU25']=merge([
        {'-s':'RAW2DIGI,L1Reco,RECO,EI,VALIDATION,DQM'},
        {'--customise':'SLHCUpgradeSimulations/Configuration/postLS1Customs.customisePostLS1'}, # temporary replacement for premix; to be brought back to customisePostLS1
        step3Up2015Defaults])
steps['RECOPRMXUP15_PU50']=merge([
        {'-s':'RAW2DIGI,L1Reco,RECO,EI,VALIDATION,DQM'},
        {'--customise':'SLHCUpgradeSimulations/Configuration/postLS1Customs.customisePostLS1_50ns'},
        step3Up2015Defaults50ns])

recoPremixUp15prod = merge([
        {'-s':'RAW2DIGI,L1Reco,RECO,EI'},
        {'--datatier' : 'GEN-SIM-RECO,AODSIM'}, 
        {'--eventcontent' : 'RECOSIM,AODSIM'},
        {'--customise':'SLHCUpgradeSimulations/Configuration/postLS1Customs.customisePostLS1'}, # temporary replacement for premix; to be brought back to customisePostLS1
        step3Up2015Defaults])

steps['RECOPRMXUP15PROD_PU25']=merge([
        recoPremixUp15prod])
steps['RECOPRMXUP15PROD_PU50']=merge([
        {'--conditions':'auto:run2_mc_50ns'},
        {'--customise':'SLHCUpgradeSimulations/Configuration/postLS1Customs.customisePostLS1_50ns'},
        recoPremixUp15prod])


steps['RECOPUDBG']=merge([{'--eventcontent':'RECODEBUG,DQM'},steps['RECOPU1']])
steps['RERECOPU1']=merge([{'--hltProcess':'REDIGI'},steps['RECOPU1']])

steps['RECOUP15_ID']=merge([{'--hltProcess':'HLT2'},steps['RECOUP15']])

steps['RECOHI']=merge([hiDefaults,{'-s':'RAW2DIGI,L1Reco,RECO,VALIDATION,DQM'},step3Up2015Defaults])
steps['RECOHI2011']=merge([hiDefaults2011,{'-s':'RAW2DIGI,L1Reco,RECO,VALIDATION,DQM'},step3Defaults])

steps['RECOHID11St3']=merge([{
                              '--process':'ZStoRECO'},
                             steps['RECOHID11']])
steps['RECOHIR10D11']=merge([{'--filein':'file:step2_inREPACKRAW.root',
                              '--filtername':'reRECO'},
                             steps['RECOHID11St3']])
#steps['RECOFS']=merge([{'--fast':'',
#                        '-s':'RECO,EI,HLT:@fake,VALIDATION'},
#                       steps['RECO']])

#add this line when testing from an input file that is not strictly GEN-SIM
#addForAll(step3,{'--hltProcess':'DIGI'})

steps['ALCACOSD']={'--conditions':'auto:run1_data',
                   '--datatier':'ALCARECO',
                   '--eventcontent':'ALCARECO',
                   '--scenario':'cosmics',
                   '-s':'ALCA:TkAlCosmics0T+MuAlGlobalCosmics+HcalCalHOCosmics+DQM'
                   }
steps['ALCAPROMPT']={'-s':'ALCA:PromptCalibProd',
                     '--filein':'file:TkAlMinBias.root',
                     '--conditions':'auto:run1_data',
                     '--datatier':'ALCARECO',
                     '--eventcontent':'ALCARECO'}
steps['ALCAEXP']={'-s':'ALCA:PromptCalibProd+PromptCalibProdSiStrip+PromptCalibProdSiStripGains',
                  '--conditions':'auto:run1_data',
                  '--datatier':'ALCARECO',
                  '--eventcontent':'ALCARECO'}

# step4
step4Defaults = { 
                  '-s'            : 'ALCA:TkAlMuonIsolated+TkAlMinBias+MuAlOverlaps',
                  '-n'            : 1000,
                  '--conditions'  : 'auto:run1_mc',
                  '--datatier'    : 'ALCARECO',
                  '--eventcontent': 'ALCARECO',
                  }
step4Up2015Defaults = { 
                        '-s'            : 'ALCA:TkAlMuonIsolated+TkAlMinBias+MuAlOverlaps',
                        '-n'            : 1000,
                        '--conditions'  : 'auto:run2_mc',
                        '--customise'   : 'SLHCUpgradeSimulations/Configuration/postLS1Customs.customisePostLS1',
                        '--datatier'    : 'ALCARECO',
                        '--eventcontent': 'ALCARECO',
                  }

steps['RERECOPU']=steps['RERECOPU1']

steps['ALCATT']=merge([{'--filein':'file:step3.root'},step4Defaults])
steps['ALCATTUp15']=merge([{'--filein':'file:step3.root'},step4Up2015Defaults])
steps['ALCAMIN']=merge([{'-s':'ALCA:TkAlMinBias','--filein':'file:step3.root'},stCond,step4Defaults])
steps['ALCACOS']=merge([{'-s':'ALCA:TkAlCosmics0T+MuAlGlobalCosmics+HcalCalHOCosmics'},stCond,step4Defaults])
steps['ALCABH']=merge([{'-s':'ALCA:TkAlBeamHalo+MuAlBeamHaloOverlaps+MuAlBeamHalo'},stCond,step4Defaults])
steps['ALCAHAL']=merge([{'-s':'ALCA:TkAlBeamHalo+MuAlBeamHaloOverlaps+MuAlBeamHalo'},step4Up2015Defaults])

steps['ALCAHARVD']={'-s':'ALCAHARVEST:BeamSpotByRun+BeamSpotByLumi+SiStripQuality',
                    '--conditions':'auto:run1_data',
                    '--scenario':'pp',
                    '--data':'',
                    '--filein':'file:PromptCalibProd.root'}


steps['ALCAHARVD1']={'-s':'ALCAHARVEST:BeamSpotByRun+BeamSpotByLumi+SiStripQuality',
                    '--conditions':'auto:run1_data',
                    '--scenario':'pp',
                    '--data':'',
                    '--filein':'file:PromptCalibProd.root'}

steps['ALCAHARVD2']={'-s':'ALCAHARVEST:SiStripQuality',
                    '--conditions':'auto:run1_data',
                    '--scenario':'pp',
                    '--data':'',
                    '--filein':'file:PromptCalibProdSiStrip.root'}

steps['ALCAHARVD3']={'-s':'ALCAHARVEST:SiStripGains',
                    '--conditions':'auto:run1_data',
                    '--scenario':'pp',
                    '--data':'',
                    '--filein':'file:PromptCalibProdSiStripGains.root'}


steps['RECOHISt4']=steps['RECOHI']
steps['RECOHIMIX']=merge([steps['RECOHI'],{'--pileup':'HiMix','--pileup_input':'das:/RelValHydjetQ_MinBias_5020GeV/%s/GEN-SIM'%(baseDataSetRelease[8])}])

steps['ALCANZS']=merge([{'-s':'ALCA:HcalCalMinBias','--mc':''},step4Defaults])
steps['HARVESTGEN']={'-s':'HARVESTING:genHarvesting',
                     '--harvesting':'AtJobEnd',
                     '--conditions':'auto:run2_mc_FULL',
                     '--mc':'',
                     '--customise' :'SLHCUpgradeSimulations/Configuration/postLS1Customs.customisePostLS1',
                     '--filetype':'DQM',
                     '--filein':'file:step1_inDQM.root'
                  }

steps['HARVESTGEN2']=merge([{'--filein':'file:step2_inDQM.root'},steps['HARVESTGEN']]) 


#data
steps['HARVESTD']={'-s':'HARVESTING:dqmHarvesting',
                   '--conditions':'auto:run1_data',
                   '--data':'',
                   '--filetype':'DQM',
                   '--scenario':'pp'}

steps['HARVESTDreHLT'] = merge([ {'--conditions':'auto:run1_data_%s'%menu}, steps['HARVESTD'] ])

steps['HARVESTDDQM']=merge([{'-s':'HARVESTING:@common+@muon+@hcal+@jetmet+@ecal'},steps['HARVESTD']])

steps['HARVESTDfst2']=merge([{'--filein':'file:step2_inDQM.root'},steps['HARVESTD']])

steps['HARVESTDC']={'-s':'HARVESTING:dqmHarvesting',
                   '--conditions':'auto:run1_data',
                   '--filetype':'DQM',
                   '--data':'',
                    '--filein':'file:step2_inDQM.root',
                   '--scenario':'cosmics'}
steps['HARVESTDHI']={'-s':'HARVESTING:dqmHarvesting',
                   '--conditions':'auto:run1_data',
                   '--filetype':'DQM',
                   '--data':'',
                   '--scenario':'HeavyIons'}

#MC
steps['HARVEST']={'-s':'HARVESTING:validationHarvesting+dqmHarvesting',
                   '--conditions':'auto:run1_mc',
                   '--mc':'',
                   '--filetype':'DQM',
                   '--scenario':'pp'}
steps['HARVESTCOS']={'-s':'HARVESTING:dqmHarvesting',
                     '--conditions':'auto:run1_mc',
                     '--mc':'',
                     '--filein':'file:step3_inDQM.root',
                     '--filetype':'DQM',
                     '--scenario':'cosmics'}
steps['HARVESTHAL']={'-s'          :'HARVESTING:dqmHarvesting',
                     '--conditions':'auto:run2_mc',
                     '--mc'        :'',
                     '--filein'    :'file:step3_inDQM.root',
                     '--scenario'    :'cosmics',
                     '--filein':'file:step3_inDQM.root', # unnnecessary
                     '--filetype':'DQM',
                     '--customise' : 'SLHCUpgradeSimulations/Configuration/postLS1Customs.customisePostLS1',
                     }
steps['HARVESTFS']={'-s':'HARVESTING:validationHarvestingFS',
                   '--conditions':'auto:run1_mc',
                   '--mc':'',
                    '--filetype':'DQM',
                   '--scenario':'pp'}
steps['HARVESTHI']=merge([hiDefaults,{'-s':'HARVESTING:validationHarvesting+dqmHarvesting',
                    '--mc':'',
                    '--filetype':'DQM'}])
steps['HARVESTHI2011']=merge([hiDefaults2011,{'-s':'HARVESTING:validationHarvesting+dqmHarvesting',
                    '--mc':'',
                    '--filetype':'DQM'}])
steps['HARVESTUP15']={'-s':'HARVESTING:validationHarvesting+dqmHarvesting', # todo: remove UP from label
                   '--conditions':'auto:run2_mc', 
                   '--mc':'',
                   '--customise' : 'SLHCUpgradeSimulations/Configuration/postLS1Customs.customisePostLS1',
                   '--filetype':'DQM',
                   }


steps['HARVESTUP15_PU25']={'-s':'HARVESTING:validationHarvesting+dqmHarvesting', # todo: remove UP from label
                   '--conditions':'auto:run2_mc', 
                   '--mc':'',
                   '--customise' : 'SLHCUpgradeSimulations/Configuration/postLS1Customs.customisePostLS1',
                   '--filetype':'DQM',
                   }

steps['HARVESTUP15_PU50']={'-s':'HARVESTING:validationHarvesting+dqmHarvesting', # todo: remove UP from label
                   '--conditions':'auto:run2_mc_50ns', 
                   '--mc':'',
                   '--customise' : 'SLHCUpgradeSimulations/Configuration/postLS1Customs.customisePostLS1',
                   '--filetype':'DQM',
                   }

unSchHarvestOverrides={'-s':'HARVESTING:@standardValidation+@standardDQM+@miniAODValidation+@miniAODDQM'}
steps['HARVESTmAODUP15']=merge([unSchHarvestOverrides,steps['HARVESTUP15']])

steps['HARVESTUP15FS']={'-s':'HARVESTING:validationHarvestingFS',
                        '--conditions':'auto:run2_mc',
                        '--mc':'',
                        '--customise':'SLHCUpgradeSimulations/Configuration/postLS1Customs.customisePostLS1',
                        '--filetype':'DQM',
                        '--scenario':'pp'}


steps['ALCASPLIT']={'-s':'ALCAOUTPUT:@allForPrompt',
                    '--conditions':'auto:run1_data',
                    '--scenario':'pp',
                    '--data':'',
                    '--triggerResultsProcess':'RECO',
                    '--filein':'file:step2_inALCARECO.root'}

steps['SKIMD']={'-s':'SKIM:all',
                '--conditions':'auto:run1_data',
                '--data':'',
                '--scenario':'pp',
                '--filein':'file:step2.root',
                '--secondfilein':'filelist:step1_dasquery.log'}

steps['SKIMDreHLT'] = merge([ {'--conditions':'auto:run1_data_%s'%menu,'--filein':'file:step3.root'}, steps['SKIMD'] ])

steps['SKIMCOSD']={'-s':'SKIM:all',
                   '--conditions':'auto:run1_data',
                   '--data':'',
                   '--scenario':'cosmics',
                   '--filein':'file:step2.root',
                   '--secondfilein':'filelist:step1_dasquery.log'}
                 
steps['RECOFROMRECO']=merge([{'-s':'RECO,EI',
                              '--filtername':'RECOfromRECO',
                              '--process':'reRECO',
                              '--datatier':'AODSIM',
                              '--eventcontent':'AODSIM',
                              },
                             stCond,step3Defaults])


steps['RECOFROMRECOSt2']=steps['RECOFROMRECO']

steps['RECODFROMRAWRECO']=merge([{'-s':'RAW2DIGI:RawToDigi_noTk,L1Reco,RECO:reconstruction_noTracking,EI',
                                  '--filtername':'RECOfromRAWRECO',
                                  '--process':'rereRECO',
                                  '--datatier':'AOD',
                                  '--eventcontent':'AOD',
                                  '--secondfilein':'filelist:step1_dasquery.log',
                                  },
                                 steps['RECOD']])


steps['COPYPASTE']={'-s':'NONE',
                    '--conditions':'auto:run1_mc',
                    '--output':'\'[{"t":"RAW","e":"ALL"}]\'',
                    '--customise_commands':'"process.ALLRAWoutput.fastCloning=cms.untracked.bool(False)"'}

#miniaod
stepMiniAODDefaults = { '-s'              : 'PAT',
                        '--runUnscheduled': '',
                        '--customise'     : 'SLHCUpgradeSimulations/Configuration/postLS1Customs.customisePostLS1',
                        '-n'              : '100'
                        }
stepMiniAODDataUP15 = merge([{'--conditions'   : 'auto:run1_data',
                          '--data'         : '',
                          '--datatier'     : 'MINIAOD',
                          '--eventcontent' : 'MINIAOD',
                          '--filein'       :'file:step3.root'
                          },stepMiniAODDefaults])

stepMiniAODData = remove(stepMiniAODDataUP15,'--customise')

stepMiniAODMC = merge([{'--conditions'   : 'auto:run2_mc',
                        '--mc'           : '',
                        '--customise'    : 'SLHCUpgradeSimulations/Configuration/postLS1Customs.customisePostLS1',
                        '--datatier'     : 'MINIAODSIM',
                        '--eventcontent' : 'MINIAODSIM',
                        '--filein'       :'file:step3.root'
                        },stepMiniAODDefaults])

steps['MINIAODDATA']       =merge([stepMiniAODData])
steps['MINIAODDreHLT']     =merge([{'--conditions':'auto:run1_data_%s'%menu},stepMiniAODData])
steps['MINIAODDATAs2']     =merge([{'--filein':'file:step2.root'},stepMiniAODData])
steps['MINIAODMCUP15']     =merge([stepMiniAODMC])
steps['MINIAODMCUP1550']   =merge([{'--conditions':'auto:run2_mc_50ns','--customise':'SLHCUpgradeSimulations/Configuration/postLS1Customs.customisePostLS1_50ns'},stepMiniAODMC])
steps['MINIAODMCUP15HI']   =merge([{'--conditions':'auto:run2_mc_HIon','--customise':'SLHCUpgradeSimulations/Configuration/postLS1Customs.customisePostLS1_HI'},stepMiniAODMC])
steps['MINIAODMCUP15FS']   =merge([{'--filein':'file:step1.root','--fast':''},stepMiniAODMC])
steps['MINIAODMCUP15FS50'] =merge([{'--conditions':'auto:run2_mc_50ns','--customise':'SLHCUpgradeSimulations/Configuration/postLS1Customs.customisePostLS1_50ns'},steps['MINIAODMCUP15FS']])


#################################################################################
####From this line till the end of the file :
####UPGRADE WORKFLOWS IN PREPARATION - Gaelle's sandbox - 
#####Accessible only through the option --what upgrade
#####therefore not run in IBs (at some they might be...) 
#####Transparent for any of the standard workflows
#### list of worflows defined (not necessarly running though): runTheMatrix.py --what upgrade -n 
#### 
###
#################################################################################

from  Configuration.PyReleaseValidation.upgradeWorkflowComponents import *

defaultDataSets={}
defaultDataSets['Extended2023HGCalMuon']='CMSSW_6_2_0_SLHC20_patch1-DES23_62_V1_refHGCALV5-v'
defaultDataSets['Extended2023SHCalNoTaper']='CMSSW_6_2_0_SLHC20_patch1-DES23_62_V1_refSHNoTaper-v'
defaultDataSets['2019WithGEMAging']='CMSSW_6_2_0_SLHC20-DES19_62_V8_UPG2019withGEM-v'
keys=defaultDataSets.keys()
for key in keys:
  defaultDataSets[key+'PU']=defaultDataSets[key]
  
# sometimes v1 won't be used - override it here - the dictionary key is gen fragment + '_' + geometry
versionOverrides={}

baseDataSetReleaseBetter={}
for gen in upgradeFragments:
    for ds in defaultDataSets: 
       	key=gen[:-4]+'_'+ds   
        version='1'
        if key in versionOverrides:
            version = versionOverrides[key]
        baseDataSetReleaseBetter[key]=defaultDataSets[ds]+version

PUDataSets={}
for ds in defaultDataSets:
    key='MinBias_TuneZ2star_14TeV_pythia6'+'_'+ds
    name=baseDataSetReleaseBetter[key]
    PUDataSets[ds]={'-n':10,'--pileup':'AVE_140_BX_25ns','--pileup_input':'das:/RelValMinBias_TuneZ2star_14TeV/%s/GEN-SIM'%(name,)}


upgradeStepDict={}
for step in upgradeSteps:
    upgradeStepDict[step]={}

# just make all combinations - yes, some will be nonsense.. but then these are not used unless
# specified above
for k in upgradeKeys:
    k2=k
    if 'PU' in k[-2:]:
        k2=k[:-2]
    geom=upgradeGeoms[k2]
    gt=upgradeGTs[k2]
    cust=upgradeCustoms[k2]
    upgradeStepDict['GenSimFull'][k]= {'-s' : 'GEN,SIM',
                                       '-n' : 10,
                                       '--conditions' : gt,
                                       '--beamspot' : 'Gauss',
                                       '--datatier' : 'GEN-SIM',
                                       '--eventcontent': 'FEVTDEBUG',
                                       '--geometry' : geom
                                       }
    if cust!=None : upgradeStepDict['GenSimFull'][k]['--customise']=cust
        
    upgradeStepDict['GenSimHLBeamSpotFull'][k]= {'-s' : 'GEN,SIM',
                                       '-n' : 10,
                                       '--conditions' : gt,
                                       '--beamspot' : 'HLLHC',
                                       '--datatier' : 'GEN-SIM',
                                       '--eventcontent': 'FEVTDEBUG',
                                       '--geometry' : geom
                                       }
    if cust!=None : upgradeStepDict['GenSimHLBeamSpotFull'][k]['--customise']=cust
    
    upgradeStepDict['DigiFull'][k] = {'-s':'DIGI:pdigi_valid,L1,DIGI2RAW',
                                      '--conditions':gt,
                                      '--datatier':'GEN-SIM-DIGI-RAW',
                                      '-n':'10',
                                      '--eventcontent':'FEVTDEBUGHLT',
                                      '--geometry' : geom
                                      }
    if cust!=None : upgradeStepDict['DigiFull'][k]['--customise']=cust
    
    upgradeStepDict['DigiFullTrigger'][k] = {'-s':'DIGI:pdigi_valid,L1,L1TrackTrigger,DIGI2RAW',
                                      '--conditions':gt,
                                      '--datatier':'GEN-SIM-DIGI-RAW',
                                      '-n':'10',
                                      '--eventcontent':'FEVTDEBUGHLT',
                                      '--geometry' : geom
                                      }
    if cust!=None : upgradeStepDict['DigiFullTrigger'][k]['--customise']=cust
    
    
    if k2 in PUDataSets:
        upgradeStepDict['DigiFullPU'][k]=merge([PUDataSets[k2],upgradeStepDict['DigiFull'][k]])
    upgradeStepDict['DigiTrkTrigFull'][k] = {'-s':'DIGI:pdigi_valid,L1,L1TrackTrigger,DIGI2RAW,RECO:pixeltrackerlocalreco',
                                             '--conditions':gt,
                                             '--datatier':'GEN-SIM-DIGI-RAW',
                                             '-n':'10',
                                             '--eventcontent':'FEVTDEBUGHLT',
                                             '--geometry' : geom
                                             }
    if cust!=None : upgradeStepDict['DigiTrkTrigFull'][k]['--customise']=cust

    upgradeStepDict['RecoFull'][k] = {'-s':'RAW2DIGI,L1Reco,RECO',
                                      '--conditions':gt,
                                      '--datatier':'GEN-SIM-RECO',
                                      '-n':'10',
                                      '--eventcontent':'FEVTDEBUGHLT',
                                      '--geometry' : geom
                                      }
    if cust!=None : upgradeStepDict['RecoFull'][k]['--customise']=cust

    if k2 in PUDataSets:
        upgradeStepDict['RecoFullPU'][k]=merge([PUDataSets[k2],{'-s':'RAW2DIGI,L1Reco,RECO,DQM'},upgradeStepDict['RecoFull'][k]])

    upgradeStepDict['RecoFullHGCAL'][k] = {'-s':'RAW2DIGI,L1Reco,RECO',
                                      '--conditions':gt,
                                      '--datatier':'GEN-SIM-RECO',
                                      '-n':'10',
                                      '--eventcontent':'RECOSIM',
                                      '--geometry' : geom
                                      }
    if cust!=None : upgradeStepDict['RecoFullHGCAL'][k]['--customise']=cust

    if k2 in PUDataSets:
        upgradeStepDict['RecoFullPUHGCAL'][k]=merge([PUDataSets[k2],{'-s':'RAW2DIGI,L1Reco,RECO'},upgradeStepDict['RecoFullHGCAL'][k]])

    upgradeStepDict['HARVESTFull'][k]={'-s':'HARVESTING:validationHarvesting+dqmHarvesting',
                                    '--conditions':gt,
                                    '--mc':'',
                                    '--geometry' : geom,
                                    '--scenario' : 'pp',
                                    '--filetype':'DQM'
                                    }
    if cust!=None : upgradeStepDict['HARVESTFull'][k]['--customise']=cust

    if k2 in PUDataSets:
        upgradeStepDict['HARVESTFullPU'][k]=merge([PUDataSets[k2],{'-s':'HARVESTING:dqmHarvesting'},upgradeStepDict['HARVESTFull'][k]])

    upgradeStepDict['FastSim'][k]={'-s':'GEN,SIM,RECO,VALIDATION',
                                   '--eventcontent':'FEVTDEBUGHLT,DQM',
                                   '--datatier':'GEN-SIM-DIGI-RECO,DQMIO',
                                   '--conditions':gt,
                                   '--fast':'',
                                   '--geometry' : geom,
                                   '--relval':'27000,3000'}
    if cust!=None : upgradeStepDict['FastSim'][k]['--customise']=cust

    upgradeStepDict['HARVESTFast'][k]={'-s':'HARVESTING:validationHarvestingFS',
                                    '--conditions':gt,
                                    '--mc':'',
                                    '--geometry' : geom,
                                    '--scenario' : 'pp'
                                    }
    if cust!=None : upgradeStepDict['HARVESTFast'][k]['--customise']=cust




for step in upgradeSteps:
    # we need to do this for each fragment
   if 'Sim' in step:
        for frag in upgradeFragments:
            howMuch=howMuches[frag]
            for key in upgradeKeys:
                k=frag[:-4]+'_'+key+'_'+step
                steps[k]=merge([ {'cfg':frag},howMuch,upgradeStepDict[step][key]])
                #get inputs in case of -i...but no need to specify in great detail
                #however, there can be a conflict of beam spots but this is lost in the dataset name
                #so please be careful   
                s=frag[:-4]+'_'+key
                if 'FastSim' not in k and s+'INPUT' not in steps and s in baseDataSetReleaseBetter:
                    steps[k+'INPUT']={'INPUT':InputInfo(dataSet='/RelVal'+frag[:-4]+'/%s/GEN-SIM'%(baseDataSetReleaseBetter[s],),location='STD')}
   else:
        for key in upgradeKeys:
            k=step+'_'+key
            if step in upgradeStepDict and key in upgradeStepDict[step]: 
                steps[k]=merge([upgradeStepDict[step][key]])
            <|MERGE_RESOLUTION|>--- conflicted
+++ resolved
@@ -344,12 +344,8 @@
     'CMSSW_7_3_0_pre1-PRE_LS172_V15_FastSim-v1',            # 4 - fast sim GEN-SIM-DIGI-RAW-HLTDEBUG for id tests
     'CMSSW_7_5_0_pre6-PU25ns_75X_mcRun2_asymptotic_v1-v1',  # 5 - fullSim PU 25ns premix
     'CMSSW_7_5_0_pre6-PU50ns_75X_mcRun2_startup_v1-v1',     # 6 - fullSim PU 50ns premix
-<<<<<<< HEAD
     'CMSSW_7_5_0_pre6-75X_mcRun2_asymptotic_v1_FastSim-v1', # 7 - fastSim premix
     'CMSSW_7_5_0_pre6-75X_mcRun2_HeavyIon_v1-v1'            # 8 Run2 HI GEN-SIM
-=======
-    'CMSSW_7_5_0_pre6-75X_mcRun2_asymptotic_v1_FastSim-v1'  # 7 - fastSim premix
->>>>>>> b493cd81
     ]
 
 # note: INPUT commands to be added once GEN-SIM w/ 13TeV+PostLS1Geo will be available 
