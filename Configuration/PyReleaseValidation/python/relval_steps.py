--- conflicted
+++ resolved
@@ -333,12 +333,8 @@
     'CMSSW_7_1_0_pre5-START71_V1-v1',   # 8 TeV , for the one sample which is part of the routine relval production (MinBias)
     'CMSSW_7_1_0_pre5-START71_V1-v2',   # 8 TeV , for the one sample which is part of the routine relval production (RelValZmumuJets_Pt_20_300, because of -v2)
                                         # this an previous should be unified, when -v2 will be gone
-<<<<<<< HEAD
-    'CMSSW_7_1_0_pre8-PRE_LS171_V9-v1', # 13 TeV samples with GEN-SIM from 710pre8
-=======
     'CMSSW_7_1_0_pre8-PRE_LS171_V9-v1', # 13 TeV samples with GEN-SIM from 710pre8;
     'CMSSW_7_1_0_pre8-PRE_LS171_V9_finesplit-v2', #SingleMu GEN-SIM from 710pre8
->>>>>>> 96607938
     ]
 
 # note: INPUT commands to be added once GEN-SIM w/ 13TeV+PostLS1Geo will be available 
