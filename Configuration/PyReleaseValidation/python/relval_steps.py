--- conflicted
+++ resolved
@@ -1292,11 +1292,7 @@
                           '--filetype':'DQM',
                           '--era' : 'Run2_25ns',
                           }
-<<<<<<< HEAD
 steps['HARVESTFS']={'-s':'HARVESTING:validationHarvesting',
-=======
-steps['HARVESTFS']={'-s':'HARVESTING:validationHarvestingFS',
->>>>>>> 4e0d4c88
                    '--conditions':'auto:run1_mc',
                    '--mc':'',
                     '--filetype':'DQM',
