from MatrixUtil import *

# step1 gensim: for run1
step1Defaults = {'--relval'      : None, # need to be explicitly set
                 '-s'            : 'GEN,SIM',
                 '-n'            : 10,
                 '--conditions'  : 'auto:run1_mc',
                 '--beamspot'    : 'Realistic8TeVCollision',
                 '--datatier'    : 'GEN-SIM',
                 '--eventcontent': 'RAWSIM',
                 }
# step1 gensim: for postLS1
step1Up2015Defaults = {'-s' : 'GEN,SIM',
                             '-n'            : 10,
                             '--conditions'  : 'auto:run2_mc',
                             '--beamspot'    : 'NominalCollision2015',
                             '--datatier'    : 'GEN-SIM',
                             '--eventcontent': 'FEVTDEBUG',
                             '--customise'   : 'SLHCUpgradeSimulations/Configuration/postLS1Customs.customisePostLS1'
                             }

steps = Steps()

#### Production test section ####
steps['ProdMinBias']=merge([{'cfg':'MinBias_8TeV_pythia8_TuneCUETP8M1_cff','--relval':'9000,300'},step1Defaults])
steps['ProdTTbar']=merge([{'cfg':'TTbar_8TeV_TuneCUETP8M1_cfi','--relval':'9000,100'},step1Defaults])
steps['ProdQCD_Pt_3000_3500']=merge([{'cfg':'QCD_Pt_3000_3500_8TeV_TuneCUETP8M1_cfi','--relval':'9000,50'},step1Defaults])

#### data ####
Run2010ASk=[138937,138934,138924,138923,139790,139789,139788,139787,144086,144085,144084,144083,144011]
Run2010BSk=[146644,147115,147929,148822,149011,149181,149182,149291,149294,149442]
steps['MinimumBias2010A']={'INPUT':InputInfo(dataSet='/MinimumBias/Run2010A-valskim-v6/RAW-RECO',label='run2010A',location='STD',run=Run2010ASk)}
steps['MinimumBias2010B']={'INPUT':InputInfo(dataSet='/MinimumBias/Run2010B-valskim-v2/RAW-RECO',label='run2010B',run=Run2010BSk)}
steps['WZMuSkim2010A']={'INPUT':InputInfo(dataSet='/Mu/Run2010A-WZMu-Nov4Skim_v1/RAW-RECO',label='wzMu2010A',run=Run2010ASk)}
steps['WZMuSkim2010B']={'INPUT':InputInfo(dataSet='/Mu/Run2010B-WZMu-Nov4Skim_v1/RAW-RECO',label='wzMu2010B',run=Run2010BSk)}
steps['WZEGSkim2010A']={'INPUT':InputInfo(dataSet='/EG/Run2010A-WZEG-Nov4Skim_v1/RAW-RECO',label='wzEG2010A',run=Run2010ASk)}
steps['WZEGSkim2010B']={'INPUT':InputInfo(dataSet='/Electron/Run2010B-WZEG-Nov4Skim_v1/RAW-RECO',label='wzEG2010B',run=Run2010BSk)}

steps['RunCosmicsA']={'INPUT':InputInfo(dataSet='/Cosmics/Run2010A-v1/RAW',label='cos2010A',run=[142089],events=100000)}
Run2010B=[149011]
steps['RunMinBias2010B']={'INPUT':InputInfo(dataSet='/MinimumBias/Run2010B-RelValRawSkim-v1/RAW',label='mb2010B',run=Run2010B,events=100000)}
steps['RunMu2010B']={'INPUT':InputInfo(dataSet='/Mu/Run2010B-RelValRawSkim-v1/RAW',label='mu2010B',run=Run2010B,events=100000)}
steps['RunElectron2010B']={'INPUT':InputInfo(dataSet='/Electron/Run2010B-RelValRawSkim-v1/RAW',label='electron2010B',run=Run2010B,events=100000)}
steps['RunPhoton2010B']={'INPUT':InputInfo(dataSet='/Photon/Run2010B-RelValRawSkim-v1/RAW',label='photon2010B',run=Run2010B,events=100000)}
steps['RunJet2010B']={'INPUT':InputInfo(dataSet='/Jet/Run2010B-RelValRawSkim-v1/RAW',label='jet2010B',run=Run2010B,events=100000)}

#list of run to harvest 2011A: 165121, 172802,
Run2011ASk=[165121,172802]
steps['ValSkim2011A']={'INPUT':InputInfo(dataSet='/MinimumBias/Run2011A-ValSkim-08Nov2011-v1/RAW-RECO',ib_block='239c497e-0fae-11e1-a8b1-00221959e72f',label='run2011A',location='STD',run=Run2011ASk)}
steps['WMuSkim2011A']={'INPUT':InputInfo(dataSet='/SingleMu/Run2011A-WMu-08Nov2011-v1/RAW-RECO',ib_block='388c2990-0de6-11e1-bb7e-00221959e72f',label='wMu2011A',location='STD',run=Run2011ASk)}
steps['WElSkim2011A']={'INPUT':InputInfo(dataSet='/SingleElectron/Run2011A-WElectron-08Nov2011-v1/RAW-RECO',ib_block='9c48c4ea-0db2-11e1-b62c-00221959e69e',label='wEl2011A',location='STD',run=Run2011ASk)}
steps['ZMuSkim2011A']={'INPUT':InputInfo(dataSet='/DoubleMu/Run2011A-ZMu-08Nov2011-v1/RAW-RECO',label='zMu2011A',location='STD',run=Run2011ASk)}
steps['ZElSkim2011A']={'INPUT':InputInfo(dataSet='/DoubleElectron/Run2011A-ZElectron-08Nov2011-v1/RAW-RECO',label='zEl2011A',location='STD',run=Run2011ASk)}
steps['HighMet2011A']={'INPUT':InputInfo(dataSet='/Jet/Run2011A-HighMET-08Nov2011-v1/RAW-RECO',ib_block='3c764584-0b59-11e1-b62c-00221959e69e',label='hMet2011A',location='STD',run=Run2011ASk)}

steps['RunCosmics2011A']={'INPUT':InputInfo(dataSet='/Cosmics/Run2011A-v1/RAW',label='cos2011A',run=[160960],events=100000,location='STD')}
Run2011A=[165121]
steps['RunMinBias2011A']={'INPUT':InputInfo(dataSet='/MinimumBias/Run2011A-v1/RAW',label='mb2011A',run=Run2011A,events=100000,location='STD')}
steps['RunMu2011A']={'INPUT':InputInfo(dataSet='/SingleMu/Run2011A-v1/RAW',label='mu2011A',run=Run2011A,events=100000)}
steps['RunElectron2011A']={'INPUT':InputInfo(dataSet='/SingleElectron/Run2011A-v1/RAW',label='electron2011A',run=Run2011A,events=100000)}
steps['RunPhoton2011A']={'INPUT':InputInfo(dataSet='/Photon/Run2011A-v1/RAW',label='photon2011A',run=Run2011A,events=100000)}
steps['RunJet2011A']={'INPUT':InputInfo(dataSet='/Jet/Run2011A-v1/RAW',label='jet2011A',run=Run2011A,events=100000)}

Run2011B=[177719]
Run2011BSk=[177719,177790,177096,175874]
steps['RunMinBias2011B']={'INPUT':InputInfo(dataSet='/MinimumBias/Run2011B-v1/RAW',label='mb2011B',run=Run2011B,events=100000,location='STD')}
steps['RunMu2011B']={'INPUT':InputInfo(dataSet='/SingleMu/Run2011B-v1/RAW',label='mu2011B',run=Run2011B,events=100000)}
steps['RunElectron2011B']={'INPUT':InputInfo(dataSet='/SingleElectron/Run2011B-v1/RAW',label='electron2011B',run=Run2011B,events=100000)}
steps['RunPhoton2011B']={'INPUT':InputInfo(dataSet='/Photon/Run2011B-v1/RAW',label='photon2011B',run=Run2011B,events=100000)}
steps['RunJet2011B']={'INPUT':InputInfo(dataSet='/Jet/Run2011B-v1/RAW',label='jet2011B',run=Run2011B,events=100000)}

steps['ValSkim2011B']={'INPUT':InputInfo(dataSet='/MinimumBias/Run2011B-ValSkim-19Nov2011-v1/RAW-RECO',label='run2011B',location='STD',run=Run2011BSk)}
steps['WMuSkim2011B']={'INPUT':InputInfo(dataSet='/SingleMu/Run2011B-WMu-19Nov2011-v1/RAW-RECO',ib_block='19110c74-1b66-11e1-a98b-003048f02c8a',label='wMu2011B',location='STD',run=Run2011BSk)}
steps['WElSkim2011B']={'INPUT':InputInfo(dataSet='/SingleElectron/Run2011B-WElectron-19Nov2011-v1/RAW-RECO',ib_block='d75771a4-1b3f-11e1-aef4-003048f02c8a',label='wEl2011B',location='STD',run=Run2011BSk)}
steps['ZMuSkim2011B']={'INPUT':InputInfo(dataSet='/DoubleMu/Run2011B-ZMu-19Nov2011-v1/RAW-RECO',label='zMu2011B',location='STD',run=Run2011BSk)}
steps['ZElSkim2011B']={'INPUT':InputInfo(dataSet='/DoubleElectron/Run2011B-ZElectron-19Nov2011-v1/RAW-RECO',label='zEl2011B',run=Run2011BSk)}
steps['HighMet2011B']={'INPUT':InputInfo(dataSet='/Jet/Run2011B-HighMET-19Nov2011-v1/RAW-RECO',label='hMet2011B',run=Run2011BSk)}

steps['RunHI2010']={'INPUT':InputInfo(dataSet='/HIAllPhysics/HIRun2010-v1/RAW',label='hi2010',run=[152698],events=10000,location='STD')}
steps['RunHI2011']={'INPUT':InputInfo(dataSet='/HIMinBiasUPC/HIRun2011-v1/RAW',label='hi2011',run=[182124],events=10000,location='STD')}


Run2012A=[191226]
Run2012ASk=Run2012A+[]
steps['RunMinBias2012A']={'INPUT':InputInfo(dataSet='/MinimumBias/Run2012A-v1/RAW',label='mb2012A',run=Run2012A, events=100000,location='STD')}
steps['RunTau2012A']={'INPUT':InputInfo(dataSet='/Tau/Run2012A-v1/RAW',label='tau2012A', run=Run2012A, events=100000,location='STD')}
steps['RunMET2012A']={'INPUT':InputInfo(dataSet='/MET/Run2012A-v1/RAW',label='met2012A', run=Run2012A, events=100000,location='STD')}
steps['RunMu2012A']={'INPUT':InputInfo(dataSet='/SingleMu/Run2012A-v1/RAW',label='mu2012A', run=Run2012A, events=100000,location='STD')}
steps['RunElectron2012A']={'INPUT':InputInfo(dataSet='/SingleElectron/Run2012A-v1/RAW',label='electron2012A', run=Run2012A, events=100000,location='STD')}
steps['RunJet2012A']={'INPUT':InputInfo(dataSet='/Jet/Run2012A-v1/RAW',label='jet2012A', run=Run2012A, events=100000,location='STD')}

steps['WElSkim2012A']={'INPUT':InputInfo(dataSet='/SingleElectron/Run2012A-WElectron-13Jul2012-v1/USER',label='wEl2012A',location='STD',run=Run2012ASk)}
steps['ZMuSkim2012A']={'INPUT':InputInfo(dataSet='/SingleMu/Run2012A-ZMu-13Jul2012-v1/RAW-RECO',label='zMu2012A',location='STD',run=Run2012ASk)}
steps['ZElSkim2012A']={'INPUT':InputInfo(dataSet='/DoubleElectron/Run2012A-ZElectron-13Jul2012-v1/RAW-RECO',label='zEl2012A',run=Run2012ASk)}
steps['HighMet2012A']={'INPUT':InputInfo(dataSet='/HT/Run2012A-HighMET-13Jul2012-v1/RAW-RECO',label='hMet2012A',run=Run2012ASk)}


Run2012B=[194533]
Run2012Bsk=Run2012B+[194912,195016]
steps['RunMinBias2012B']={'INPUT':InputInfo(dataSet='/MinimumBias/Run2012B-v1/RAW',label='mb2012B',run=Run2012B, events=100000,location='STD')}
steps['RunMu2012B']={'INPUT':InputInfo(dataSet='/SingleMu/Run2012B-v1/RAW',label='mu2012B',location='STD',run=Run2012B)}
steps['RunPhoton2012B']={'INPUT':InputInfo(dataSet='/SinglePhoton/Run2012B-v1/RAW',ib_block='28d7fcc8-a2a0-11e1-86c7-003048caaace',label='photon2012B',location='STD',run=Run2012B)}
steps['RunEl2012B']={'INPUT':InputInfo(dataSet='/SingleElectron/Run2012B-v1/RAW',label='electron2012B',location='STD',run=Run2012B)}
steps['RunJet2012B']={'INPUT':InputInfo(dataSet='/JetHT/Run2012B-v1/RAW',label='jet2012B',location='STD',run=Run2012B)}
steps['ZMuSkim2012B']={'INPUT':InputInfo(dataSet='/SingleMu/Run2012B-ZMu-13Jul2012-v1/RAW-RECO',label='zMu2012B',location='CAF',run=Run2012Bsk)}
steps['WElSkim2012B']={'INPUT':InputInfo(dataSet='/SingleElectron/Run2012B-WElectron-13Jul2012-v1/USER',label='wEl2012B',location='STD',run=Run2012Bsk)}
steps['ZElSkim2012B']={'INPUT':InputInfo(dataSet='/DoubleElectron/Run2012B-ZElectron-13Jul2012-v1/RAW-RECO',ib_block='0c5092cc-d554-11e1-bb62-00221959e69e',label='zEl2012B',location='STD',run=Run2012Bsk)}

Run2012C=[199812]
Run2012Csk=Run2012C+[203002]
steps['RunMinBias2012C']={'INPUT':InputInfo(dataSet='/MinimumBias/Run2012C-v1/RAW',label='mb2012C',run=Run2012C, events=100000,location='STD')}
steps['RunMu2012C']={'INPUT':InputInfo(dataSet='/SingleMu/Run2012C-v1/RAW',label='mu2012C',location='STD',run=Run2012C)}
steps['RunPhoton2012C']={'INPUT':InputInfo(dataSet='/SinglePhoton/Run2012C-v1/RAW',label='photon2012C',location='STD',run=Run2012C)}
steps['RunEl2012C']={'INPUT':InputInfo(dataSet='/SingleElectron/Run2012C-v1/RAW',label='electron2012C',location='STD',run=Run2012C)}
steps['RunJet2012C']={'INPUT':InputInfo(dataSet='/JetHT/Run2012C-v1/RAW',label='jet2012C',location='STD',run=Run2012C)}
steps['ZMuSkim2012C']={'INPUT':InputInfo(dataSet='/SingleMu/Run2012C-ZMu-PromptSkim-v3/RAW-RECO',label='zMu2012C',location='CAF',run=Run2012Csk)}
steps['WElSkim2012C']={'INPUT':InputInfo(dataSet='/SingleElectron/Run2012C-WElectron-PromptSkim-v3/USER',label='wEl2012C',location='STD',run=Run2012Csk)}
steps['ZElSkim2012C']={'INPUT':InputInfo(dataSet='/DoubleElectron/Run2012C-ZElectron-PromptSkim-v3/RAW-RECO',label='zEl2012C',location='STD',run=Run2012Csk)}

Run2012D=[208307]
Run2012Dsk=Run2012D+[207454]
steps['RunMinBias2012D']={'INPUT':InputInfo(dataSet='/MinimumBias/Run2012D-v1/RAW',label='mb2012D',run=Run2012D, events=100000,location='STD')}
steps['RunMu2012D']={'INPUT':InputInfo(dataSet='/SingleMu/Run2012D-v1/RAW',label='mu2012D',location='STD',run=Run2012D)}
steps['RunPhoton2012D']={'INPUT':InputInfo(dataSet='/SinglePhoton/Run2012D-v1/RAW',label='photon2012D',location='STD',run=Run2012D)}
steps['RunEl2012D']={'INPUT':InputInfo(dataSet='/SingleElectron/Run2012D-v1/RAW',label='electron2012D',location='STD',run=Run2012D)}
steps['RunJet2012D']={'INPUT':InputInfo(dataSet='/JetHT/Run2012D-v1/RAW',label='jet2012D',location='STD',run=Run2012D)}
steps['ZMuSkim2012D']={'INPUT':InputInfo(dataSet='/SingleMu/Run2012D-ZMu-PromptSkim-v1/RAW-RECO',label='zMu2012D',location='STD',run=Run2012Dsk)}
steps['WElSkim2012D']={'INPUT':InputInfo(dataSet='/SingleElectron/Run2012D-WElectron-PromptSkim-v1/USER',label='wEl2012D',location='STD',run=Run2012Dsk)}
steps['ZElSkim2012D']={'INPUT':InputInfo(dataSet='/DoubleElectron/Run2012D-ZElectron-PromptSkim-v1/RAW-RECO',label='zEl2012D',location='STD',run=Run2012Dsk)}

#### run2 ####
# Run2015B=[251642] #  251561 251638 251642
Run2015B=selectedLS([251251])
steps['RunHLTPhy2015B']={'INPUT':InputInfo(dataSet='/HLTPhysics/Run2015B-v1/RAW',label='hltPhy2015B',events=100000,location='STD', ls=Run2015B)}
steps['RunDoubleEG2015B']={'INPUT':InputInfo(dataSet='/DoubleEG/Run2015B-v1/RAW',label='doubEG2015B',events=100000,location='STD', ls=Run2015B)}
steps['RunDoubleMuon2015B']={'INPUT':InputInfo(dataSet='/DoubleMuon/Run2015B-v1/RAW',label='doubMu2015B',events=100000,location='STD', ls=Run2015B)}
steps['RunJetHT2015B']={'INPUT':InputInfo(dataSet='/JetHT/Run2015B-v1/RAW',label='jetHT2015B',events=100000,location='STD', ls=Run2015B)}
steps['RunMET2015B']={'INPUT':InputInfo(dataSet='/MET/Run2015B-v1/RAW',label='met2015B',events=100000,location='STD', ls=Run2015B)}
steps['RunMuonEG2015B']={'INPUT':InputInfo(dataSet='/MuonEG/Run2015B-v1/RAW',label='muEG2015B',events=100000,location='STD', ls=Run2015B)}

def gen(fragment,howMuch):
    global step1Defaults
    return merge([{'cfg':fragment},howMuch,step1Defaults])

def gen2015(fragment,howMuch):
    global step1Up2015Defaults
    return merge([{'cfg':fragment},howMuch,step1Up2015Defaults])

### Production test: 13 TeV equivalents
steps['ProdMinBias_13']=gen2015('MinBias_13TeV_pythia8_TuneCUETP8M1_cfi',Kby(9,100))
steps['ProdTTbar_13']=gen2015('TTbar_13TeV_TuneCUETP8M1_cfi',Kby(9,100))
steps['ProdZEE_13']=gen2015('ZEE_13TeV_TuneCUETP8M1_cfi',Kby(9,100))
steps['ProdQCD_Pt_3000_3500_13']=gen2015('QCD_Pt_3000_3500_13TeV_TuneCUETP8M1_cfi',Kby(9,100))

steps['MinBias']=gen('MinBias_8TeV_pythia8_TuneCUETP8M1_cff',Kby(9,300))
steps['QCD_Pt_3000_3500']=gen('QCD_Pt_3000_3500_8TeV_TuneCUETP8M1_cfi',Kby(9,25))
steps['QCD_Pt_600_800']=gen('QCD_Pt_600_800_8TeV_TuneCUETP8M1_cfi',Kby(9,50))
steps['QCD_Pt_80_120']=gen('QCD_Pt_80_120_8TeV_TuneCUETP8M1_cfi',Kby(9,100))
steps['MinBias_13']=gen2015('MinBias_13TeV_pythia8_TuneCUETP8M1_cfi',Kby(100,300)) # set HS to provide adequate pool for PU
steps['QCD_Pt_3000_3500_13']=gen2015('QCD_Pt_3000_3500_13TeV_TuneCUETP8M1_cfi',Kby(9,25))
steps['QCD_Pt_600_800_13']=gen2015('QCD_Pt_600_800_13TeV_TuneCUETP8M1_cfi',Kby(9,50))
steps['QCD_Pt_80_120_13']=gen2015('QCD_Pt_80_120_13TeV_TuneCUETP8M1_cfi',Kby(9,100))

steps['QCD_Pt_30_80_BCtoE_8TeV']=gen('QCD_Pt_30_80_BCtoE_8TeV_TuneCUETP8M1_cfi',Kby(9000,100))
steps['QCD_Pt_80_170_BCtoE_8TeV']=gen('QCD_Pt_80_170_BCtoE_8TeV_TuneCUETP8M1_cfi',Kby(9000,100))
steps['SingleElectronPt10']=gen('SingleElectronPt10_pythia8_cfi',Kby(9,3000))
steps['SingleElectronPt35']=gen('SingleElectronPt35_pythia8_cfi',Kby(9,500))
steps['SingleElectronPt1000']=gen('SingleElectronPt1000_pythia8_cfi',Kby(9,50))
steps['SingleElectronFlatPt1To100']=gen('SingleElectronFlatPt1To100_pythia8_cfi',Mby(2,100))
steps['SingleGammaPt10']=gen('SingleGammaPt10_pythia8_cfi',Kby(9,3000))
steps['SingleGammaPt35']=gen('SingleGammaPt35_pythia8_cfi',Kby(9,500))
steps['SingleMuPt1']=gen('SingleMuPt1_pythia8_cfi',Kby(25,1000))
steps['SingleMuPt10']=gen('SingleMuPt10_pythia8_cfi',Kby(25,500))
steps['SingleMuPt100']=gen('SingleMuPt100_pythia8_cfi',Kby(9,500))
steps['SingleMuPt1000']=gen('SingleMuPt1000_pythia8_cfi',Kby(9,500))
steps['SingleElectronPt10_UP15']=gen2015('SingleElectronPt10_pythia8_cfi',Kby(9,3000))
steps['SingleElectronPt35_UP15']=gen2015('SingleElectronPt35_pythia8_cfi',Kby(9,500))
steps['SingleElectronPt1000_UP15']=gen2015('SingleElectronPt1000_pythia8_cfi',Kby(9,50))
steps['SingleElectronFlatPt1To100_UP15']=gen2015('SingleElectronFlatPt1To100_pythia8_cfi',Mby(2,100))
steps['SingleGammaPt10_UP15']=gen2015('SingleGammaPt10_pythia8_cfi',Kby(9,3000))
steps['SingleGammaPt35_UP15']=gen2015('SingleGammaPt35_pythia8_cfi',Kby(9,500))
steps['SingleMuPt1_UP15']=gen2015('SingleMuPt1_pythia8_cfi',Kby(25,1000))
steps['SingleMuPt10_UP15']=gen2015('SingleMuPt10_pythia8_cfi',Kby(25,500))
steps['SingleMuPt100_UP15']=gen2015('SingleMuPt100_pythia8_cfi',Kby(9,500))
steps['SingleMuPt1000_UP15']=gen2015('SingleMuPt1000_pythia8_cfi',Kby(9,500))
steps['NuGun_UP15']=gen2015('SingleNuE10_cfi.py',Kby(9,50))
steps['TTbar']=gen('TTbar_8TeV_TuneCUETP8M1_cfi',Kby(9,100))
steps['TTbarLepton']=gen('TTbarLepton_8TeV_TuneCUETP8M1_cfi',Kby(9,100))
steps['ZEE']=gen('ZEE_8TeV_TuneCUETP8M1_cfi',Kby(9,100))
steps['Wjet_Pt_80_120']=gen('Wjet_Pt_80_120_8TeV_TuneCUETP8M1_cfi',Kby(9,100))
steps['Wjet_Pt_3000_3500']=gen('Wjet_Pt_3000_3500_8TeV_TuneCUETP8M1_cfi',Kby(9,50))
steps['LM1_sfts']=gen('LM1_sfts_8TeV_cfi',Kby(9,100))
steps['QCD_FlatPt_15_3000']=gen('QCDForPF_8TeV_TuneCUETP8M1_cfi',Kby(5,100))
steps['QCD_FlatPt_15_3000HS']=gen('QCDForPF_8TeV_TuneCUETP8M1_cfi',Kby(50,100))
steps['TTbar_13']=gen2015('TTbar_13TeV_TuneCUETP8M1_cfi',Kby(9,50))
steps['TTbarLepton_13']=gen2015('TTbarLepton_13TeV_TuneCUETP8M1_cfi',Kby(9,100))
steps['ZEE_13']=gen2015('ZEE_13TeV_TuneCUETP8M1_cfi',Kby(9,50))
steps['Wjet_Pt_80_120_13']=gen2015('Wjet_Pt_80_120_13TeV_TuneCUETP8M1_cfi',Kby(9,100))
steps['Wjet_Pt_3000_3500_13']=gen2015('Wjet_Pt_3000_3500_13TeV_TuneCUETP8M1_cfi',Kby(9,50))
steps['SMS-T1tttt_mGl-1500_mLSP-100_13']=gen2015('SMS-T1tttt_mGl-1500_mLSP-100_13TeV-pythia8_cfi',Kby(9,50))
steps['QCD_FlatPt_15_3000_13']=gen2015('QCDForPF_13TeV_TuneCUETP8M1_cfi',Kby(9,100))
steps['QCD_FlatPt_15_3000HS_13']=gen2015('QCDForPF_13TeV_TuneCUETP8M1_cfi',Kby(50,100))

steps['ZpMM_2250_8TeV']=gen('ZpMM_2250_8TeV_TuneCUETP8M1_cfi',Kby(9,100))
steps['ZpEE_2250_8TeV']=gen('ZpEE_2250_8TeV_TuneCUETP8M1_cfi',Kby(9,100))
steps['ZpTT_1500_8TeV']=gen('ZpTT_1500_8TeV_TuneCUETP8M1_cfi',Kby(9,100))
steps['ZpMM_2250_13TeV']=gen2015('ZpMM_2250_13TeV_TuneCUETP8M1_cfi',Kby(9,100))
steps['ZpEE_2250_13TeV']=gen2015('ZpEE_2250_13TeV_TuneCUETP8M1_cfi',Kby(9,100))
steps['ZpTT_1500_13TeV']=gen2015('ZpTT_1500_13TeV_TuneCUETP8M1_cfi',Kby(9,100))
steps['HSCPstop_M_200_13TeV']=gen2015('HSCPstop_M_200_TuneCUETP8M1_13TeV_pythia8_cff',Kby(9,100))
steps['RSGravitonToGaGa_13TeV']=gen2015('RSGravitonToGammaGamma_kMpl01_M_3000_TuneCUETP8M1_13TeV_pythia8_cfi',Kby(9,100))
steps['WpToENu_M-2000_13TeV']=gen2015('WprimeToENu_M-2000_TuneCUETP8M1_13TeV-pythia8_cff',Kby(9,100))
steps['DisplacedSUSY_stopToBottom_M_300_1000mm_13']=gen2015('DisplacedSUSY_stopToBottom_M_300_1000mm_TuneCUETP8M1_13TeV_pythia8_cff',Kby(9,100))


def identitySim(wf):
    return merge([{'--restoreRND':'SIM','--process':'SIM2', '--inputCommands':'"keep *","drop *TagInfo*_*_*_*"' },wf])

steps['SingleMuPt10_UP15_ID']=identitySim(steps['SingleMuPt10_UP15'])
steps['TTbar_13_ID']=identitySim(steps['TTbar_13'])

baseDataSetRelease=[
    'CMSSW_7_1_0_pre7-PRE_STA71_V3-v1',                     # 0 run1 samples; keep GEN-SIM fixed to 710_pre7, for samples not routinely produced
    'CMSSW_7_5_0_pre4-MCHI2_75_V0-v1',                      # 1 Run1 HI GEN-SIM 
    'CMSSW_6_2_0_pre8-PRE_ST62_V8_FastSim-v1',              # 2 for fastsim id test
#    'CMSSW_7_1_0_pre5-START71_V1-v2',                      # 3 8 TeV , for the one sample which is part of the routine relval production (RelValZmumuJets_Pt_20_300, because of -v2)
                                                            # THIS ABOVE IS NOT USED, AT THE MOMENT
    'CMSSW_7_5_0_pre4-MCRUN2_75_V1-v1',                     # 3 - 13 TeV samples with GEN-SIM from 750_p4; also GEN-SIM-DIGI-RAW-HLTDEBUG for id tests
    'CMSSW_7_3_0_pre1-PRE_LS172_V15_FastSim-v1',            # 4 - fast sim GEN-SIM-DIGI-RAW-HLTDEBUG for id tests
    'CMSSW_7_5_0_pre6-PU25ns_75X_mcRun2_asymptotic_v1-v1',  # 5 - fullSim PU 25ns premix
    'CMSSW_7_5_0_pre6-PU50ns_75X_mcRun2_startup_v1-v1',     # 6 - fullSim PU 50ns premix
    'CMSSW_7_5_0_pre6-75X_mcRun2_asymptotic_v1_FastSim-v1', # 7 - fastSim premix
<<<<<<< HEAD
    'CMSSW_7_5_0_pre6-75X_mcRun2_HeavyIon_v1-v1'            # 8 Run2 HI GEN-SIM
=======
    'CMSSW_7_5_0_pre6-75X_mcRun2_HeavyIon_v1-v1',           # 8 Run2 HI GEN-SIM    
    'CMSSW_7_5_0_pre5-MCRUN2_75_V5_FastSim-v1',             # 9 - fastSim mb
    'CMSSW_7_5_0_pre4-PU25ns_MCRUN2_75_V1_FastSim-v2'       # 10 - fastSim pre-premix 
>>>>>>> 3b21f46a
    ]

# note: INPUT commands to be added once GEN-SIM w/ 13TeV+PostLS1Geo will be available 
steps['MinBiasINPUT']={'INPUT':InputInfo(dataSet='/RelValMinBias/%s/GEN-SIM'%(baseDataSetRelease[0],),location='STD')} #was [0] 
steps['QCD_Pt_3000_3500INPUT']={'INPUT':InputInfo(dataSet='/RelValQCD_Pt_3000_3500/%s/GEN-SIM'%(baseDataSetRelease[0],),location='STD')}
steps['QCD_Pt_600_800INPUT']={'INPUT':InputInfo(dataSet='/RelValQCD_Pt_600_800/%s/GEN-SIM'%(baseDataSetRelease[0],),location='STD')}
steps['QCD_Pt_80_120INPUT']={'INPUT':InputInfo(dataSet='/RelValQCD_Pt_80_120/%s/GEN-SIM'%(baseDataSetRelease[0],),location='STD')}
steps['SingleElectronPt10INPUT']={'INPUT':InputInfo(dataSet='/RelValSingleElectronPt10/%s/GEN-SIM'%(baseDataSetRelease[0],),location='STD')}
steps['SingleElectronPt1000INPUT']={'INPUT':InputInfo(dataSet='/RelValSingleElectronPt1000/%s/GEN-SIM'%(baseDataSetRelease[0],),location='STD')}
steps['SingleElectronPt35INPUT']={'INPUT':InputInfo(dataSet='/RelValSingleElectronPt35/%s/GEN-SIM'%(baseDataSetRelease[0],),location='STD')}
steps['SingleGammaPt10INPUT']={'INPUT':InputInfo(dataSet='/RelValSingleGammaPt10/%s/GEN-SIM'%(baseDataSetRelease[0],),location='STD')}
steps['SingleGammaPt35INPUT']={'INPUT':InputInfo(dataSet='/RelValSingleGammaPt35/%s/GEN-SIM'%(baseDataSetRelease[0],),location='STD')}
steps['SingleMuPt1INPUT']={'INPUT':InputInfo(dataSet='/RelValSingleMuPt1/%s/GEN-SIM'%(baseDataSetRelease[0],),location='STD')}
steps['SingleMuPt10INPUT']={'INPUT':InputInfo(dataSet='/RelValSingleMuPt10/%s/GEN-SIM'%(baseDataSetRelease[0],),location='STD')}
steps['SingleMuPt10_UP15IDINPUT']={'INPUT':InputInfo(dataSet='/RelValSingleMuPt10_UP15/%s/GEN-SIM-DIGI-RAW-HLTDEBUG'%(baseDataSetRelease[3],),location='STD',split=1)}
steps['SingleMuPt10_UP15FSIDINPUT']={'INPUT':InputInfo(dataSet='/RelValSingleMuPt10/%s/GEN-SIM-DIGI-RECO'%(baseDataSetRelease[4],),location='STD',split=1)}
steps['SingleMuPt100INPUT']={'INPUT':InputInfo(dataSet='/RelValSingleMuPt100/%s/GEN-SIM'%(baseDataSetRelease[0],),location='STD')}
steps['SingleMuPt1000INPUT']={'INPUT':InputInfo(dataSet='/RelValSingleMuPt1000/%s/GEN-SIM'%(baseDataSetRelease[0],),location='STD')}
steps['TTbarINPUT']={'INPUT':InputInfo(dataSet='/RelValTTbar/%s/GEN-SIM'%(baseDataSetRelease[0],),location='STD')}
steps['TTbar_13IDINPUT']={'INPUT':InputInfo(dataSet='/RelValTTbar_13/%s/GEN-SIM-DIGI-RAW-HLTDEBUG'%(baseDataSetRelease[3],),location='STD',split=1)}
steps['TTbar_13FSIDINPUT']={'INPUT':InputInfo(dataSet='/RelValTTbar_13/%s/GEN-SIM-DIGI-RECO'%(baseDataSetRelease[4],),location='STD',split=1)}
steps['TTbarLeptonINPUT']={'INPUT':InputInfo(dataSet='/RelValTTbarLepton/%s/GEN-SIM'%(baseDataSetRelease[0],),location='STD')}
steps['OldTTbarINPUT']={'INPUT':InputInfo(dataSet='/RelValProdTTbar/CMSSW_5_0_0_pre6-START50_V5-v1/GEN-SIM-RECO',location='STD')}
steps['OldGenSimINPUT']={'INPUT':InputInfo(dataSet='/RelValTTbar/CMSSW_4_4_2-START44_V7-v1/GEN-SIM-DIGI-RAW-HLTDEBUG',location='STD')}
steps['Wjet_Pt_80_120INPUT']={'INPUT':InputInfo(dataSet='/RelValWjet_Pt_80_120/%s/GEN-SIM'%(baseDataSetRelease[0],),location='STD')}
steps['Wjet_Pt_3000_3500INPUT']={'INPUT':InputInfo(dataSet='/RelValWjet_Pt_3000_3500/%s/GEN-SIM'%(baseDataSetRelease[0],),location='STD')}
steps['LM1_sftsINPUT']={'INPUT':InputInfo(dataSet='/RelValLM1_sfts/%s/GEN-SIM'%(baseDataSetRelease[0],),location='STD')}
steps['QCD_FlatPt_15_3000INPUT']={'INPUT':InputInfo(dataSet='/RelValQCD_FlatPt_15_3000/%s/GEN-SIM'%(baseDataSetRelease[0],),location='STD')}

steps['QCD_FlatPt_15_3000HSINPUT']={'INPUT':InputInfo(dataSet='/RelValQCD_FlatPt_15_3000HS/%s/GEN-SIM'%(baseDataSetRelease[0],),location='STD')}
steps['TTbar__DIGIPU1INPUT']={'INPUT':InputInfo(dataSet='/RelValTTbar/CMSSW_5_2_2-PU_START52_V4_special_120326-v1/GEN-SIM-DIGI-RAW-HLTDEBUG',location='STD')}

# 13 TeV recycle GEN-SIM input
steps['MinBias_13INPUT']={'INPUT':InputInfo(dataSet='/RelValMinBias_13/%s/GEN-SIM'%(baseDataSetRelease[3],),location='STD')}
steps['QCD_Pt_3000_3500_13INPUT']={'INPUT':InputInfo(dataSet='/RelValQCD_Pt_3000_3500_13/%s/GEN-SIM'%(baseDataSetRelease[3],),location='STD')}
steps['QCD_Pt_600_800_13INPUT']={'INPUT':InputInfo(dataSet='/RelValQCD_Pt_600_800_13/%s/GEN-SIM'%(baseDataSetRelease[3],),location='STD')}
steps['QCD_Pt_80_120_13INPUT']={'INPUT':InputInfo(dataSet='/RelValQCD_Pt_80_120_13/%s/GEN-SIM'%(baseDataSetRelease[3],),location='STD')}
steps['QCD_Pt_80_120_13_HIINPUT']={'INPUT':InputInfo(dataSet='/RelValQCD_Pt_80_120_13_HI/%s/GEN-SIM'%(baseDataSetRelease[1],),location='STD')}
steps['TTbar_13INPUT']={'INPUT':InputInfo(dataSet='/RelValTTbar_13/%s/GEN-SIM'%(baseDataSetRelease[3],),location='STD')}
steps['TTbarLepton_13INPUT']={'INPUT':InputInfo(dataSet='/RelValTTbarLepton_13/%s/GEN-SIM'%(baseDataSetRelease[3],),location='STD')}
steps['ZEE_13INPUT']={'INPUT':InputInfo(dataSet='/RelValZEE_13/%s/GEN-SIM'%(baseDataSetRelease[3],),location='STD')}
steps['Wjet_Pt_80_120_13INPUT']={'INPUT':InputInfo(dataSet='/RelValWjet_Pt_80_120_13/%s/GEN-SIM'%(baseDataSetRelease[3],),location='STD')}
steps['Wjet_Pt_3000_3500_13INPUT']={'INPUT':InputInfo(dataSet='/RelValWjet_Pt_3000_3500_13/%s/GEN-SIM'%(baseDataSetRelease[3],),location='STD')}
steps['SMS-T1tttt_mGl-1500_mLSP-100_13INPUT']={'INPUT':InputInfo(dataSet='/RelValSMS-T1tttt_mGl-1500_mLSP-100_13/%s/GEN-SIM'%(baseDataSetRelease[3],),location='STD')} 
steps['QCD_FlatPt_15_3000_13INPUT']={'INPUT':InputInfo(dataSet='/RelValQCD_FlatPt_15_3000_13/%s/GEN-SIM'%(baseDataSetRelease[3],),location='STD')}
steps['QCD_FlatPt_15_3000HS_13INPUT']={'INPUT':InputInfo(dataSet='/RelValQCD_FlatPt_15_3000HS_13/%s/GEN-SIM'%(baseDataSetRelease[3],),location='STD')}
steps['ZpMM_2250_13TeVINPUT']={'INPUT':InputInfo(dataSet='/RelValZpMM_2250_13TeV/%s/GEN-SIM'%(baseDataSetRelease[3],),location='STD')}
steps['ZpEE_2250_13TeVINPUT']={'INPUT':InputInfo(dataSet='/RelValZpEE_2250_13TeV/%s/GEN-SIM'%(baseDataSetRelease[3],),location='STD')}
steps['ZpTT_1500_13TeVINPUT']={'INPUT':InputInfo(dataSet='/RelValZpTT_1500_13TeV/%s/GEN-SIM'%(baseDataSetRelease[3],),location='STD')}
steps['MinBiasHS_13INPUT']={'INPUT':InputInfo(dataSet='/RelValMinBiasHS_13/%s/GEN-SIM'%(baseDataSetRelease[3],),location='STD')}
steps['Higgs200ChargedTaus_13INPUT']={'INPUT':InputInfo(dataSet='/RelValHiggs200ChargedTaus_13/%s/GEN-SIM'%(baseDataSetRelease[3],),location='STD')}

# activate GEN-SIM recycling once we'll have the first set of gen-sim
steps['Upsilon1SToMuMu_13INPUT']={'INPUT':InputInfo(dataSet='/RelValUpsilon1SToMuMu_13/%s/GEN-SIM'%(baseDataSetRelease[3],),location='STD')}
steps['BuToKstarMuMu_13INPUT']={'INPUT':InputInfo(dataSet='/RelValBuToKstarMuMu_13/%s/GEN-SIM'%(baseDataSetRelease[3],),location='STD')}
steps['BsToMuMu_13INPUT']={'INPUT':InputInfo(dataSet='/RelValBsToMuMu_13/%s/GEN-SIM'%(baseDataSetRelease[3],),location='STD')}
steps['JpsiMuMu_Pt-15INPUT']={'INPUT':InputInfo(dataSet='/RelValJpsiMuMu_Pt-15/%s/GEN-SIM'%(baseDataSetRelease[3],),location='STD')}
steps['BuToKstarPsi2S_13INPUT']={'INPUT':InputInfo(dataSet='/RelValBuToKstarPsi2S_13/%s/GEN-SIM'%(baseDataSetRelease[3],),location='STD')}
steps['WE_13INPUT']={'INPUT':InputInfo(dataSet='/RelValWE_13/%s/GEN-SIM'%(baseDataSetRelease[3],),location='STD')}
steps['WM_13INPUT']={'INPUT':InputInfo(dataSet='/RelValWM_13/%s/GEN-SIM'%(baseDataSetRelease[3],),location='STD')}
steps['WpM_13INPUT']={'INPUT':InputInfo(dataSet='/RelValWpM_13/%s/GEN-SIM'%(baseDataSetRelease[3],),location='STD')}
steps['ZMM_13INPUT']={'INPUT':InputInfo(dataSet='/RelValZMM_13/%s/GEN-SIM'%(baseDataSetRelease[3],),location='STD')}
steps['ZMM_13_HIINPUT']={'INPUT':InputInfo(dataSet='/RelValZMM_13_HI/%s/GEN-SIM'%(baseDataSetRelease[1],),location='STD')}
steps['ZEEMM_13_HIINPUT']={'INPUT':InputInfo(dataSet='/RelValZEEMM_13_HI/%s/GEN-SIM'%(baseDataSetRelease[1],),location='STD')}
steps['ZpMM_13INPUT']={'INPUT':InputInfo(dataSet='/RelValZpMM_13/%s/GEN-SIM'%(baseDataSetRelease[3],),location='STD')}
steps['ZTT_13INPUT']={'INPUT':InputInfo(dataSet='/RelValZTT_13/%s/GEN-SIM'%(baseDataSetRelease[3],),location='STD')}
steps['H130GGgluonfusion_13INPUT']={'INPUT':InputInfo(dataSet='/RelValH130GGgluonfusion_13/%s/GEN-SIM'%(baseDataSetRelease[3],),location='STD')}
steps['PhotonJets_Pt_10_13INPUT']={'INPUT':InputInfo(dataSet='/RelValPhotonJets_Pt_10_13/%s/GEN-SIM'%(baseDataSetRelease[3],),location='STD')}
steps['PhotonJets_Pt_10_13_HIINPUT']={'INPUT':InputInfo(dataSet='/RelValPhotonJets_Pt_10_13_HI/%s/GEN-SIM'%(baseDataSetRelease[1],),location='STD')}
steps['QQH1352T_13INPUT']={'INPUT':InputInfo(dataSet='/RelValQQH1352T_13/%s/GEN-SIM'%(baseDataSetRelease[3],),location='STD')}
steps['ADDMonoJet_d3MD3_13INPUT']={'INPUT':InputInfo(dataSet='/RelValADDMonoJet_d3MD3_13/%s/GEN-SIM'%(baseDataSetRelease[3],),location='STD')}
steps['RSKKGluon_m3000GeV_13INPUT']={'INPUT':InputInfo(dataSet='/RelValRSKKGluon_m3000GeV_13/%s/GEN-SIM'%(baseDataSetRelease[3],),location='STD')}
steps['BuJpsiK_13INPUT']={'INPUT':InputInfo(dataSet='/RelValBuJpsiK_13/%s/GEN-SIM'%(baseDataSetRelease[3],),location='STD')}
steps['Cosmics_UP15INPUT']={'INPUT':InputInfo(dataSet='/RelValCosmics_UP15/%s/GEN-SIM'%(baseDataSetRelease[3],),location='STD')}
steps['BeamHalo_13INPUT']={'INPUT':InputInfo(dataSet='/RelValBeamHalo_13/%s/GEN-SIM'%(baseDataSetRelease[3],),location='STD')}
steps['HSCPstop_M_200_13TeVINPUT']={'INPUT':InputInfo(dataSet='/RelValHSCPstop_M_200_13TeV/%s/GEN-SIM'%(baseDataSetRelease[3],),location='STD')}
steps['RSGravitonToGaGa_13TeVINPUT']={'INPUT':InputInfo(dataSet='/RelValRSGravitonToGaGa_13TeV/%s/GEN-SIM'%(baseDataSetRelease[3],),location='STD')}
steps['WpToENu_M-2000_13TeVINPUT']={'INPUT':InputInfo(dataSet='/RelValWpToENu_M-2000_13TeV/%s/GEN-SIM'%(baseDataSetRelease[3],),location='STD')}

# particle guns with postLS1 geometry recycle GEN-SIM input
steps['SingleElectronPt10_UP15INPUT']={'INPUT':InputInfo(dataSet='/RelValSingleElectronPt10_UP15/%s/GEN-SIM'%(baseDataSetRelease[3],),location='STD')}
steps['SingleElectronPt35_UP15INPUT']={'INPUT':InputInfo(dataSet='/RelValSingleElectronPt35_UP15/%s/GEN-SIM'%(baseDataSetRelease[3],),location='STD')}
steps['SingleElectronPt1000_UP15INPUT']={'INPUT':InputInfo(dataSet='/RelValSingleElectronPt1000_UP15/%s/GEN-SIM'%(baseDataSetRelease[3],),location='STD')}
steps['SingleElectronFlatPt1To100_UP15INPUT']={'INPUT':InputInfo(dataSet='/RelValSingleElectronFlatPt1To100_UP15/%s/GEN-SIM'%(baseDataSetRelease[3],),location='STD')}
steps['SingleGammaPt10_UP15INPUT']={'INPUT':InputInfo(dataSet='/RelValSingleGammaPt10_UP15/%s/GEN-SIM'%(baseDataSetRelease[3],),location='STD')}
steps['SingleGammaPt35_UP15INPUT']={'INPUT':InputInfo(dataSet='/RelValSingleGammaPt35_UP15/%s/GEN-SIM'%(baseDataSetRelease[3],),location='STD')}
steps['SingleMuPt1_UP15INPUT']={'INPUT':InputInfo(dataSet='/RelValSingleMuPt1_UP15/%s/GEN-SIM'%(baseDataSetRelease[3],),location='STD')}
steps['SingleMuPt10_UP15INPUT']={'INPUT':InputInfo(dataSet='/RelValSingleMuPt10_UP15/%s/GEN-SIM'%(baseDataSetRelease[3],),location='STD')}
steps['SingleMuPt100_UP15INPUT']={'INPUT':InputInfo(dataSet='/RelValSingleMuPt100_UP15/%s/GEN-SIM'%(baseDataSetRelease[3],),location='STD')}
steps['SingleMuPt1000_UP15INPUT']={'INPUT':InputInfo(dataSet='/RelValSingleMuPt1000_UP15/%s/GEN-SIM'%(baseDataSetRelease[3],),location='STD')}
steps['NuGun_UP15INPUT']={'INPUT':InputInfo(dataSet='/RelValNuGun_UP15/%s/GEN-SIM'%(baseDataSetRelease[3],),location='STD')}

#input for fast sim workflows to be added - TODO


## high stat step1
ecalHcal={
    '-s':'GEN,SIM,DIGI,DIGI2RAW,RAW2DIGI,L1Reco,RECO,EI',
    '--datatier':'GEN-SIM-DIGI-RAW-RECO',
    #'--geometry':'ECALHCAL',
    '--eventcontent':'FEVTDEBUG',
    '--customise':'Validation/Configuration/ECALHCAL.customise,SimGeneral/MixingModule/fullMixCustomize_cff.setCrossingFrameOn',
    '--beamspot':'NoSmear'}

steps['SingleElectronE120EHCAL']=merge([{'cfg':'SingleElectronE120EHCAL_pythia8_cfi'},ecalHcal,Kby(25,250),step1Defaults])
steps['SinglePiE50HCAL']=merge([{'cfg':'SinglePiE50HCAL_pythia8_cfi'},ecalHcal,Kby(25,250),step1Defaults])

steps['MinBiasHS']=gen('MinBias_8TeV_pythia8_TuneCUETP8M1_cff',Kby(25,300))
steps['InclusiveppMuX']=gen('InclusiveppMuX_8TeV_TuneCUETP8M1_cfi',Mby(11,45000))
steps['SingleElectronFlatPt5To100']=gen('SingleElectronFlatPt5To100_pythia8_cfi',Kby(25,250))
steps['SinglePiPt1']=gen('SinglePiPt1_pythia8_cfi',Kby(25,250))
steps['SingleMuPt1HS']=gen('SingleMuPt1_pythia8_cfi',Kby(25,1000))
steps['ZPrime5000Dijet']=gen('ZPrime5000JJ_8TeV_TuneCUETP8M1_cfi',Kby(25,100))
steps['SinglePi0E10']=gen('SinglePi0E10_pythia8_cfi',Kby(25,100))
steps['SinglePiPt10']=gen('SinglePiPt10_pythia8_cfi',Kby(25,250))
steps['SingleGammaFlatPt10To100']=gen('SingleGammaFlatPt10To100_pythia8_cfi',Kby(25,250))
steps['SingleTauPt50Pythia']=gen('SingleTaupt_50_pythia8_cfi',Kby(25,100))
steps['SinglePiPt100']=gen('SinglePiPt100_pythia8_cfi',Kby(25,250))


def genS(fragment,howMuch):
    global step1Defaults,stCond
    return merge([{'cfg':fragment},stCond,howMuch,step1Defaults])

steps['Higgs200ChargedTaus']=genS('H200ChargedTaus_Tauola_8TeV_cfi',Kby(9,100))
steps['JpsiMM']=genS('JpsiMM_8TeV_TuneCUETP8M1_cfi',Kby(66,1000))
steps['WE']=genS('WE_8TeV_TuneCUETP8M1_cfi',Kby(9,100))
steps['WM']=genS('WM_8TeV_TuneCUETP8M1_cfi',Kby(9,200))
steps['WpM']=genS('WpM_8TeV_TuneCUETP8M1_cfi',Kby(9,200))
steps['ZMM']=genS('ZMM_8TeV_TuneCUETP8M1_cfi',Kby(18,300))
steps['ZpMM']=genS('ZpMM_8TeV_TuneCUETP8M1_cfi',Kby(9,200))
steps['Higgs200ChargedTaus_13']=gen2015('H200ChargedTaus_Tauola_13TeV_cfi',Kby(9,100))
steps['Upsilon1SToMuMu_13']=gen2015('Upsilon1SToMuMu_forSTEAM_13TeV_TuneCUETP8M1_cfi',Kby(17,190)) 
steps['BuToKstarMuMu_13']=gen2015('BuToKstarMuMu_forSTEAM_13TeV_TuneCUETP8M1_cfi',Kby(2250,25000))
steps['BsToMuMu_13']=gen2015('BsToMuMu_forSTEAM_13TeV_TuneCUETP8M1_cfi',Kby(30000,333333))
steps['JpsiMuMu_Pt-15']=gen2015('JpsiMuMu_Pt-15_forSTEAM_13TeV_cfi',Kby(11000,122000))
steps['BuToKstarPsi2S_13']=gen2015('BuToKstarPsi2S_forSTEAM_13TeV_TuneCUETP8M1_cfi',Kby(16000,176000))
steps['WE_13']=gen2015('WE_13TeV_TuneCUETP8M1_cfi',Kby(9,100))
steps['WM_13']=gen2015('WM_13TeV_TuneCUETP8M1_cfi',Kby(9,200))
steps['WpM_13']=gen2015('WpM_13TeV_TuneCUETP8M1_cfi',Kby(9,200))
steps['ZMM_13']=gen2015('ZMM_13TeV_TuneCUETP8M1_cfi',Kby(18,100))
steps['ZEEMM_13']=gen2015('ZEEMM_13TeV_TuneCUETP8M1_cfi',Kby(18,300))
steps['ZpMM_13']=gen2015('ZpMM_13TeV_TuneCUETP8M1_cfi',Kby(9,200))

steps['ZTT']=genS('ZTT_All_hadronic_8TeV_TuneCUETP8M1_cfi',Kby(9,150))
steps['H130GGgluonfusion']=genS('H130GGgluonfusion_8TeV_TuneCUETP8M1_cfi',Kby(9,100))
steps['PhotonJets_Pt_10']=genS('PhotonJet_Pt_10_8TeV_TuneCUETP8M1_cfi',Kby(9,150))
steps['QQH1352T']=genS('QQH1352T_8TeV_TuneCUETP8M1_cfi',Kby(9,100))
steps['ZTT_13']=gen2015('ZTT_All_hadronic_13TeV_TuneCUETP8M1_cfi',Kby(9,80))
steps['H130GGgluonfusion_13']=gen2015('H130GGgluonfusion_13TeV_TuneCUETP8M1_cfi',Kby(9,50))
steps['PhotonJets_Pt_10_13']=gen2015('PhotonJet_Pt_10_13TeV_TuneCUETP8M1_cfi',Kby(9,150))
steps['QQH1352T_13']=gen2015('QQH1352T_13TeV_TuneCUETP8M1_cfi',Kby(9,50))
#steps['ZmumuJets_Pt_20_300']=gen('ZmumuJets_Pt_20_300_GEN_8TeV_TuneCUETP8M1_cfg',Kby(25,100))
steps['ADDMonoJet_d3MD3']=genS('ADDMonoJet_8TeV_d3MD3_TuneCUETP8M1_cfi',Kby(9,100))
steps['ADDMonoJet_d3MD3_13']=gen2015('ADDMonoJet_13TeV_d3MD3_TuneCUETP8M1_cfi',Kby(9,100))
steps['RSKKGluon_m3000GeV_13']=gen2015('RSKKGluon_m3000GeV_13TeV_TuneCUETP8M1_cff',Kby(9,100))
steps['BuJpsiK_13']=gen2015('Pythia8_BuJpsiK_13TeV_TuneCUETP8M1_cfi',Kby(36000,400000))

steps['MinBias2INPUT']={'INPUT':InputInfo(dataSet='/RelValMinBias/%s/GEN-SIM'%(baseDataSetRelease[0],),location='STD')}
steps['Higgs200ChargedTausINPUT']={'INPUT':InputInfo(dataSet='/RelValHiggs200ChargedTaus/%s/GEN-SIM'%(baseDataSetRelease[0],),location='STD')}
steps['QCD_Pt_3000_3500_2INPUT']={'INPUT':InputInfo(dataSet='/RelValQCD_Pt_3000_3500/%s/GEN-SIM'%(baseDataSetRelease[0],),location='STD')}
steps['QCD_Pt_80_120_2INPUT']={'INPUT':InputInfo(dataSet='/RelValQCD_Pt_80_120/%s/GEN-SIM'%(baseDataSetRelease[0],),location='STD')}
steps['JpsiMMINPUT']={'INPUT':InputInfo(dataSet='/RelValJpsiMM/%s/GEN-SIM'%(baseDataSetRelease[0],),location='STD')}
steps['TTbar2INPUT']={'INPUT':InputInfo(dataSet='/RelValTTbar/%s/GEN-SIM'%(baseDataSetRelease[0],),location='STD')}
steps['WEINPUT']={'INPUT':InputInfo(dataSet='/RelValWE/%s/GEN-SIM'%(baseDataSetRelease[0],),location='STD')}
steps['WMINPUT']={'INPUT':InputInfo(dataSet='/RelValWM/%s/GEN-SIM'%(baseDataSetRelease[0],),location='STD')}
steps['ZEEINPUT']={'INPUT':InputInfo(dataSet='/RelValZEE/%s/GEN-SIM'%(baseDataSetRelease[0],),location='STD')}
steps['ZMMINPUT']={'INPUT':InputInfo(dataSet='/RelValZMM/%s/GEN-SIM'%(baseDataSetRelease[0],),location='STD')}
steps['ZTTINPUT']={'INPUT':InputInfo(dataSet='/RelValZTT/%s/GEN-SIM'%(baseDataSetRelease[0],),location='STD')}
steps['H130GGgluonfusionINPUT']={'INPUT':InputInfo(dataSet='/RelValH130GGgluonfusion/%s/GEN-SIM'%(baseDataSetRelease[0],),location='STD')}
steps['PhotonJets_Pt_10INPUT']={'INPUT':InputInfo(dataSet='/RelValPhotonJets_Pt_10/%s/GEN-SIM'%(baseDataSetRelease[0],),location='STD')}
steps['QQH1352TINPUT']={'INPUT':InputInfo(dataSet='/RelValQQH1352T_Tauola/%s/GEN-SIM'%(baseDataSetRelease[0],),location='STD')}
steps['ADDMonoJet_d3MD3INPUT']={'INPUT':InputInfo(dataSet='/RelValADDMonoJet_d3MD3/%s/GEN-SIM'%(baseDataSetRelease[0],),location='STD')}
steps['WpMINPUT']={'INPUT':InputInfo(dataSet='/RelValWpM/%s/GEN-SIM'%(baseDataSetRelease[0],),location='STD')}
steps['ZpMMINPUT']={'INPUT':InputInfo(dataSet='/RelValZpMM/%s/GEN-SIM'%(baseDataSetRelease[0],),location='STD')}
steps['ZpMM_2250_8TeVINPUT']={'INPUT':InputInfo(dataSet='/RelValZpMM_2250_8TeV_Tauola/%s/GEN-SIM'%(baseDataSetRelease[0],),location='STD')}
steps['ZpEE_2250_8TeVINPUT']={'INPUT':InputInfo(dataSet='/RelValZpEE_2250_8TeV_Tauola/%s/GEN-SIM'%(baseDataSetRelease[0],),location='STD')}
steps['ZpTT_1500_8TeVINPUT']={'INPUT':InputInfo(dataSet='/RelValZpTT_1500_8TeV_Tauola/%s/GEN-SIM'%(baseDataSetRelease[0],),location='STD')}


steps['Cosmics']=merge([{'cfg':'UndergroundCosmicMu_cfi.py','--scenario':'cosmics'},Kby(666,100000),step1Defaults])
steps['Cosmics_UP15']=merge([{'cfg':'UndergroundCosmicMu_cfi.py','--scenario':'cosmics'},Kby(666,100000),step1Up2015Defaults])
steps['CosmicsSPLoose']=merge([{'cfg':'UndergroundCosmicSPLooseMu_cfi.py','--scenario':'cosmics'},Kby(5000,100000),step1Defaults])
steps['CosmicsSPLoose_UP15']=merge([{'cfg':'UndergroundCosmicSPLooseMu_cfi.py','--scenario':'cosmics'},Kby(5000,500000),step1Up2015Defaults])
steps['BeamHalo']=merge([{'cfg':'BeamHalo_cfi.py','--scenario':'cosmics'},Kby(9,100),step1Defaults])
steps['BeamHalo_13']=merge([{'cfg':'BeamHalo_13TeV_cfi.py','--scenario':'cosmics'},Kby(9,100),step1Up2015Defaults])

# GF re-introduce INPUT command once GEN-SIM will be available
# steps['CosmicsINPUT']={'INPUT':InputInfo(dataSet='/RelValCosmics/%s/GEN-SIM'%(baseDataSetRelease[0],),location='STD')}
steps['BeamHaloINPUT']={'INPUT':InputInfo(dataSet='/RelValBeamHalo/%s/GEN-SIM'%(baseDataSetRelease[0],),location='STD')}

steps['QCD_Pt_50_80']=genS('QCD_Pt_50_80_8TeV_TuneCUETP8M1_cfi',Kby(25,100))
steps['QCD_Pt_15_20']=genS('QCD_Pt_15_20_8TeV_TuneCUETP8M1_cfi',Kby(25,100))
steps['ZTTHS']=merge([Kby(25,100),steps['ZTT']])
steps['QQH120Inv']=genS('QQH120Inv_8TeV_TuneCUETP8M1_cfi',Kby(25,100))
steps['TTbar2HS']=merge([Kby(25,100),steps['TTbar']])
steps['JpsiMM_Pt_20_inf']=genS('JpsiMM_Pt_20_inf_8TeV_TuneCUETP8M1_cfi',Kby(70,280))
steps['QCD_Pt_120_170']=genS('QCD_Pt_120_170_8TeV_TuneCUETP8M1_cfi',Kby(25,100))
steps['H165WW2L']=genS('H165WW2L_8TeV_TuneCUETP8M1_cfi',Kby(25,100))
steps['UpsMM']=genS('UpsMM_8TeV_TuneCUETP8M1_cfi',Kby(56250,225))
steps['RSGrav']=genS('RS750_quarks_and_leptons_8TeV_TuneCUETP8M1_cff',Kby(25,100))
steps['QCD_Pt_80_120_2HS']=merge([Kby(25,100),steps['QCD_Pt_80_120']])
steps['bJpsiX']=genS('bJpsiX_8TeV_TuneCUETP8M1_cfi',Mby(325,1300000))
steps['QCD_Pt_30_50']=genS('QCD_Pt_30_50_8TeV_TuneCUETP8M1_cfi',Kby(25,100))
steps['H200ZZ4L']=genS('H200ZZ4L_8TeV_TuneCUETP8M1_cfi',Kby(25,100))
steps['LM9p']=genS('LM9p_8TeV_cff',Kby(25,100))
steps['QCD_Pt_20_30']=genS('QCD_Pt_20_30_8TeV_TuneCUETP8M1_cfi',Kby(25,100))
steps['QCD_Pt_170_230']=genS('QCD_Pt_170_230_8TeV_TuneCUETP8M1_cfi',Kby(25,100))




## pPb tests
step1PPbDefaults={'--beamspot':'Realistic8TeVCollision'}
steps['AMPT_PPb_5020GeV_MinimumBias']=merge([{'-n':10},step1PPbDefaults,genS('AMPT_PPb_5020GeV_MinimumBias_cfi',Kby(9,100))])
# GF to be uncommented when GEN-SIM becomes available
# steps['AMPT_PPb_5020GeV_MinimumBiasINPUT']={'INPUT':InputInfo(dataSet='/RelValAMPT_PPb_5020GeV_MinimumBias/%s/GEN-SIM'%(baseDataSetRelease[4],),location='STD')}

## heavy ions tests
U2000by1={'--relval': '2000,1'}
U80by1={'--relval': '80,1'}

hiAlca = {'--conditions':'auto:run2_mc_HIon', '--customise':'SLHCUpgradeSimulations/Configuration/postLS1Customs.customisePostLS1_HI'}
hiAlca2011 = {'--conditions':'auto:run1_mc_hi'}

hiDefaults2011=merge([hiAlca2011,{'--scenario':'HeavyIons','-n':2,'--beamspot':'RealisticHI2011Collision'}])
hiDefaults=merge([hiAlca,{'--scenario':'HeavyIons','-n':2,'--beamspot':'NominalHICollision2015'}])

steps['HydjetQ_MinBias_5020GeV']=merge([{'-n':1},hiDefaults,genS('Hydjet_Quenched_MinBias_5020GeV_cfi',U2000by1)])
steps['HydjetQ_MinBias_5020GeVINPUT']={'INPUT':InputInfo(dataSet='/RelValHydjetQ_MinBias_5020GeV/%s/GEN-SIM'%(baseDataSetRelease[8],),location='STD',split=5)}

steps['HydjetQ_MinBias_2760GeV']=merge([{'-n':1},hiDefaults2011,genS('Hydjet_Quenched_MinBias_2760GeV_cfi',U2000by1)])
steps['HydjetQ_MinBias_2760GeVINPUT']={'INPUT':InputInfo(dataSet='/RelValHydjetQ_MinBias_2760GeV/%s/GEN-SIM'%(baseDataSetRelease[1],),location='STD',split=5)}
steps['HydjetQ_MinBias_2760GeV_UP15']=merge([{'-n':1},hiDefaults,genS('Hydjet_Quenched_MinBias_2760GeV_cfi',U2000by1)])
steps['HydjetQ_MinBias_2760GeV_UP15INPUT']={'INPUT':InputInfo(dataSet='/RelValHydjetQ_MinBias_2760GeV/%s/GEN-SIM'%(baseDataSetRelease[1],),location='STD',split=5)}
#steps['HydjetQ_B8_2760GeV']=merge([{'-n':1},hiDefaults,genS('Hydjet_Quenched_B8_2760GeV_cfi',U80by1)])
#steps['HydjetQ_B8_2760GeVINPUT']={'INPUT':InputInfo(dataSet='/RelValHydjetQ_B8_2760GeV/%s/GEN-SIM'%(baseDataSetRelease[x],),location='CAF')}
steps['QCD_Pt_80_120_13_HI']=merge([hiDefaults,steps['QCD_Pt_80_120_13']])
steps['PhotonJets_Pt_10_13_HI']=merge([hiDefaults,steps['PhotonJets_Pt_10_13']])
steps['ZMM_13_HI']=merge([hiDefaults,steps['ZMM_13']])
steps['ZEEMM_13_HI']=merge([hiDefaults,steps['ZEEMM_13']])

#### fastsim section ####
##no forseen to do things in two steps GEN-SIM then FASTIM->end: maybe later
step1FastDefaults =merge([{'-s':'GEN,SIM,RECOBEFMIX,DIGI:pdigi_valid,L1,L1Reco,RECO,EI,HLT:@fake,VALIDATION',
                           '--fast':'',
                           '--beamspot'    : 'Realistic8TeVCollision',
                           '--eventcontent':'FEVTDEBUGHLT,DQM',
                           '--datatier':'GEN-SIM-DIGI-RECO,DQMIO',
                           '--relval':'27000,3000'},
                          step1Defaults])
step1FastUpg2015Defaults =merge([{'-s':'GEN,SIM,RECOBEFMIX,DIGI:pdigi_valid,L1,L1Reco,RECO,EI,HLT:@relval25ns,VALIDATION',
                           '--fast':'',
                           '--conditions'  :'auto:run2_mc',
                           '--beamspot'    : 'NominalCollision2015',
                           '--customise'   :'SLHCUpgradeSimulations/Configuration/postLS1Customs.customisePostLS1',
                           '--eventcontent':'FEVTDEBUGHLT,DQM',
                           '--datatier':'GEN-SIM-DIGI-RECO,DQMIO',
                           '--relval':'27000,3000'},
                           step1Defaults])
step1FastPUNewMixing =merge([{'-s':'GEN,SIM,RECOBEFMIX',
                           '--eventcontent':'FASTPU',
                           '--datatier':'GEN-SIM-RECO'},
                           step1FastUpg2015Defaults])


#step1FastDefaults
steps['TTbarFS']=merge([{'cfg':'TTbar_8TeV_TuneCUETP8M1_cfi'},Kby(100,1000),step1FastDefaults])
steps['SingleMuPt1FS']=merge([{'cfg':'SingleMuPt1_pythia8_cfi'},step1FastDefaults])
steps['SingleMuPt10FS']=merge([{'cfg':'SingleMuPt10_pythia8_cfi'},step1FastDefaults])
steps['SingleMuPt100FS']=merge([{'cfg':'SingleMuPt100_pythia8_cfi'},step1FastDefaults])
steps['SinglePiPt1FS']=merge([{'cfg':'SinglePiPt1_pythia8_cfi'},step1FastDefaults])
steps['SinglePiPt10FS']=merge([{'cfg':'SinglePiPt10_pythia8_cfi'},step1FastDefaults])
steps['SinglePiPt100FS']=merge([{'cfg':'SinglePiPt100_pythia8_cfi'},step1FastDefaults])
steps['ZEEFS']=merge([{'cfg':'ZEE_8TeV_TuneCUETP8M1_cfi'},Kby(100,2000),step1FastDefaults])
steps['ZTTFS']=merge([{'cfg':'ZTT_Tauola_OneLepton_OtherHadrons_8TeV_TuneCUETP8M1_cfi'},Kby(100,2000),step1FastDefaults])
steps['QCDFlatPt153000FS']=merge([{'cfg':'QCDForPF_8TeV_TuneCUETP8M1_cfi'},Kby(27,2000),step1FastDefaults])
steps['QCD_Pt_80_120FS']=merge([{'cfg':'QCD_Pt_80_120_8TeV_TuneCUETP8M1_cfi'},Kby(100,500),stCond,step1FastDefaults])
steps['QCD_Pt_3000_3500FS']=merge([{'cfg':'QCD_Pt_3000_3500_8TeV_TuneCUETP8M1_cfi'},Kby(100,500),stCond,step1FastDefaults])
steps['H130GGgluonfusionFS']=merge([{'cfg':'H130GGgluonfusion_8TeV_TuneCUETP8M1_cfi'},step1FastDefaults])
steps['SingleGammaFlatPt10To10FS']=merge([{'cfg':'SingleGammaFlatPt10To100_pythia8_cfi'},Kby(100,500),step1FastDefaults])

#step1FastUpg2015Defaults
steps['TTbarFS_13']=merge([{'cfg':'TTbar_13TeV_TuneCUETP8M1_cfi'},Kby(100,1000),step1FastUpg2015Defaults])
steps['SMS-T1tttt_mGl-1500_mLSP-100FS_13']=merge([{'cfg':'SMS-T1tttt_mGl-1500_mLSP-100_13TeV-pythia8_cfi'},Kby(100,1000),step1FastUpg2015Defaults])
steps['NuGunFS_UP15']=merge([{'cfg':'SingleNuE10_cfi'},Kby(100,1000),step1FastUpg2015Defaults])
steps['ZEEFS_13']=merge([{'cfg':'ZEE_13TeV_TuneCUETP8M1_cfi'},Kby(100,2000),step1FastUpg2015Defaults])
steps['ZTTFS_13']=merge([{'cfg':'ZTT_All_hadronic_13TeV_TuneCUETP8M1_cfi'},Kby(100,2000),step1FastUpg2015Defaults])
steps['ZMMFS_13']=merge([{'cfg':'ZMM_13TeV_TuneCUETP8M1_cfi'},Kby(100,2000),step1FastUpg2015Defaults])
steps['QCDFlatPt153000FS_13']=merge([{'cfg':'QCDForPF_13TeV_TuneCUETP8M1_cfi'},Kby(27,2000),step1FastUpg2015Defaults])
steps['QCD_Pt_80_120FS_13']=merge([{'cfg':'QCD_Pt_80_120_13TeV_TuneCUETP8M1_cfi'},Kby(100,500),step1FastUpg2015Defaults])
steps['QCD_Pt_3000_3500FS_13']=merge([{'cfg':'QCD_Pt_3000_3500_13TeV_TuneCUETP8M1_cfi'},Kby(100,500),step1FastUpg2015Defaults])
steps['H130GGgluonfusionFS_13']=merge([{'cfg':'H130GGgluonfusion_13TeV_TuneCUETP8M1_cfi'},step1FastUpg2015Defaults])
steps['SingleMuPt10FS_UP15']=merge([{'cfg':'SingleMuPt10_pythia8_cfi'},step1FastUpg2015Defaults])
steps['SingleMuPt100FS_UP15']=merge([{'cfg':'SingleMuPt100_pythia8_cfi'},step1FastUpg2015Defaults])

### FastSim: produce sample of minbias events for PU mixing
steps['MinBiasFS_13_ForMixing']=merge([{'cfg':'MinBias_13TeV_pythia8_TuneCUETP8M1_cfi'},Kby(100,1000),step1FastPUNewMixing])

### FastSim: template to produce signal and overlay with minbias events
PUFS25={'--pileup':'AVE_35_BX_25ns','--pileup_input':'das:/RelValMinBiasFS_13_ForMixing/CMSSW_7_5_0_pre5-MCRUN2_75_V5_FastSim-v1/GEN-SIM-RECO'}
FS_UP15_PU25_OVERLAY = merge([PUFS25,Kby(100,500),steps['TTbarFS_13']] )

### FastSim: produce sample of premixed minbias events
steps["FS_PREMIXUP15_PU25"] = merge([
        {"cfg":"SingleNuE10_cfi",
         "--fast":"",
         "--conditions":"auto:run2_mc",
         "-s":"GEN,SIM,RECOBEFMIX,DIGIPREMIX,L1,DIGI2RAW",
         "--eventcontent":"PREMIX",
         "--datatier":"GEN-SIM-DIGI-RAW",
         "--customise":"SLHCUpgradeSimulations/Configuration/postLS1Customs.customisePostLS1"
         },
        PUFS25,Kby(100,500)])

### Fastsim: template to produce signal and overlay it with premixed minbias events
FS_PREMIXUP15_PU25_OVERLAY = merge([
        {"-s" : "GEN,SIM,RECOBEFMIX,DIGIPREMIX_S2:pdigi_valid,DATAMIX,L1,L1Reco,RECO,HLT:@relval25ns,VALIDATION",
         "--datamix" : "PreMix",
<<<<<<< HEAD
         "--pileup_input" : "dbs:/RelValFS_PREMIXUP15_PU25/CMSSW_7_5_0_pre4-PU25ns_MCRUN2_75_V1_FastSim-v2/GEN-SIM-DIGI-RAW", ##NEED CHANGE to pre5 which is not exist yet?
=======
         "--pileup_input" : "dbs:/RelValFS_PREMIXUP15_PU25/%s/GEN-SIM-DIGI-RAW"%(baseDataSetRelease[10],),
>>>>>>> 3b21f46a
         "--customise":"SLHCUpgradeSimulations/Configuration/postLS1CustomsPreMixing.customisePostLS1"
         },
        Kby(100,500),step1FastUpg2015Defaults])

### FastSim: list of processes used in FastSim validation
fs_proclist = ["ZEE_13",'TTbar_13','H130GGgluonfusion_13','ZTT_13','ZMM_13','NuGun_UP15','QCD_FlatPt_15_3000HS_13','SMS-T1tttt_mGl-1500_mLSP-100_13']

### FastSim: produces sample of signal events, overlayed with premixed minbias events
for x in fs_proclist:
    key = "FS_" + x + "_PRMXUP15_PU25"
    steps[key] = merge([FS_PREMIXUP15_PU25_OVERLAY,{"cfg":steps[x]["cfg"]}])

### FastSim: produce sample of signal events, overlayed with minbias events
for x in fs_proclist:
    key = "FS_" + x + "_UP15_PU25"
    steps[key] = merge([{"cfg":steps[x]["cfg"]},FS_UP15_PU25_OVERLAY])

###
steps['TTbarSFS']=merge([{'cfg':'TTbar_8TeV_TuneCUETP8M1_cfi'},
                        {'-s':'GEN,SIM',
                         '--eventcontent':'FEVTDEBUG',
                         '--datatier':'GEN-SIM',
                         '--fast':''},
                        step1Defaults])

steps['TTbarSFSA']=merge([{'cfg':'TTbar_8TeV_TuneCUETP8M1_cfi',
                           '-s':'GEN,SIM,RECO,EI,HLT:@fake,VALIDATION',
                           '--fast':''},
                          step1FastDefaults])

def identityFS(wf):
    return merge([{'--restoreRND':'HLT','--process':'HLT2','--hltProcess':'HLT2', '--inputCommands':'"keep *","drop *TagInfo*_*_*_*"'},wf])

steps['SingleMuPt10FS_UP15_ID']=identityFS(steps['SingleMuPt10FS_UP15'])
steps['TTbarFS_13_ID']=identityFS(steps['TTbarFS_13'])

step1GenDefaults=merge([{'-s':'GEN,VALIDATION:genvalid',
                         '--relval':'250000,20000',
                         '--eventcontent':'RAWSIM,DQM',
                         '--datatier':'GEN,DQMIO',
                         '--conditions':'auto:run2_mc_FULL'
                         },
                        step1Defaults])

step1HadronizerDefaults=merge([{'--datatier':'GEN-SIM,DQMIO'},step1GenDefaults])

step1LHEDefaults=merge([{'-s':'LHE',
                         '--relval':'200000,5000',
                         '--eventcontent':'LHE',
                         '--datatier':'GEN',
                         '--conditions':'auto:run2_mc_FULL'                         
                         },
                        step1Defaults])

steps['DYToll01234Jets_5f_LO_MLM_Madgraph_LHE_13TeV']=genvalid('Configuration/Generator/python/DYToll01234Jets_5f_LO_MLM_Madgraph_LHE_13TeV_cff.py',step1LHEDefaults)
steps['TTbar012Jets_5f_NLO_FXFX_Madgraph_LHE_13TeV']=genvalid('Configuration/Generator/python/TTbar012Jets_5f_NLO_FXFX_Madgraph_LHE_13TeV_cff.py',step1LHEDefaults)

# all 6 workflows with root step 'DYToll01234Jets_5f_LO_MLM_Madgraph_LHE_13TeV' will recycle the same dataset, from wf [512] of generator set
# steps['DYToll01234Jets_5f_LO_MLM_Madgraph_LHE_13TeVINPUT']={'INPUT':InputInfo(dataSet='/DYToll01234Jets_5f_LO_MLM_Madgraph_LHE_13TeV_py8/CMSSW_7_4_0_pre0-MCRUN2_73_V5-v1/GEN',location='STD')}

steps['MinBias_TuneZ2star_13TeV_pythia6']=genvalid('MinBias_TuneZ2star_13TeV_pythia6_cff',step1GenDefaults)
steps['QCD_Pt-30_TuneZ2star_13TeV_pythia6']=genvalid('QCD_Pt_30_TuneZ2star_13TeV_pythia6_cff',step1GenDefaults)
steps['MinBias_13TeV_pythia8']=genvalid('MinBias_13TeV_pythia8_cff',step1GenDefaults)
steps['QCD_Pt-30_13TeV_pythia8']=genvalid('QCD_Pt_30_13TeV_pythia8_cff',step1GenDefaults)

steps['DYToLL_M-50_13TeV_pythia8']=genvalid('DYToLL_M-50_13TeV_pythia8_cff',step1GenDefaults)
steps['WToLNu_13TeV_pythia8']=genvalid('WToLNu_13TeV_pythia8_cff',step1GenDefaults)

steps['SoftQCDDiffractive_13TeV_pythia8']=genvalid('SoftQCDDiffractive_13TeV_pythia8_cff',step1GenDefaults)
steps['SoftQCDnonDiffractive_13TeV_pythia8']=genvalid('SoftQCDnonDiffractive_13TeV_pythia8_cff',step1GenDefaults)
steps['SoftQCDelastic_13TeV_pythia8']=genvalid('SoftQCDelastic_13TeV_pythia8_cff',step1GenDefaults)
steps['SoftQCDinelastic_13TeV_pythia8']=genvalid('SoftQCDinelastic_13TeV_pythia8_cff',step1GenDefaults)

steps['QCD_Pt-30_8TeV_herwigpp']=genvalid('QCD_Pt_30_8TeV_herwigpp_cff',step1GenDefaults)

# Generator Hadronization (Hadronization of LHE)
steps['WJetsLNu_13TeV_madgraph-pythia8']=genvalid('Hadronizer_MgmMatchTuneCUETP8M1_13TeV_madgraph_pythia8_cff',step1GenDefaults,dataSet='/WJetsToLNu_13TeV-madgraph/Fall13wmLHE-START62_V1-v1/GEN')
steps['Hadronizer_TuneCUETP8M1_13TeV_MLM_5f_max4j_LHE_pythia8']=genvalid('Hadronizer_TuneCUETP8M1_13TeV_MLM_5f_max4j_LHE_pythia8_cff',step1HadronizerDefaults)
steps['GGToH_13TeV_pythia8']=genvalid('GGToHtautau_13TeV_pythia8_cff',step1GenDefaults)

steps['WJetsLNutaupinu_13TeV_madgraph-pythia8']=genvalid('Hadronizer_MgmMatchTuneCUETP8M1_13TeV_madgraph_pythia8_taupinu_cff',step1GenDefaults,dataSet='/WJetsToLNu_13TeV-madgraph/Fall13wmLHE-START62_V1-v1/GEN')
steps['Hadronizer_TuneCUETP8M1_13TeV_MLM_5f_max4j_LHE_pythia8_taupinu']=genvalid('Hadronizer_TuneCUETP8M1_13TeV_MLM_5f_max4j_LHE_pythia8_taupinu_cff',step1HadronizerDefaults)
steps['GGToHtaupinu_13TeV_pythia8']=genvalid('GGToHtautau_13TeV_pythia8_taupinu_cff',step1GenDefaults)

steps['WJetsLNutaurhonu_13TeV_madgraph-pythia8']=genvalid('Hadronizer_MgmMatchTuneCUETP8M1_13TeV_madgraph_pythia8_taurhonu_cff.py',step1GenDefaults,dataSet='/WJetsToLNu_13TeV-madgraph/Fall13wmLHE-START62_V1-v1/GEN')
steps['Hadronizer_TuneCUETP8M1_13TeV_MLM_5f_max4j_LHE_pythia8_taurhonu']=genvalid('Hadronizer_TuneCUETP8M1_13TeV_MLM_5f_max4j_LHE_pythia8_taurhonu_cff.py',step1HadronizerDefaults)
steps['GGToHtaurhonu_13TeV_pythia8']=genvalid('GGToHtautau_13TeV_pythia8_taurhonu_cff',step1GenDefaults)

# Generator External Decays
steps['TT_13TeV_pythia8-evtgen']=genvalid('Hadronizer_MgmMatchTuneCUETP8M1_13TeV_madgraph_pythia8_EvtGen_cff',step1GenDefaults,dataSet='/TTJets_MSDecaysCKM_central_13TeV-madgraph/Fall13wmLHE-START62_V1-v1/GEN')

steps['Hadronizer_TuneCUETP8M1_13TeV_MLM_5f_max4j_LHE_pythia8_Tauola']=genvalid('Hadronizer_TuneCUETP8M1_13TeV_MLM_5f_max4j_LHE_pythia8_Tauola_cff',step1HadronizerDefaults)

steps['Hadronizer_TuneCUETP8M1_13TeV_aMCatNLO_FXFX_5f_max2j_max1p_LHE_pythia8']=genvalid('Hadronizer_TuneCUETP8M1_13TeV_aMCatNLO_FXFX_5f_max2j_max1p_LHE_pythia8_cff',step1HadronizerDefaults)

steps['WToLNu_13TeV_pythia8-tauola']=genvalid('Hadronizer_MgmMatchTuneCUETP8M1_13TeV_madgraph_pythia8_Tauola_cff',step1GenDefaults,dataSet='/WJetsToLNu_13TeV-madgraph/Fall13wmLHE-START62_V1-v1/GEN')
steps['GGToH_13TeV_pythia8-tauola']=genvalid('GGToHtautau_13TeV_pythia8_Tauola_cff',step1GenDefaults)

steps['WToLNutaupinu_13TeV_pythia8-tauola']=genvalid('Hadronizer_MgmMatchTuneCUETP8M1_13TeV_madgraph_pythia8_Tauola_taupinu_cff',step1GenDefaults,dataSet='/WJetsToLNu_13TeV-madgraph/Fall13wmLHE-START62_V1-v1/GEN')
steps['Hadronizer_TuneCUETP8M1_13TeV_MLM_5f_max4j_LHE_pythia8_Tauola_taupinu']=genvalid('Hadronizer_TuneCUETP8M1_13TeV_MLM_5f_max4j_LHE_pythia8_Tauola_taupinu_cff',step1HadronizerDefaults)
steps['GGToHtaupinu_13TeV_pythia8-tauola']=genvalid('GGToHtautau_13TeV_pythia8_Tauola_taupinu_cff',step1GenDefaults)

steps['WToLNutaurhonu_13TeV_pythia8-tauola']=genvalid('Hadronizer_MgmMatchTuneCUETP8M1_13TeV_madgraph_pythia8_Tauola_taurhonu_cff',step1GenDefaults,dataSet='/WJetsToLNu_13TeV-madgraph/Fall13wmLHE-START62_V1-v1/GEN')
steps['Hadronizer_TuneCUETP8M1_13TeV_MLM_5f_max4j_LHE_pythia8_Tauola_taurhonu']=genvalid('Hadronizer_TuneCUETP8M1_13TeV_MLM_5f_max4j_LHE_pythia8_Tauola_taurhonu_cff',step1HadronizerDefaults)
steps['GGToHtaurhonu_13TeV_pythia8-tauola']=genvalid('GGToHtautau_13TeV_pythia8_Tauola_taurhonu_cff',step1GenDefaults)

#Sherpa
steps['sherpa_ZtoEE_0j_BlackHat_13TeV_MASTER']=genvalid('sherpa_ZtoEE_0j_BlackHat_13TeV_MASTER_cff',step1GenDefaults)
steps['sherpa_ZtoEE_0j_OpenLoops_13TeV_MASTER']=genvalid('sherpa_ZtoEE_0j_OpenLoops_13TeV_MASTER_cff',step1GenDefaults)

# Heavy Ion
steps['ReggeGribovPartonMC_EposLHC_5TeV_pPb']=genvalid('GeneratorInterface/ReggeGribovPartonMCInterface/ReggeGribovPartonMC_EposLHC_5TeV_pPb_cfi',step1GenDefaults)

# B-physics
steps['BuToKstarJPsiToMuMu_forSTEAM_13TeV_TuneCUETP8M1']=genvalid('BuToKstarJPsiToMuMu_forSTEAM_13TeV_TuneCUETP8M1_cfi',step1GenDefaults)
steps['Upsilon4swithBuToKstarJPsiToMuMu_forSTEAM_13TeV_TuneCUETP8M1']=genvalid('Upsilon4swithBuToKstarJPsiToMuMu_forSTEAM_13TeV_TuneCUETP8M1_cfi',step1GenDefaults)
steps['Upsilon4sBaBarExample_BpBm_Dstarpipi_D0Kpi_nonres_forSTEAM_13TeV_TuneCUETP8M1']=genvalid('Upsilon4sBaBarExample_BpBm_Dstarpipi_D0Kpi_nonres_forSTEAM_13TeV_TuneCUETP8M1_cfi',step1GenDefaults)
steps['LambdaBToLambdaMuMuToPPiMuMu_forSTEAM_13TeV_TuneCUETP8M1']=genvalid('LambdaBToLambdaMuMuToPPiMuMu_forSTEAM_13TeV_TuneCUETP8M1_cfi',step1GenDefaults)
steps['BsToMuMu_forSTEAM_13TeV_TuneCUETP8M1']=genvalid('BsToMuMu_forSTEAM_13TeV_TuneCUETP8M1_cfi',step1GenDefaults)


#PU for FullSim
PU={'-n':10,'--pileup':'default','--pileup_input':'das:/RelValMinBias/%s/GEN-SIM'%(baseDataSetRelease[0],)}
# pu2 can be removed
PU2={'-n':10,'--pileup':'default','--pileup_input':'das:/RelValMinBias/%s/GEN-SIM'%(baseDataSetRelease[0],)}
PU25={'-n':10,'--pileup':'AVE_35_BX_25ns','--pileup_input':'das:/RelValMinBias_13/%s/GEN-SIM'%(baseDataSetRelease[3],)}
PU50={'-n':10,'--pileup':'AVE_35_BX_50ns','--pileup_input':'das:/RelValMinBias_13/%s/GEN-SIM'%(baseDataSetRelease[3],)}
PUHI={'-n':10,'--pileup_input':'das:/RelValHydjetQ_MinBias_5020GeV/%s/GEN-SIM'%(baseDataSetRelease[8])}


#PU for FastSim
# FS_PU_INPUT_13TEV = "file:/afs/cern.ch/work/l/lveldere/minbias.root" # placeholder for relval to be produced with wf  135.8
PUFS={'--pileup':'GEN_2012_Summer_50ns_PoissonOOTPU'}
# PUFS2={'--pileup':'2012_Startup_50ns_PoissonOOTPU'} # not used anywhere
PUFSAVE10={'--pileup':'GEN_AVE_10_BX_25ns'}  # temporary: one or a few releases as back-up
PUFSAVE20={'--pileup':'GEN_AVE_20_BX_25ns'}  # temporary: one or a few releases as back-up
PUFSAVE35={'--pileup':'GEN_AVE_35_BX_25ns'}
PUFSAVE10_DRMIX_ITO={'--pileup':'AVE_10_BX_25ns','--pileup_input':'das:/RelValMinBiasFS_13_ForMixing/%s/GEN-SIM-RECO'%(baseDataSetRelease[7],),'--customise':'FastSimulation/Configuration/Customs.disableOOTPU,SLHCUpgradeSimulations/Configuration/postLS1Customs.customisePostLS1'}
PUFSAVE35_DRMIX_ITO={'--pileup':'AVE_35_BX_25ns','--pileup_input':'das:/RelValMinBiasFS_13_ForMixing/%s/GEN-SIM-RECO'%(baseDataSetRelease[7],),'--customise':'FastSimulation/Configuration/Customs.disableOOTPU,SLHCUpgradeSimulations/Configuration/postLS1Customs.customisePostLS1'}
PUFS25={'--pileup':'AVE_35_BX_25ns','--pileup_input':'das:/RelValMinBiasFS_13_ForMixing/%s/GEN-SIM-RECO'%(baseDataSetRelease[7],)}


#
steps['TTbarFSPU']=merge([PUFS,Kby(100,500),steps['TTbarFS']] )

steps['FS_TTbar_13_PUAVE10']=merge([PUFSAVE10,Kby(100,500),steps['TTbarFS_13']] ) # temporary: one or a few releases as back-up
steps['FS_TTbar_13_PUAVE20']=merge([PUFSAVE20,Kby(100,500),steps['TTbarFS_13']] ) # temporary: one or a few releases as back-up
steps['FS_TTbar_13_PUAVE35']=merge([PUFSAVE35,Kby(100,500),steps['TTbarFS_13']] )
steps['FS_TTbar_13_PU25']=merge([PUFS25,Kby(100,500),steps['TTbarFS_13']] ) # needs the placeholder
steps['FS_NuGun_UP15_PU25']=merge([PUFS25,Kby(100,500),steps['NuGunFS_UP15']] ) # needs the placeholder
steps['FS_SMS-T1tttt_mGl-1500_mLSP-100_13_PU25']=merge([PUFS25,Kby(100,500),steps['SMS-T1tttt_mGl-1500_mLSP-100FS_13']] )

steps['FS__PU25']=merge([PUFS25,Kby(100,500),steps['NuGunFS_UP15']] ) # needs the placeholder
steps['FS_TTbar_13_PUAVE10_DRMIX_ITO']=merge([PUFSAVE10_DRMIX_ITO,Kby(100,500),steps['TTbarFS_13']] ) # needs the placeholder
steps['FS_TTbar_13_PUAVE35_DRMIX_ITO']=merge([PUFSAVE35_DRMIX_ITO,Kby(100,500),steps['TTbarFS_13']] ) # needs the placeholder

# step2 
step2Defaults = { '-s'            : 'DIGI:pdigi_valid,L1,DIGI2RAW,HLT:@fake,RAW2DIGI,L1Reco',
                  '--datatier'    : 'GEN-SIM-DIGI-RAW-HLTDEBUG',
                  '--eventcontent': 'FEVTDEBUGHLT',
                  '--conditions'  : 'auto:run1_mc',
                  }
#for 2015
step2Upg2015Defaults = {'-s'     :'DIGI:pdigi_valid,L1,DIGI2RAW,HLT:@relval25ns,RAW2DIGI,L1Reco',
                 '--conditions'  :'auto:run2_mc',
                 '--datatier'    :'GEN-SIM-DIGI-RAW-HLTDEBUG',
                 '--eventcontent':'FEVTDEBUGHLT',
                 '--customise'   :'SLHCUpgradeSimulations/Configuration/postLS1Customs.customisePostLS1',
                 '-n'            :'10'
                  }
step2Upg2015Defaults50ns = merge([{'-s':'DIGI:pdigi_valid,L1,DIGI2RAW,HLT:@relval50ns,RAW2DIGI,L1Reco','--conditions':'auto:run2_mc_50ns','--customise':'SLHCUpgradeSimulations/Configuration/postLS1Customs.customisePostLS1_50ns'},step2Upg2015Defaults])

steps['DIGIUP15']=merge([step2Upg2015Defaults])
steps['DIGIUP15PROD1']=merge([{'-s':'DIGI,L1,DIGI2RAW,HLT:@relval25ns,RAW2DIGI,L1Reco','--eventcontent':'RAWSIM','--datatier':'GEN-SIM-RAW'},step2Upg2015Defaults])
steps['DIGIUP15_PU25']=merge([PU25,step2Upg2015Defaults])
steps['DIGIUP15_PU50']=merge([PU50,step2Upg2015Defaults50ns])

steps['DIGIPROD1']=merge([{'-s':'DIGI,L1,DIGI2RAW,HLT:@fake,RAW2DIGI,L1Reco','--eventcontent':'RAWSIM','--datatier':'GEN-SIM-RAW'},step2Defaults])
steps['DIGI']=merge([step2Defaults])
#steps['DIGI2']=merge([stCond,step2Defaults])
steps['DIGICOS']=merge([{'--scenario':'cosmics','--eventcontent':'FEVTDEBUG','--datatier':'GEN-SIM-DIGI-RAW'},stCond,step2Defaults])
steps['DIGIHAL']=merge([{'--scenario':'cosmics','--eventcontent':'FEVTDEBUG','--datatier':'GEN-SIM-DIGI-RAW'},step2Upg2015Defaults])

steps['DIGIPU1']=merge([PU,step2Defaults])
steps['DIGIPU2']=merge([PU2,step2Defaults])
steps['REDIGIPU']=merge([{'-s':'reGEN,reDIGI,L1,DIGI2RAW,HLT:@fake,RAW2DIGI,L1Reco'},steps['DIGIPU1']])

steps['DIGIUP15_ID']=merge([{'--restoreRND':'HLT','--process':'HLT2'},steps['DIGIUP15']])

steps['RESIM']=merge([{'-s':'reGEN,reSIM','-n':10},steps['DIGI']])
#steps['RESIMDIGI']=merge([{'-s':'reGEN,reSIM,DIGI,L1,DIGI2RAW,HLT:@fake,RAW2DIGI,L1Reco','-n':10,'--restoreRNDSeeds':'','--process':'HLT'},steps['DIGI']])

    
steps['DIGIHI']=merge([{'-s':'DIGI:pdigi_valid,L1,DIGI2RAW,HLT:HIon,RAW2DIGI,L1Reco'}, hiDefaults, step2Upg2015Defaults])
steps['DIGIHI2011']=merge([{'-s':'DIGI:pdigi_valid,L1,DIGI2RAW,HLT:@fake,RAW2DIGI,L1Reco'}, hiDefaults2011, step2Defaults])
steps['DIGIHIMIX']=merge([{'-s':'DIGI:pdigi_valid,L1,DIGI2RAW,HLT:HIon,RAW2DIGI,L1Reco', '-n':2}, hiDefaults, {'--pileup':'HiMix'}, PUHI, step2Upg2015Defaults])


# PRE-MIXING : https://twiki.cern.ch/twiki/bin/view/CMSPublic/SWGuideSimulation#Pre_Mixing_Instructions
premixUp2015Defaults = {
    '--evt_type'    : 'SingleNuE10_cfi',
    '-s'            : 'GEN,SIM,DIGIPREMIX,L1,DIGI2RAW',
    '-n'            : '10',
    '--conditions'  : 'auto:run2_mc', # 25ns GT; dedicated dict for 50ns
    '--datatier'    : 'GEN-SIM-DIGI-RAW',
    '--eventcontent': 'PREMIX',
    '--customise'   : 'SLHCUpgradeSimulations/Configuration/postLS1Customs.customisePostLS1' # temporary replacement for premix; to be brought back to customisePostLS1
}
premixUp2015Defaults50ns = merge([{'--conditions':'auto:run2_mc_50ns'},
                                  {'--customise':'SLHCUpgradeSimulations/Configuration/postLS1Customs.customisePostLS1_50ns'},
                                  premixUp2015Defaults])

steps['PREMIXUP15_PU25']=merge([PU25,Kby(100,100),premixUp2015Defaults])
steps['PREMIXUP15_PU50']=merge([PU50,Kby(100,100),premixUp2015Defaults50ns])

digiPremixUp2015Defaults25ns = { 
    '--conditions'   : 'auto:run2_mc',
    '-s'             : 'DIGIPREMIX_S2:pdigi_valid,DATAMIX,L1,DIGI2RAW,HLT:@relval25ns,RAW2DIGI,L1Reco',
   '--pileup_input'  :  'das:/RelValPREMIXUP15_PU25/%s/GEN-SIM-DIGI-RAW'%baseDataSetRelease[5],
    '--eventcontent' : 'FEVTDEBUGHLT',
    '--datatier'     : 'GEN-SIM-DIGI-RAW-HLTDEBUG',
    '--datamix'      : 'PreMix',
    '--customise'    : 'SLHCUpgradeSimulations/Configuration/postLS1CustomsPreMixing.customisePostLS1' # temporary replacement for premix; to be brought back to customisePostLS1
    }
digiPremixUp2015Defaults50ns=merge([{'-s':'DIGIPREMIX_S2:pdigi_valid,DATAMIX,L1,DIGI2RAW,HLT:@relval50ns,RAW2DIGI,L1Reco'},
                                    {'--conditions':'auto:run2_mc_50ns'},
                                    {'--pileup_input' : 'das:/RelValPREMIXUP15_PU50/%s/GEN-SIM-DIGI-RAW'%baseDataSetRelease[6]},
                                    {'--customise': 'SLHCUpgradeSimulations/Configuration/postLS1CustomsPreMixing.customisePostLS1_50ns'},
                                    digiPremixUp2015Defaults25ns])
steps['DIGIPRMXUP15_PU25']=merge([digiPremixUp2015Defaults25ns])
steps['DIGIPRMXUP15_PU50']=merge([digiPremixUp2015Defaults50ns])
premixProd25ns = {'-s'             : 'DIGIPREMIX_S2,DATAMIX,L1,DIGI2RAW,HLT:@relval25ns,RAW2DIGI,L1Reco',
                 '--eventcontent' : 'PREMIXRAW',
                 '--datatier'     : 'PREMIXRAW'}
premixProd50ns = merge([{'-s':'DIGIPREMIX_S2,DATAMIX,L1,DIGI2RAW,HLT:@relval50ns,RAW2DIGI,L1Reco'},premixProd25ns])

steps['DIGIPRMXUP15_PROD_PU25']=merge([premixProd25ns,digiPremixUp2015Defaults25ns])
steps['DIGIPRMXUP15_PROD_PU50']=merge([premixProd50ns,digiPremixUp2015Defaults50ns])

dataReco={ '--runUnscheduled':'',
          '--conditions':'auto:run1_data',
          '-s':'RAW2DIGI,L1Reco,RECO,EI,PAT,ALCA:SiStripCalZeroBias+SiStripCalMinBias+TkAlMinBias,DQM:@standardDQM+@miniAODDQM',
          '--datatier':'RECO,MINIAOD,DQMIO',
          '--eventcontent':'RECO,MINIAOD,DQM',
          '--data':'',
          '--process':'reRECO',
          '--scenario':'pp',
          }

dataRecoAlCaCalo=merge([{'-s':'RAW2DIGI,L1Reco,RECO,EI,ALCA:SiStripCalZeroBias+SiStripCalMinBias+TkAlMinBias+EcalCalZElectron+EcalCalWElectron+EcalUncalZElectron+EcalUncalWElectron+HcalCalIsoTrk,DQM'}, dataReco])


hltKey='fake'
from Configuration.HLT.autoHLT import autoHLT
menu = autoHLT[hltKey]
steps['HLTD']=merge([{'--process':'reHLT',
                      '-s':'L1REPACK,HLT:@%s'%hltKey,
                      '--conditions':'auto:run1_hlt_%s'%menu,
                      '--data':'',
                      '--output':'\'[{"e":"RAW","t":"RAW","o":["drop FEDRawDataCollection_rawDataCollector__LHC"]}]\'',
                      },])
steps['HLTDSKIM']=merge([{'--inputCommands':'"keep *","drop *_*_*_RECO"'},steps['HLTD']])

steps['RECOD']=merge([{'--scenario':'pp',},dataReco])
steps['RECODAlCaCalo']=merge([{'--scenario':'pp',},dataRecoAlCaCalo])

hltKey='frozen50ns'
menuR2 = autoHLT[hltKey]
# no GT customization for HLT frozen50ns
steps['HLTDR2']=merge( [ {'-s':'L1REPACK,HLT:@%s'%hltKey,},{'--conditions':'auto:run2_hlt',},{'--customise' : 'SLHCUpgradeSimulations/Configuration/postLS1Customs.customisePostLS1'},steps['HLTD'] ] )

# custom function to be put back once the CSC tracked/untracked will have been fixed.. :-)
steps['RECODR2']=merge([{'--scenario':'pp','--conditions':'auto:run2_data','--customise':'Configuration/DataProcessing/RecoTLR.customisePromptRun2',},dataReco])
steps['RECODR2AlCaEle']=merge([{'--scenario':'pp','--conditions':'auto:run2_data','--customise':'Configuration/DataProcessing/RecoTLR.customisePromptRun2',},dataRecoAlCaCalo])


steps['RECODSplit']=steps['RECOD'] # finer job splitting  
steps['RECOSKIMALCA']=merge([{'--inputCommands':'"keep *","drop *_*_*_RECO"'
                              },steps['RECOD']])
steps['REPACKHID']=merge([{'--scenario':'HeavyIons',
                         '-s':'RAW2DIGI,REPACK',
                         '--datatier':'RAW',
                         '--eventcontent':'REPACKRAW'},
                        steps['RECOD']])
steps['RECOHID10']=merge([{'--scenario':'HeavyIons',
                         '-s':'RAW2DIGI,L1Reco,RECO,ALCA:SiStripCalZeroBias+SiStripCalMinBias+TkAlMinBiasHI+HcalCalMinBias,DQM',
                         '--datatier':'RECO,DQMIO',
                         '--eventcontent':'RECO,DQM','-n':30},
                        steps['RECOD']])
steps['RECOHID11']=merge([{'--repacked':''},
                        steps['RECOHID10']])
steps['RECOHID10']['-s']+=',REPACK'
steps['RECOHID10']['--datatier']+=',RAW'
steps['RECOHID10']['--eventcontent']+=',REPACKRAW'

steps['TIER0']=merge([{'--customise':'Configuration/DataProcessing/RecoTLR.customisePrompt',
                       '-s':'RAW2DIGI,L1Reco,RECO,EI,ALCAPRODUCER:@allForPrompt,DQM,ENDJOB',
                       '--datatier':'RECO,AOD,ALCARECO,DQMIO',
                       '--eventcontent':'RECO,AOD,ALCARECO,DQM',
                       '--process':'RECO'
                       },dataReco])
steps['TIER0EXP']=merge([{'-s':'RAW2DIGI,L1Reco,RECO,EI,ALCAPRODUCER:@allForExpress,DQM,ENDJOB',
                          '--datatier':'ALCARECO,DQMIO',
                          '--eventcontent':'ALCARECO,DQM',
                          '--customise':'Configuration/DataProcessing/RecoTLR.customiseExpress',
                          },steps['TIER0']])

steps['RECOCOSD']=merge([{'--scenario':'cosmics',
                          '-s':'RAW2DIGI,L1Reco,RECO,DQM,ALCA:MuAlCalIsolatedMu+DtCalib',
                          '--datatier':'RECO,DQMIO',     # no miniAOD for cosmics
                          '--eventcontent':'RECO,DQM',
                          '--customise':'Configuration/DataProcessing/RecoTLR.customiseCosmicData'
                          },dataReco])

step2HImixDefaults=merge([{'-n':'2', #too slow for 10 events/hour
                           '--pileup':'HiMix',                        
                           },hiDefaults,step1Up2015Defaults])
steps['Pyquen_GammaJet_pt20_2760GeV']=merge([{'cfg':'Pyquen_GammaJet_pt20_2760GeV_cfi','--beamspot':'MatchHI', '--pileup':'HiMixGEN'},PUHI,step2HImixDefaults])
steps['Pyquen_DiJet_pt80to120_2760GeV']=merge([{'cfg':'Pyquen_DiJet_pt80to120_2760GeV_cfi','--beamspot':'MatchHI', '--pileup':'HiMixGEN'},PUHI,step2HImixDefaults])
steps['Pyquen_ZeemumuJets_pt10_2760GeV']=merge([{'cfg':'Pyquen_ZeemumuJets_pt10_2760GeV_cfi','--beamspot':'MatchHI', '--pileup':'HiMixGEN'},PUHI,step2HImixDefaults])

# step3 
step3Defaults = {
                  '-s'            : 'RAW2DIGI,L1Reco,RECO,EI,VALIDATION,DQM',
                  '--conditions'  : 'auto:run1_mc',
                  '--no_exec'     : '',
                  '--datatier'    : 'GEN-SIM-RECO,DQMIO',
                  '--eventcontent': 'RECOSIM,DQM'
                  }
step3DefaultsAlCaCalo=merge([{'-s':'RAW2DIGI,L1Reco,RECO,EI,ALCA:EcalCalZElectron+EcalCalWElectron+EcalUncalZElectron+EcalUncalWElectron+HcalCalIsoTrk,VALIDATION,DQM'}, step3Defaults])

steps['DIGIPU']=merge([{'--process':'REDIGI'},steps['DIGIPU1']])

#for 2015
step3Up2015Defaults = {
    #'-s':'RAW2DIGI,L1Reco,RECO,EI,VALIDATION,DQM',
    '-s':'RAW2DIGI,L1Reco,RECO,EI,PAT,VALIDATION:@standardValidation+@miniAODValidation,DQM:@standardDQM+@miniAODDQM',
    '--runUnscheduled':'',
    '--conditions':'auto:run2_mc', 
<<<<<<< HEAD
    '--magField'    : '38T_PostLS1',
=======
>>>>>>> 3b21f46a
    '-n':'10',
    '--datatier':'GEN-SIM-RECO,MINIAODSIM,DQMIO',
    '--eventcontent':'RECOSIM,MINIAODSIM,DQM',
    '--customise' : 'SLHCUpgradeSimulations/Configuration/postLS1Customs.customisePostLS1'
    }

step3Up2015Defaults50ns = merge([{'--conditions':'auto:run2_mc_50ns','--customise':'SLHCUpgradeSimulations/Configuration/postLS1Customs.customisePostLS1_50ns'},step3Up2015Defaults])

step3Up2015DefaultsAlCaCalo = merge([{'-s':'RAW2DIGI,L1Reco,RECO,EI,ALCA:EcalCalZElectron+EcalCalWElectron+EcalUncalZElectron+EcalUncalWElectron+HcalCalIsoTrk,VALIDATION,DQM'},step3Up2015Defaults])
step3Up2015DefaultsAlCaCalo50ns = merge([{'--conditions':'auto:run2_mc_50ns','--customise':'SLHCUpgradeSimulations/Configuration/postLS1Customs.customisePostLS1_50ns'},step3Up2015DefaultsAlCaCalo])

step3Up2015Hal = {'-s'            :'RAW2DIGI,L1Reco,RECO,EI,VALIDATION,DQM',
                 '--conditions'   :'auto:run2_mc', 
                 '--datatier'     :'GEN-SIM-RECO,DQMIO',
                  '--eventcontent':'RECOSIM,DQM',
                  '-n'            :'10',
                 '--customise'    :'SLHCUpgradeSimulations/Configuration/postLS1Customs.customisePostLS1'
                 }

# mask away - to be removed once we'll migrate the matrix to be fully unscheduled for RECO step
#unSchOverrides={'--runUnscheduled':'','-s':'RAW2DIGI,L1Reco,RECO,EI,PAT,VALIDATION:@standardValidation+@miniAODValidation,DQM:@standardDQM+@miniAODDQM','--eventcontent':'RECOSIM,MINIAODSIM,DQM','--datatier':'GEN-SIM-RECO,MINIAODSIM,DQMIO'}
#step3Up2015DefaultsUnsch = merge([unSchOverrides,step3Up2015Defaults])
#step3DefaultsUnsch = merge([unSchOverrides,step3Defaults])

steps['RECOUP15']=merge([step3Up2015Defaults]) # todo: remove UP from label
steps['RECOUP15AlCaCalo']=merge([step3Up2015DefaultsAlCaCalo]) # todo: remove UP from label

#steps['RECOUP15PROD1']=merge([{ '-s' : 'RAW2DIGI,L1Reco,RECO,EI,DQM:DQMOfflinePOGMC', '--datatier' : 'AODSIM,DQMIO', '--eventcontent' : 'AODSIM,DQM'},step3Up2015Defaults])

steps['RECODreHLT']=merge([{'--hltProcess':'reHLT','--conditions':'auto:run1_data_%s'%menu},steps['RECOD']])
steps['RECODreHLTAlCaCalo']=merge([{'--hltProcess':'reHLT','--conditions':'auto:run1_data_%s'%menu},steps['RECODAlCaCalo']])

steps['RECODR2reHLT']=merge([{'--hltProcess':'reHLT','--conditions':'auto:run2_data'},steps['RECODR2']])
steps['RECODR2reHLTAlCaEle']=merge([{'--hltProcess':'reHLT','--conditions':'auto:run2_data'},steps['RECODR2AlCaEle']])

steps['RECO']=merge([step3Defaults])
steps['RECOAlCaCalo']=merge([step3DefaultsAlCaCalo])
steps['RECODBG']=merge([{'--eventcontent':'RECODEBUG,DQM'},steps['RECO']])
steps['RECOPROD1']=merge([{ '-s' : 'RAW2DIGI,L1Reco,RECO,EI', '--datatier' : 'GEN-SIM-RECO,AODSIM', '--eventcontent' : 'RECOSIM,AODSIM'},step3Defaults])
#steps['RECOPRODUP15']=merge([{ '-s':'RAW2DIGI,L1Reco,RECO,EI,DQM:DQMOfflinePOGMC','--datatier':'AODSIM,DQMIO','--eventcontent':'AODSIM,DQM'},step3Up2015Defaults])
steps['RECOPRODUP15']=merge([{ '-s':'RAW2DIGI,L1Reco,RECO,EI,PAT,DQM:DQMOfflinePOGMC','--datatier':'AODSIM,MINIAODSIM,DQMIO','--eventcontent':'AODSIM,MINIAODSIM,DQM'},step3Up2015Defaults])
steps['RECOCOS']=merge([{'-s':'RAW2DIGI,L1Reco,RECO,ALCA:MuAlCalIsolatedMu,DQM','--scenario':'cosmics'},stCond,step3Defaults])
steps['RECOHAL']=merge([{'-s':'RAW2DIGI,L1Reco,RECO,ALCA:MuAlCalIsolatedMu,DQM','--scenario':'cosmics'},step3Up2015Hal])
steps['RECOMIN']=merge([{'-s':'RAW2DIGI,L1Reco,RECO,EI,ALCA:SiStripCalZeroBias+SiStripCalMinBias,VALIDATION,DQM'},stCond,step3Defaults])
steps['RECOMINUP15']=merge([{'-s':'RAW2DIGI,L1Reco,RECO,EI,ALCA:SiStripCalZeroBias+SiStripCalMinBias,VALIDATION,DQM'},step3Up2015Defaults])

steps['RECODDQM']=merge([{'-s':'RAW2DIGI,L1Reco,RECO,EI,DQM:@common+@muon+@hcal+@jetmet+@ecal'},steps['RECOD']])

steps['RECOPU1']=merge([PU,steps['RECO']])
steps['RECOPU2']=merge([PU2,steps['RECO']])
steps['RECOUP15_PU25']=merge([PU25,step3Up2015Defaults])
steps['RECOUP15_PU50']=merge([PU50,step3Up2015Defaults50ns])

# mask away - to be removed once we'll migrate the matrix to be fully unscheduled for RECO step
#steps['RECOmAOD']=merge([step3DefaultsUnsch])
#steps['RECOmAODUP15']=merge([step3Up2015DefaultsUnsch])


# for premixing: no --pileup_input for replay; GEN-SIM only available for in-time event, from FEVTDEBUGHLT previous step
steps['RECOPRMXUP15_PU25']=merge([
        {'--customise':'SLHCUpgradeSimulations/Configuration/postLS1Customs.customisePostLS1'}, # temporary replacement for premix; to be brought back to customisePostLS1
        step3Up2015Defaults])
steps['RECOPRMXUP15_PU50']=merge([
        {'--customise':'SLHCUpgradeSimulations/Configuration/postLS1Customs.customisePostLS1_50ns'},
        step3Up2015Defaults50ns])

recoPremixUp15prod = merge([
        #{'-s':'RAW2DIGI,L1Reco,RECO,EI'}, # tmp
        {'-s':'RAW2DIGI,L1Reco,RECO,EI,PAT,DQM:DQMOfflinePOGMC'},
        {'--datatier' : 'AODSIM,MINIAODSIM,DQMIO'}, 
        {'--eventcontent' : 'AODSIM,MINIAODSIM,DQMIO'},
        {'--customise':'SLHCUpgradeSimulations/Configuration/postLS1Customs.customisePostLS1'}, # temporary replacement for premix; to be brought back to customisePostLS1
        step3Up2015Defaults])

steps['RECOPRMXUP15PROD_PU25']=merge([
        recoPremixUp15prod])
steps['RECOPRMXUP15PROD_PU50']=merge([
        {'--conditions':'auto:run2_mc_50ns'},
        {'--customise':'SLHCUpgradeSimulations/Configuration/postLS1Customs.customisePostLS1_50ns'},
        recoPremixUp15prod])


steps['RECOPUDBG']=merge([{'--eventcontent':'RECODEBUG,DQM'},steps['RECOPU1']])
steps['RERECOPU1']=merge([{'--hltProcess':'REDIGI'},steps['RECOPU1']])

steps['RECOUP15_ID']=merge([{'--hltProcess':'HLT2'},steps['RECOUP15']])

steps['RECOHI']=merge([hiDefaults,{'-s':'RAW2DIGI,L1Reco,RECO,VALIDATION,DQM'},step3Up2015Defaults])
steps['RECOHI2011']=merge([hiDefaults2011,{'-s':'RAW2DIGI,L1Reco,RECO,VALIDATION,DQM'},step3Defaults])

steps['RECOHID11St3']=merge([{
                              '--process':'ZStoRECO'},
                             steps['RECOHID11']])
steps['RECOHIR10D11']=merge([{'--filein':'file:step2_inREPACKRAW.root',
                              '--filtername':'reRECO'},
                             steps['RECOHID11St3']])
#steps['RECOFS']=merge([{'--fast':'',
#                        '-s':'RECO,EI,HLT:@fake,VALIDATION'},
#                       steps['RECO']])

#add this line when testing from an input file that is not strictly GEN-SIM
#addForAll(step3,{'--hltProcess':'DIGI'})

steps['ALCACOSD']={'--conditions':'auto:run1_data',
                   '--datatier':'ALCARECO',
                   '--eventcontent':'ALCARECO',
                   '--scenario':'cosmics',
                   '-s':'ALCA:TkAlCosmics0T+MuAlGlobalCosmics+HcalCalHOCosmics+DQM'
                   }
steps['ALCAPROMPT']={'-s':'ALCA:PromptCalibProd',
                     '--filein':'file:TkAlMinBias.root',
                     '--conditions':'auto:run1_data',
                     '--datatier':'ALCARECO',
                     '--eventcontent':'ALCARECO'}
steps['ALCAEXP']={'-s':'ALCA:PromptCalibProd+PromptCalibProdSiStrip+PromptCalibProdSiStripGains',
                  '--conditions':'auto:run1_data',
                  '--datatier':'ALCARECO',
                  '--eventcontent':'ALCARECO'}

# step4
step4Defaults = { 
                  '-s'            : 'ALCA:TkAlMuonIsolated+TkAlMinBias+MuAlOverlaps',
                  '-n'            : 1000,
                  '--conditions'  : 'auto:run1_mc',
                  '--datatier'    : 'ALCARECO',
                  '--eventcontent': 'ALCARECO',
                  }
step4Up2015Defaults = { 
                        '-s'            : 'ALCA:TkAlMuonIsolated+TkAlMinBias+MuAlOverlaps',
                        '-n'            : 1000,
                        '--conditions'  : 'auto:run2_mc',
                        '--customise'   : 'SLHCUpgradeSimulations/Configuration/postLS1Customs.customisePostLS1',
                        '--datatier'    : 'ALCARECO',
                        '--eventcontent': 'ALCARECO',
                  }

steps['RERECOPU']=steps['RERECOPU1']

steps['ALCATT']=merge([{'--filein':'file:step3.root'},step4Defaults])
steps['ALCATTUp15']=merge([{'--filein':'file:step3.root'},step4Up2015Defaults])
steps['ALCAMIN']=merge([{'-s':'ALCA:TkAlMinBias','--filein':'file:step3.root'},stCond,step4Defaults])
steps['ALCACOS']=merge([{'-s':'ALCA:TkAlCosmics0T+MuAlGlobalCosmics+HcalCalHOCosmics'},stCond,step4Defaults])
steps['ALCABH']=merge([{'-s':'ALCA:TkAlBeamHalo+MuAlBeamHaloOverlaps+MuAlBeamHalo'},stCond,step4Defaults])
steps['ALCAHAL']=merge([{'-s':'ALCA:TkAlBeamHalo+MuAlBeamHaloOverlaps+MuAlBeamHalo'},step4Up2015Defaults])

steps['ALCAHARVD']={'-s':'ALCAHARVEST:BeamSpotByRun+BeamSpotByLumi+SiStripQuality',
                    '--conditions':'auto:run1_data',
                    '--scenario':'pp',
                    '--data':'',
                    '--filein':'file:PromptCalibProd.root'}


steps['ALCAHARVD1']={'-s':'ALCAHARVEST:BeamSpotByRun+BeamSpotByLumi+SiStripQuality',
                    '--conditions':'auto:run1_data',
                    '--scenario':'pp',
                    '--data':'',
                    '--filein':'file:PromptCalibProd.root'}

steps['ALCAHARVD2']={'-s':'ALCAHARVEST:SiStripQuality',
                    '--conditions':'auto:run1_data',
                    '--scenario':'pp',
                    '--data':'',
                    '--filein':'file:PromptCalibProdSiStrip.root'}

steps['ALCAHARVD3']={'-s':'ALCAHARVEST:SiStripGains',
                    '--conditions':'auto:run1_data',
                    '--scenario':'pp',
                    '--data':'',
                    '--filein':'file:PromptCalibProdSiStripGains.root'}


steps['RECOHISt4']=steps['RECOHI']
steps['RECOHIMIX']=merge([steps['RECOHI'],{'--pileup':'HiMix','--pileup_input':'das:/RelValHydjetQ_MinBias_5020GeV/%s/GEN-SIM'%(baseDataSetRelease[8])}])

steps['ALCANZS']=merge([{'-s':'ALCA:HcalCalMinBias','--mc':''},step4Defaults])
steps['HARVESTGEN']={'-s':'HARVESTING:genHarvesting',
                     '--harvesting':'AtJobEnd',
                     '--conditions':'auto:run2_mc_FULL',
                     '--mc':'',
                     '--customise' :'SLHCUpgradeSimulations/Configuration/postLS1Customs.customisePostLS1',
                     '--filetype':'DQM',
                     '--filein':'file:step1_inDQM.root'
                  }

steps['HARVESTGEN2']=merge([{'--filein':'file:step2_inDQM.root'},steps['HARVESTGEN']]) 


#data
steps['HARVESTD']={'-s':'HARVESTING:@standardDQM+@miniAODDQM',
                   '--conditions':'auto:run1_data',
                   '--data':'',
                   '--filetype':'DQM',
                   '--scenario':'pp'}

steps['HARVESTDreHLT'] = merge([ {'--conditions':'auto:run1_data_%s'%menu}, steps['HARVESTD'] ])
steps['HARVESTDR2reHLT'] = merge([ {'--conditions':'auto:run2_data',}, steps['HARVESTD'] ])

steps['HARVESTDDQM']=merge([{'-s':'HARVESTING:@common+@muon+@hcal+@jetmet+@ecal'},steps['HARVESTD']])

steps['HARVESTDfst2']=merge([{'--filein':'file:step2_inDQM.root'},steps['HARVESTD']])

steps['HARVESTDC']={'-s':'HARVESTING:dqmHarvesting',
                   '--conditions':'auto:run1_data',
                   '--filetype':'DQM',
                   '--data':'',
                    '--filein':'file:step2_inDQM.root',
                   '--scenario':'cosmics'}
steps['HARVESTDHI']={'-s':'HARVESTING:dqmHarvesting',
                   '--conditions':'auto:run1_data',
                   '--filetype':'DQM',
                   '--data':'',
                   '--scenario':'HeavyIons'}

#MC
steps['HARVEST']={'-s':'HARVESTING:validationHarvesting+dqmHarvesting',
                   '--conditions':'auto:run1_mc',
                   '--mc':'',
                   '--filetype':'DQM',
                   '--scenario':'pp'}
steps['HARVESTCOS']={'-s':'HARVESTING:dqmHarvesting',
                     '--conditions':'auto:run1_mc',
                     '--mc':'',
                     '--filein':'file:step3_inDQM.root',
                     '--filetype':'DQM',
                     '--scenario':'cosmics'}
steps['HARVESTHAL']={'-s'          :'HARVESTING:dqmHarvesting',
                     '--conditions':'auto:run2_mc',
                     '--mc'        :'',
                     '--filein'    :'file:step3_inDQM.root',
                     '--scenario'    :'cosmics',
                     '--filein':'file:step3_inDQM.root', # unnnecessary
                     '--filetype':'DQM',
                     '--customise' : 'SLHCUpgradeSimulations/Configuration/postLS1Customs.customisePostLS1',
                     }
steps['HARVESTFS']={'-s':'HARVESTING:validationHarvestingFS',
                   '--conditions':'auto:run1_mc',
                   '--mc':'',
                    '--filetype':'DQM',
                   '--scenario':'pp'}
steps['HARVESTHI']=merge([hiDefaults,{'-s':'HARVESTING:validationHarvesting+dqmHarvesting',
                    '--mc':'',
                    '--customise' : 'SLHCUpgradeSimulations/Configuration/postLS1Customs.customisePostLS1_HI',
                    '--filetype':'DQM',
                    '--scenario':'HeavyIons'}])
steps['HARVESTHI2011']=merge([hiDefaults2011,{'-s':'HARVESTING:validationHarvesting+dqmHarvesting',
                                              '--mc':'',
                                              '--filetype':'DQM'}])
steps['HARVESTUP15']={
    # '-s':'HARVESTING:validationHarvesting+dqmHarvesting', # todo: remove UP from label
    '-s':'HARVESTING:@standardValidation+@standardDQM+@miniAODValidation+@miniAODDQM', # todo: remove UP from label
    '--conditions':'auto:run2_mc', 
<<<<<<< HEAD
    '--magField'    : '38T_PostLS1',
=======
>>>>>>> 3b21f46a
    '--mc':'',
    '--customise' : 'SLHCUpgradeSimulations/Configuration/postLS1Customs.customisePostLS1',
    '--filetype':'DQM',
    }


steps['HARVESTUP15_PU25']=steps['HARVESTUP15']

steps['HARVESTUP15_PU50']=merge([{'--customise' : 'SLHCUpgradeSimulations/Configuration/postLS1Customs.customisePostLS1_50ns'},steps['HARVESTUP15']])

# unSchHarvestOverrides={'-s':'HARVESTING:@standardValidation+@standardDQM+@miniAODValidation+@miniAODDQM'}
# steps['HARVESTmAODUP15']=merge([unSchHarvestOverrides,steps['HARVESTUP15']])

steps['HARVESTUP15FS']={'-s':'HARVESTING:validationHarvestingFS',
                        '--conditions':'auto:run2_mc',
                        '--mc':'',
                        '--customise':'SLHCUpgradeSimulations/Configuration/postLS1Customs.customisePostLS1',
                        '--filetype':'DQM',
                        '--scenario':'pp'}


steps['ALCASPLIT']={'-s':'ALCAOUTPUT:@allForPrompt',
                    '--conditions':'auto:run1_data',
                    '--scenario':'pp',
                    '--data':'',
                    '--triggerResultsProcess':'RECO',
                    '--filein':'file:step2_inALCARECO.root'}

steps['SKIMD']={'-s':'SKIM:all',
                '--conditions':'auto:run1_data',
                '--data':'',
                '--scenario':'pp',
                '--filein':'file:step2.root',
                '--secondfilein':'filelist:step1_dasquery.log'}

steps['SKIMDreHLT'] = merge([ {'--conditions':'auto:run1_data_%s'%menu,'--filein':'file:step3.root'}, steps['SKIMD'] ])

steps['SKIMCOSD']={'-s':'SKIM:all',
                   '--conditions':'auto:run1_data',
                   '--data':'',
                   '--scenario':'cosmics',
                   '--filein':'file:step2.root',
                   '--secondfilein':'filelist:step1_dasquery.log'}
                 
steps['RECOFROMRECO']=merge([{'-s':'RECO,EI',
                              '--filtername':'RECOfromRECO',
                              '--process':'reRECO',
                              '--datatier':'AODSIM',
                              '--eventcontent':'AODSIM',
                              },
                             stCond,step3Defaults])


steps['RECOFROMRECOSt2']=steps['RECOFROMRECO']

steps['RECODFROMRAWRECO']=merge([{'-s':'RAW2DIGI:RawToDigi_noTk,L1Reco,RECO:reconstruction_noTracking,EI',
                                  '--filtername':'RECOfromRAWRECO',
                                  '--process':'rereRECO',
                                  '--datatier':'AOD',
                                  '--eventcontent':'AOD',
                                  '--secondfilein':'filelist:step1_dasquery.log',
                                  },
                                 steps['RECOD']])


steps['COPYPASTE']={'-s':'NONE',
                    '--conditions':'auto:run1_mc',
                    '--output':'\'[{"t":"RAW","e":"ALL"}]\'',
                    '--customise_commands':'"process.ALLRAWoutput.fastCloning=cms.untracked.bool(False)"'}

#miniaod
stepMiniAODDefaults = { '-s'              : 'PAT',
                        '--runUnscheduled': '',
                        '--customise'     : 'SLHCUpgradeSimulations/Configuration/postLS1Customs.customisePostLS1',
                        '-n'              : '100'
                        }
stepMiniAODDataUP15 = merge([{'--conditions'   : 'auto:run1_data',
                          '--data'         : '',
                          '--datatier'     : 'MINIAOD',
                          '--eventcontent' : 'MINIAOD',
                          '--filein'       :'file:step3.root'
                          },stepMiniAODDefaults])

stepMiniAODData = remove(stepMiniAODDataUP15,'--customise')

stepMiniAODMC = merge([{'--conditions'   : 'auto:run2_mc',
                        '--mc'           : '',
                        '--customise'    : 'SLHCUpgradeSimulations/Configuration/postLS1Customs.customisePostLS1',
                        '--datatier'     : 'MINIAODSIM',
                        '--eventcontent' : 'MINIAODSIM',
                        '--filein'       :'file:step3.root'
                        },stepMiniAODDefaults])

#steps['MINIAODDATA']       =merge([stepMiniAODData])
#steps['MINIAODDreHLT']     =merge([{'--conditions':'auto:run1_data_%s'%menu},stepMiniAODData])
#steps['MINIAODDATAs2']     =merge([{'--filein':'file:step2.root'},stepMiniAODData])
steps['MINIAODMCUP15']     =merge([stepMiniAODMC])
#steps['MINIAODMCUP1550']   =merge([{'--conditions':'auto:run2_mc_50ns','--customise':'SLHCUpgradeSimulations/Configuration/postLS1Customs.customisePostLS1_50ns'},stepMiniAODMC])
#steps['MINIAODMCUP15HI']   =merge([{'--conditions':'auto:run2_mc_HIon','--customise':'SLHCUpgradeSimulations/Configuration/postLS1Customs.customisePostLS1_HI'},stepMiniAODMC])
steps['MINIAODMCUP15FS']   =merge([{'--filein':'file:step1.root','--fast':''},stepMiniAODMC])
steps['MINIAODMCUP15FS50'] =merge([{'--conditions':'auto:run2_mc_50ns','--customise':'SLHCUpgradeSimulations/Configuration/postLS1Customs.customisePostLS1_50ns'},steps['MINIAODMCUP15FS']])


#################################################################################
####From this line till the end of the file :
####UPGRADE WORKFLOWS IN PREPARATION - Gaelle's sandbox - 
#####Accessible only through the option --what upgrade
#####therefore not run in IBs (at some they might be...) 
#####Transparent for any of the standard workflows
#### list of worflows defined (not necessarly running though): runTheMatrix.py --what upgrade -n 
#### 
###
#################################################################################

from  Configuration.PyReleaseValidation.upgradeWorkflowComponents import *

defaultDataSets={}
defaultDataSets['Extended2023HGCalMuon']='CMSSW_6_2_0_SLHC20_patch1-DES23_62_V1_refHGCALV5-v'
defaultDataSets['Extended2023SHCalNoTaper']='CMSSW_6_2_0_SLHC20_patch1-DES23_62_V1_refSHNoTaper-v'
defaultDataSets['2019WithGEMAging']='CMSSW_6_2_0_SLHC20-DES19_62_V8_UPG2019withGEM-v'
keys=defaultDataSets.keys()
for key in keys:
  defaultDataSets[key+'PU']=defaultDataSets[key]
  
# sometimes v1 won't be used - override it here - the dictionary key is gen fragment + '_' + geometry
versionOverrides={}

baseDataSetReleaseBetter={}
for gen in upgradeFragments:
    for ds in defaultDataSets: 
       	key=gen[:-4]+'_'+ds   
        version='1'
        if key in versionOverrides:
            version = versionOverrides[key]
        baseDataSetReleaseBetter[key]=defaultDataSets[ds]+version

PUDataSets={}
for ds in defaultDataSets:
    key='MinBias_TuneZ2star_14TeV_pythia6'+'_'+ds
    name=baseDataSetReleaseBetter[key]
    PUDataSets[ds]={'-n':10,'--pileup':'AVE_140_BX_25ns','--pileup_input':'das:/RelValMinBias_TuneZ2star_14TeV/%s/GEN-SIM'%(name,)}


upgradeStepDict={}
for step in upgradeSteps:
    upgradeStepDict[step]={}

# just make all combinations - yes, some will be nonsense.. but then these are not used unless
# specified above
for k in upgradeKeys:
    k2=k
    if 'PU' in k[-2:]:
        k2=k[:-2]
    geom=upgradeGeoms[k2]
    gt=upgradeGTs[k2]
    cust=upgradeCustoms[k2]
    upgradeStepDict['GenSimFull'][k]= {'-s' : 'GEN,SIM',
                                       '-n' : 10,
                                       '--conditions' : gt,
                                       '--beamspot' : 'Gauss',
                                       '--datatier' : 'GEN-SIM',
                                       '--eventcontent': 'FEVTDEBUG',
                                       '--geometry' : geom
                                       }
    if cust!=None : upgradeStepDict['GenSimFull'][k]['--customise']=cust
        
    upgradeStepDict['GenSimHLBeamSpotFull'][k]= {'-s' : 'GEN,SIM',
                                       '-n' : 10,
                                       '--conditions' : gt,
                                       '--beamspot' : 'HLLHC',
                                       '--datatier' : 'GEN-SIM',
                                       '--eventcontent': 'FEVTDEBUG',
                                       '--geometry' : geom
                                       }
    if cust!=None : upgradeStepDict['GenSimHLBeamSpotFull'][k]['--customise']=cust
    
    upgradeStepDict['DigiFull'][k] = {'-s':'DIGI:pdigi_valid,L1,DIGI2RAW',
                                      '--conditions':gt,
                                      '--datatier':'GEN-SIM-DIGI-RAW',
                                      '-n':'10',
                                      '--eventcontent':'FEVTDEBUGHLT',
                                      '--geometry' : geom
                                      }
    if cust!=None : upgradeStepDict['DigiFull'][k]['--customise']=cust
    
    upgradeStepDict['DigiFullTrigger'][k] = {'-s':'DIGI:pdigi_valid,L1,L1TrackTrigger,DIGI2RAW',
                                      '--conditions':gt,
                                      '--datatier':'GEN-SIM-DIGI-RAW',
                                      '-n':'10',
                                      '--eventcontent':'FEVTDEBUGHLT',
                                      '--geometry' : geom
                                      }
    if cust!=None : upgradeStepDict['DigiFullTrigger'][k]['--customise']=cust
    
    
    if k2 in PUDataSets:
        upgradeStepDict['DigiFullPU'][k]=merge([PUDataSets[k2],upgradeStepDict['DigiFull'][k]])
    upgradeStepDict['DigiTrkTrigFull'][k] = {'-s':'DIGI:pdigi_valid,L1,L1TrackTrigger,DIGI2RAW,RECO:pixeltrackerlocalreco',
                                             '--conditions':gt,
                                             '--datatier':'GEN-SIM-DIGI-RAW',
                                             '-n':'10',
                                             '--eventcontent':'FEVTDEBUGHLT',
                                             '--geometry' : geom
                                             }
    if cust!=None : upgradeStepDict['DigiTrkTrigFull'][k]['--customise']=cust

    upgradeStepDict['RecoFull'][k] = {'-s':'RAW2DIGI,L1Reco,RECO',
                                      '--conditions':gt,
                                      '--datatier':'GEN-SIM-RECO',
                                      '-n':'10',
                                      '--eventcontent':'FEVTDEBUGHLT',
                                      '--geometry' : geom
                                      }
    if cust!=None : upgradeStepDict['RecoFull'][k]['--customise']=cust

    if k2 in PUDataSets:
        upgradeStepDict['RecoFullPU'][k]=merge([PUDataSets[k2],{'-s':'RAW2DIGI,L1Reco,RECO,DQM'},upgradeStepDict['RecoFull'][k]])

    upgradeStepDict['RecoFullHGCAL'][k] = {'-s':'RAW2DIGI,L1Reco,RECO',
                                      '--conditions':gt,
                                      '--datatier':'GEN-SIM-RECO',
                                      '-n':'10',
                                      '--eventcontent':'RECOSIM',
                                      '--geometry' : geom
                                      }
    if cust!=None : upgradeStepDict['RecoFullHGCAL'][k]['--customise']=cust

    if k2 in PUDataSets:
        upgradeStepDict['RecoFullPUHGCAL'][k]=merge([PUDataSets[k2],{'-s':'RAW2DIGI,L1Reco,RECO'},upgradeStepDict['RecoFullHGCAL'][k]])

    upgradeStepDict['HARVESTFull'][k]={'-s':'HARVESTING:validationHarvesting+dqmHarvesting',
                                    '--conditions':gt,
                                    '--mc':'',
                                    '--geometry' : geom,
                                    '--scenario' : 'pp',
                                    '--filetype':'DQM'
                                    }
    if cust!=None : upgradeStepDict['HARVESTFull'][k]['--customise']=cust

    if k2 in PUDataSets:
        upgradeStepDict['HARVESTFullPU'][k]=merge([PUDataSets[k2],{'-s':'HARVESTING:dqmHarvesting'},upgradeStepDict['HARVESTFull'][k]])

    upgradeStepDict['FastSim'][k]={'-s':'GEN,SIM,RECO,VALIDATION',
                                   '--eventcontent':'FEVTDEBUGHLT,DQM',
                                   '--datatier':'GEN-SIM-DIGI-RECO,DQMIO',
                                   '--conditions':gt,
                                   '--fast':'',
                                   '--geometry' : geom,
                                   '--relval':'27000,3000'}
    if cust!=None : upgradeStepDict['FastSim'][k]['--customise']=cust

    upgradeStepDict['HARVESTFast'][k]={'-s':'HARVESTING:validationHarvestingFS',
                                    '--conditions':gt,
                                    '--mc':'',
                                    '--geometry' : geom,
                                    '--scenario' : 'pp'
                                    }
    if cust!=None : upgradeStepDict['HARVESTFast'][k]['--customise']=cust




for step in upgradeSteps:
    # we need to do this for each fragment
   if 'Sim' in step:
        for frag in upgradeFragments:
            howMuch=howMuches[frag]
            for key in upgradeKeys:
                k=frag[:-4]+'_'+key+'_'+step
                steps[k]=merge([ {'cfg':frag},howMuch,upgradeStepDict[step][key]])
                #get inputs in case of -i...but no need to specify in great detail
                #however, there can be a conflict of beam spots but this is lost in the dataset name
                #so please be careful   
                s=frag[:-4]+'_'+key
                if 'FastSim' not in k and s+'INPUT' not in steps and s in baseDataSetReleaseBetter:
                    steps[k+'INPUT']={'INPUT':InputInfo(dataSet='/RelVal'+frag[:-4]+'/%s/GEN-SIM'%(baseDataSetReleaseBetter[s],),location='STD')}
   else:
        for key in upgradeKeys:
            k=step+'_'+key
            if step in upgradeStepDict and key in upgradeStepDict[step]: 
                steps[k]=merge([upgradeStepDict[step][key]])<|MERGE_RESOLUTION|>--- conflicted
+++ resolved
@@ -230,13 +230,7 @@
     'CMSSW_7_5_0_pre6-PU25ns_75X_mcRun2_asymptotic_v1-v1',  # 5 - fullSim PU 25ns premix
     'CMSSW_7_5_0_pre6-PU50ns_75X_mcRun2_startup_v1-v1',     # 6 - fullSim PU 50ns premix
     'CMSSW_7_5_0_pre6-75X_mcRun2_asymptotic_v1_FastSim-v1', # 7 - fastSim premix
-<<<<<<< HEAD
     'CMSSW_7_5_0_pre6-75X_mcRun2_HeavyIon_v1-v1'            # 8 Run2 HI GEN-SIM
-=======
-    'CMSSW_7_5_0_pre6-75X_mcRun2_HeavyIon_v1-v1',           # 8 Run2 HI GEN-SIM    
-    'CMSSW_7_5_0_pre5-MCRUN2_75_V5_FastSim-v1',             # 9 - fastSim mb
-    'CMSSW_7_5_0_pre4-PU25ns_MCRUN2_75_V1_FastSim-v2'       # 10 - fastSim pre-premix 
->>>>>>> 3b21f46a
     ]
 
 # note: INPUT commands to be added once GEN-SIM w/ 13TeV+PostLS1Geo will be available 
@@ -556,11 +550,7 @@
 FS_PREMIXUP15_PU25_OVERLAY = merge([
         {"-s" : "GEN,SIM,RECOBEFMIX,DIGIPREMIX_S2:pdigi_valid,DATAMIX,L1,L1Reco,RECO,HLT:@relval25ns,VALIDATION",
          "--datamix" : "PreMix",
-<<<<<<< HEAD
          "--pileup_input" : "dbs:/RelValFS_PREMIXUP15_PU25/CMSSW_7_5_0_pre4-PU25ns_MCRUN2_75_V1_FastSim-v2/GEN-SIM-DIGI-RAW", ##NEED CHANGE to pre5 which is not exist yet?
-=======
-         "--pileup_input" : "dbs:/RelValFS_PREMIXUP15_PU25/%s/GEN-SIM-DIGI-RAW"%(baseDataSetRelease[10],),
->>>>>>> 3b21f46a
          "--customise":"SLHCUpgradeSimulations/Configuration/postLS1CustomsPreMixing.customisePostLS1"
          },
         Kby(100,500),step1FastUpg2015Defaults])
@@ -900,10 +890,7 @@
     '-s':'RAW2DIGI,L1Reco,RECO,EI,PAT,VALIDATION:@standardValidation+@miniAODValidation,DQM:@standardDQM+@miniAODDQM',
     '--runUnscheduled':'',
     '--conditions':'auto:run2_mc', 
-<<<<<<< HEAD
     '--magField'    : '38T_PostLS1',
-=======
->>>>>>> 3b21f46a
     '-n':'10',
     '--datatier':'GEN-SIM-RECO,MINIAODSIM,DQMIO',
     '--eventcontent':'RECOSIM,MINIAODSIM,DQM',
@@ -1155,10 +1142,7 @@
     # '-s':'HARVESTING:validationHarvesting+dqmHarvesting', # todo: remove UP from label
     '-s':'HARVESTING:@standardValidation+@standardDQM+@miniAODValidation+@miniAODDQM', # todo: remove UP from label
     '--conditions':'auto:run2_mc', 
-<<<<<<< HEAD
     '--magField'    : '38T_PostLS1',
-=======
->>>>>>> 3b21f46a
     '--mc':'',
     '--customise' : 'SLHCUpgradeSimulations/Configuration/postLS1Customs.customisePostLS1',
     '--filetype':'DQM',
