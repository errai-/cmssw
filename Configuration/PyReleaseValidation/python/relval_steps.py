--- conflicted
+++ resolved
@@ -910,16 +910,11 @@
                  '--geometry'    :'Extended2015',
                  '-n'            :'10'
                   }
-<<<<<<< HEAD
+
 steps['DIGIUP15']=merge([step2Upg2015Defaults])
+steps['DIGIUP15PROD1']=merge([{'-s':'DIGI,L1,DIGI2RAW,HLT:@relval,RAW2DIGI,L1Reco','--eventcontent':'RAWSIM','--datatier':'GEN-SIM-RAW'},step2Upg2015Defaults])
 steps['DIGIUP15_PU25']=merge([{'--conditions':'POSTLS162_V2::All'},PU25,step2Upg2015Defaults])  # FIX explicit GT in absence of label in autoCond.py
 steps['DIGIUP15_PU50']=merge([PU50,step2Upg2015Defaults])
-=======
-steps['DIGIUP15']=merge([step2Upg2015Defaults])      # todo: remove UP from label
-steps['DIGIUP15PROD1']=merge([{'-s':'DIGI,L1,DIGI2RAW,HLT:@relval,RAW2DIGI,L1Reco','--eventcontent':'RAWSIM','--datatier':'GEN-SIM-RAW'},step2Upg2015Defaults])
-steps['DIGIUP15_PU25']=merge([PU25,step2Upg2015Defaults]) # todo: remove UP from label
-steps['DIGIUP15_PU50']=merge([PU50,step2Upg2015Defaults]) # todo: remove UP from label
->>>>>>> 5cc9a022
 
 steps['DIGIPROD1']=merge([{'-s':'DIGI,L1,DIGI2RAW,HLT:@relval,RAW2DIGI,L1Reco','--eventcontent':'RAWSIM','--datatier':'GEN-SIM-RAW'},step2Defaults])
 steps['DIGI']=merge([step2Defaults])
