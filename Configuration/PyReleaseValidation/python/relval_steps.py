from MatrixUtil import *

from Configuration.HLT.autoHLT import autoHLT

# step1 gensim: for run1
step1Defaults = {'--relval'      : None, # need to be explicitly set
                 '-s'            : 'GEN,SIM',
                 '-n'            : 10,
                 '--conditions'  : 'auto:run1_mc',
                 '--beamspot'    : 'Realistic8TeVCollision',
                 '--datatier'    : 'GEN-SIM',
                 '--eventcontent': 'RAWSIM',
                 }
# step1 gensim: for postLS1
step1Up2015Defaults = {'-s' : 'GEN,SIM',
                             '-n'            : 10,
                             '--conditions'  : 'auto:run2_mc',
                             '--beamspot'    : 'NominalCollision2015',
                             '--datatier'    : 'GEN-SIM',
                             '--eventcontent': 'FEVTDEBUG',
                             '--era'         : 'Run2_25ns'
                             }

steps = Steps()

#### Production test section ####
steps['ProdMinBias']=merge([{'cfg':'MinBias_8TeV_pythia8_TuneCUETP8M1_cff','--relval':'9000,300'},step1Defaults])
steps['ProdTTbar']=merge([{'cfg':'TTbar_8TeV_TuneCUETP8M1_cfi','--relval':'9000,100'},step1Defaults])
steps['ProdQCD_Pt_3000_3500']=merge([{'cfg':'QCD_Pt_3000_3500_8TeV_TuneCUETP8M1_cfi','--relval':'9000,50'},step1Defaults])

#### data ####
Run2010ASk=[138937,138934,138924,138923,139790,139789,139788,139787,144086,144085,144084,144083,144011]
Run2010BSk=[146644,147115,147929,148822,149011,149181,149182,149291,149294,149442]
steps['MinimumBias2010A']={'INPUT':InputInfo(dataSet='/MinimumBias/Run2010A-valskim-v6/RAW-RECO',label='run2010A',location='STD',run=Run2010ASk)}
steps['MinimumBias2010B']={'INPUT':InputInfo(dataSet='/MinimumBias/Run2010B-valskim-v2/RAW-RECO',label='run2010B',run=Run2010BSk)}
steps['WZMuSkim2010A']={'INPUT':InputInfo(dataSet='/Mu/Run2010A-WZMu-Nov4Skim_v1/RAW-RECO',label='wzMu2010A',run=Run2010ASk)}
steps['WZMuSkim2010B']={'INPUT':InputInfo(dataSet='/Mu/Run2010B-WZMu-Nov4Skim_v1/RAW-RECO',label='wzMu2010B',run=Run2010BSk)}
steps['WZEGSkim2010A']={'INPUT':InputInfo(dataSet='/EG/Run2010A-WZEG-Nov4Skim_v1/RAW-RECO',label='wzEG2010A',run=Run2010ASk)}
steps['WZEGSkim2010B']={'INPUT':InputInfo(dataSet='/Electron/Run2010B-WZEG-Nov4Skim_v1/RAW-RECO',label='wzEG2010B',run=Run2010BSk)}

steps['RunCosmicsA']={'INPUT':InputInfo(dataSet='/Cosmics/Run2010A-v1/RAW',label='cos2010A',run=[142089],events=100000)}
Run2010B=[149011]
steps['RunMinBias2010B']={'INPUT':InputInfo(dataSet='/MinimumBias/Run2010B-RelValRawSkim-v1/RAW',label='mb2010B',run=Run2010B,events=100000)}
steps['RunMu2010B']={'INPUT':InputInfo(dataSet='/Mu/Run2010B-RelValRawSkim-v1/RAW',label='mu2010B',run=Run2010B,events=100000)}
steps['RunElectron2010B']={'INPUT':InputInfo(dataSet='/Electron/Run2010B-RelValRawSkim-v1/RAW',label='electron2010B',run=Run2010B,events=100000)}
steps['RunPhoton2010B']={'INPUT':InputInfo(dataSet='/Photon/Run2010B-RelValRawSkim-v1/RAW',label='photon2010B',run=Run2010B,events=100000)}
steps['RunJet2010B']={'INPUT':InputInfo(dataSet='/Jet/Run2010B-RelValRawSkim-v1/RAW',label='jet2010B',run=Run2010B,events=100000)}

#list of run to harvest 2011A: 165121, 172802,
Run2011ASk=[165121,172802]
steps['ValSkim2011A']={'INPUT':InputInfo(dataSet='/MinimumBias/Run2011A-ValSkim-08Nov2011-v1/RAW-RECO',ib_block='239c497e-0fae-11e1-a8b1-00221959e72f',label='run2011A',location='STD',run=Run2011ASk)}
steps['WMuSkim2011A']={'INPUT':InputInfo(dataSet='/SingleMu/Run2011A-WMu-08Nov2011-v1/RAW-RECO',ib_block='388c2990-0de6-11e1-bb7e-00221959e72f',label='wMu2011A',location='STD',run=Run2011ASk)}
steps['WElSkim2011A']={'INPUT':InputInfo(dataSet='/SingleElectron/Run2011A-WElectron-08Nov2011-v1/RAW-RECO',ib_block='9c48c4ea-0db2-11e1-b62c-00221959e69e',label='wEl2011A',location='STD',run=Run2011ASk)}
steps['ZMuSkim2011A']={'INPUT':InputInfo(dataSet='/DoubleMu/Run2011A-ZMu-08Nov2011-v1/RAW-RECO',label='zMu2011A',location='STD',run=Run2011ASk)}
steps['ZElSkim2011A']={'INPUT':InputInfo(dataSet='/DoubleElectron/Run2011A-ZElectron-08Nov2011-v1/RAW-RECO',label='zEl2011A',location='STD',run=Run2011ASk)}
steps['HighMet2011A']={'INPUT':InputInfo(dataSet='/Jet/Run2011A-HighMET-08Nov2011-v1/RAW-RECO',ib_block='3c764584-0b59-11e1-b62c-00221959e69e',label='hMet2011A',location='STD',run=Run2011ASk)}

steps['RunCosmics2011A']={'INPUT':InputInfo(dataSet='/Cosmics/Run2011A-v1/RAW',label='cos2011A',run=[160960],events=100000,location='STD')}
Run2011A=[165121]
steps['RunMinBias2011A']={'INPUT':InputInfo(dataSet='/MinimumBias/Run2011A-v1/RAW',label='mb2011A',run=Run2011A,events=100000,location='STD')}
steps['RunMu2011A']={'INPUT':InputInfo(dataSet='/SingleMu/Run2011A-v1/RAW',label='mu2011A',run=Run2011A,events=100000)}
steps['RunElectron2011A']={'INPUT':InputInfo(dataSet='/SingleElectron/Run2011A-v1/RAW',label='electron2011A',run=Run2011A,events=100000)}
steps['RunPhoton2011A']={'INPUT':InputInfo(dataSet='/Photon/Run2011A-v1/RAW',label='photon2011A',run=Run2011A,events=100000)}
steps['RunJet2011A']={'INPUT':InputInfo(dataSet='/Jet/Run2011A-v1/RAW',label='jet2011A',run=Run2011A,events=100000)}

Run2011B=[177719]
Run2011BSk=[177719,177790,177096,175874]
steps['RunMinBias2011B']={'INPUT':InputInfo(dataSet='/MinimumBias/Run2011B-v1/RAW',label='mb2011B',run=Run2011B,events=100000,location='STD')}
steps['RunMu2011B']={'INPUT':InputInfo(dataSet='/SingleMu/Run2011B-v1/RAW',label='mu2011B',run=Run2011B,events=100000)}
steps['RunElectron2011B']={'INPUT':InputInfo(dataSet='/SingleElectron/Run2011B-v1/RAW',label='electron2011B',run=Run2011B,events=100000)}
steps['RunPhoton2011B']={'INPUT':InputInfo(dataSet='/Photon/Run2011B-v1/RAW',label='photon2011B',run=Run2011B,events=100000)}
steps['RunJet2011B']={'INPUT':InputInfo(dataSet='/Jet/Run2011B-v1/RAW',label='jet2011B',run=Run2011B,events=100000)}

steps['ValSkim2011B']={'INPUT':InputInfo(dataSet='/MinimumBias/Run2011B-ValSkim-19Nov2011-v1/RAW-RECO',label='run2011B',location='STD',run=Run2011BSk)}
steps['WMuSkim2011B']={'INPUT':InputInfo(dataSet='/SingleMu/Run2011B-WMu-19Nov2011-v1/RAW-RECO',ib_block='19110c74-1b66-11e1-a98b-003048f02c8a',label='wMu2011B',location='STD',run=Run2011BSk)}
steps['WElSkim2011B']={'INPUT':InputInfo(dataSet='/SingleElectron/Run2011B-WElectron-19Nov2011-v1/RAW-RECO',ib_block='d75771a4-1b3f-11e1-aef4-003048f02c8a',label='wEl2011B',location='STD',run=Run2011BSk)}
steps['ZMuSkim2011B']={'INPUT':InputInfo(dataSet='/DoubleMu/Run2011B-ZMu-19Nov2011-v1/RAW-RECO',label='zMu2011B',location='STD',run=Run2011BSk)}
steps['ZElSkim2011B']={'INPUT':InputInfo(dataSet='/DoubleElectron/Run2011B-ZElectron-19Nov2011-v1/RAW-RECO',label='zEl2011B',run=Run2011BSk)}
steps['HighMet2011B']={'INPUT':InputInfo(dataSet='/Jet/Run2011B-HighMET-19Nov2011-v1/RAW-RECO',label='hMet2011B',run=Run2011BSk)}

steps['RunHI2010']={'INPUT':InputInfo(dataSet='/HIAllPhysics/HIRun2010-v1/RAW',label='hi2010',run=[152698],events=10000,location='STD')}
steps['RunHI2011']={'INPUT':InputInfo(dataSet='/HIMinBiasUPC/HIRun2011-v1/RAW',label='hi2011',run=[182124],events=10000,location='STD')}


Run2012A=[191226]
Run2012ASk=Run2012A+[]
steps['RunMinBias2012A']={'INPUT':InputInfo(dataSet='/MinimumBias/Run2012A-v1/RAW',label='mb2012A',run=Run2012A, events=100000,location='STD')}
steps['RunTau2012A']={'INPUT':InputInfo(dataSet='/Tau/Run2012A-v1/RAW',label='tau2012A', run=Run2012A, events=100000,location='STD')}
steps['RunMET2012A']={'INPUT':InputInfo(dataSet='/MET/Run2012A-v1/RAW',label='met2012A', run=Run2012A, events=100000,location='STD')}
steps['RunMu2012A']={'INPUT':InputInfo(dataSet='/SingleMu/Run2012A-v1/RAW',label='mu2012A', run=Run2012A, events=100000,location='STD')}
steps['RunElectron2012A']={'INPUT':InputInfo(dataSet='/SingleElectron/Run2012A-v1/RAW',label='electron2012A', run=Run2012A, events=100000,location='STD')}
steps['RunJet2012A']={'INPUT':InputInfo(dataSet='/Jet/Run2012A-v1/RAW',label='jet2012A', run=Run2012A, events=100000,location='STD')}

steps['WElSkim2012A']={'INPUT':InputInfo(dataSet='/SingleElectron/Run2012A-WElectron-13Jul2012-v1/USER',label='wEl2012A',location='STD',run=Run2012ASk)}
steps['ZMuSkim2012A']={'INPUT':InputInfo(dataSet='/SingleMu/Run2012A-ZMu-13Jul2012-v1/RAW-RECO',label='zMu2012A',location='STD',run=Run2012ASk)}
steps['ZElSkim2012A']={'INPUT':InputInfo(dataSet='/DoubleElectron/Run2012A-ZElectron-13Jul2012-v1/RAW-RECO',label='zEl2012A',run=Run2012ASk)}
steps['HighMet2012A']={'INPUT':InputInfo(dataSet='/HT/Run2012A-HighMET-13Jul2012-v1/RAW-RECO',label='hMet2012A',run=Run2012ASk)}


Run2012B=[194533]
Run2012Bsk=Run2012B+[194912,195016]
steps['RunMinBias2012B']={'INPUT':InputInfo(dataSet='/MinimumBias/Run2012B-v1/RAW',label='mb2012B',run=Run2012B, events=100000,location='STD')}
steps['RunMu2012B']={'INPUT':InputInfo(dataSet='/SingleMu/Run2012B-v1/RAW',label='mu2012B',location='STD',run=Run2012B)}
steps['RunPhoton2012B']={'INPUT':InputInfo(dataSet='/SinglePhoton/Run2012B-v1/RAW',ib_block='28d7fcc8-a2a0-11e1-86c7-003048caaace',label='photon2012B',location='STD',run=Run2012B)}
steps['RunEl2012B']={'INPUT':InputInfo(dataSet='/SingleElectron/Run2012B-v1/RAW',label='electron2012B',location='STD',run=Run2012B)}
steps['RunJet2012B']={'INPUT':InputInfo(dataSet='/JetHT/Run2012B-v1/RAW',label='jet2012B',location='STD',run=Run2012B)}
steps['ZMuSkim2012B']={'INPUT':InputInfo(dataSet='/SingleMu/Run2012B-ZMu-13Jul2012-v1/RAW-RECO',label='zMu2012B',location='CAF',run=Run2012Bsk)}
steps['WElSkim2012B']={'INPUT':InputInfo(dataSet='/SingleElectron/Run2012B-WElectron-13Jul2012-v1/USER',label='wEl2012B',location='STD',run=Run2012Bsk)}
steps['ZElSkim2012B']={'INPUT':InputInfo(dataSet='/DoubleElectron/Run2012B-ZElectron-22Jan2013-v1/RAW-RECO',ib_block='1f13b876-69fb-11e2-a7eb-00221959e72f',label='zEl2012B',location='STD',run=Run2012Bsk)}

Run2012C=[199812]
Run2012Csk=Run2012C+[203002]
steps['RunMinBias2012C']={'INPUT':InputInfo(dataSet='/MinimumBias/Run2012C-v1/RAW',label='mb2012C',run=Run2012C, events=100000,location='STD')}
steps['RunMu2012C']={'INPUT':InputInfo(dataSet='/SingleMu/Run2012C-v1/RAW',label='mu2012C',location='STD',run=Run2012C)}
steps['RunPhoton2012C']={'INPUT':InputInfo(dataSet='/SinglePhoton/Run2012C-v1/RAW',label='photon2012C',location='STD',run=Run2012C)}
steps['RunEl2012C']={'INPUT':InputInfo(dataSet='/SingleElectron/Run2012C-v1/RAW',label='electron2012C',location='STD',run=Run2012C)}
steps['RunJet2012C']={'INPUT':InputInfo(dataSet='/JetHT/Run2012C-v1/RAW',label='jet2012C',location='STD',run=Run2012C)}
steps['ZMuSkim2012C']={'INPUT':InputInfo(dataSet='/SingleMu/Run2012C-ZMu-PromptSkim-v3/RAW-RECO',label='zMu2012C',location='CAF',run=Run2012Csk)}
steps['WElSkim2012C']={'INPUT':InputInfo(dataSet='/SingleElectron/Run2012C-WElectron-PromptSkim-v3/USER',label='wEl2012C',location='STD',run=Run2012Csk)}
steps['ZElSkim2012C']={'INPUT':InputInfo(dataSet='/DoubleElectron/Run2012C-ZElectron-22Jan2013-v1/RAW-RECO',label='zEl2012C',location='STD',run=Run2012Csk)}

Run2012D=[208307]
Run2012Dsk=Run2012D+[207454]
steps['RunMinBias2012D']={'INPUT':InputInfo(dataSet='/MinimumBias/Run2012D-v1/RAW',label='mb2012D',run=Run2012D, events=100000,location='STD')}
steps['RunMu2012D']={'INPUT':InputInfo(dataSet='/SingleMu/Run2012D-v1/RAW',label='mu2012D',location='STD',run=Run2012D)}
steps['RunPhoton2012D']={'INPUT':InputInfo(dataSet='/SinglePhoton/Run2012D-v1/RAW',label='photon2012D',location='STD',run=Run2012D)}
steps['RunEl2012D']={'INPUT':InputInfo(dataSet='/SingleElectron/Run2012D-v1/RAW',label='electron2012D',location='STD',run=Run2012D)}
steps['RunJet2012D']={'INPUT':InputInfo(dataSet='/JetHT/Run2012D-v1/RAW',label='jet2012D',location='STD',run=Run2012D)}
steps['ZMuSkim2012D']={'INPUT':InputInfo(dataSet='/SingleMu/Run2012D-ZMu-PromptSkim-v1/RAW-RECO',label='zMu2012D',location='STD',run=Run2012Dsk)}
steps['WElSkim2012D']={'INPUT':InputInfo(dataSet='/SingleElectron/Run2012D-WElectron-PromptSkim-v1/USER',label='wEl2012D',location='STD',run=Run2012Dsk)}
steps['ZElSkim2012D']={'INPUT':InputInfo(dataSet='/DoubleElectron/Run2012D-ZElectron-22Jan2013-v1/RAW-RECO',label='zEl2012D',location='STD',run=Run2012Dsk)}

#### run2 2015B ####
# Run2015B=[251642] #  251561 251638 251642
Run2015B=selectedLS([251251])
steps['RunHLTPhy2015B']={'INPUT':InputInfo(dataSet='/HLTPhysics/Run2015B-v1/RAW',label='hltPhy2015B',events=100000,location='STD', ls=Run2015B)}
steps['RunDoubleEG2015B']={'INPUT':InputInfo(dataSet='/DoubleEG/Run2015B-v1/RAW',label='doubEG2015B',events=100000,location='STD', ls=Run2015B)}
steps['RunDoubleMuon2015B']={'INPUT':InputInfo(dataSet='/DoubleMuon/Run2015B-v1/RAW',label='doubMu2015B',events=100000,location='STD', ls=Run2015B)}
steps['RunJetHT2015B']={'INPUT':InputInfo(dataSet='/JetHT/Run2015B-v1/RAW',label='jetHT2015B',events=100000,location='STD', ls=Run2015B)}
steps['RunMET2015B']={'INPUT':InputInfo(dataSet='/MET/Run2015B-v1/RAW',label='met2015B',events=100000,location='STD', ls=Run2015B)}
steps['RunMuonEG2015B']={'INPUT':InputInfo(dataSet='/MuonEG/Run2015B-v1/RAW',label='muEG2015B',events=100000,location='STD', ls=Run2015B)}
steps['RunSingleEl2015B']={'INPUT':InputInfo(dataSet='/SingleElectron/Run2015B-v1/RAW',label='sigEl2015B',events=100000,location='STD', ls=Run2015B)}
steps['RunSingleMu2015B']={'INPUT':InputInfo(dataSet='/SingleMuon/Run2015B-v1/RAW',label='sigMu2015B',events=100000,location='STD', ls=Run2015B)}
steps['RunSinglePh2015B']={'INPUT':InputInfo(dataSet='/SinglePhoton/Run2015B-v1/RAW',label='sigPh2015B',events=100000,location='STD', ls=Run2015B)}
steps['RunZeroBias2015B']={'INPUT':InputInfo(dataSet='/ZeroBias/Run2015B-v1/RAW',label='zb2015B',events=100000,location='STD', ls=Run2015B)}




#### run2 2015C ####
# Run2015C, 25ns: 254790 (852 LS and 65 files), 254852 (126 LS and 5 files), 254879 (178 LS and 11 files)
Run2015C=selectedLS([254790])
Run2015C_full=selectedLS([254790, 254852, 254879])
steps['RunHLTPhy2015C']={'INPUT':InputInfo(dataSet='/HLTPhysics/Run2015C-v1/RAW',label='hltPhy2015C',events=100000,location='STD', ls=Run2015C)}
steps['RunDoubleEG2015C']={'INPUT':InputInfo(dataSet='/DoubleEG/Run2015C-v1/RAW',label='doubEG2015C',events=100000,location='STD', ls=Run2015C)}
steps['RunDoubleMuon2015C']={'INPUT':InputInfo(dataSet='/DoubleMuon/Run2015C-v1/RAW',label='doubMu2015C',events=100000,location='STD', ls=Run2015C)}
steps['RunJetHT2015C']={'INPUT':InputInfo(dataSet='/JetHT/Run2015C-v1/RAW',label='jetHT2015C',events=100000,location='STD', ls=Run2015C)}
steps['RunMET2015C']={'INPUT':InputInfo(dataSet='/MET/Run2015C-v1/RAW',label='met2015C',events=100000,location='STD', ls=Run2015C)}
steps['RunMuonEG2015C']={'INPUT':InputInfo(dataSet='/MuonEG/Run2015C-v1/RAW',label='muEG2015C',events=100000,location='STD', ls=Run2015C)}
steps['RunDoubleEGPrpt2015C']={'INPUT':InputInfo(dataSet='/DoubleEG/Run2015C-ZElectron-PromptReco-v1/RAW-RECO',label='dbEGPrpt2015C',events=100000,location='STD', ls=Run2015C_full)}
steps['RunSingleMuPrpt2015C']={'INPUT':InputInfo(dataSet='/SingleMuon/Run2015C-ZMu-PromptReco-v1/RAW-RECO',label='sgMuPrpt2015C',events=100000,location='STD', ls=Run2015C_full)}
steps['RunSingleEl2015C']={'INPUT':InputInfo(dataSet='/SingleElectron/Run2015C-v1/RAW',label='sigEl2015C',events=100000,location='STD', ls=Run2015C)}
steps['RunSingleMu2015C']={'INPUT':InputInfo(dataSet='/SingleMuon/Run2015C-v1/RAW',label='sigMu2015C',events=100000,location='STD', ls=Run2015C)}
steps['RunSinglePh2015C']={'INPUT':InputInfo(dataSet='/SinglePhoton/Run2015C-v1/RAW',label='sigPh2015C',events=100000,location='STD', ls=Run2015C)}
steps['RunZeroBias2015C']={'INPUT':InputInfo(dataSet='/ZeroBias/Run2015C-v1/RAW',label='zb2015C',events=100000,location='STD', ls=Run2015C)}


#### run2 2015D ####
# Run2015D, 25ns: 256677 
Run2015D=selectedLS([256677])
steps['RunHLTPhy2015D']={'INPUT':InputInfo(dataSet='/HLTPhysics/Run2015D-v1/RAW',label='hltPhy2015D',events=100000,location='STD', ls=Run2015D)}
steps['RunDoubleEG2015D']={'INPUT':InputInfo(dataSet='/DoubleEG/Run2015D-v1/RAW',label='doubEG2015D',events=100000,location='STD', ls=Run2015D)}
steps['RunDoubleMuon2015D']={'INPUT':InputInfo(dataSet='/DoubleMuon/Run2015D-v1/RAW',label='doubMu2015D',events=100000,location='STD', ls=Run2015D)}
steps['RunJetHT2015D']={'INPUT':InputInfo(dataSet='/JetHT/Run2015D-v1/RAW',label='jetHT2015D',events=100000,location='STD', ls=Run2015D)}
steps['RunMET2015D']={'INPUT':InputInfo(dataSet='/MET/Run2015D-v1/RAW',label='met2015D',events=100000,location='STD', ls=Run2015D)}
steps['RunMuonEG2015D']={'INPUT':InputInfo(dataSet='/MuonEG/Run2015D-v1/RAW',label='muEG2015D',events=100000,location='STD', ls=Run2015D)}
steps['RunDoubleEGPrpt2015D']={'INPUT':InputInfo(dataSet='/DoubleEG/Run2015D-ZElectron-PromptReco-v3/RAW-RECO',label='dbEGPrpt2015D',events=100000,location='STD', ls=Run2015D)}
steps['RunSingleMuPrpt2015D']={'INPUT':InputInfo(dataSet='/SingleMuon/Run2015D-ZMu-PromptReco-v3/RAW-RECO',label='sgMuPrpt2015D',events=100000,location='STD', ls=Run2015D)}
steps['RunSingleEl2015D']={'INPUT':InputInfo(dataSet='/SingleElectron/Run2015D-v1/RAW',label='sigEl2015D',events=100000,location='STD', ls=Run2015D)}
steps['RunSingleMu2015D']={'INPUT':InputInfo(dataSet='/SingleMuon/Run2015D-v1/RAW',label='sigMu2015D',events=100000,location='STD', ls=Run2015D)}
steps['RunSinglePh2015D']={'INPUT':InputInfo(dataSet='/SinglePhoton/Run2015D-v1/RAW',label='sigPh2015D',events=100000,location='STD', ls=Run2015D)}
steps['RunZeroBias2015D']={'INPUT':InputInfo(dataSet='/ZeroBias/Run2015D-v1/RAW',label='zb2015D',events=100000,location='STD',ib_block='38d4cab6-5d5f-11e5-824b-001e67ac06a0',ls=Run2015D)}


#### run2 2015C ####
# Run2015C, 25ns: 254790 (852 LS and 65 files), 254852 (126 LS and 5 files), 254879 (178 LS and 11 files)
Run2015C=selectedLS([254790])
Run2015C_full=selectedLS([254790, 254852, 254879])
steps['RunHLTPhy2015C']={'INPUT':InputInfo(dataSet='/HLTPhysics/Run2015C-v1/RAW',label='hltPhy2015C',events=100000,location='STD', ls=Run2015C)}
steps['RunDoubleEG2015C']={'INPUT':InputInfo(dataSet='/DoubleEG/Run2015C-v1/RAW',label='doubEG2015C',events=100000,location='STD', ls=Run2015C)}
steps['RunDoubleMuon2015C']={'INPUT':InputInfo(dataSet='/DoubleMuon/Run2015C-v1/RAW',label='doubMu2015C',events=100000,location='STD', ls=Run2015C)}
steps['RunJetHT2015C']={'INPUT':InputInfo(dataSet='/JetHT/Run2015C-v1/RAW',label='jetHT2015C',events=100000,location='STD', ls=Run2015C)}
steps['RunMET2015C']={'INPUT':InputInfo(dataSet='/MET/Run2015C-v1/RAW',label='met2015C',events=100000,location='STD', ls=Run2015C)}
steps['RunMuonEG2015C']={'INPUT':InputInfo(dataSet='/MuonEG/Run2015C-v1/RAW',label='muEG2015C',events=100000,location='STD', ls=Run2015C)}
steps['RunDoubleEGPrpt2015C']={'INPUT':InputInfo(dataSet='/DoubleEG/Run2015C-ZElectron-PromptReco-v1/RAW-RECO',label='dbEGPrpt2015C',events=100000,location='STD', ls=Run2015C_full)}
steps['RunSingleMuPrpt2015C']={'INPUT':InputInfo(dataSet='/SingleMuon/Run2015C-ZMu-PromptReco-v1/RAW-RECO',label='sgMuPrpt2015C',events=100000,location='STD', ls=Run2015C_full)}
#

def gen(fragment,howMuch):
    global step1Defaults
    return merge([{'cfg':fragment},howMuch,step1Defaults])

def gen2015(fragment,howMuch):
    global step1Up2015Defaults
    return merge([{'cfg':fragment},howMuch,step1Up2015Defaults])

### Production test: 13 TeV equivalents
steps['ProdMinBias_13']=gen2015('MinBias_13TeV_pythia8_TuneCUETP8M1_cfi',Kby(9,100))
steps['ProdTTbar_13']=gen2015('TTbar_13TeV_TuneCUETP8M1_cfi',Kby(9,100))
steps['ProdZEE_13']=gen2015('ZEE_13TeV_TuneCUETP8M1_cfi',Kby(9,100))
steps['ProdQCD_Pt_3000_3500_13']=gen2015('QCD_Pt_3000_3500_13TeV_TuneCUETP8M1_cfi',Kby(9,100))

steps['MinBias']=gen('MinBias_8TeV_pythia8_TuneCUETP8M1_cff',Kby(9,300))
steps['QCD_Pt_3000_3500']=gen('QCD_Pt_3000_3500_8TeV_TuneCUETP8M1_cfi',Kby(9,25))
steps['QCD_Pt_600_800']=gen('QCD_Pt_600_800_8TeV_TuneCUETP8M1_cfi',Kby(9,50))
steps['QCD_Pt_80_120']=gen('QCD_Pt_80_120_8TeV_TuneCUETP8M1_cfi',Kby(9,100))
steps['MinBias_13']=gen2015('MinBias_13TeV_pythia8_TuneCUETP8M1_cfi',Kby(100,300)) # set HS to provide adequate pool for PU
steps['QCD_Pt_3000_3500_13']=gen2015('QCD_Pt_3000_3500_13TeV_TuneCUETP8M1_cfi',Kby(9,25))
steps['QCD_Pt_600_800_13']=gen2015('QCD_Pt_600_800_13TeV_TuneCUETP8M1_cfi',Kby(9,50))
steps['QCD_Pt_80_120_13']=gen2015('QCD_Pt_80_120_13TeV_TuneCUETP8M1_cfi',Kby(9,100))

steps['QCD_Pt_30_80_BCtoE_8TeV']=gen('QCD_Pt_30_80_BCtoE_8TeV_TuneCUETP8M1_cfi',Kby(9000,100))
steps['QCD_Pt_80_170_BCtoE_8TeV']=gen('QCD_Pt_80_170_BCtoE_8TeV_TuneCUETP8M1_cfi',Kby(9000,100))
steps['SingleElectronPt10']=gen('SingleElectronPt10_pythia8_cfi',Kby(9,3000))
steps['SingleElectronPt35']=gen('SingleElectronPt35_pythia8_cfi',Kby(9,500))
steps['SingleElectronPt1000']=gen('SingleElectronPt1000_pythia8_cfi',Kby(9,50))
steps['SingleElectronFlatPt1To100']=gen('SingleElectronFlatPt1To100_pythia8_cfi',Mby(2,100))
steps['SingleGammaPt10']=gen('SingleGammaPt10_pythia8_cfi',Kby(9,3000))
steps['SingleGammaPt35']=gen('SingleGammaPt35_pythia8_cfi',Kby(9,500))
steps['SingleMuPt1']=gen('SingleMuPt1_pythia8_cfi',Kby(25,1000))
steps['SingleMuPt10']=gen('SingleMuPt10_pythia8_cfi',Kby(25,500))
steps['SingleMuPt100']=gen('SingleMuPt100_pythia8_cfi',Kby(9,500))
steps['SingleMuPt1000']=gen('SingleMuPt1000_pythia8_cfi',Kby(9,500))
steps['SingleElectronPt10_UP15']=gen2015('SingleElectronPt10_pythia8_cfi',Kby(9,3000))
steps['SingleElectronPt35_UP15']=gen2015('SingleElectronPt35_pythia8_cfi',Kby(9,500))
steps['SingleElectronPt1000_UP15']=gen2015('SingleElectronPt1000_pythia8_cfi',Kby(9,50))
steps['SingleElectronFlatPt1To100_UP15']=gen2015('SingleElectronFlatPt1To100_pythia8_cfi',Mby(2,100))
steps['SingleGammaPt10_UP15']=gen2015('SingleGammaPt10_pythia8_cfi',Kby(9,3000))
steps['SingleGammaPt35_UP15']=gen2015('SingleGammaPt35_pythia8_cfi',Kby(9,500))
steps['SingleMuPt1_UP15']=gen2015('SingleMuPt1_pythia8_cfi',Kby(25,1000))
steps['SingleMuPt10_UP15']=gen2015('SingleMuPt10_pythia8_cfi',Kby(25,500))
steps['SingleMuPt100_UP15']=gen2015('SingleMuPt100_pythia8_cfi',Kby(9,500))
steps['SingleMuPt1000_UP15']=gen2015('SingleMuPt1000_pythia8_cfi',Kby(9,500))
steps['NuGun_UP15']=gen2015('SingleNuE10_cfi.py',Kby(9,50))
steps['TTbar']=gen('TTbar_8TeV_TuneCUETP8M1_cfi',Kby(9,100))
steps['TTbarLepton']=gen('TTbarLepton_8TeV_TuneCUETP8M1_cfi',Kby(9,100))
steps['ZEE']=gen('ZEE_8TeV_TuneCUETP8M1_cfi',Kby(9,100))
steps['Wjet_Pt_80_120']=gen('Wjet_Pt_80_120_8TeV_TuneCUETP8M1_cfi',Kby(9,100))
steps['Wjet_Pt_3000_3500']=gen('Wjet_Pt_3000_3500_8TeV_TuneCUETP8M1_cfi',Kby(9,50))
steps['LM1_sfts']=gen('LM1_sfts_8TeV_cfi',Kby(9,100))
steps['QCD_FlatPt_15_3000']=gen('QCDForPF_8TeV_TuneCUETP8M1_cfi',Kby(5,100))
steps['QCD_FlatPt_15_3000HS']=gen('QCDForPF_8TeV_TuneCUETP8M1_cfi',Kby(50,100))
steps['TTbar_13']=gen2015('TTbar_13TeV_TuneCUETP8M1_cfi',Kby(9,50))
steps['TTbarLepton_13']=gen2015('TTbarLepton_13TeV_TuneCUETP8M1_cfi',Kby(9,100))
steps['ZEE_13']=gen2015('ZEE_13TeV_TuneCUETP8M1_cfi',Kby(9,50))
steps['Wjet_Pt_80_120_13']=gen2015('Wjet_Pt_80_120_13TeV_TuneCUETP8M1_cfi',Kby(9,100))
steps['Wjet_Pt_3000_3500_13']=gen2015('Wjet_Pt_3000_3500_13TeV_TuneCUETP8M1_cfi',Kby(9,50))
steps['SMS-T1tttt_mGl-1500_mLSP-100_13']=gen2015('SMS-T1tttt_mGl-1500_mLSP-100_13TeV-pythia8_cfi',Kby(9,50))
steps['QCD_FlatPt_15_3000_13']=gen2015('QCDForPF_13TeV_TuneCUETP8M1_cfi',Kby(9,100))
steps['QCD_FlatPt_15_3000HS_13']=gen2015('QCDForPF_13TeV_TuneCUETP8M1_cfi',Kby(50,100))

steps['ZpMM_2250_8TeV']=gen('ZpMM_2250_8TeV_TuneCUETP8M1_cfi',Kby(9,100))
steps['ZpEE_2250_8TeV']=gen('ZpEE_2250_8TeV_TuneCUETP8M1_cfi',Kby(9,100))
steps['ZpTT_1500_8TeV']=gen('ZpTT_1500_8TeV_TuneCUETP8M1_cfi',Kby(9,100))
steps['ZpMM_2250_13']=gen2015('ZpMM_2250_13TeV_TuneCUETP8M1_cfi',Kby(9,100))
steps['ZpEE_2250_13']=gen2015('ZpEE_2250_13TeV_TuneCUETP8M1_cfi',Kby(9,100))
steps['ZpTT_1500_13']=gen2015('ZpTT_1500_13TeV_TuneCUETP8M1_cfi',Kby(9,100))
steps['HSCPstop_M_200_13']=gen2015('HSCPstop_M_200_TuneCUETP8M1_13TeV_pythia8_cff',Kby(9,100))
steps['RSGravitonToGaGa_13']=gen2015('RSGravitonToGammaGamma_kMpl01_M_3000_TuneCUETP8M1_13TeV_pythia8_cfi',Kby(9,100))
steps['WpToENu_M-2000_13']=gen2015('WprimeToENu_M-2000_TuneCUETP8M1_13TeV-pythia8_cff',Kby(9,100))
steps['DisplacedSUSY_stopToBottom_M_300_1000mm_13']=gen2015('DisplacedSUSY_stopToBottom_M_300_1000mm_TuneCUETP8M1_13TeV_pythia8_cff',Kby(9,100))

def identitySim(wf):
    return merge([{'--restoreRND':'SIM','--process':'SIM2', '--inputCommands':'"keep *","drop *TagInfo*_*_*_*"' },wf])

steps['SingleMuPt10_UP15_ID']=identitySim(steps['SingleMuPt10_UP15'])
steps['TTbar_13_ID']=identitySim(steps['TTbar_13'])

baseDataSetRelease=[
    'CMSSW_7_1_0_pre7-PRE_STA71_V3-v1',                     # 0 run1 samples; keep GEN-SIM fixed to 710_pre7, for samples not routinely produced
    'CMSSW_7_6_0_pre6-76X_mcRun2_HeavyIon_v4-v1',           # 1 Run1 HI GEN-SIM 
    'CMSSW_6_2_0_pre8-PRE_ST62_V8_FastSim-v1',              # 2 for fastsim id test
#    'CMSSW_7_1_0_pre5-START71_V1-v2',                      # 3 8 TeV , for the one sample which is part of the routine relval production (RelValZmumuJets_Pt_20_300, because of -v2)
                                                            # THIS ABOVE IS NOT USED, AT THE MOMENT
<<<<<<< HEAD
    'CMSSW_7_6_0_pre6-76X_mcRun2_asymptotic_v4-v1',         # 3 - 13 TeV samples with GEN-SIM from 750_p4; also GEN-SIM-DIGI-RAW-HLTDEBUG for id tests
    'CMSSW_7_3_0_pre1-PRE_LS172_V15_FastSim-v1',                   # 4 - fast sim GEN-SIM-DIGI-RAW-HLTDEBUG for id tests
    'CMSSW_7_6_0_pre6-PU25ns_76X_mcRun2_asymptotic_v4-v1',         # 5 - fullSim PU 25ns premix
    'CMSSW_7_6_0_pre6-PU50ns_76X_mcRun2_startup_v4-v1',            # 6 - fullSim PU 50ns premix
    'CMSSW_7_6_0_pre6-76X_mcRun2_asymptotic_v4_FastSim-v1',        # 7 - fastSim MinBias for mixing
    'CMSSW_7_6_0_pre5-PU25ns_76X_mcRun2_asymptotic_v1_FastSim-v1', # 8 - fastSim premixed MinBias
    'CMSSW_7_6_0_pre6-76X_mcRun2_HeavyIon_v4-v1' 	           # 9 - Run2 HI GEN-SIM
=======
    'CMSSW_7_5_0-75X_mcRun2_asymptotic_v1-v1',              # 3 - 13 TeV samples with GEN-SIM from 750_p4; also GEN-SIM-DIGI-RAW-HLTDEBUG for id tests
    'CMSSW_7_3_0_pre1-PRE_LS172_V15_FastSim-v1',              # 4 - fast sim GEN-SIM-DIGI-RAW-HLTDEBUG for id tests
    'CMSSW_7_5_3_patch1-PU25ns_75X_mcRun2_asymptotic_v7_newCond-v1',         # 5 - fullSim PU 25ns premix
    'CMSSW_7_5_3_patch1-PU50ns_75X_mcRun2_startup_v6_newCond-v1',            # 6 - fullSim PU 50ns premix
    'CMSSW_7_5_3-75X_mcRun2_asymptotic_v5_FastSim-v1',        # 7 - fastSim MinBias for mixing
    'CMSSW_7_5_3-PU25ns_75X_mcRun2_asymptotic_v5_FastSim-v1', # 8 - fastSim premixed MinBias 
    'CMSSW_7_5_0-75X_mcRun2_HeavyIon_v1-v2'                   # 9 - Run2 HI GEN-SIM    
>>>>>>> a9c569b4
    ]

# note: INPUT commands to be added once GEN-SIM w/ 13TeV+PostLS1Geo will be available 
steps['MinBiasINPUT']={'INPUT':InputInfo(dataSet='/RelValMinBias/%s/GEN-SIM'%(baseDataSetRelease[0],),location='STD')} #was [0] 
steps['QCD_Pt_3000_3500INPUT']={'INPUT':InputInfo(dataSet='/RelValQCD_Pt_3000_3500/%s/GEN-SIM'%(baseDataSetRelease[0],),location='STD')}
steps['QCD_Pt_600_800INPUT']={'INPUT':InputInfo(dataSet='/RelValQCD_Pt_600_800/%s/GEN-SIM'%(baseDataSetRelease[0],),location='STD')}
steps['QCD_Pt_80_120INPUT']={'INPUT':InputInfo(dataSet='/RelValQCD_Pt_80_120/%s/GEN-SIM'%(baseDataSetRelease[0],),location='STD')}
steps['SingleElectronPt10INPUT']={'INPUT':InputInfo(dataSet='/RelValSingleElectronPt10/%s/GEN-SIM'%(baseDataSetRelease[0],),location='STD')}
steps['SingleElectronPt1000INPUT']={'INPUT':InputInfo(dataSet='/RelValSingleElectronPt1000/%s/GEN-SIM'%(baseDataSetRelease[0],),location='STD')}
steps['SingleElectronPt35INPUT']={'INPUT':InputInfo(dataSet='/RelValSingleElectronPt35/%s/GEN-SIM'%(baseDataSetRelease[0],),location='STD')}
steps['SingleGammaPt10INPUT']={'INPUT':InputInfo(dataSet='/RelValSingleGammaPt10/%s/GEN-SIM'%(baseDataSetRelease[0],),location='STD')}
steps['SingleGammaPt35INPUT']={'INPUT':InputInfo(dataSet='/RelValSingleGammaPt35/%s/GEN-SIM'%(baseDataSetRelease[0],),location='STD')}
steps['SingleMuPt1INPUT']={'INPUT':InputInfo(dataSet='/RelValSingleMuPt1/%s/GEN-SIM'%(baseDataSetRelease[0],),location='STD')}
steps['SingleMuPt10INPUT']={'INPUT':InputInfo(dataSet='/RelValSingleMuPt10/%s/GEN-SIM'%(baseDataSetRelease[0],),location='STD')}
steps['SingleMuPt10_UP15IDINPUT']={'INPUT':InputInfo(dataSet='/RelValSingleMuPt10_UP15/%s/GEN-SIM-DIGI-RAW-HLTDEBUG'%(baseDataSetRelease[3],),location='STD',split=1)}
steps['SingleMuPt10_UP15FSIDINPUT']={'INPUT':InputInfo(dataSet='/RelValSingleMuPt10/%s/GEN-SIM-DIGI-RECO'%(baseDataSetRelease[4],),location='STD',split=1)}
steps['SingleMuPt100INPUT']={'INPUT':InputInfo(dataSet='/RelValSingleMuPt100/%s/GEN-SIM'%(baseDataSetRelease[0],),location='STD')}
steps['SingleMuPt1000INPUT']={'INPUT':InputInfo(dataSet='/RelValSingleMuPt1000/%s/GEN-SIM'%(baseDataSetRelease[0],),location='STD')}
steps['TTbarINPUT']={'INPUT':InputInfo(dataSet='/RelValTTbar/%s/GEN-SIM'%(baseDataSetRelease[0],),location='STD')}
steps['TTbar_13IDINPUT']={'INPUT':InputInfo(dataSet='/RelValTTbar_13/%s/GEN-SIM-DIGI-RAW-HLTDEBUG'%(baseDataSetRelease[3],),location='STD',split=1)}
steps['TTbar_13FSIDINPUT']={'INPUT':InputInfo(dataSet='/RelValTTbar_13/%s/GEN-SIM-DIGI-RECO'%(baseDataSetRelease[4],),location='STD',split=1)}
steps['TTbarLeptonINPUT']={'INPUT':InputInfo(dataSet='/RelValTTbarLepton/%s/GEN-SIM'%(baseDataSetRelease[0],),location='STD')}
steps['OldTTbarINPUT']={'INPUT':InputInfo(dataSet='/RelValProdTTbar/CMSSW_5_0_0_pre6-START50_V5-v1/GEN-SIM-RECO',location='STD')}
steps['OldGenSimINPUT']={'INPUT':InputInfo(dataSet='/RelValTTbar/CMSSW_4_4_2-START44_V7-v1/GEN-SIM-DIGI-RAW-HLTDEBUG',location='STD')}
steps['Wjet_Pt_80_120INPUT']={'INPUT':InputInfo(dataSet='/RelValWjet_Pt_80_120/%s/GEN-SIM'%(baseDataSetRelease[0],),location='STD')}
steps['Wjet_Pt_3000_3500INPUT']={'INPUT':InputInfo(dataSet='/RelValWjet_Pt_3000_3500/%s/GEN-SIM'%(baseDataSetRelease[0],),location='STD')}
steps['LM1_sftsINPUT']={'INPUT':InputInfo(dataSet='/RelValLM1_sfts/%s/GEN-SIM'%(baseDataSetRelease[0],),location='STD')}
steps['QCD_FlatPt_15_3000INPUT']={'INPUT':InputInfo(dataSet='/RelValQCD_FlatPt_15_3000/%s/GEN-SIM'%(baseDataSetRelease[0],),location='STD')}

steps['QCD_FlatPt_15_3000HSINPUT']={'INPUT':InputInfo(dataSet='/RelValQCD_FlatPt_15_3000HS/%s/GEN-SIM'%(baseDataSetRelease[0],),location='STD')}
steps['TTbar__DIGIPU1INPUT']={'INPUT':InputInfo(dataSet='/RelValTTbar/CMSSW_5_2_2-PU_START52_V4_special_120326-v1/GEN-SIM-DIGI-RAW-HLTDEBUG',location='STD')}

# 13 TeV recycle GEN-SIM input
steps['MinBias_13INPUT']={'INPUT':InputInfo(dataSet='/RelValMinBias_13/%s/GEN-SIM'%(baseDataSetRelease[3],),location='STD')}
steps['QCD_Pt_3000_3500_13INPUT']={'INPUT':InputInfo(dataSet='/RelValQCD_Pt_3000_3500_13/%s/GEN-SIM'%(baseDataSetRelease[3],),location='STD')}
steps['QCD_Pt_600_800_13INPUT']={'INPUT':InputInfo(dataSet='/RelValQCD_Pt_600_800_13/%s/GEN-SIM'%(baseDataSetRelease[3],),location='STD')}
steps['QCD_Pt_80_120_13INPUT']={'INPUT':InputInfo(dataSet='/RelValQCD_Pt_80_120_13/%s/GEN-SIM'%(baseDataSetRelease[3],),location='STD')}
steps['QCD_Pt_80_120_13_HIINPUT']={'INPUT':InputInfo(dataSet='/RelValQCD_Pt_80_120_13_HI/%s/GEN-SIM'%(baseDataSetRelease[1],),location='STD')}
steps['TTbar_13INPUT']={'INPUT':InputInfo(dataSet='/RelValTTbar_13/%s/GEN-SIM'%(baseDataSetRelease[3],),location='STD')}
steps['TTbarLepton_13INPUT']={'INPUT':InputInfo(dataSet='/RelValTTbarLepton_13/%s/GEN-SIM'%(baseDataSetRelease[3],),location='STD')}
steps['ZEE_13INPUT']={'INPUT':InputInfo(dataSet='/RelValZEE_13/%s/GEN-SIM'%(baseDataSetRelease[3],),location='STD')}
steps['Wjet_Pt_80_120_13INPUT']={'INPUT':InputInfo(dataSet='/RelValWjet_Pt_80_120_13/%s/GEN-SIM'%(baseDataSetRelease[3],),location='STD')}
steps['Wjet_Pt_3000_3500_13INPUT']={'INPUT':InputInfo(dataSet='/RelValWjet_Pt_3000_3500_13/%s/GEN-SIM'%(baseDataSetRelease[3],),location='STD')}
steps['SMS-T1tttt_mGl-1500_mLSP-100_13INPUT']={'INPUT':InputInfo(dataSet='/RelValSMS-T1tttt_mGl-1500_mLSP-100_13/%s/GEN-SIM'%(baseDataSetRelease[3],),location='STD')} 
steps['QCD_FlatPt_15_3000_13INPUT']={'INPUT':InputInfo(dataSet='/RelValQCD_FlatPt_15_3000_13/%s/GEN-SIM'%(baseDataSetRelease[3],),location='STD')}
steps['QCD_FlatPt_15_3000HS_13INPUT']={'INPUT':InputInfo(dataSet='/RelValQCD_FlatPt_15_3000HS_13/%s/GEN-SIM'%(baseDataSetRelease[3],),location='STD')}
steps['ZpMM_2250_13INPUT']={'INPUT':InputInfo(dataSet='/RelValZpMM_2250_13/%s/GEN-SIM'%(baseDataSetRelease[3],),location='STD')}
steps['ZpEE_2250_13INPUT']={'INPUT':InputInfo(dataSet='/RelValZpEE_2250_13/%s/GEN-SIM'%(baseDataSetRelease[3],),location='STD')}
steps['ZpTT_1500_13INPUT']={'INPUT':InputInfo(dataSet='/RelValZpTT_1500_13/%s/GEN-SIM'%(baseDataSetRelease[3],),location='STD')}
steps['MinBiasHS_13INPUT']={'INPUT':InputInfo(dataSet='/RelValMinBiasHS_13/%s/GEN-SIM'%(baseDataSetRelease[3],),location='STD')}
steps['Higgs200ChargedTaus_13INPUT']={'INPUT':InputInfo(dataSet='/RelValHiggs200ChargedTaus_13/%s/GEN-SIM'%(baseDataSetRelease[3],),location='STD')}

# activate GEN-SIM recycling once we'll have the first set of gen-sim
steps['Upsilon1SToMuMu_13INPUT']={'INPUT':InputInfo(dataSet='/RelValUpsilon1SToMuMu_13/%s/GEN-SIM'%(baseDataSetRelease[3],),location='STD')}
steps['BsToMuMu_13INPUT']={'INPUT':InputInfo(dataSet='/RelValBsToMuMu_13/%s/GEN-SIM'%(baseDataSetRelease[3],),location='STD')}
steps['JpsiMuMu_Pt-15INPUT']={'INPUT':InputInfo(dataSet='/RelValJpsiMuMu_Pt-15/%s/GEN-SIM'%(baseDataSetRelease[3],),location='STD')}

steps['PhiToMuMu_13INPUT']={'INPUT':InputInfo(dataSet='/RelValPhiToMuMu_13/%s/GEN-SIM'%(baseDataSetRelease[3],),location='STD')}
steps['EtaBToJpsiJpsi_13INPUT']={'INPUT':InputInfo(dataSet='/RelValEtaBToJpsiJpsi_13/%s/GEN-SIM'%(baseDataSetRelease[3],),location='STD')}
steps['BuMixing_13INPUT']={'INPUT':InputInfo(dataSet='/RelValBuMixing_13/%s/GEN-SIM'%(baseDataSetRelease[3],),location='STD')}


steps['WE_13INPUT']={'INPUT':InputInfo(dataSet='/RelValWE_13/%s/GEN-SIM'%(baseDataSetRelease[3],),location='STD')}
steps['WM_13INPUT']={'INPUT':InputInfo(dataSet='/RelValWM_13/%s/GEN-SIM'%(baseDataSetRelease[3],),location='STD')}
steps['WpM_13INPUT']={'INPUT':InputInfo(dataSet='/RelValWpM_13/%s/GEN-SIM'%(baseDataSetRelease[3],),location='STD')}
steps['ZMM_13INPUT']={'INPUT':InputInfo(dataSet='/RelValZMM_13/%s/GEN-SIM'%(baseDataSetRelease[3],),location='STD')}
steps['ZMM_13_HIINPUT']={'INPUT':InputInfo(dataSet='/RelValZMM_13_HI/%s/GEN-SIM'%(baseDataSetRelease[1],),location='STD')}
steps['ZEEMM_13_HIINPUT']={'INPUT':InputInfo(dataSet='/RelValZEEMM_13_HI/%s/GEN-SIM'%(baseDataSetRelease[1],),location='STD')}
steps['ZpMM_13INPUT']={'INPUT':InputInfo(dataSet='/RelValZpMM_13/%s/GEN-SIM'%(baseDataSetRelease[3],),location='STD')}
steps['ZTT_13INPUT']={'INPUT':InputInfo(dataSet='/RelValZTT_13/%s/GEN-SIM'%(baseDataSetRelease[3],),location='STD')}
steps['H125GGgluonfusion_13INPUT']={'INPUT':InputInfo(dataSet='/RelValH125GGgluonfusion_13/%s/GEN-SIM'%(baseDataSetRelease[3],),location='STD')}
steps['PhotonJets_Pt_10_13INPUT']={'INPUT':InputInfo(dataSet='/RelValPhotonJets_Pt_10_13/%s/GEN-SIM'%(baseDataSetRelease[3],),location='STD')}
steps['PhotonJets_Pt_10_13_HIINPUT']={'INPUT':InputInfo(dataSet='/RelValPhotonJets_Pt_10_13_HI/%s/GEN-SIM'%(baseDataSetRelease[1],),location='STD')}
steps['QQH1352T_13INPUT']={'INPUT':InputInfo(dataSet='/RelValQQH1352T_13/%s/GEN-SIM'%(baseDataSetRelease[3],),location='STD')}
steps['ADDMonoJet_d3MD3_13INPUT']={'INPUT':InputInfo(dataSet='/RelValADDMonoJet_d3MD3_13/%s/GEN-SIM'%(baseDataSetRelease[3],),location='STD')}
steps['RSKKGluon_m3000GeV_13INPUT']={'INPUT':InputInfo(dataSet='/RelValRSKKGluon_m3000GeV_13/%s/GEN-SIM'%(baseDataSetRelease[3],),location='STD')}
steps['PhiToMuMu_13']=gen2015('PYTHIA8_PhiToMuMu_TuneCUETP8M1_13TeV_cff',Kby(100,1100))
steps['EtaBToJpsiJpsi_13']=gen2015('EtaBToJpsiJpsi_forSTEAM_TuneCUEP8M1_13TeV_cfi',Kby(9,100))
steps['BuMixing_13']=gen2015('BuMixing_BMuonFilter_forSTEAM_13TeV_TuneCUETP8M1_cfi',Kby(900,10000))

steps['Cosmics_UP15INPUT']={'INPUT':InputInfo(dataSet='/RelValCosmics_UP15/%s/GEN-SIM'%(baseDataSetRelease[3],),location='STD')}
steps['CosmicsSPLoose_UP15INPUT']={'INPUT':InputInfo(dataSet='/RelValCosmicsSPLoose_UP15/%s/GEN-SIM'%(baseDataSetRelease[3],),location='STD')}
steps['BeamHalo_13INPUT']={'INPUT':InputInfo(dataSet='/RelValBeamHalo_13/%s/GEN-SIM'%(baseDataSetRelease[3],),location='STD')}
steps['HSCPstop_M_200_13INPUT']={'INPUT':InputInfo(dataSet='/RelValHSCPstop_M_200_13/%s/GEN-SIM'%(baseDataSetRelease[3],),location='STD')}
steps['RSGravitonToGaGa_13INPUT']={'INPUT':InputInfo(dataSet='/RelValRSGravitonToGaGa_13/%s/GEN-SIM'%(baseDataSetRelease[3],),location='STD')}
steps['WpToENu_M-2000_13INPUT']={'INPUT':InputInfo(dataSet='/RelValWpToENu_M-2000_13/%s/GEN-SIM'%(baseDataSetRelease[3],),location='STD')}
steps['DisplacedSUSY_stopToBottom_M_300_1000mm_13INPUT']={'INPUT':InputInfo(dataSet='/RelValDisplacedSUSY_stopToBottom_M_300_1000mm_13/%s/GEN-SIM'%(baseDataSetRelease[3],),location='STD')}

# particle guns with postLS1 geometry recycle GEN-SIM input
steps['SingleElectronPt10_UP15INPUT']={'INPUT':InputInfo(dataSet='/RelValSingleElectronPt10_UP15/%s/GEN-SIM'%(baseDataSetRelease[3],),location='STD')}
steps['SingleElectronPt35_UP15INPUT']={'INPUT':InputInfo(dataSet='/RelValSingleElectronPt35_UP15/%s/GEN-SIM'%(baseDataSetRelease[3],),location='STD')}
steps['SingleElectronPt1000_UP15INPUT']={'INPUT':InputInfo(dataSet='/RelValSingleElectronPt1000_UP15/%s/GEN-SIM'%(baseDataSetRelease[3],),location='STD')}
steps['SingleElectronFlatPt1To100_UP15INPUT']={'INPUT':InputInfo(dataSet='/RelValSingleElectronFlatPt1To100_UP15/%s/GEN-SIM'%(baseDataSetRelease[3],),location='STD')}
steps['SingleGammaPt10_UP15INPUT']={'INPUT':InputInfo(dataSet='/RelValSingleGammaPt10_UP15/%s/GEN-SIM'%(baseDataSetRelease[3],),location='STD')}
steps['SingleGammaPt35_UP15INPUT']={'INPUT':InputInfo(dataSet='/RelValSingleGammaPt35_UP15/%s/GEN-SIM'%(baseDataSetRelease[3],),location='STD')}
steps['SingleMuPt1_UP15INPUT']={'INPUT':InputInfo(dataSet='/RelValSingleMuPt1_UP15/%s/GEN-SIM'%(baseDataSetRelease[3],),location='STD')}
steps['SingleMuPt10_UP15INPUT']={'INPUT':InputInfo(dataSet='/RelValSingleMuPt10_UP15/%s/GEN-SIM'%(baseDataSetRelease[3],),location='STD')}
steps['SingleMuPt100_UP15INPUT']={'INPUT':InputInfo(dataSet='/RelValSingleMuPt100_UP15/%s/GEN-SIM'%(baseDataSetRelease[3],),location='STD')}
steps['SingleMuPt1000_UP15INPUT']={'INPUT':InputInfo(dataSet='/RelValSingleMuPt1000_UP15/%s/GEN-SIM'%(baseDataSetRelease[3],),location='STD')}
steps['NuGun_UP15INPUT']={'INPUT':InputInfo(dataSet='/RelValNuGun_UP15/%s/GEN-SIM'%(baseDataSetRelease[3],),location='STD')}

#input for fast sim workflows to be added - TODO


## high stat step1
ecalHcal={
    '-s':'GEN,SIM,DIGI,DIGI2RAW,RAW2DIGI,L1Reco,RECO,EI',
    '--datatier':'GEN-SIM-DIGI-RAW-RECO',
    #'--geometry':'ECALHCAL',
    '--eventcontent':'FEVTDEBUG',
    '--customise':'Validation/Configuration/ECALHCAL.customise,SimGeneral/MixingModule/fullMixCustomize_cff.setCrossingFrameOn',
    '--beamspot':'NoSmear'}

steps['SingleElectronE120EHCAL']=merge([{'cfg':'SingleElectronE120EHCAL_pythia8_cfi'},ecalHcal,Kby(25,250),step1Defaults])
steps['SinglePiE50HCAL']=merge([{'cfg':'SinglePiE50HCAL_pythia8_cfi'},ecalHcal,Kby(25,250),step1Defaults])

steps['MinBiasHS']=gen('MinBias_8TeV_pythia8_TuneCUETP8M1_cff',Kby(25,300))
steps['InclusiveppMuX']=gen('InclusiveppMuX_8TeV_TuneCUETP8M1_cfi',Mby(11,45000))
steps['SingleElectronFlatPt5To100']=gen('SingleElectronFlatPt5To100_pythia8_cfi',Kby(25,250))
steps['SinglePiPt1']=gen('SinglePiPt1_pythia8_cfi',Kby(25,250))
steps['SingleMuPt1HS']=gen('SingleMuPt1_pythia8_cfi',Kby(25,1000))
steps['ZPrime5000Dijet']=gen('ZPrime5000JJ_8TeV_TuneCUETP8M1_cfi',Kby(25,100))
steps['SinglePi0E10']=gen('SinglePi0E10_pythia8_cfi',Kby(25,100))
steps['SinglePiPt10']=gen('SinglePiPt10_pythia8_cfi',Kby(25,250))
steps['SingleGammaFlatPt10To100']=gen('SingleGammaFlatPt10To100_pythia8_cfi',Kby(25,250))
steps['SingleTauPt50Pythia']=gen('SingleTaupt_50_pythia8_cfi',Kby(25,100))
steps['SinglePiPt100']=gen('SinglePiPt100_pythia8_cfi',Kby(25,250))


def genS(fragment,howMuch):
    global step1Defaults,stCond
    return merge([{'cfg':fragment},stCond,howMuch,step1Defaults])

steps['Higgs200ChargedTaus']=genS('H200ChargedTaus_Tauola_8TeV_cfi',Kby(9,100))
steps['JpsiMM']=genS('JpsiMM_8TeV_TuneCUETP8M1_cfi',Kby(66,1000))
steps['WE']=genS('WE_8TeV_TuneCUETP8M1_cfi',Kby(9,100))
steps['WM']=genS('WM_8TeV_TuneCUETP8M1_cfi',Kby(9,200))
steps['WpM']=genS('WpM_8TeV_TuneCUETP8M1_cfi',Kby(9,200))
steps['ZMM']=genS('ZMM_8TeV_TuneCUETP8M1_cfi',Kby(18,300))
steps['ZpMM']=genS('ZpMM_8TeV_TuneCUETP8M1_cfi',Kby(9,200))
steps['Higgs200ChargedTaus_13']=gen2015('H200ChargedTaus_Tauola_13TeV_cfi',Kby(9,100))
steps['Upsilon1SToMuMu_13']=gen2015('Upsilon1SToMuMu_forSTEAM_13TeV_TuneCUETP8M1_cfi',Kby(17,190)) 
steps['BsToMuMu_13']=gen2015('BsToMuMu_forSTEAM_13TeV_TuneCUETP8M1_cfi',Kby(30000,150000))
steps['JpsiMuMu_Pt-15']=gen2015('JpsiMuMu_Pt-15_forSTEAM_13TeV_cfi',Kby(11000,122000))
steps['WE_13']=gen2015('WE_13TeV_TuneCUETP8M1_cfi',Kby(9,100))
steps['WM_13']=gen2015('WM_13TeV_TuneCUETP8M1_cfi',Kby(9,200))
steps['WpM_13']=gen2015('WpM_13TeV_TuneCUETP8M1_cfi',Kby(9,200))
steps['ZMM_13']=gen2015('ZMM_13TeV_TuneCUETP8M1_cfi',Kby(18,100))
steps['ZEEMM_13']=gen2015('ZEEMM_13TeV_TuneCUETP8M1_cfi',Kby(18,300))
steps['ZpMM_13']=gen2015('ZpMM_13TeV_TuneCUETP8M1_cfi',Kby(9,200))

steps['ZTT']=genS('ZTT_All_hadronic_8TeV_TuneCUETP8M1_cfi',Kby(9,150))
steps['H130GGgluonfusion']=genS('H130GGgluonfusion_8TeV_TuneCUETP8M1_cfi',Kby(9,100))
steps['PhotonJets_Pt_10']=genS('PhotonJet_Pt_10_8TeV_TuneCUETP8M1_cfi',Kby(9,150))
steps['QQH1352T']=genS('QQH1352T_8TeV_TuneCUETP8M1_cfi',Kby(9,100))
steps['ZTT_13']=gen2015('ZTT_All_hadronic_13TeV_TuneCUETP8M1_cfi',Kby(9,80))
steps['H125GGgluonfusion_13']=gen2015('H125GGgluonfusion_13TeV_TuneCUETP8M1_cfi',Kby(9,50))
steps['PhotonJets_Pt_10_13']=gen2015('PhotonJet_Pt_10_13TeV_TuneCUETP8M1_cfi',Kby(9,150))
steps['QQH1352T_13']=gen2015('QQH1352T_13TeV_TuneCUETP8M1_cfi',Kby(9,50))
#steps['ZmumuJets_Pt_20_300']=gen('ZmumuJets_Pt_20_300_GEN_8TeV_TuneCUETP8M1_cfg',Kby(25,100))
steps['ADDMonoJet_d3MD3']=genS('ADDMonoJet_8TeV_d3MD3_TuneCUETP8M1_cfi',Kby(9,100))
steps['ADDMonoJet_d3MD3_13']=gen2015('ADDMonoJet_13TeV_d3MD3_TuneCUETP8M1_cfi',Kby(9,100))
steps['RSKKGluon_m3000GeV_13']=gen2015('RSKKGluon_m3000GeV_13TeV_TuneCUETP8M1_cff',Kby(9,100))

steps['MinBias2INPUT']={'INPUT':InputInfo(dataSet='/RelValMinBias/%s/GEN-SIM'%(baseDataSetRelease[0],),location='STD')}
steps['Higgs200ChargedTausINPUT']={'INPUT':InputInfo(dataSet='/RelValHiggs200ChargedTaus/%s/GEN-SIM'%(baseDataSetRelease[0],),location='STD')}
steps['QCD_Pt_3000_3500_2INPUT']={'INPUT':InputInfo(dataSet='/RelValQCD_Pt_3000_3500/%s/GEN-SIM'%(baseDataSetRelease[0],),location='STD')}
steps['QCD_Pt_80_120_2INPUT']={'INPUT':InputInfo(dataSet='/RelValQCD_Pt_80_120/%s/GEN-SIM'%(baseDataSetRelease[0],),location='STD')}
steps['JpsiMMINPUT']={'INPUT':InputInfo(dataSet='/RelValJpsiMM/%s/GEN-SIM'%(baseDataSetRelease[0],),location='STD')}
steps['TTbar2INPUT']={'INPUT':InputInfo(dataSet='/RelValTTbar/%s/GEN-SIM'%(baseDataSetRelease[0],),location='STD')}
steps['WEINPUT']={'INPUT':InputInfo(dataSet='/RelValWE/%s/GEN-SIM'%(baseDataSetRelease[0],),location='STD')}
steps['WMINPUT']={'INPUT':InputInfo(dataSet='/RelValWM/%s/GEN-SIM'%(baseDataSetRelease[0],),location='STD')}
steps['ZEEINPUT']={'INPUT':InputInfo(dataSet='/RelValZEE/%s/GEN-SIM'%(baseDataSetRelease[0],),location='STD')}
steps['ZMMINPUT']={'INPUT':InputInfo(dataSet='/RelValZMM/%s/GEN-SIM'%(baseDataSetRelease[0],),location='STD')}
steps['ZTTINPUT']={'INPUT':InputInfo(dataSet='/RelValZTT/%s/GEN-SIM'%(baseDataSetRelease[0],),location='STD')}
steps['H130GGgluonfusionINPUT']={'INPUT':InputInfo(dataSet='/RelValH130GGgluonfusion/%s/GEN-SIM'%(baseDataSetRelease[0],),location='STD')}
steps['PhotonJets_Pt_10INPUT']={'INPUT':InputInfo(dataSet='/RelValPhotonJets_Pt_10/%s/GEN-SIM'%(baseDataSetRelease[0],),location='STD')}
#steps['QQH1352TINPUT']={'INPUT':InputInfo(dataSet='/RelValQQH1352T/%s/GEN-SIM'%(baseDataSetRelease[0],),location='STD')} #temporary comment out 
steps['ADDMonoJet_d3MD3INPUT']={'INPUT':InputInfo(dataSet='/RelValADDMonoJet_d3MD3/%s/GEN-SIM'%(baseDataSetRelease[0],),location='STD')}
steps['WpMINPUT']={'INPUT':InputInfo(dataSet='/RelValWpM/%s/GEN-SIM'%(baseDataSetRelease[0],),location='STD')}
steps['ZpMMINPUT']={'INPUT':InputInfo(dataSet='/RelValZpMM/%s/GEN-SIM'%(baseDataSetRelease[0],),location='STD')}
steps['ZpMM_2250_8TeVINPUT']={'INPUT':InputInfo(dataSet='/RelValZpMM_2250_8TeV_Tauola/%s/GEN-SIM'%(baseDataSetRelease[0],),location='STD')}
steps['ZpEE_2250_8TeVINPUT']={'INPUT':InputInfo(dataSet='/RelValZpEE_2250_8TeV_Tauola/%s/GEN-SIM'%(baseDataSetRelease[0],),location='STD')}
steps['ZpTT_1500_8TeVINPUT']={'INPUT':InputInfo(dataSet='/RelValZpTT_1500_8TeV_Tauola/%s/GEN-SIM'%(baseDataSetRelease[0],),location='STD')}


steps['Cosmics']=merge([{'cfg':'UndergroundCosmicMu_cfi.py','--scenario':'cosmics'},Kby(666,100000),step1Defaults])
steps['CosmicsSPLoose']=merge([{'cfg':'UndergroundCosmicSPLooseMu_cfi.py','--scenario':'cosmics'},Kby(5000,100000),step1Defaults])
steps['CosmicsSPLoose_UP15']=merge([{'cfg':'UndergroundCosmicSPLooseMu_cfi.py','--scenario':'cosmics'},Kby(5000,500000),step1Up2015Defaults])
steps['BeamHalo']=merge([{'cfg':'BeamHalo_cfi.py','--scenario':'cosmics'},Kby(9,100),step1Defaults])
steps['BeamHalo_13']=merge([{'cfg':'BeamHalo_13TeV_cfi.py','--scenario':'cosmics'},Kby(9,100),step1Up2015Defaults])

# GF re-introduce INPUT command once GEN-SIM will be available
# steps['CosmicsINPUT']={'INPUT':InputInfo(dataSet='/RelValCosmics/%s/GEN-SIM'%(baseDataSetRelease[0],),location='STD')}
steps['BeamHaloINPUT']={'INPUT':InputInfo(dataSet='/RelValBeamHalo/%s/GEN-SIM'%(baseDataSetRelease[0],),location='STD')}

steps['QCD_Pt_50_80']=genS('QCD_Pt_50_80_8TeV_TuneCUETP8M1_cfi',Kby(25,100))
steps['QCD_Pt_15_20']=genS('QCD_Pt_15_20_8TeV_TuneCUETP8M1_cfi',Kby(25,100))
steps['ZTTHS']=merge([Kby(25,100),steps['ZTT']])
steps['QQH120Inv']=genS('QQH120Inv_8TeV_TuneCUETP8M1_cfi',Kby(25,100))
steps['TTbar2HS']=merge([Kby(25,100),steps['TTbar']])
steps['JpsiMM_Pt_20_inf']=genS('JpsiMM_Pt_20_inf_8TeV_TuneCUETP8M1_cfi',Kby(70,280))
steps['QCD_Pt_120_170']=genS('QCD_Pt_120_170_8TeV_TuneCUETP8M1_cfi',Kby(25,100))
steps['H165WW2L']=genS('H165WW2L_8TeV_TuneCUETP8M1_cfi',Kby(25,100))
steps['UpsMM']=genS('UpsMM_8TeV_TuneCUETP8M1_cfi',Kby(56250,225))
steps['RSGrav']=genS('RS750_quarks_and_leptons_8TeV_TuneCUETP8M1_cff',Kby(25,100))
steps['QCD_Pt_80_120_2HS']=merge([Kby(25,100),steps['QCD_Pt_80_120']])
steps['bJpsiX']=genS('bJpsiX_8TeV_TuneCUETP8M1_cfi',Mby(325,1300000))
steps['QCD_Pt_30_50']=genS('QCD_Pt_30_50_8TeV_TuneCUETP8M1_cfi',Kby(25,100))
steps['H200ZZ4L']=genS('H200ZZ4L_8TeV_TuneCUETP8M1_cfi',Kby(25,100))
steps['LM9p']=genS('LM9p_8TeV_cff',Kby(25,100))
steps['QCD_Pt_20_30']=genS('QCD_Pt_20_30_8TeV_TuneCUETP8M1_cfi',Kby(25,100))
steps['QCD_Pt_170_230']=genS('QCD_Pt_170_230_8TeV_TuneCUETP8M1_cfi',Kby(25,100))




## pPb tests
step1PPbDefaults={'--beamspot':'Realistic8TeVCollision'}
steps['AMPT_PPb_5020GeV_MinimumBias']=merge([{'-n':10},step1PPbDefaults,genS('AMPT_PPb_5020GeV_MinimumBias_cfi',Kby(9,100))])
# GF to be uncommented when GEN-SIM becomes available
# steps['AMPT_PPb_5020GeV_MinimumBiasINPUT']={'INPUT':InputInfo(dataSet='/RelValAMPT_PPb_5020GeV_MinimumBias/%s/GEN-SIM'%(baseDataSetRelease[4],),location='STD')}

## heavy ions tests
U2000by1={'--relval': '2000,1'}
U80by1={'--relval': '80,1'}

hiAlca = {'--conditions':'auto:run2_mc_HIon', '--era':'Run2_HI'}
hiAlca2011 = {'--conditions':'auto:run1_mc_hi'}

hiDefaults2011=merge([hiAlca2011,{'--scenario':'HeavyIons','-n':2,'--beamspot':'RealisticHI2011Collision'}])
hiDefaults=merge([hiAlca,{'--scenario':'HeavyIons','-n':2,'--beamspot':'NominalHICollision2015'}])

steps['HydjetQ_MinBias_5020GeV']=merge([{'-n':1},hiDefaults,genS('Hydjet_Quenched_MinBias_5020GeV_cfi',U2000by1)])
steps['HydjetQ_MinBias_5020GeVINPUT']={'INPUT':InputInfo(dataSet='/RelValHydjetQ_MinBias_5020GeV/%s/GEN-SIM'%(baseDataSetRelease[9],),location='STD',split=5)}

steps['HydjetQ_MinBias_2760GeV']=merge([{'-n':1},hiDefaults2011,genS('Hydjet_Quenched_MinBias_2760GeV_cfi',U2000by1)])
steps['HydjetQ_MinBias_2760GeVINPUT']={'INPUT':InputInfo(dataSet='/RelValHydjetQ_MinBias_2760GeV/%s/GEN-SIM'%(baseDataSetRelease[1],),location='STD',split=5)}
steps['HydjetQ_MinBias_2760GeV_UP15']=merge([{'-n':1},hiDefaults,genS('Hydjet_Quenched_MinBias_2760GeV_cfi',U2000by1)])
steps['HydjetQ_MinBias_2760GeV_UP15INPUT']={'INPUT':InputInfo(dataSet='/RelValHydjetQ_MinBias_2760GeV/%s/GEN-SIM'%(baseDataSetRelease[1],),location='STD',split=5)}
#steps['HydjetQ_B8_2760GeV']=merge([{'-n':1},hiDefaults,genS('Hydjet_Quenched_B8_2760GeV_cfi',U80by1)])
#steps['HydjetQ_B8_2760GeVINPUT']={'INPUT':InputInfo(dataSet='/RelValHydjetQ_B8_2760GeV/%s/GEN-SIM'%(baseDataSetRelease[x],),location='CAF')}
steps['QCD_Pt_80_120_13_HI']=merge([hiDefaults,steps['QCD_Pt_80_120_13']])
steps['PhotonJets_Pt_10_13_HI']=merge([hiDefaults,steps['PhotonJets_Pt_10_13']])
steps['ZMM_13_HI']=merge([hiDefaults,steps['ZMM_13']])
steps['ZEEMM_13_HI']=merge([hiDefaults,steps['ZEEMM_13']])

#### fastsim section ####
##no forseen to do things in two steps GEN-SIM then FASTIM->end: maybe later
step1FastDefaults =merge([{'-s':'GEN,SIM,RECOBEFMIX,DIGI:pdigi_valid,L1,L1Reco,RECO,EI,HLT:@fake,VALIDATION',
                           '--fast':'',
                           '--beamspot'    : 'Realistic8TeVCollision',
                           '--eventcontent':'FEVTDEBUGHLT,DQM',
                           '--datatier':'GEN-SIM-DIGI-RECO,DQMIO',
                           '--relval':'27000,3000'},
                          step1Defaults])
step1FastUpg2015Defaults =merge([{'-s':'GEN,SIM,RECOBEFMIX,DIGI:pdigi_valid,L1,L1Reco,RECO,EI,HLT:@relval25ns,VALIDATION',
                           '--fast':'',
                           '--conditions'  :'auto:run2_mc_'+autoHLT['relval25ns'],
                           '--beamspot'    : 'NominalCollision2015',
                           '--era'         :'Run2_25ns',
                           '--eventcontent':'FEVTDEBUGHLT,DQM',
                           '--datatier':'GEN-SIM-DIGI-RECO,DQMIO',
                           '--relval':'27000,3000'},
                           step1Defaults])
step1FastPUNewMixing =merge([{'-s':'GEN,SIM,RECOBEFMIX',
                           '--eventcontent':'FASTPU',
                           '--datatier':'GEN-SIM-RECO'},
                           step1FastUpg2015Defaults])


#step1FastDefaults
steps['TTbarFS']=merge([{'cfg':'TTbar_8TeV_TuneCUETP8M1_cfi'},Kby(100,1000),step1FastDefaults])
steps['SingleMuPt1FS']=merge([{'cfg':'SingleMuPt1_pythia8_cfi'},step1FastDefaults])
steps['SingleMuPt10FS']=merge([{'cfg':'SingleMuPt10_pythia8_cfi'},step1FastDefaults])
steps['SingleMuPt100FS']=merge([{'cfg':'SingleMuPt100_pythia8_cfi'},step1FastDefaults])
steps['SinglePiPt1FS']=merge([{'cfg':'SinglePiPt1_pythia8_cfi'},step1FastDefaults])
steps['SinglePiPt10FS']=merge([{'cfg':'SinglePiPt10_pythia8_cfi'},step1FastDefaults])
steps['SinglePiPt100FS']=merge([{'cfg':'SinglePiPt100_pythia8_cfi'},step1FastDefaults])
steps['ZEEFS']=merge([{'cfg':'ZEE_8TeV_TuneCUETP8M1_cfi'},Kby(100,2000),step1FastDefaults])
steps['ZTTFS']=merge([{'cfg':'ZTT_Tauola_OneLepton_OtherHadrons_8TeV_TuneCUETP8M1_cfi'},Kby(100,2000),step1FastDefaults])
steps['QCDFlatPt153000FS']=merge([{'cfg':'QCDForPF_8TeV_TuneCUETP8M1_cfi'},Kby(27,2000),step1FastDefaults])
steps['QCD_Pt_80_120FS']=merge([{'cfg':'QCD_Pt_80_120_8TeV_TuneCUETP8M1_cfi'},Kby(100,500),stCond,step1FastDefaults])
steps['QCD_Pt_3000_3500FS']=merge([{'cfg':'QCD_Pt_3000_3500_8TeV_TuneCUETP8M1_cfi'},Kby(100,500),stCond,step1FastDefaults])
steps['H130GGgluonfusionFS']=merge([{'cfg':'H130GGgluonfusion_8TeV_TuneCUETP8M1_cfi'},step1FastDefaults])
steps['SingleGammaFlatPt10To10FS']=merge([{'cfg':'SingleGammaFlatPt10To100_pythia8_cfi'},Kby(100,500),step1FastDefaults])

#step1FastUpg2015Defaults
steps['TTbarFS_13']=merge([{'cfg':'TTbar_13TeV_TuneCUETP8M1_cfi'},Kby(100,1000),step1FastUpg2015Defaults])
steps['SMS-T1tttt_mGl-1500_mLSP-100FS_13']=merge([{'cfg':'SMS-T1tttt_mGl-1500_mLSP-100_13TeV-pythia8_cfi'},Kby(100,1000),step1FastUpg2015Defaults])
steps['NuGunFS_UP15']=merge([{'cfg':'SingleNuE10_cfi'},Kby(100,1000),step1FastUpg2015Defaults])
steps['ZEEFS_13']=merge([{'cfg':'ZEE_13TeV_TuneCUETP8M1_cfi'},Kby(100,2000),step1FastUpg2015Defaults])
steps['ZTTFS_13']=merge([{'cfg':'ZTT_All_hadronic_13TeV_TuneCUETP8M1_cfi'},Kby(100,2000),step1FastUpg2015Defaults])
steps['ZMMFS_13']=merge([{'cfg':'ZMM_13TeV_TuneCUETP8M1_cfi'},Kby(100,2000),step1FastUpg2015Defaults])
steps['QCDFlatPt153000FS_13']=merge([{'cfg':'QCDForPF_13TeV_TuneCUETP8M1_cfi'},Kby(27,2000),step1FastUpg2015Defaults])
steps['QCD_Pt_80_120FS_13']=merge([{'cfg':'QCD_Pt_80_120_13TeV_TuneCUETP8M1_cfi'},Kby(100,500),step1FastUpg2015Defaults])
steps['QCD_Pt_3000_3500FS_13']=merge([{'cfg':'QCD_Pt_3000_3500_13TeV_TuneCUETP8M1_cfi'},Kby(100,500),step1FastUpg2015Defaults])
steps['H125GGgluonfusionFS_13']=merge([{'cfg':'H125GGgluonfusion_13TeV_TuneCUETP8M1_cfi'},step1FastUpg2015Defaults])
steps['SingleMuPt10FS_UP15']=merge([{'cfg':'SingleMuPt10_pythia8_cfi'},step1FastUpg2015Defaults])
steps['SingleMuPt100FS_UP15']=merge([{'cfg':'SingleMuPt100_pythia8_cfi'},step1FastUpg2015Defaults])

### FastSim: produce sample of minbias events for PU mixing
steps['MinBiasFS_13_ForMixing']=merge([{'cfg':'MinBias_13TeV_pythia8_TuneCUETP8M1_cfi'},Kby(100,1000),step1FastPUNewMixing])

### FastSim: template to produce signal and overlay with minbias events
PUFS25={'--pileup':'AVE_35_BX_25ns',
        '--pileup_input':'das:/RelValMinBiasFS_13_ForMixing/%s/GEN-SIM-RECO'%(baseDataSetRelease[7],)}
FS_UP15_PU25_OVERLAY = merge([PUFS25,Kby(100,500),steps['TTbarFS_13']] )

### FastSim: produce sample of premixed minbias events
steps["FS_PREMIXUP15_PU25"] = merge([
        {"cfg":"SingleNuE10_cfi",
         "--fast":"",
         "--conditions":"auto:run2_mc",
         "-s":"GEN,SIM,RECOBEFMIX,DIGIPREMIX,L1,DIGI2RAW",
         "--eventcontent":"PREMIX",
         "--datatier":"GEN-SIM-DIGI-RAW",
         "--era":"Run2_25ns"
         },
        PUFS25,Kby(100,500)])

### Fastsim: template to produce signal and overlay it with premixed minbias events
FS_PREMIXUP15_PU25_OVERLAY = merge([
        {"-s" : "GEN,SIM,RECOBEFMIX,DIGIPREMIX_S2:pdigi_valid,DATAMIX,L1,L1Reco,RECO,HLT:@relval25ns,VALIDATION",
         "--datamix" : "PreMix",
         "--pileup_input" : "dbs:/RelValFS_PREMIXUP15_PU25/%s/GEN-SIM-DIGI-RAW"%(baseDataSetRelease[8],),
         "--customise":"SLHCUpgradeSimulations/Configuration/postLS1CustomsPreMixing.customisePostLS1"
         },
        Kby(100,500),step1FastUpg2015Defaults])

### FastSim: list of processes used in FastSim validation
fs_proclist = ["ZEE_13",'TTbar_13','H125GGgluonfusion_13','ZTT_13','ZMM_13','NuGun_UP15','QCD_FlatPt_15_3000HS_13','SMS-T1tttt_mGl-1500_mLSP-100_13']

### FastSim: produces sample of signal events, overlayed with premixed minbias events
for x in fs_proclist:
    key = "FS_" + x + "_PRMXUP15_PU25"
    steps[key] = merge([FS_PREMIXUP15_PU25_OVERLAY,{"cfg":steps[x]["cfg"]}])

### FastSim: produce sample of signal events, overlayed with minbias events
for x in fs_proclist:
    key = "FS_" + x + "_UP15_PU25"
    steps[key] = merge([{"cfg":steps[x]["cfg"]},FS_UP15_PU25_OVERLAY])

###
steps['TTbarSFS']=merge([{'cfg':'TTbar_8TeV_TuneCUETP8M1_cfi'},
                        {'-s':'GEN,SIM',
                         '--eventcontent':'FEVTDEBUG',
                         '--datatier':'GEN-SIM',
                         '--fast':''},
                        step1Defaults])

steps['TTbarSFSA']=merge([{'cfg':'TTbar_8TeV_TuneCUETP8M1_cfi',
                           '-s':'GEN,SIM,RECO,EI,HLT:@fake,VALIDATION',
                           '--fast':''},
                          step1FastDefaults])

def identityFS(wf):
    return merge([{'--restoreRND':'HLT','--process':'HLT2','--hltProcess':'HLT2', '--inputCommands':'"keep *","drop *TagInfo*_*_*_*"'},wf])

steps['SingleMuPt10FS_UP15_ID']=identityFS(steps['SingleMuPt10FS_UP15'])
steps['TTbarFS_13_ID']=identityFS(steps['TTbarFS_13'])

## GENERATORS

step1GenDefaults=merge([{'-s':'GEN,VALIDATION:genvalid',
                         '--relval':'250000,20000',
                         '--eventcontent':'RAWSIM,DQM',
                         '--datatier':'GEN,DQMIO',
                         '--conditions':'auto:run2_mc_FULL'
                         },
                        step1Defaults])

step1HadronizerDefaults=merge([{'--datatier':'GEN-SIM,DQMIO',
                           '--relval':'200000,5000'
                            },step1GenDefaults])

step1LHEDefaults=merge([{'-s':'LHE',
                         '--relval':'200000,5000',
                         '--eventcontent':'LHE',
                         '--datatier':'GEN',
                         '--conditions':'auto:run2_mc_FULL'                         
                         },
                        step1Defaults])


steps['DYToll01234Jets_5f_LO_MLM_Madgraph_LHE_13TeV']=genvalid('Configuration/Generator/python/DYToll01234Jets_5f_LO_MLM_Madgraph_LHE_13TeV_cff.py',step1LHEDefaults)
steps['TTbar012Jets_5f_NLO_FXFX_Madgraph_LHE_13TeV']=genvalid('Configuration/Generator/python/TTbar012Jets_5f_NLO_FXFX_Madgraph_LHE_13TeV_cff.py',step1LHEDefaults)
steps['TTbar_Pow_LHE_13TeV']=genvalid('Configuration/Generator/python/TTbar_Pow_LHE_13TeV_cff.py',step1LHEDefaults)
steps['DYToll012Jets_5f_NLO_FXFX_Madgraph_LHE_13TeV']=genvalid('Configuration/Generator/python/DYToll012Jets_5f_NLO_FXFX_Madgraph_LHE_13TeV_cff.py',step1LHEDefaults)
steps['WTolNu01234Jets_5f_LO_MLM_Madgraph_LHE_13TeV']=genvalid('Configuration/Generator/python/WTolNu01234Jets_5f_LO_MLM_Madgraph_LHE_13TeV_cff.py',step1LHEDefaults)
steps['GGToH_Pow_LHE_13TeV']=genvalid('Configuration/Generator/python/GGToH_Pow_LHE_13TeV_cff.py',step1LHEDefaults)
steps['VHToH_Pow_LHE_13TeV']=genvalid('Configuration/Generator/python/VHToH_Pow_LHE_13TeV_cff.py',step1LHEDefaults)
steps['VBFToH_Pow_JHU4l_LHE_13TeV']=genvalid('Configuration/Generator/python/VBFToH_Pow_JHU4l_LHE_13TeV_cff.py',step1LHEDefaults)

steps['BulkG_M1200_narrow_2L2Q_LHE_13TeV']=genvalid('Configuration/Generator/python/BulkG_M1200_narrow_2L2Q_LHE_13TeV_cff.py',step1LHEDefaults)

# all 6 workflows with root step 'DYToll01234Jets_5f_LO_MLM_Madgraph_LHE_13TeV' will recycle the same dataset, from wf [512] of generator set
# steps['DYToll01234Jets_5f_LO_MLM_Madgraph_LHE_13TeVINPUT']={'INPUT':InputInfo(dataSet='/DYToll01234Jets_5f_LO_MLM_Madgraph_LHE_13TeV_py8/CMSSW_7_4_0_pre0-MCRUN2_73_V5-v1/GEN',location='STD')}

steps['MinBias_TuneZ2star_13TeV_pythia6']=genvalid('MinBias_TuneZ2star_13TeV_pythia6_cff',step1GenDefaults)
steps['QCD_Pt-30_TuneZ2star_13TeV_pythia6']=genvalid('QCD_Pt_30_TuneZ2star_13TeV_pythia6_cff',step1GenDefaults)
steps['MinBias_13TeV_pythia8']=genvalid('MinBias_13TeV_pythia8_cff',step1GenDefaults)
steps['QCD_Pt-30_13TeV_pythia8']=genvalid('QCD_Pt_30_13TeV_pythia8_cff',step1GenDefaults)

steps['DYToLL_M-50_13TeV_pythia8']=genvalid('DYToLL_M-50_13TeV_pythia8_cff',step1GenDefaults)
steps['WToLNu_13TeV_pythia8']=genvalid('WToLNu_13TeV_pythia8_cff',step1GenDefaults)

steps['SoftQCDDiffractive_13TeV_pythia8']=genvalid('SoftQCDDiffractive_13TeV_pythia8_cff',step1GenDefaults)
steps['SoftQCDnonDiffractive_13TeV_pythia8']=genvalid('SoftQCDnonDiffractive_13TeV_pythia8_cff',step1GenDefaults)
steps['SoftQCDelastic_13TeV_pythia8']=genvalid('SoftQCDelastic_13TeV_pythia8_cff',step1GenDefaults)
steps['SoftQCDinelastic_13TeV_pythia8']=genvalid('SoftQCDinelastic_13TeV_pythia8_cff',step1GenDefaults)

steps['QCD_Pt-30_8TeV_herwigpp']=genvalid('QCD_Pt_30_8TeV_herwigpp_cff',step1GenDefaults)

steps['ZprimeToll_M3000_13TeV_pythia8']=genvalid('ZprimeToll_M3000_13TeV_pythia8_cff',step1GenDefaults)
steps['WprimeTolNu_M3000_13TeV_pythia8']=genvalid('WprimeTolNu_M3000_13TeV_pythia8_cff',step1GenDefaults)

# Generator Hadronization (Hadronization of LHE)
steps['WJetsLNu_13TeV_madgraph-pythia8']=genvalid('Hadronizer_MgmMatchTuneCUETP8M1_13TeV_madgraph_pythia8_cff',step1GenDefaults,dataSet='/WJetsToLNu_13TeV-madgraph/Fall13wmLHE-START62_V1-v1/GEN')
steps['Hadronizer_TuneCUETP8M1_13TeV_MLM_5f_max4j_LHE_pythia8']=genvalid('Hadronizer_TuneCUETP8M1_13TeV_MLM_5f_max4j_LHE_pythia8_cff',step1HadronizerDefaults)
steps['GGToH_13TeV_pythia8']=genvalid('GGToHtautau_13TeV_pythia8_cff',step1GenDefaults)

steps['WJetsLNutaupinu_13TeV_madgraph-pythia8']=genvalid('Hadronizer_MgmMatchTuneCUETP8M1_13TeV_madgraph_pythia8_taupinu_cff',step1GenDefaults,dataSet='/WJetsToLNu_13TeV-madgraph/Fall13wmLHE-START62_V1-v1/GEN')
steps['Hadronizer_TuneCUETP8M1_13TeV_MLM_5f_max4j_LHE_pythia8_taupinu']=genvalid('Hadronizer_TuneCUETP8M1_13TeV_MLM_5f_max4j_LHE_pythia8_taupinu_cff',step1HadronizerDefaults)
steps['GGToHtaupinu_13TeV_pythia8']=genvalid('GGToHtautau_13TeV_pythia8_taupinu_cff',step1GenDefaults)

steps['WJetsLNutaurhonu_13TeV_madgraph-pythia8']=genvalid('Hadronizer_MgmMatchTuneCUETP8M1_13TeV_madgraph_pythia8_taurhonu_cff.py',step1GenDefaults,dataSet='/WJetsToLNu_13TeV-madgraph/Fall13wmLHE-START62_V1-v1/GEN')
steps['Hadronizer_TuneCUETP8M1_13TeV_MLM_5f_max4j_LHE_pythia8_taurhonu']=genvalid('Hadronizer_TuneCUETP8M1_13TeV_MLM_5f_max4j_LHE_pythia8_taurhonu_cff.py',step1HadronizerDefaults)
steps['GGToHtaurhonu_13TeV_pythia8']=genvalid('GGToHtautau_13TeV_pythia8_taurhonu_cff',step1GenDefaults)

steps['Hadronizer_TuneCUETP8M1_13TeV_aMCatNLO_FXFX_5f_max2j_max1p_LHE_pythia8']=genvalid('Hadronizer_TuneCUETP8M1_13TeV_aMCatNLO_FXFX_5f_max2j_max1p_LHE_pythia8_cff',step1HadronizerDefaults)
steps['Hadronizer_TuneCUETP8M1_13TeV_aMCatNLO_FXFX_5f_max2j_max1p_LHE_pythia8_evtgen']=genvalid('Hadronizer_TuneCUETP8M1_13TeV_aMCatNLO_FXFX_5f_max2j_max1p_LHE_pythia8_evtgen_cff',step1HadronizerDefaults)
steps['Hadronizer_TuneCUETP8M1_13TeV_aMCatNLO_FXFX_5f_max2j_max0p_LHE_pythia8']=genvalid('Hadronizer_TuneCUETP8M1_13TeV_aMCatNLO_FXFX_5f_max2j_max0p_LHE_pythia8_cff',step1HadronizerDefaults)

steps['Hadronizer_TuneCUETP8M1_13TeV_Hgg_powhegEmissionVeto_pythia8']=genvalid('Hadronizer_TuneCUETP8M1_13TeV_Hgg_powhegEmissionVeto_pythia8_cff',step1HadronizerDefaults)
steps['Hadronizer_TuneCUETP8M1_13TeV_Httpinu_powhegEmissionVeto_pythia8']=genvalid('Hadronizer_TuneCUETP8M1_13TeV_Httpinu_powhegEmissionVeto_pythia8_cff',step1HadronizerDefaults)
steps['Hadronizer_TuneCUETP8M1_13TeV_Httrhonu_powhegEmissionVeto_pythia8']=genvalid('Hadronizer_TuneCUETP8M1_13TeV_Httrhonu_powhegEmissionVeto_pythia8_cff',step1HadronizerDefaults)
steps['Hadronizer_TuneCUETP8M1_13TeV_Htt_powhegEmissionVeto_pythia8']=genvalid('Hadronizer_TuneCUETP8M1_13TeV_Htt_powhegEmissionVeto_pythia8_cff',step1HadronizerDefaults)
steps['Hadronizer_TuneCUETP8M1_13TeV_Htt_powhegEmissionVeto_pythia8_tauola']=genvalid('Hadronizer_TuneCUETP8M1_13TeV_Htt_powhegEmissionVeto_pythia8_tauola_cff',step1HadronizerDefaults)
steps['Hadronizer_TuneCUETP8M1_13TeV_Httpinu_powhegEmissionVeto_pythia8_tauola']=genvalid('Hadronizer_TuneCUETP8M1_13TeV_Httpinu_powhegEmissionVeto_pythia8_tauola_cff',step1HadronizerDefaults)
steps['Hadronizer_TuneCUETP8M1_13TeV_Httrhonu_powhegEmissionVeto_pythia8_tauola']=genvalid('Hadronizer_TuneCUETP8M1_13TeV_Httrhonu_powhegEmissionVeto_pythia8_tauola_cff',step1HadronizerDefaults)
steps['Hadronizer_TuneCUETP8M1_13TeV_powhegEmissionVeto_pythia8']=genvalid('Hadronizer_TuneCUETP8M1_13TeV_powhegEmissionVeto_pythia8_cff',step1HadronizerDefaults)
steps['Hadronizer_TuneCUETP8M1_13TeV_powhegEmissionVeto2p_pythia8']=genvalid('Hadronizer_TuneCUETP8M1_13TeV_powhegEmissionVeto2p_pythia8_cff',step1HadronizerDefaults)

steps['Hadronizer_TuneCUETP8M1_Mad_pythia8']=genvalid('Hadronizer_TuneCUETP8M1_13TeV_generic_LHE_pythia8_cff',step1HadronizerDefaults)

# Generator External Decays
steps['TT_13TeV_pythia8-evtgen']=genvalid('Hadronizer_MgmMatchTuneCUETP8M1_13TeV_madgraph_pythia8_EvtGen_cff',step1GenDefaults,dataSet='/TTJets_MSDecaysCKM_central_13TeV-madgraph/Fall13wmLHE-START62_V1-v1/GEN')

steps['Hadronizer_TuneCUETP8M1_13TeV_MLM_5f_max4j_LHE_pythia8_Tauola']=genvalid('Hadronizer_TuneCUETP8M1_13TeV_MLM_5f_max4j_LHE_pythia8_Tauola_cff',step1HadronizerDefaults)

steps['WToLNu_13TeV_pythia8-tauola']=genvalid('Hadronizer_MgmMatchTuneCUETP8M1_13TeV_madgraph_pythia8_Tauola_cff',step1GenDefaults,dataSet='/WJetsToLNu_13TeV-madgraph/Fall13wmLHE-START62_V1-v1/GEN')
steps['GGToH_13TeV_pythia8-tauola']=genvalid('GGToHtautau_13TeV_pythia8_Tauola_cff',step1GenDefaults)

steps['WToLNutaupinu_13TeV_pythia8-tauola']=genvalid('Hadronizer_MgmMatchTuneCUETP8M1_13TeV_madgraph_pythia8_Tauola_taupinu_cff',step1GenDefaults,dataSet='/WJetsToLNu_13TeV-madgraph/Fall13wmLHE-START62_V1-v1/GEN')
steps['Hadronizer_TuneCUETP8M1_13TeV_MLM_5f_max4j_LHE_pythia8_Tauola_taupinu']=genvalid('Hadronizer_TuneCUETP8M1_13TeV_MLM_5f_max4j_LHE_pythia8_Tauola_taupinu_cff',step1HadronizerDefaults)
steps['GGToHtaupinu_13TeV_pythia8-tauola']=genvalid('GGToHtautau_13TeV_pythia8_Tauola_taupinu_cff',step1GenDefaults)

steps['WToLNutaurhonu_13TeV_pythia8-tauola']=genvalid('Hadronizer_MgmMatchTuneCUETP8M1_13TeV_madgraph_pythia8_Tauola_taurhonu_cff',step1GenDefaults,dataSet='/WJetsToLNu_13TeV-madgraph/Fall13wmLHE-START62_V1-v1/GEN')
steps['Hadronizer_TuneCUETP8M1_13TeV_MLM_5f_max4j_LHE_pythia8_Tauola_taurhonu']=genvalid('Hadronizer_TuneCUETP8M1_13TeV_MLM_5f_max4j_LHE_pythia8_Tauola_taurhonu_cff',step1HadronizerDefaults)
steps['GGToHtaurhonu_13TeV_pythia8-tauola']=genvalid('GGToHtautau_13TeV_pythia8_Tauola_taurhonu_cff',step1GenDefaults)

#Sherpa
steps['sherpa_ZtoEE_0j_BlackHat_13TeV_MASTER']=genvalid('sherpa_ZtoEE_0j_BlackHat_13TeV_MASTER_cff',step1GenDefaults)
steps['sherpa_ZtoEE_0j_OpenLoops_13TeV_MASTER']=genvalid('sherpa_ZtoEE_0j_OpenLoops_13TeV_MASTER_cff',step1GenDefaults)

# Heavy Ion
steps['ReggeGribovPartonMC_EposLHC_5TeV_pPb']=genvalid('GeneratorInterface/ReggeGribovPartonMCInterface/ReggeGribovPartonMC_EposLHC_5TeV_pPb_cfi',step1GenDefaults)

# B-physics
steps['BuToKstarJPsiToMuMu_forSTEAM_13TeV_TuneCUETP8M1']=genvalid('BuToKstarJPsiToMuMu_forSTEAM_13TeV_TuneCUETP8M1_cfi',step1GenDefaults)
steps['Upsilon4swithBuToKstarJPsiToMuMu_forSTEAM_13TeV_TuneCUETP8M1']=genvalid('Upsilon4swithBuToKstarJPsiToMuMu_forSTEAM_13TeV_TuneCUETP8M1_cfi',step1GenDefaults)
steps['Upsilon4sBaBarExample_BpBm_Dstarpipi_D0Kpi_nonres_forSTEAM_13TeV_TuneCUETP8M1']=genvalid('Upsilon4sBaBarExample_BpBm_Dstarpipi_D0Kpi_nonres_forSTEAM_13TeV_TuneCUETP8M1_cfi',step1GenDefaults)
steps['LambdaBToLambdaMuMuToPPiMuMu_forSTEAM_13TeV_TuneCUETP8M1']=genvalid('LambdaBToLambdaMuMuToPPiMuMu_forSTEAM_13TeV_TuneCUETP8M1_cfi',step1GenDefaults)
steps['BsToMuMu_forSTEAM_13TeV_TuneCUETP8M1']=genvalid('BsToMuMu_forSTEAM_13TeV_TuneCUETP8M1_cfi',step1GenDefaults)


#PU for FullSim
PU={'-n':10,'--pileup':'default','--pileup_input':'das:/RelValMinBias/%s/GEN-SIM'%(baseDataSetRelease[0],)}
# pu2 can be removed
PU2={'-n':10,'--pileup':'default','--pileup_input':'das:/RelValMinBias/%s/GEN-SIM'%(baseDataSetRelease[0],)}
PU25={'-n':10,'--pileup':'AVE_35_BX_25ns','--pileup_input':'das:/RelValMinBias_13/%s/GEN-SIM'%(baseDataSetRelease[3],)}
PU50={'-n':10,'--pileup':'AVE_35_BX_50ns','--pileup_input':'das:/RelValMinBias_13/%s/GEN-SIM'%(baseDataSetRelease[3],)}
PUHI={'-n':10,'--pileup_input':'das:/RelValHydjetQ_MinBias_5020GeV/%s/GEN-SIM'%(baseDataSetRelease[9])}


#PU for FastSim
# FS_PU_INPUT_13TEV = "file:/afs/cern.ch/work/l/lveldere/minbias.root" # placeholder for relval to be produced with wf  135.8
PUFS={'--pileup':'GEN_2012_Summer_50ns_PoissonOOTPU'}
# PUFS2={'--pileup':'2012_Startup_50ns_PoissonOOTPU'} # not used anywhere
PUFSAVE10={'--pileup':'GEN_AVE_10_BX_25ns'}  # temporary: one or a few releases as back-up
PUFSAVE20={'--pileup':'GEN_AVE_20_BX_25ns'}  # temporary: one or a few releases as back-up
PUFSAVE35={'--pileup':'GEN_AVE_35_BX_25ns'}
PUFSAVE10_DRMIX_ITO={'--pileup':'AVE_10_BX_25ns','--pileup_input':'das:/RelValMinBiasFS_13_ForMixing/%s/GEN-SIM-RECO'%(baseDataSetRelease[7],),'--era':'Run2_25ns','--customise':'FastSimulation/Configuration/Customs.disableOOTPU'}
PUFSAVE35_DRMIX_ITO={'--pileup':'AVE_35_BX_25ns','--pileup_input':'das:/RelValMinBiasFS_13_ForMixing/%s/GEN-SIM-RECO'%(baseDataSetRelease[7],),'--era':'Run2_25ns','--customise':'FastSimulation/Configuration/Customs.disableOOTPU'}
PUFS25={'--pileup':'AVE_35_BX_25ns','--pileup_input':'das:/RelValMinBiasFS_13_ForMixing/%s/GEN-SIM-RECO'%(baseDataSetRelease[7],)}


#
steps['TTbarFSPU']=merge([PUFS,Kby(100,500),steps['TTbarFS']] )

steps['FS_TTbar_13_PUAVE10']=merge([PUFSAVE10,Kby(100,500),steps['TTbarFS_13']] ) # temporary: one or a few releases as back-up
steps['FS_TTbar_13_PUAVE20']=merge([PUFSAVE20,Kby(100,500),steps['TTbarFS_13']] ) # temporary: one or a few releases as back-up
steps['FS_TTbar_13_PUAVE35']=merge([PUFSAVE35,Kby(100,500),steps['TTbarFS_13']] )
steps['FS_TTbar_13_PU25']=merge([PUFS25,Kby(100,500),steps['TTbarFS_13']] ) # needs the placeholder
steps['FS_NuGun_UP15_PU25']=merge([PUFS25,Kby(100,500),steps['NuGunFS_UP15']] ) # needs the placeholder
steps['FS_SMS-T1tttt_mGl-1500_mLSP-100_13_PU25']=merge([PUFS25,Kby(100,500),steps['SMS-T1tttt_mGl-1500_mLSP-100FS_13']] )

steps['FS__PU25']=merge([PUFS25,Kby(100,500),steps['NuGunFS_UP15']] ) # needs the placeholder
steps['FS_TTbar_13_PUAVE10_DRMIX_ITO']=merge([PUFSAVE10_DRMIX_ITO,Kby(100,500),steps['TTbarFS_13']] ) # needs the placeholder
steps['FS_TTbar_13_PUAVE35_DRMIX_ITO']=merge([PUFSAVE35_DRMIX_ITO,Kby(100,500),steps['TTbarFS_13']] ) # needs the placeholder

# step2 
step2Defaults = { '-s'            : 'DIGI:pdigi_valid,L1,DIGI2RAW,HLT:@fake,RAW2DIGI,L1Reco',
                  '--datatier'    : 'GEN-SIM-DIGI-RAW-HLTDEBUG',
                  '--eventcontent': 'FEVTDEBUGHLT',
                  '--conditions'  : 'auto:run1_mc',
                  }
#for 2015
step2Upg2015Defaults = {'-s'     :'DIGI:pdigi_valid,L1,DIGI2RAW,HLT:@relval25ns,RAW2DIGI,L1Reco',
                 '--conditions'  :'auto:run2_mc_'+autoHLT['relval25ns'],
                 '--datatier'    :'GEN-SIM-DIGI-RAW-HLTDEBUG',
                 '--eventcontent':'FEVTDEBUGHLT',
<<<<<<< HEAD
                 '--era'         :'Run2_25ns',
                 '-n'            :'10'
                  }
step2Upg2015Defaults50ns = merge([{'-s':'DIGI:pdigi_valid,L1,DIGI2RAW,HLT:@relval50ns,RAW2DIGI,L1Reco','--conditions':'auto:run2_mc_'+autoHLT['relval50ns'],'--era':'Run2_50ns'},step2Upg2015Defaults])
=======
                 '--customise'   :'SLHCUpgradeSimulations/Configuration/postLS1Customs.customisePostLS1,SLHCUpgradeSimulations/Configuration/postLS1Customs.customise_New_HCAL',
                 '-n'            :'10'
                  }
step2Upg2015Defaults50ns = merge([{'-s':'DIGI:pdigi_valid,L1,DIGI2RAW,HLT:@relval50ns,RAW2DIGI,L1Reco','--conditions':'auto:run2_mc_'+autoHLT['relval50ns'],'--customise':'SLHCUpgradeSimulations/Configuration/postLS1Customs.customisePostLS1_50ns,SLHCUpgradeSimulations/Configuration/postLS1Customs.customise_New_HCAL'},step2Upg2015Defaults])
>>>>>>> a9c569b4

steps['DIGIUP15']=merge([step2Upg2015Defaults])
steps['DIGIUP15PROD1']=merge([{'-s':'DIGI,L1,DIGI2RAW,HLT:@relval25ns,RAW2DIGI,L1Reco','--eventcontent':'RAWSIM','--datatier':'GEN-SIM-RAW'},step2Upg2015Defaults])
steps['DIGIUP15_PU25']=merge([PU25,step2Upg2015Defaults])
steps['DIGIUP15_PU50']=merge([PU50,step2Upg2015Defaults50ns])

steps['DIGIPROD1']=merge([{'-s':'DIGI,L1,DIGI2RAW,HLT:@fake,RAW2DIGI,L1Reco','--eventcontent':'RAWSIM','--datatier':'GEN-SIM-RAW'},step2Defaults])
steps['DIGI']=merge([step2Defaults])
#steps['DIGI2']=merge([stCond,step2Defaults])
steps['DIGICOS']=merge([{'--scenario':'cosmics','--eventcontent':'FEVTDEBUG','--datatier':'GEN-SIM-DIGI-RAW'},stCond,step2Defaults])
steps['DIGIHAL']=merge([{'--scenario':'cosmics','--eventcontent':'FEVTDEBUG','--datatier':'GEN-SIM-DIGI-RAW'},step2Upg2015Defaults])

steps['DIGIPU1']=merge([PU,step2Defaults])
steps['DIGIPU2']=merge([PU2,step2Defaults])
steps['REDIGIPU']=merge([{'-s':'reGEN,reDIGI,L1,DIGI2RAW,HLT:@fake,RAW2DIGI,L1Reco'},steps['DIGIPU1']])

steps['DIGIUP15_ID']=merge([{'--restoreRND':'HLT','--process':'HLT2'},steps['DIGIUP15']])

steps['RESIM']=merge([{'-s':'reGEN,reSIM','-n':10},steps['DIGI']])
#steps['RESIMDIGI']=merge([{'-s':'reGEN,reSIM,DIGI,L1,DIGI2RAW,HLT:@fake,RAW2DIGI,L1Reco','-n':10,'--restoreRNDSeeds':'','--process':'HLT'},steps['DIGI']])

    
steps['DIGIHI']=merge([{'-s':'DIGI:pdigi_valid,L1,DIGI2RAW,HLT:HIon,RAW2DIGI,L1Reco'}, hiDefaults, step2Upg2015Defaults])
steps['DIGIHI2011']=merge([{'-s':'DIGI:pdigi_valid,L1,DIGI2RAW,HLT:@fake,RAW2DIGI,L1Reco'}, hiDefaults2011, step2Defaults])
steps['DIGIHIMIX']=merge([{'-s':'DIGI:pdigi_valid,L1,DIGI2RAW,HLT:HIon,RAW2DIGI,L1Reco', '-n':2}, hiDefaults, {'--pileup':'HiMix'}, PUHI, step2Upg2015Defaults])


# PRE-MIXING : https://twiki.cern.ch/twiki/bin/view/CMSPublic/SWGuideSimulation#Pre_Mixing_Instructions
premixUp2015Defaults = {
    '--evt_type'    : 'SingleNuE10_cfi',
    '-s'            : 'GEN,SIM,DIGIPREMIX:pdigi_valid,L1,DIGI2RAW',
    '-n'            : '10',
    '--conditions'  : 'auto:run2_mc_'+autoHLT['relval25ns'], # 25ns GT; dedicated dict for 50ns
    '--datatier'    : 'GEN-SIM-DIGI-RAW',
    '--eventcontent': 'PREMIX',
<<<<<<< HEAD
    '--era'         : 'Run2_25ns' # temporary replacement for premix; to be brought back to customisePostLS1 *EDIT - This comment possibly no longer relevant with switch to eras
}
premixUp2015Defaults50ns = merge([{'--conditions':'auto:run2_mc_'+autoHLT['relval50ns']},
                                  {'--era':'Run2_50ns'},
=======
    '--customise'   : 'SLHCUpgradeSimulations/Configuration/postLS1Customs.customisePostLS1,SLHCUpgradeSimulations/Configuration/postLS1Customs.customise_New_HCAL' # temporary replacement for premix; to be brought back to customisePostLS1
}
premixUp2015Defaults50ns = merge([{'--conditions':'auto:run2_mc_'+autoHLT['relval50ns']},
                                  {'--customise':'SLHCUpgradeSimulations/Configuration/postLS1Customs.customisePostLS1_50ns,SLHCUpgradeSimulations/Configuration/postLS1Customs.customise_New_HCAL'},
>>>>>>> a9c569b4
                                  premixUp2015Defaults])

steps['PREMIXUP15_PU25']=merge([PU25,Kby(100,100),premixUp2015Defaults])
steps['PREMIXUP15_PU50']=merge([PU50,Kby(100,100),premixUp2015Defaults50ns])

digiPremixUp2015Defaults25ns = { 
    '--conditions'   : 'auto:run2_mc_'+autoHLT['relval25ns'],
    '-s'             : 'DIGIPREMIX_S2:pdigi_valid,DATAMIX,L1,DIGI2RAW,HLT:@relval25ns,RAW2DIGI,L1Reco',
   '--pileup_input'  :  'das:/RelValPREMIXUP15_PU25/%s/GEN-SIM-DIGI-RAW'%baseDataSetRelease[5],
    '--eventcontent' : 'FEVTDEBUGHLT',
    '--datatier'     : 'GEN-SIM-DIGI-RAW-HLTDEBUG',
    '--datamix'      : 'PreMix',
    '--customise'    : 'SLHCUpgradeSimulations/Configuration/postLS1CustomsPreMixing.customisePostLS1,SLHCUpgradeSimulations/Configuration/postLS1Customs.customise_New_HCAL' # temporary replacement for premix; to be brought back to customisePostLS1
    }
digiPremixUp2015Defaults50ns=merge([{'-s':'DIGIPREMIX_S2:pdigi_valid,DATAMIX,L1,DIGI2RAW,HLT:@relval50ns,RAW2DIGI,L1Reco'},
                                    {'--conditions':'auto:run2_mc_'+autoHLT['relval50ns']},
                                    {'--pileup_input' : 'das:/RelValPREMIXUP15_PU50/%s/GEN-SIM-DIGI-RAW'%baseDataSetRelease[6]},
                                    {'--customise': 'SLHCUpgradeSimulations/Configuration/postLS1CustomsPreMixing.customisePostLS1_50ns,SLHCUpgradeSimulations/Configuration/postLS1Customs.customise_New_HCAL'},
                                    digiPremixUp2015Defaults25ns])
steps['DIGIPRMXUP15_PU25']=merge([digiPremixUp2015Defaults25ns])
steps['DIGIPRMXUP15_PU50']=merge([digiPremixUp2015Defaults50ns])
premixProd25ns = {'-s'             : 'DIGIPREMIX_S2,DATAMIX,L1,DIGI2RAW,HLT:@relval25ns,RAW2DIGI,L1Reco',
                 '--eventcontent' : 'PREMIXRAW',
                 '--datatier'     : 'PREMIXRAW'}
premixProd50ns = merge([{'-s':'DIGIPREMIX_S2,DATAMIX,L1,DIGI2RAW,HLT:@relval50ns,RAW2DIGI,L1Reco'},premixProd25ns])

steps['DIGIPRMXUP15_PROD_PU25']=merge([premixProd25ns,digiPremixUp2015Defaults25ns])
steps['DIGIPRMXUP15_PROD_PU50']=merge([premixProd50ns,digiPremixUp2015Defaults50ns])

dataReco={ '--runUnscheduled':'',
          '--conditions':'auto:run1_data',
          '-s':'RAW2DIGI,L1Reco,RECO,EI,PAT,ALCA:SiStripCalZeroBias+SiStripCalMinBias+TkAlMinBias,DQM:@standardDQM+@miniAODDQM',
          '--datatier':'RECO,MINIAOD,DQMIO',
          '--eventcontent':'RECO,MINIAOD,DQM',
          '--data':'',
          '--process':'reRECO',
          '--scenario':'pp',
          }

dataRecoAlCaCalo=merge([{'-s':'RAW2DIGI,L1Reco,RECO,EI,ALCA:SiStripCalZeroBias+SiStripCalMinBias+TkAlMinBias+EcalCalZElectron+EcalCalWElectron+EcalUncalZElectron+EcalUncalWElectron+HcalCalIsoTrk,DQM'}, dataReco])


hltKey='fake'
menu = autoHLT[hltKey]
steps['HLTD']=merge([{'--process':'reHLT',
                      '-s':'L1REPACK,HLT:@%s'%hltKey,
                      '--conditions':'auto:run1_hlt_%s'%menu,
                      '--data':'',
                      '--output':'\'[{"e":"RAW","t":"RAW","o":["drop FEDRawDataCollection_rawDataCollector__LHC"]}]\'',
                      },])
steps['HLTDSKIM']=merge([{'--inputCommands':'"keep *","drop *_*_*_RECO"'},steps['HLTD']])

steps['RECOD']=merge([{'--scenario':'pp',},dataReco])
steps['RECODAlCaCalo']=merge([{'--scenario':'pp',},dataRecoAlCaCalo])

hltKey50ns='relval50ns'
menuR250ns = autoHLT[hltKey50ns]
<<<<<<< HEAD
steps['HLTDR250ns']=merge( [ {'-s':'L1REPACK,HLT:@%s'%hltKey50ns,},{'--conditions':'auto:run2_hlt_'+menuR250ns,},{'--era' : 'Run2_25ns'},steps['HLTD'] ] )

hltKey25ns='relval25ns'
menuR225ns = autoHLT[hltKey25ns]
steps['HLTDR225ns']=merge( [ {'-s':'L1REPACK:GT2,HLT:@%s'%hltKey25ns,},{'--conditions':'auto:run2_hlt_'+menuR225ns,},{'--era' : 'Run2_25ns'},steps['HLTD'] ] )


# custom function to be put back once the CSC tracked/untracked will have been fixed.. :-)
steps['RECODR250ns']=merge([{'--scenario':'pp','--conditions':'auto:run2_data_'+menuR250ns,'--customise':'Configuration/DataProcessing/RecoTLR.customiseDataRun2Common',},dataReco])
steps['RECODR225ns']=merge([{'--scenario':'pp','--conditions':'auto:run2_data_'+menuR225ns,'--customise':'Configuration/DataProcessing/RecoTLR.customiseDataRun2Common_25ns',},dataReco])
=======
steps['HLTDR250ns']=merge( [ {'-s':'L1REPACK,HLT:@%s'%hltKey50ns,},{'--conditions':'auto:run2_hlt_'+menuR250ns,},{'--customise' : 'SLHCUpgradeSimulations/Configuration/postLS1Customs.customisePostLS1,SLHCUpgradeSimulations/Configuration/postLS1Customs.customise_New_HCAL'},steps['HLTD'] ] )

hltKey25ns='relval25ns'
menuR225ns = autoHLT[hltKey25ns]
steps['HLTDR225ns']=merge( [ {'-s':'L1REPACK:GT2,HLT:@%s'%hltKey25ns,},{'--conditions':'auto:run2_hlt_'+menuR225ns,},{'--customise' : 'SLHCUpgradeSimulations/Configuration/postLS1Customs.customisePostLS1,SLHCUpgradeSimulations/Configuration/postLS1Customs.customise_New_HCAL'},steps['HLTD'] ] )


# custom function to be put back once the CSC tracked/untracked will have been fixed.. :-)
steps['RECODR250ns']=merge([{'--scenario':'pp','--conditions':'auto:run2_data_'+menuR250ns,'--customise':'Configuration/DataProcessing/RecoTLR.customiseDataRun2Common,SLHCUpgradeSimulations/Configuration/postLS1Customs.customise_New_HCAL',},dataReco])
steps['RECODR225ns']=merge([{'--scenario':'pp','--conditions':'auto:run2_data_'+menuR225ns,'--customise':'Configuration/DataProcessing/RecoTLR.customiseDataRun2Common_25ns,SLHCUpgradeSimulations/Configuration/postLS1Customs.customise_New_HCAL',},dataReco])

steps['RECODR2AlCaEle']=merge([{'--scenario':'pp','--conditions':'auto:run2_data','--customise':'Configuration/DataProcessing/RecoTLR.customisePromptRun2',},dataRecoAlCaCalo])
>>>>>>> a9c569b4


steps['RECODR2AlCaEle']=merge([{'--scenario':'pp','--conditions':'auto:run2_data','--customise':'Configuration/DataProcessing/RecoTLR.customisePromptRun2',},dataRecoAlCaCalo])

steps['RECODSplit']=steps['RECOD'] # finer job splitting  
steps['RECOSKIMALCA']=merge([{'--inputCommands':'"keep *","drop *_*_*_RECO"'
                              },steps['RECOD']])
steps['REPACKHID']=merge([{'--scenario':'HeavyIons',
                         '-s':'RAW2DIGI,REPACK',
                         '--datatier':'RAW',
                         '--eventcontent':'REPACKRAW'},
                        steps['RECOD']])
steps['RECOHID10']=merge([{'--scenario':'HeavyIons',
                         '-s':'RAW2DIGI,L1Reco,RECO,ALCA:SiStripCalZeroBias+SiStripCalMinBias+TkAlMinBiasHI+HcalCalMinBias,DQM',
                         '--datatier':'RECO,DQMIO',
                         '--eventcontent':'RECO,DQM','-n':30},
                        steps['RECOD']])
steps['RECOHID11']=merge([{'--repacked':''},
                        steps['RECOHID10']])
steps['RECOHID10']['-s']+=',REPACK'
steps['RECOHID10']['--datatier']+=',RAW'
steps['RECOHID10']['--eventcontent']+=',REPACKRAW'

steps['TIER0']=merge([{'--customise':'Configuration/DataProcessing/RecoTLR.customisePrompt',
                       '-s':'RAW2DIGI,L1Reco,RECO,EI,ALCAPRODUCER:@allForPrompt,DQM,ENDJOB',
                       '--datatier':'RECO,AOD,ALCARECO,DQMIO',
                       '--eventcontent':'RECO,AOD,ALCARECO,DQM',
                       '--process':'RECO'
                       },dataReco])
steps['TIER0EXP']=merge([{'-s':'RAW2DIGI,L1Reco,RECO,EI,ALCAPRODUCER:@allForExpress,DQM,ENDJOB',
                          '--datatier':'ALCARECO,DQMIO',
                          '--eventcontent':'ALCARECO,DQM',
                          '--customise':'Configuration/DataProcessing/RecoTLR.customiseExpress',
                          },steps['TIER0']])

steps['RECOCOSD']=merge([{'--scenario':'cosmics',
                          '-s':'RAW2DIGI,L1Reco,RECO,DQM,ALCA:MuAlCalIsolatedMu+DtCalib',
                          '--datatier':'RECO,DQMIO',     # no miniAOD for cosmics
                          '--eventcontent':'RECO,DQM',
                          '--customise':'Configuration/DataProcessing/RecoTLR.customiseCosmicData'
                          },dataReco])

step2HImixDefaults=merge([{'-n':'2', #too slow for 10 events/hour
                           '--pileup':'HiMix',                        
                           },hiDefaults,step1Up2015Defaults])
steps['Pyquen_GammaJet_pt20_2760GeV']=merge([{'cfg':'Pyquen_GammaJet_pt20_2760GeV_cfi','--beamspot':'MatchHI', '--pileup':'HiMixGEN'},PUHI,step2HImixDefaults])
steps['Pyquen_DiJet_pt80to120_2760GeV']=merge([{'cfg':'Pyquen_DiJet_pt80to120_2760GeV_cfi','--beamspot':'MatchHI', '--pileup':'HiMixGEN'},PUHI,step2HImixDefaults])
steps['Pyquen_ZeemumuJets_pt10_2760GeV']=merge([{'cfg':'Pyquen_ZeemumuJets_pt10_2760GeV_cfi','--beamspot':'MatchHI', '--pileup':'HiMixGEN'},PUHI,step2HImixDefaults])

# step3 
step3Defaults = {
                  '-s'            : 'RAW2DIGI,L1Reco,RECO,EI,VALIDATION,DQM',
                  '--conditions'  : 'auto:run1_mc',
                  '--no_exec'     : '',
                  '--datatier'    : 'GEN-SIM-RECO,DQMIO',
                  '--eventcontent': 'RECOSIM,DQM'
                  }
step3DefaultsAlCaCalo=merge([{'-s':'RAW2DIGI,L1Reco,RECO,EI,ALCA:EcalCalZElectron+EcalCalWElectron+EcalUncalZElectron+EcalUncalWElectron+HcalCalIsoTrk,VALIDATION,DQM'}, step3Defaults])

steps['DIGIPU']=merge([{'--process':'REDIGI'},steps['DIGIPU1']])

#for 2015
step3Up2015Defaults = {
    #'-s':'RAW2DIGI,L1Reco,RECO,EI,VALIDATION,DQM',
    '-s':'RAW2DIGI,L1Reco,RECO,EI,PAT,VALIDATION:@standardValidation+@miniAODValidation,DQM:@standardDQM+@miniAODDQM',
    '--runUnscheduled':'',
    '--conditions':'auto:run2_mc_'+autoHLT['relval25ns'], 
    '-n':'10',
    '--datatier':'GEN-SIM-RECO,MINIAODSIM,DQMIO',
    '--eventcontent':'RECOSIM,MINIAODSIM,DQM',
<<<<<<< HEAD
    '--era' : 'Run2_25ns'
    }

step3Up2015Defaults50ns = merge([{'--conditions':'auto:run2_mc_'+autoHLT['relval50ns'],'--era':'Run2_50ns'},step3Up2015Defaults])

step3Up2015DefaultsAlCaCalo = merge([{'-s':'RAW2DIGI,L1Reco,RECO,EI,ALCA:EcalCalZElectron+EcalCalWElectron+EcalUncalZElectron+EcalUncalWElectron+HcalCalIsoTrk,VALIDATION,DQM'},step3Up2015Defaults])
step3Up2015DefaultsAlCaCalo50ns = merge([{'--conditions':'auto:run2_mc_'+autoHLT['relval50ns'],'--era':'Run2_50ns'},step3Up2015DefaultsAlCaCalo])
=======
    '--customise' : 'SLHCUpgradeSimulations/Configuration/postLS1Customs.customisePostLS1,SLHCUpgradeSimulations/Configuration/postLS1Customs.customise_New_HCAL'
    }

step3Up2015Defaults50ns = merge([{'--conditions':'auto:run2_mc_'+autoHLT['relval50ns'],'--customise':'SLHCUpgradeSimulations/Configuration/postLS1Customs.customisePostLS1_50ns,SLHCUpgradeSimulations/Configuration/postLS1Customs.customise_New_HCAL'},step3Up2015Defaults])

step3Up2015DefaultsAlCaCalo = merge([{'-s':'RAW2DIGI,L1Reco,RECO,EI,ALCA:EcalCalZElectron+EcalCalWElectron+EcalUncalZElectron+EcalUncalWElectron+HcalCalIsoTrk,VALIDATION,DQM'},step3Up2015Defaults])
step3Up2015DefaultsAlCaCalo50ns = merge([{'--conditions':'auto:run2_mc_'+autoHLT['relval50ns'],'--customise':'SLHCUpgradeSimulations/Configuration/postLS1Customs.customisePostLS1_50ns,SLHCUpgradeSimulations/Configuration/postLS1Customs.customise_New_HCAL'},step3Up2015DefaultsAlCaCalo])
>>>>>>> a9c569b4

step3Up2015Hal = {'-s'            :'RAW2DIGI,L1Reco,RECO,EI,VALIDATION,DQM',
                 '--conditions'   :'auto:run2_mc_'+autoHLT['relval25ns'], 
                 '--datatier'     :'GEN-SIM-RECO,DQMIO',
                  '--eventcontent':'RECOSIM,DQM',
                  '-n'            :'10',
<<<<<<< HEAD
                 '--era'          :'Run2_25ns'
=======
                 '--customise'    :'SLHCUpgradeSimulations/Configuration/postLS1Customs.customisePostLS1,SLHCUpgradeSimulations/Configuration/postLS1Customs.customise_New_HCAL'
>>>>>>> a9c569b4
                 }

# mask away - to be removed once we'll migrate the matrix to be fully unscheduled for RECO step
#unSchOverrides={'--runUnscheduled':'','-s':'RAW2DIGI,L1Reco,RECO,EI,PAT,VALIDATION:@standardValidation+@miniAODValidation,DQM:@standardDQM+@miniAODDQM','--eventcontent':'RECOSIM,MINIAODSIM,DQM','--datatier':'GEN-SIM-RECO,MINIAODSIM,DQMIO'}
#step3Up2015DefaultsUnsch = merge([unSchOverrides,step3Up2015Defaults])
#step3DefaultsUnsch = merge([unSchOverrides,step3Defaults])

steps['RECOUP15']=merge([step3Up2015Defaults]) # todo: remove UP from label
steps['RECOUP15AlCaCalo']=merge([step3Up2015DefaultsAlCaCalo]) # todo: remove UP from label

#steps['RECOUP15PROD1']=merge([{ '-s' : 'RAW2DIGI,L1Reco,RECO,EI,DQM:DQMOfflinePOGMC', '--datatier' : 'AODSIM,DQMIO', '--eventcontent' : 'AODSIM,DQM'},step3Up2015Defaults])

steps['RECODreHLT']=merge([{'--hltProcess':'reHLT','--conditions':'auto:run1_data_%s'%menu},steps['RECOD']])
steps['RECODreHLTAlCaCalo']=merge([{'--hltProcess':'reHLT','--conditions':'auto:run1_data_%s'%menu},steps['RECODAlCaCalo']])

steps['RECODR225nsreHLT']=merge([{'--hltProcess':'reHLT'},steps['RECODR225ns']])
steps['RECODR250nsreHLT']=merge([{'--hltProcess':'reHLT'},steps['RECODR250ns']])
steps['RECODR2reHLTAlCaEle']=merge([{'--hltProcess':'reHLT','--conditions':'auto:run2_data'},steps['RECODR2AlCaEle']])

steps['RECO']=merge([step3Defaults])
steps['RECOAlCaCalo']=merge([step3DefaultsAlCaCalo])
steps['RECODBG']=merge([{'--eventcontent':'RECODEBUG,DQM'},steps['RECO']])
steps['RECOPROD1']=merge([{ '-s' : 'RAW2DIGI,L1Reco,RECO,EI', '--datatier' : 'GEN-SIM-RECO,AODSIM', '--eventcontent' : 'RECOSIM,AODSIM'},step3Defaults])
#steps['RECOPRODUP15']=merge([{ '-s':'RAW2DIGI,L1Reco,RECO,EI,DQM:DQMOfflinePOGMC','--datatier':'AODSIM,DQMIO','--eventcontent':'AODSIM,DQM'},step3Up2015Defaults])
steps['RECOPRODUP15']=merge([{ '-s':'RAW2DIGI,L1Reco,RECO,EI,PAT,DQM:DQMOfflinePOGMC','--datatier':'AODSIM,MINIAODSIM,DQMIO','--eventcontent':'AODSIM,MINIAODSIM,DQM'},step3Up2015Defaults])
steps['RECOCOS']=merge([{'-s':'RAW2DIGI,L1Reco,RECO,ALCA:MuAlCalIsolatedMu,DQM','--scenario':'cosmics'},stCond,step3Defaults])
steps['RECOHAL']=merge([{'-s':'RAW2DIGI,L1Reco,RECO,ALCA:MuAlCalIsolatedMu,DQM','--scenario':'cosmics'},step3Up2015Hal])
steps['RECOMIN']=merge([{'-s':'RAW2DIGI,L1Reco,RECO,EI,ALCA:SiStripCalZeroBias+SiStripCalMinBias,VALIDATION,DQM'},stCond,step3Defaults])
steps['RECOMINUP15']=merge([{'-s':'RAW2DIGI,L1Reco,RECO,EI,ALCA:SiStripCalZeroBias+SiStripCalMinBias,VALIDATION,DQM'},step3Up2015Defaults])

steps['RECODDQM']=merge([{'-s':'RAW2DIGI,L1Reco,RECO,EI,DQM:@common+@muon+@hcal+@jetmet+@ecal'},steps['RECOD']])

steps['RECOPU1']=merge([PU,steps['RECO']])
steps['RECOPU2']=merge([PU2,steps['RECO']])
steps['RECOUP15_PU25']=merge([PU25,step3Up2015Defaults])
steps['RECOUP15_PU50']=merge([PU50,step3Up2015Defaults50ns])

# mask away - to be removed once we'll migrate the matrix to be fully unscheduled for RECO step
#steps['RECOmAOD']=merge([step3DefaultsUnsch])
#steps['RECOmAODUP15']=merge([step3Up2015DefaultsUnsch])


# for premixing: no --pileup_input for replay; GEN-SIM only available for in-time event, from FEVTDEBUGHLT previous step
steps['RECOPRMXUP15_PU25']=merge([
<<<<<<< HEAD
        {'--era':'Run2_25ns','--customise':'SimGeneral/DataMixingModule/customiseForPremixingInput.customiseForPreMixingInput'}, # temporary replacement for premix; to be brought back to customisePostLS1; DataMixer customize for rerouting inputs to mixed data.
        step3Up2015Defaults])
steps['RECOPRMXUP15_PU50']=merge([
        {'--era':'Run2_50ns','--customise':'SimGeneral/DataMixingModule/customiseForPremixingInput.customiseForPreMixingInput'},
=======
        {'--customise':'SLHCUpgradeSimulations/Configuration/postLS1Customs.customisePostLS1,SimGeneral/DataMixingModule/customiseForPremixingInput.customiseForPreMixingInput,SLHCUpgradeSimulations/Configuration/postLS1Customs.customise_New_HCAL'}, # temporary replacement for premix; to be brought back to customisePostLS1; DataMixer customize for rerouting inputs to mixed data.
        step3Up2015Defaults])
steps['RECOPRMXUP15_PU50']=merge([
        {'--customise':'SLHCUpgradeSimulations/Configuration/postLS1Customs.customisePostLS1_50ns,SimGeneral/DataMixingModule/customiseForPremixingInput.customiseForPreMixingInput,SLHCUpgradeSimulations/Configuration/postLS1Customs.customise_New_HCAL'},
>>>>>>> a9c569b4
        step3Up2015Defaults50ns])

recoPremixUp15prod = merge([
        #{'-s':'RAW2DIGI,L1Reco,RECO,EI'}, # tmp
        {'-s':'RAW2DIGI,L1Reco,RECO,EI,PAT,DQM:DQMOfflinePOGMC'},
        {'--datatier' : 'AODSIM,MINIAODSIM,DQMIO'}, 
        {'--eventcontent' : 'AODSIM,MINIAODSIM,DQMIO'},
<<<<<<< HEAD
        {'--era':'Run2_25ns'}, # temporary replacement for premix; to be brought back to customisePostLS1
=======
        {'--customise':'SLHCUpgradeSimulations/Configuration/postLS1Customs.customisePostLS1,SLHCUpgradeSimulations/Configuration/postLS1Customs.customise_New_HCAL'}, # temporary replacement for premix; to be brought back to customisePostLS1
>>>>>>> a9c569b4
        step3Up2015Defaults])

steps['RECOPRMXUP15PROD_PU25']=merge([
        recoPremixUp15prod])
steps['RECOPRMXUP15PROD_PU50']=merge([
        {'--conditions':'auto:run2_mc_'+autoHLT['relval50ns']},
<<<<<<< HEAD
        {'--era':'Run2_50ns'},
=======
        {'--customise':'SLHCUpgradeSimulations/Configuration/postLS1Customs.customisePostLS1_50ns,SLHCUpgradeSimulations/Configuration/postLS1Customs.customise_New_HCAL'},
>>>>>>> a9c569b4
        recoPremixUp15prod])


steps['RECOPUDBG']=merge([{'--eventcontent':'RECODEBUG,DQM'},steps['RECOPU1']])
steps['RERECOPU1']=merge([{'--hltProcess':'REDIGI'},steps['RECOPU1']])

steps['RECOUP15_ID']=merge([{'--hltProcess':'HLT2'},steps['RECOUP15']])

steps['RECOHI']=merge([hiDefaults,{'-s':'RAW2DIGI,L1Reco,RECO,VALIDATION,DQM'},step3Up2015Defaults])
steps['RECOHI2011']=merge([hiDefaults2011,{'-s':'RAW2DIGI,L1Reco,RECO,VALIDATION,DQM'},step3Defaults])

steps['RECOHID11St3']=merge([{
                              '--process':'ZStoRECO'},
                             steps['RECOHID11']])
steps['RECOHIR10D11']=merge([{'--filein':'file:step2_inREPACKRAW.root',
                              '--filtername':'reRECO'},
                             steps['RECOHID11St3']])
#steps['RECOFS']=merge([{'--fast':'',
#                        '-s':'RECO,EI,HLT:@fake,VALIDATION'},
#                       steps['RECO']])

#add this line when testing from an input file that is not strictly GEN-SIM
#addForAll(step3,{'--hltProcess':'DIGI'})

steps['ALCACOSD']={'--conditions':'auto:run1_data',
                   '--datatier':'ALCARECO',
                   '--eventcontent':'ALCARECO',
                   '--scenario':'cosmics',
                   '-s':'ALCA:TkAlCosmics0T+MuAlGlobalCosmics+HcalCalHOCosmics+DQM'
                   }
steps['ALCAPROMPT']={'-s':'ALCA:PromptCalibProd',
                     '--filein':'file:TkAlMinBias.root',
                     '--conditions':'auto:run1_data',
                     '--datatier':'ALCARECO',
                     '--eventcontent':'ALCARECO'}
steps['ALCAEXP']={'-s':'ALCA:PromptCalibProd+PromptCalibProdSiStrip+PromptCalibProdSiStripGains+PromptCalibProdSiPixelAli',
                  '--conditions':'auto:run1_data',
                  '--datatier':'ALCARECO',
                  '--eventcontent':'ALCARECO'}

# step4
step4Defaults = { 
                  '-s'            : 'ALCA:TkAlMuonIsolated+TkAlMinBias+MuAlOverlaps',
                  '-n'            : 1000,
                  '--conditions'  : 'auto:run1_mc',
                  '--datatier'    : 'ALCARECO',
                  '--eventcontent': 'ALCARECO',
                  }
step4Up2015Defaults = { 
                        '-s'            : 'ALCA:TkAlMuonIsolated+TkAlMinBias+MuAlOverlaps',
                        '-n'            : 1000,
                        '--conditions'  : 'auto:run2_mc_'+autoHLT['relval25ns'],
<<<<<<< HEAD
                        '--era'         : 'Run2_25ns',
=======
                        '--customise'   : 'SLHCUpgradeSimulations/Configuration/postLS1Customs.customisePostLS1,SLHCUpgradeSimulations/Configuration/postLS1Customs.customise_New_HCAL',
>>>>>>> a9c569b4
                        '--datatier'    : 'ALCARECO',
                        '--eventcontent': 'ALCARECO',
                  }

steps['RERECOPU']=steps['RERECOPU1']

steps['ALCATT']=merge([{'--filein':'file:step3.root'},step4Defaults])
steps['ALCATTUP15']=merge([{'--filein':'file:step3.root'},step4Up2015Defaults])
steps['ALCAMIN']=merge([{'-s':'ALCA:TkAlMinBias','--filein':'file:step3.root'},stCond,step4Defaults])
steps['ALCAMINUP15']=merge([{'-s':'ALCA:TkAlMinBias','--filein':'file:step3.root'},step4Up2015Defaults])
steps['ALCACOS']=merge([{'-s':'ALCA:TkAlCosmics0T+MuAlGlobalCosmics+HcalCalHOCosmics'},stCond,step4Defaults])
steps['ALCABH']=merge([{'-s':'ALCA:TkAlBeamHalo+MuAlBeamHaloOverlaps+MuAlBeamHalo'},stCond,step4Defaults])
steps['ALCAHAL']=merge([{'-s':'ALCA:TkAlBeamHalo+MuAlBeamHaloOverlaps+MuAlBeamHalo'},step4Up2015Defaults])

steps['ALCAHARVD']={'-s':'ALCAHARVEST:BeamSpotByRun+BeamSpotByLumi+SiStripQuality',
                    '--conditions':'auto:run1_data',
                    '--scenario':'pp',
                    '--data':'',
                    '--filein':'file:PromptCalibProd.root'}


steps['ALCAHARVD1']={'-s':'ALCAHARVEST:BeamSpotByRun+BeamSpotByLumi+SiStripQuality',
                    '--conditions':'auto:run1_data',
                    '--scenario':'pp',
                    '--data':'',
                    '--filein':'file:PromptCalibProd.root'}

steps['ALCAHARVD2']={'-s':'ALCAHARVEST:SiStripQuality',
                    '--conditions':'auto:run1_data',
                    '--scenario':'pp',
                    '--data':'',
                    '--filein':'file:PromptCalibProdSiStrip.root'}

steps['ALCAHARVD3']={'-s':'ALCAHARVEST:SiStripGains',
                    '--conditions':'auto:run1_data',
                    '--scenario':'pp',
                    '--data':'',
                    '--filein':'file:PromptCalibProdSiStripGains.root'}

steps['ALCAHARVD4']={'-s':'ALCAHARVEST:SiPixelAli',
                    '--conditions':'auto:run1_data',
                    '--scenario':'pp',
                    '--data':'',
                    '--filein':'file:PromptCalibProdSiPixelAli.root'}

steps['RECOHISt4']=steps['RECOHI']
steps['RECOHIMIX']=merge([steps['RECOHI'],{'--pileup':'HiMix','--pileup_input':'das:/RelValHydjetQ_MinBias_5020GeV/%s/GEN-SIM'%(baseDataSetRelease[9])}])

steps['ALCANZS']=merge([{'-s':'ALCA:HcalCalMinBias','--mc':''},step4Defaults])
steps['HARVESTGEN']={'-s':'HARVESTING:genHarvesting',
                     '--harvesting':'AtJobEnd',
                     '--conditions':'auto:run2_mc_FULL',
                     '--mc':'',
                     '--era' :'Run2_25ns',
                     '--filetype':'DQM',
                     '--filein':'file:step1_inDQM.root'
                  }

steps['HARVESTGEN2']=merge([{'--filein':'file:step2_inDQM.root'},steps['HARVESTGEN']]) 


#data
steps['HARVESTD']={'-s':'HARVESTING:@standardDQM+@miniAODDQM',
                   '--conditions':'auto:run1_data',
                   '--data':'',
                   '--filetype':'DQM',
                   '--scenario':'pp'}

steps['HARVESTDreHLT'] = merge([ {'--conditions':'auto:run1_data_%s'%menu}, steps['HARVESTD'] ])
steps['HARVESTDR250nsreHLT'] = merge([ {'--conditions':'auto:run2_data_'+menuR250ns,}, steps['HARVESTD'] ])
steps['HARVESTDR225nsreHLT'] = merge([ {'--conditions':'auto:run2_data_'+menuR225ns,}, steps['HARVESTD'] ])

steps['HARVESTDDQM']=merge([{'-s':'HARVESTING:@common+@muon+@hcal+@jetmet+@ecal'},steps['HARVESTD']])

steps['HARVESTDfst2']=merge([{'--filein':'file:step2_inDQM.root'},steps['HARVESTD']])

steps['HARVESTDC']={'-s':'HARVESTING:dqmHarvesting',
                   '--conditions':'auto:run1_data',
                   '--filetype':'DQM',
                   '--data':'',
                    '--filein':'file:step2_inDQM.root',
                   '--scenario':'cosmics'}
steps['HARVESTDHI']={'-s':'HARVESTING:dqmHarvesting',
                   '--conditions':'auto:run1_data',
                   '--filetype':'DQM',
                   '--data':'',
                   '--scenario':'HeavyIons'}

#MC
steps['HARVEST']={'-s':'HARVESTING:validationHarvesting+dqmHarvesting',
                   '--conditions':'auto:run1_mc',
                   '--mc':'',
                   '--filetype':'DQM',
                   '--scenario':'pp'}
steps['HARVESTCOS']={'-s':'HARVESTING:dqmHarvesting',
                     '--conditions':'auto:run1_mc',
                     '--mc':'',
                     '--filein':'file:step3_inDQM.root',
                     '--filetype':'DQM',
                     '--scenario':'cosmics'}
steps['HARVESTHAL']={'-s'          :'HARVESTING:dqmHarvesting',
                     '--conditions':'auto:run2_mc_'+autoHLT['relval25ns'],
                     '--mc'        :'',
                     '--filein'    :'file:step3_inDQM.root',
                     '--scenario'    :'cosmics',
                     '--filein':'file:step3_inDQM.root', # unnnecessary
                     '--filetype':'DQM',
<<<<<<< HEAD
                     '--era' : 'Run2_25ns',
=======
                     '--customise' : 'SLHCUpgradeSimulations/Configuration/postLS1Customs.customisePostLS1,SLHCUpgradeSimulations/Configuration/postLS1Customs.customise_New_HCAL',
>>>>>>> a9c569b4
                     }
steps['HARVESTFS']={'-s':'HARVESTING:validationHarvestingFS',
                   '--conditions':'auto:run1_mc',
                   '--mc':'',
                    '--filetype':'DQM',
                   '--scenario':'pp'}
steps['HARVESTHI']=merge([hiDefaults,{'-s':'HARVESTING:validationHarvesting+dqmHarvesting',
                    '--mc':'',
                    '--era' : 'Run2_HI',
                    '--filetype':'DQM',
                    '--scenario':'HeavyIons'}])
steps['HARVESTHI2011']=merge([hiDefaults2011,{'-s':'HARVESTING:validationHarvesting+dqmHarvesting',
                                              '--mc':'',
                                              '--filetype':'DQM'}])
steps['HARVESTUP15']={
    # '-s':'HARVESTING:validationHarvesting+dqmHarvesting', # todo: remove UP from label
    '-s':'HARVESTING:@standardValidation+@standardDQM+@miniAODValidation+@miniAODDQM', # todo: remove UP from label
    '--conditions':'auto:run2_mc_'+autoHLT['relval25ns'], 
    '--mc':'',
<<<<<<< HEAD
    '--era' : 'Run2_25ns',
=======
    '--customise' : 'SLHCUpgradeSimulations/Configuration/postLS1Customs.customisePostLS1,SLHCUpgradeSimulations/Configuration/postLS1Customs.customise_New_HCAL',
>>>>>>> a9c569b4
    '--filetype':'DQM',
    }


steps['HARVESTUP15_PU25']=steps['HARVESTUP15']

<<<<<<< HEAD
steps['HARVESTUP15_PU50']=merge([{'--era' : 'Run2_50ns'},steps['HARVESTUP15']])
=======
steps['HARVESTUP15_PU50']=merge([{'--customise' : 'SLHCUpgradeSimulations/Configuration/postLS1Customs.customisePostLS1_50ns,SLHCUpgradeSimulations/Configuration/postLS1Customs.customise_New_HCAL','--conditions':'auto:run2_mc_'+autoHLT['relval50ns']},steps['HARVESTUP15']])
>>>>>>> a9c569b4

# unSchHarvestOverrides={'-s':'HARVESTING:@standardValidation+@standardDQM+@miniAODValidation+@miniAODDQM'}
# steps['HARVESTmAODUP15']=merge([unSchHarvestOverrides,steps['HARVESTUP15']])

steps['HARVESTUP15FS']={'-s':'HARVESTING:validationHarvestingFS',
                        '--conditions':'auto:run2_mc',
                        '--mc':'',
                        '--era':'Run2_25ns',
                        '--filetype':'DQM',
                        '--scenario':'pp'}


steps['ALCASPLIT']={'-s':'ALCAOUTPUT:@allForPrompt',
                    '--conditions':'auto:run1_data',
                    '--scenario':'pp',
                    '--data':'',
                    '--triggerResultsProcess':'RECO',
                    '--filein':'file:step2_inALCARECO.root'}

steps['SKIMD']={'-s':'SKIM:all',
                '--conditions':'auto:run1_data',
                '--data':'',
                '--scenario':'pp',
                '--filein':'file:step2.root',
                '--secondfilein':'filelist:step1_dasquery.log'}

steps['SKIMDreHLT'] = merge([ {'--conditions':'auto:run1_data_%s'%menu,'--filein':'file:step3.root'}, steps['SKIMD'] ])

steps['SKIMCOSD']={'-s':'SKIM:all',
                   '--conditions':'auto:run1_data',
                   '--data':'',
                   '--scenario':'cosmics',
                   '--filein':'file:step2.root',
                   '--secondfilein':'filelist:step1_dasquery.log'}
                 
steps['RECOFROMRECO']=merge([{'-s':'RECO,EI',
                              '--filtername':'RECOfromRECO',
                              '--process':'reRECO',
                              '--datatier':'AODSIM',
                              '--eventcontent':'AODSIM',
                              },
                             stCond,step3Defaults])


steps['RECOFROMRECOSt2']=steps['RECOFROMRECO']

steps['RECODFROMRAWRECO']=merge([{'-s':'RAW2DIGI:RawToDigi_noTk,L1Reco,RECO:reconstruction_noTracking,EI',
                                  '--filtername':'RECOfromRAWRECO',
                                  '--process':'rereRECO',
                                  '--datatier':'AOD',
                                  '--eventcontent':'AOD',
                                  '--secondfilein':'filelist:step1_dasquery.log',
                                  },
                                 steps['RECOD']])


steps['COPYPASTE']={'-s':'NONE',
                    '--conditions':'auto:run1_mc',
                    '--output':'\'[{"t":"RAW","e":"ALL"}]\'',
                    '--customise_commands':'"process.ALLRAWoutput.fastCloning=cms.untracked.bool(False)"'}

#miniaod
stepMiniAODDefaults = { '-s'              : 'PAT',
                        '--runUnscheduled': '',
                        '--era'           : 'Run2_25ns',
                        '-n'              : '100'
                        }
stepMiniAODDataUP15 = merge([{'--conditions'   : 'auto:run1_data',
                          '--data'         : '',
                          '--datatier'     : 'MINIAOD',
                          '--eventcontent' : 'MINIAOD',
                          '--filein'       :'file:step3.root'
                          },stepMiniAODDefaults])

# Not sure whether the customisations are in the dict as "--customise" or "--era" so try to
# remove both. Currently premixing uses "--customise" and everything else uses "--era".
try : stepMiniAODData = remove(stepMiniAODDataUP15,'--era')
except : stepMiniAODData = remove(stepMiniAODDataUP15,'--customise')


stepMiniAODMC = merge([{'--conditions'   : 'auto:run2_mc',
                        '--mc'           : '',
                        '--era'          : 'Run2_25ns',
                        '--datatier'     : 'MINIAODSIM',
                        '--eventcontent' : 'MINIAODSIM',
                        '--filein'       :'file:step3.root'
                        },stepMiniAODDefaults])

#steps['MINIAODDATA']       =merge([stepMiniAODData])
#steps['MINIAODDreHLT']     =merge([{'--conditions':'auto:run1_data_%s'%menu},stepMiniAODData])
#steps['MINIAODDATAs2']     =merge([{'--filein':'file:step2.root'},stepMiniAODData])
steps['MINIAODMCUP15']     =merge([stepMiniAODMC])
#steps['MINIAODMCUP1550']   =merge([{'--conditions':'auto:run2_mc_50ns','--era':'Run2_50ns'},stepMiniAODMC])
#steps['MINIAODMCUP15HI']   =merge([{'--conditions':'auto:run2_mc_HIon','--era':'Run2_HI'},stepMiniAODMC])
steps['MINIAODMCUP15FS']   =merge([{'--filein':'file:step1.root','--fast':''},stepMiniAODMC])
steps['MINIAODMCUP15FS50'] =merge([{'--conditions':'auto:run2_mc_50ns','--era':'Run2_50ns'},steps['MINIAODMCUP15FS']])


#################################################################################
####From this line till the end of the file :
####UPGRADE WORKFLOWS IN PREPARATION - Gaelle's sandbox - 
#####Accessible only through the option --what upgrade
#####therefore not run in IBs (at some they might be...) 
#####Transparent for any of the standard workflows
#### list of worflows defined (not necessarly running though): runTheMatrix.py --what upgrade -n 
#### 
###
#################################################################################

from  Configuration.PyReleaseValidation.upgradeWorkflowComponents import *

defaultDataSets={}
defaultDataSets['Extended2023HGCalMuon']='CMSSW_6_2_0_SLHC20_patch1-DES23_62_V1_refHGCALV5-v'
defaultDataSets['Extended2023SHCalNoTaper']='CMSSW_6_2_0_SLHC20_patch1-DES23_62_V1_refSHNoTaper-v'
defaultDataSets['2019WithGEMAging']='CMSSW_6_2_0_SLHC20-DES19_62_V8_UPG2019withGEM-v'
keys=defaultDataSets.keys()
for key in keys:
  defaultDataSets[key+'PU']=defaultDataSets[key]
  
# sometimes v1 won't be used - override it here - the dictionary key is gen fragment + '_' + geometry
versionOverrides={}

baseDataSetReleaseBetter={}
for gen in upgradeFragments:
    for ds in defaultDataSets: 
       	key=gen[:-4]+'_'+ds   
        version='1'
        if key in versionOverrides:
            version = versionOverrides[key]
        baseDataSetReleaseBetter[key]=defaultDataSets[ds]+version

PUDataSets={}
for ds in defaultDataSets:
    key='MinBias_TuneZ2star_14TeV_pythia6'+'_'+ds
    name=baseDataSetReleaseBetter[key]
    PUDataSets[ds]={'-n':10,'--pileup':'AVE_140_BX_25ns','--pileup_input':'das:/RelValMinBias_TuneZ2star_14TeV/%s/GEN-SIM'%(name,)}


upgradeStepDict={}
for step in upgradeSteps:
    upgradeStepDict[step]={}

# just make all combinations - yes, some will be nonsense.. but then these are not used unless
# specified above
for k in upgradeKeys:
    k2=k
    if 'PU' in k[-2:]:
        k2=k[:-2]
    geom=upgradeGeoms[k2]
    gt=upgradeGTs[k2]
    cust=upgradeCustoms[k2]
    upgradeStepDict['GenSimFull'][k]= {'-s' : 'GEN,SIM',
                                       '-n' : 10,
                                       '--conditions' : gt,
                                       '--beamspot' : 'Gauss',
                                       '--datatier' : 'GEN-SIM',
                                       '--eventcontent': 'FEVTDEBUG',
                                       '--geometry' : geom
                                       }
    if cust!=None : upgradeStepDict['GenSimFull'][k]['--customise']=cust
        
    upgradeStepDict['GenSimHLBeamSpotFull'][k]= {'-s' : 'GEN,SIM',
                                       '-n' : 10,
                                       '--conditions' : gt,
                                       '--beamspot' : 'HLLHC',
                                       '--datatier' : 'GEN-SIM',
                                       '--eventcontent': 'FEVTDEBUG',
                                       '--geometry' : geom
                                       }
    if cust!=None : upgradeStepDict['GenSimHLBeamSpotFull'][k]['--customise']=cust
    
    upgradeStepDict['DigiFull'][k] = {'-s':'DIGI:pdigi_valid,L1,DIGI2RAW',
                                      '--conditions':gt,
                                      '--datatier':'GEN-SIM-DIGI-RAW',
                                      '-n':'10',
                                      '--eventcontent':'FEVTDEBUGHLT',
                                      '--geometry' : geom
                                      }
    if cust!=None : upgradeStepDict['DigiFull'][k]['--customise']=cust
    
    upgradeStepDict['DigiFullTrigger'][k] = {'-s':'DIGI:pdigi_valid,L1,L1TrackTrigger,DIGI2RAW',
                                      '--conditions':gt,
                                      '--datatier':'GEN-SIM-DIGI-RAW',
                                      '-n':'10',
                                      '--eventcontent':'FEVTDEBUGHLT',
                                      '--geometry' : geom
                                      }
    if cust!=None : upgradeStepDict['DigiFullTrigger'][k]['--customise']=cust
    
    
    if k2 in PUDataSets:
        upgradeStepDict['DigiFullPU'][k]=merge([PUDataSets[k2],upgradeStepDict['DigiFull'][k]])
    upgradeStepDict['DigiTrkTrigFull'][k] = {'-s':'DIGI:pdigi_valid,L1,L1TrackTrigger,DIGI2RAW,RECO:pixeltrackerlocalreco',
                                             '--conditions':gt,
                                             '--datatier':'GEN-SIM-DIGI-RAW',
                                             '-n':'10',
                                             '--eventcontent':'FEVTDEBUGHLT',
                                             '--geometry' : geom
                                             }
    if cust!=None : upgradeStepDict['DigiTrkTrigFull'][k]['--customise']=cust

    upgradeStepDict['RecoFull'][k] = {'-s':'RAW2DIGI,L1Reco,RECO',
                                      '--conditions':gt,
                                      '--datatier':'GEN-SIM-RECO',
                                      '-n':'10',
                                      '--eventcontent':'FEVTDEBUGHLT',
                                      '--geometry' : geom
                                      }
    if cust!=None : upgradeStepDict['RecoFull'][k]['--customise']=cust

    if k2 in PUDataSets:
        upgradeStepDict['RecoFullPU'][k]=merge([PUDataSets[k2],{'-s':'RAW2DIGI,L1Reco,RECO,DQM'},upgradeStepDict['RecoFull'][k]])

    upgradeStepDict['RecoFullHGCAL'][k] = {'-s':'RAW2DIGI,L1Reco,RECO',
                                      '--conditions':gt,
                                      '--datatier':'GEN-SIM-RECO',
                                      '-n':'10',
                                      '--eventcontent':'RECOSIM',
                                      '--geometry' : geom
                                      }
    if cust!=None : upgradeStepDict['RecoFullHGCAL'][k]['--customise']=cust

    if k2 in PUDataSets:
        upgradeStepDict['RecoFullPUHGCAL'][k]=merge([PUDataSets[k2],{'-s':'RAW2DIGI,L1Reco,RECO'},upgradeStepDict['RecoFullHGCAL'][k]])

    upgradeStepDict['HARVESTFull'][k]={'-s':'HARVESTING:validationHarvesting+dqmHarvesting',
                                    '--conditions':gt,
                                    '--mc':'',
                                    '--geometry' : geom,
                                    '--scenario' : 'pp',
                                    '--filetype':'DQM'
                                    }
    if cust!=None : upgradeStepDict['HARVESTFull'][k]['--customise']=cust

    if k2 in PUDataSets:
        upgradeStepDict['HARVESTFullPU'][k]=merge([PUDataSets[k2],{'-s':'HARVESTING:dqmHarvesting'},upgradeStepDict['HARVESTFull'][k]])

    upgradeStepDict['FastSim'][k]={'-s':'GEN,SIM,RECO,VALIDATION',
                                   '--eventcontent':'FEVTDEBUGHLT,DQM',
                                   '--datatier':'GEN-SIM-DIGI-RECO,DQMIO',
                                   '--conditions':gt,
                                   '--fast':'',
                                   '--geometry' : geom,
                                   '--relval':'27000,3000'}
    if cust!=None : upgradeStepDict['FastSim'][k]['--customise']=cust

    upgradeStepDict['HARVESTFast'][k]={'-s':'HARVESTING:validationHarvestingFS',
                                    '--conditions':gt,
                                    '--mc':'',
                                    '--geometry' : geom,
                                    '--scenario' : 'pp'
                                    }
    if cust!=None : upgradeStepDict['HARVESTFast'][k]['--customise']=cust




for step in upgradeSteps:
    # we need to do this for each fragment
   if 'Sim' in step:
        for frag in upgradeFragments:
            howMuch=howMuches[frag]
            for key in upgradeKeys:
                k=frag[:-4]+'_'+key+'_'+step
                steps[k]=merge([ {'cfg':frag},howMuch,upgradeStepDict[step][key]])
                #get inputs in case of -i...but no need to specify in great detail
                #however, there can be a conflict of beam spots but this is lost in the dataset name
                #so please be careful   
                s=frag[:-4]+'_'+key
                if 'FastSim' not in k and s+'INPUT' not in steps and s in baseDataSetReleaseBetter:
                    steps[k+'INPUT']={'INPUT':InputInfo(dataSet='/RelVal'+frag[:-4]+'/%s/GEN-SIM'%(baseDataSetReleaseBetter[s],),location='STD')}
   else:
        for key in upgradeKeys:
            k=step+'_'+key
            if step in upgradeStepDict and key in upgradeStepDict[step]: 
                steps[k]=merge([upgradeStepDict[step][key]])<|MERGE_RESOLUTION|>--- conflicted
+++ resolved
@@ -282,7 +282,6 @@
     'CMSSW_6_2_0_pre8-PRE_ST62_V8_FastSim-v1',              # 2 for fastsim id test
 #    'CMSSW_7_1_0_pre5-START71_V1-v2',                      # 3 8 TeV , for the one sample which is part of the routine relval production (RelValZmumuJets_Pt_20_300, because of -v2)
                                                             # THIS ABOVE IS NOT USED, AT THE MOMENT
-<<<<<<< HEAD
     'CMSSW_7_6_0_pre6-76X_mcRun2_asymptotic_v4-v1',         # 3 - 13 TeV samples with GEN-SIM from 750_p4; also GEN-SIM-DIGI-RAW-HLTDEBUG for id tests
     'CMSSW_7_3_0_pre1-PRE_LS172_V15_FastSim-v1',                   # 4 - fast sim GEN-SIM-DIGI-RAW-HLTDEBUG for id tests
     'CMSSW_7_6_0_pre6-PU25ns_76X_mcRun2_asymptotic_v4-v1',         # 5 - fullSim PU 25ns premix
@@ -290,15 +289,6 @@
     'CMSSW_7_6_0_pre6-76X_mcRun2_asymptotic_v4_FastSim-v1',        # 7 - fastSim MinBias for mixing
     'CMSSW_7_6_0_pre5-PU25ns_76X_mcRun2_asymptotic_v1_FastSim-v1', # 8 - fastSim premixed MinBias
     'CMSSW_7_6_0_pre6-76X_mcRun2_HeavyIon_v4-v1' 	           # 9 - Run2 HI GEN-SIM
-=======
-    'CMSSW_7_5_0-75X_mcRun2_asymptotic_v1-v1',              # 3 - 13 TeV samples with GEN-SIM from 750_p4; also GEN-SIM-DIGI-RAW-HLTDEBUG for id tests
-    'CMSSW_7_3_0_pre1-PRE_LS172_V15_FastSim-v1',              # 4 - fast sim GEN-SIM-DIGI-RAW-HLTDEBUG for id tests
-    'CMSSW_7_5_3_patch1-PU25ns_75X_mcRun2_asymptotic_v7_newCond-v1',         # 5 - fullSim PU 25ns premix
-    'CMSSW_7_5_3_patch1-PU50ns_75X_mcRun2_startup_v6_newCond-v1',            # 6 - fullSim PU 50ns premix
-    'CMSSW_7_5_3-75X_mcRun2_asymptotic_v5_FastSim-v1',        # 7 - fastSim MinBias for mixing
-    'CMSSW_7_5_3-PU25ns_75X_mcRun2_asymptotic_v5_FastSim-v1', # 8 - fastSim premixed MinBias 
-    'CMSSW_7_5_0-75X_mcRun2_HeavyIon_v1-v2'                   # 9 - Run2 HI GEN-SIM    
->>>>>>> a9c569b4
     ]
 
 # note: INPUT commands to be added once GEN-SIM w/ 13TeV+PostLS1Geo will be available 
@@ -822,17 +812,10 @@
                  '--conditions'  :'auto:run2_mc_'+autoHLT['relval25ns'],
                  '--datatier'    :'GEN-SIM-DIGI-RAW-HLTDEBUG',
                  '--eventcontent':'FEVTDEBUGHLT',
-<<<<<<< HEAD
                  '--era'         :'Run2_25ns',
                  '-n'            :'10'
                   }
 step2Upg2015Defaults50ns = merge([{'-s':'DIGI:pdigi_valid,L1,DIGI2RAW,HLT:@relval50ns,RAW2DIGI,L1Reco','--conditions':'auto:run2_mc_'+autoHLT['relval50ns'],'--era':'Run2_50ns'},step2Upg2015Defaults])
-=======
-                 '--customise'   :'SLHCUpgradeSimulations/Configuration/postLS1Customs.customisePostLS1,SLHCUpgradeSimulations/Configuration/postLS1Customs.customise_New_HCAL',
-                 '-n'            :'10'
-                  }
-step2Upg2015Defaults50ns = merge([{'-s':'DIGI:pdigi_valid,L1,DIGI2RAW,HLT:@relval50ns,RAW2DIGI,L1Reco','--conditions':'auto:run2_mc_'+autoHLT['relval50ns'],'--customise':'SLHCUpgradeSimulations/Configuration/postLS1Customs.customisePostLS1_50ns,SLHCUpgradeSimulations/Configuration/postLS1Customs.customise_New_HCAL'},step2Upg2015Defaults])
->>>>>>> a9c569b4
 
 steps['DIGIUP15']=merge([step2Upg2015Defaults])
 steps['DIGIUP15PROD1']=merge([{'-s':'DIGI,L1,DIGI2RAW,HLT:@relval25ns,RAW2DIGI,L1Reco','--eventcontent':'RAWSIM','--datatier':'GEN-SIM-RAW'},step2Upg2015Defaults])
@@ -868,17 +851,10 @@
     '--conditions'  : 'auto:run2_mc_'+autoHLT['relval25ns'], # 25ns GT; dedicated dict for 50ns
     '--datatier'    : 'GEN-SIM-DIGI-RAW',
     '--eventcontent': 'PREMIX',
-<<<<<<< HEAD
     '--era'         : 'Run2_25ns' # temporary replacement for premix; to be brought back to customisePostLS1 *EDIT - This comment possibly no longer relevant with switch to eras
 }
 premixUp2015Defaults50ns = merge([{'--conditions':'auto:run2_mc_'+autoHLT['relval50ns']},
                                   {'--era':'Run2_50ns'},
-=======
-    '--customise'   : 'SLHCUpgradeSimulations/Configuration/postLS1Customs.customisePostLS1,SLHCUpgradeSimulations/Configuration/postLS1Customs.customise_New_HCAL' # temporary replacement for premix; to be brought back to customisePostLS1
-}
-premixUp2015Defaults50ns = merge([{'--conditions':'auto:run2_mc_'+autoHLT['relval50ns']},
-                                  {'--customise':'SLHCUpgradeSimulations/Configuration/postLS1Customs.customisePostLS1_50ns,SLHCUpgradeSimulations/Configuration/postLS1Customs.customise_New_HCAL'},
->>>>>>> a9c569b4
                                   premixUp2015Defaults])
 
 steps['PREMIXUP15_PU25']=merge([PU25,Kby(100,100),premixUp2015Defaults])
@@ -936,7 +912,6 @@
 
 hltKey50ns='relval50ns'
 menuR250ns = autoHLT[hltKey50ns]
-<<<<<<< HEAD
 steps['HLTDR250ns']=merge( [ {'-s':'L1REPACK,HLT:@%s'%hltKey50ns,},{'--conditions':'auto:run2_hlt_'+menuR250ns,},{'--era' : 'Run2_25ns'},steps['HLTD'] ] )
 
 hltKey25ns='relval25ns'
@@ -947,20 +922,6 @@
 # custom function to be put back once the CSC tracked/untracked will have been fixed.. :-)
 steps['RECODR250ns']=merge([{'--scenario':'pp','--conditions':'auto:run2_data_'+menuR250ns,'--customise':'Configuration/DataProcessing/RecoTLR.customiseDataRun2Common',},dataReco])
 steps['RECODR225ns']=merge([{'--scenario':'pp','--conditions':'auto:run2_data_'+menuR225ns,'--customise':'Configuration/DataProcessing/RecoTLR.customiseDataRun2Common_25ns',},dataReco])
-=======
-steps['HLTDR250ns']=merge( [ {'-s':'L1REPACK,HLT:@%s'%hltKey50ns,},{'--conditions':'auto:run2_hlt_'+menuR250ns,},{'--customise' : 'SLHCUpgradeSimulations/Configuration/postLS1Customs.customisePostLS1,SLHCUpgradeSimulations/Configuration/postLS1Customs.customise_New_HCAL'},steps['HLTD'] ] )
-
-hltKey25ns='relval25ns'
-menuR225ns = autoHLT[hltKey25ns]
-steps['HLTDR225ns']=merge( [ {'-s':'L1REPACK:GT2,HLT:@%s'%hltKey25ns,},{'--conditions':'auto:run2_hlt_'+menuR225ns,},{'--customise' : 'SLHCUpgradeSimulations/Configuration/postLS1Customs.customisePostLS1,SLHCUpgradeSimulations/Configuration/postLS1Customs.customise_New_HCAL'},steps['HLTD'] ] )
-
-
-# custom function to be put back once the CSC tracked/untracked will have been fixed.. :-)
-steps['RECODR250ns']=merge([{'--scenario':'pp','--conditions':'auto:run2_data_'+menuR250ns,'--customise':'Configuration/DataProcessing/RecoTLR.customiseDataRun2Common,SLHCUpgradeSimulations/Configuration/postLS1Customs.customise_New_HCAL',},dataReco])
-steps['RECODR225ns']=merge([{'--scenario':'pp','--conditions':'auto:run2_data_'+menuR225ns,'--customise':'Configuration/DataProcessing/RecoTLR.customiseDataRun2Common_25ns,SLHCUpgradeSimulations/Configuration/postLS1Customs.customise_New_HCAL',},dataReco])
-
-steps['RECODR2AlCaEle']=merge([{'--scenario':'pp','--conditions':'auto:run2_data','--customise':'Configuration/DataProcessing/RecoTLR.customisePromptRun2',},dataRecoAlCaCalo])
->>>>>>> a9c569b4
 
 
 steps['RECODR2AlCaEle']=merge([{'--scenario':'pp','--conditions':'auto:run2_data','--customise':'Configuration/DataProcessing/RecoTLR.customisePromptRun2',},dataRecoAlCaCalo])
@@ -1031,7 +992,6 @@
     '-n':'10',
     '--datatier':'GEN-SIM-RECO,MINIAODSIM,DQMIO',
     '--eventcontent':'RECOSIM,MINIAODSIM,DQM',
-<<<<<<< HEAD
     '--era' : 'Run2_25ns'
     }
 
@@ -1039,26 +999,13 @@
 
 step3Up2015DefaultsAlCaCalo = merge([{'-s':'RAW2DIGI,L1Reco,RECO,EI,ALCA:EcalCalZElectron+EcalCalWElectron+EcalUncalZElectron+EcalUncalWElectron+HcalCalIsoTrk,VALIDATION,DQM'},step3Up2015Defaults])
 step3Up2015DefaultsAlCaCalo50ns = merge([{'--conditions':'auto:run2_mc_'+autoHLT['relval50ns'],'--era':'Run2_50ns'},step3Up2015DefaultsAlCaCalo])
-=======
-    '--customise' : 'SLHCUpgradeSimulations/Configuration/postLS1Customs.customisePostLS1,SLHCUpgradeSimulations/Configuration/postLS1Customs.customise_New_HCAL'
-    }
-
-step3Up2015Defaults50ns = merge([{'--conditions':'auto:run2_mc_'+autoHLT['relval50ns'],'--customise':'SLHCUpgradeSimulations/Configuration/postLS1Customs.customisePostLS1_50ns,SLHCUpgradeSimulations/Configuration/postLS1Customs.customise_New_HCAL'},step3Up2015Defaults])
-
-step3Up2015DefaultsAlCaCalo = merge([{'-s':'RAW2DIGI,L1Reco,RECO,EI,ALCA:EcalCalZElectron+EcalCalWElectron+EcalUncalZElectron+EcalUncalWElectron+HcalCalIsoTrk,VALIDATION,DQM'},step3Up2015Defaults])
-step3Up2015DefaultsAlCaCalo50ns = merge([{'--conditions':'auto:run2_mc_'+autoHLT['relval50ns'],'--customise':'SLHCUpgradeSimulations/Configuration/postLS1Customs.customisePostLS1_50ns,SLHCUpgradeSimulations/Configuration/postLS1Customs.customise_New_HCAL'},step3Up2015DefaultsAlCaCalo])
->>>>>>> a9c569b4
 
 step3Up2015Hal = {'-s'            :'RAW2DIGI,L1Reco,RECO,EI,VALIDATION,DQM',
                  '--conditions'   :'auto:run2_mc_'+autoHLT['relval25ns'], 
                  '--datatier'     :'GEN-SIM-RECO,DQMIO',
                   '--eventcontent':'RECOSIM,DQM',
                   '-n'            :'10',
-<<<<<<< HEAD
                  '--era'          :'Run2_25ns'
-=======
-                 '--customise'    :'SLHCUpgradeSimulations/Configuration/postLS1Customs.customisePostLS1,SLHCUpgradeSimulations/Configuration/postLS1Customs.customise_New_HCAL'
->>>>>>> a9c569b4
                  }
 
 # mask away - to be removed once we'll migrate the matrix to be fully unscheduled for RECO step
@@ -1103,17 +1050,10 @@
 
 # for premixing: no --pileup_input for replay; GEN-SIM only available for in-time event, from FEVTDEBUGHLT previous step
 steps['RECOPRMXUP15_PU25']=merge([
-<<<<<<< HEAD
         {'--era':'Run2_25ns','--customise':'SimGeneral/DataMixingModule/customiseForPremixingInput.customiseForPreMixingInput'}, # temporary replacement for premix; to be brought back to customisePostLS1; DataMixer customize for rerouting inputs to mixed data.
         step3Up2015Defaults])
 steps['RECOPRMXUP15_PU50']=merge([
         {'--era':'Run2_50ns','--customise':'SimGeneral/DataMixingModule/customiseForPremixingInput.customiseForPreMixingInput'},
-=======
-        {'--customise':'SLHCUpgradeSimulations/Configuration/postLS1Customs.customisePostLS1,SimGeneral/DataMixingModule/customiseForPremixingInput.customiseForPreMixingInput,SLHCUpgradeSimulations/Configuration/postLS1Customs.customise_New_HCAL'}, # temporary replacement for premix; to be brought back to customisePostLS1; DataMixer customize for rerouting inputs to mixed data.
-        step3Up2015Defaults])
-steps['RECOPRMXUP15_PU50']=merge([
-        {'--customise':'SLHCUpgradeSimulations/Configuration/postLS1Customs.customisePostLS1_50ns,SimGeneral/DataMixingModule/customiseForPremixingInput.customiseForPreMixingInput,SLHCUpgradeSimulations/Configuration/postLS1Customs.customise_New_HCAL'},
->>>>>>> a9c569b4
         step3Up2015Defaults50ns])
 
 recoPremixUp15prod = merge([
@@ -1121,22 +1061,14 @@
         {'-s':'RAW2DIGI,L1Reco,RECO,EI,PAT,DQM:DQMOfflinePOGMC'},
         {'--datatier' : 'AODSIM,MINIAODSIM,DQMIO'}, 
         {'--eventcontent' : 'AODSIM,MINIAODSIM,DQMIO'},
-<<<<<<< HEAD
         {'--era':'Run2_25ns'}, # temporary replacement for premix; to be brought back to customisePostLS1
-=======
-        {'--customise':'SLHCUpgradeSimulations/Configuration/postLS1Customs.customisePostLS1,SLHCUpgradeSimulations/Configuration/postLS1Customs.customise_New_HCAL'}, # temporary replacement for premix; to be brought back to customisePostLS1
->>>>>>> a9c569b4
         step3Up2015Defaults])
 
 steps['RECOPRMXUP15PROD_PU25']=merge([
         recoPremixUp15prod])
 steps['RECOPRMXUP15PROD_PU50']=merge([
         {'--conditions':'auto:run2_mc_'+autoHLT['relval50ns']},
-<<<<<<< HEAD
         {'--era':'Run2_50ns'},
-=======
-        {'--customise':'SLHCUpgradeSimulations/Configuration/postLS1Customs.customisePostLS1_50ns,SLHCUpgradeSimulations/Configuration/postLS1Customs.customise_New_HCAL'},
->>>>>>> a9c569b4
         recoPremixUp15prod])
 
 
@@ -1189,11 +1121,7 @@
                         '-s'            : 'ALCA:TkAlMuonIsolated+TkAlMinBias+MuAlOverlaps',
                         '-n'            : 1000,
                         '--conditions'  : 'auto:run2_mc_'+autoHLT['relval25ns'],
-<<<<<<< HEAD
                         '--era'         : 'Run2_25ns',
-=======
-                        '--customise'   : 'SLHCUpgradeSimulations/Configuration/postLS1Customs.customisePostLS1,SLHCUpgradeSimulations/Configuration/postLS1Customs.customise_New_HCAL',
->>>>>>> a9c569b4
                         '--datatier'    : 'ALCARECO',
                         '--eventcontent': 'ALCARECO',
                   }
@@ -1301,11 +1229,7 @@
                      '--scenario'    :'cosmics',
                      '--filein':'file:step3_inDQM.root', # unnnecessary
                      '--filetype':'DQM',
-<<<<<<< HEAD
                      '--era' : 'Run2_25ns',
-=======
-                     '--customise' : 'SLHCUpgradeSimulations/Configuration/postLS1Customs.customisePostLS1,SLHCUpgradeSimulations/Configuration/postLS1Customs.customise_New_HCAL',
->>>>>>> a9c569b4
                      }
 steps['HARVESTFS']={'-s':'HARVESTING:validationHarvestingFS',
                    '--conditions':'auto:run1_mc',
@@ -1325,22 +1249,14 @@
     '-s':'HARVESTING:@standardValidation+@standardDQM+@miniAODValidation+@miniAODDQM', # todo: remove UP from label
     '--conditions':'auto:run2_mc_'+autoHLT['relval25ns'], 
     '--mc':'',
-<<<<<<< HEAD
     '--era' : 'Run2_25ns',
-=======
-    '--customise' : 'SLHCUpgradeSimulations/Configuration/postLS1Customs.customisePostLS1,SLHCUpgradeSimulations/Configuration/postLS1Customs.customise_New_HCAL',
->>>>>>> a9c569b4
     '--filetype':'DQM',
     }
 
 
 steps['HARVESTUP15_PU25']=steps['HARVESTUP15']
 
-<<<<<<< HEAD
 steps['HARVESTUP15_PU50']=merge([{'--era' : 'Run2_50ns'},steps['HARVESTUP15']])
-=======
-steps['HARVESTUP15_PU50']=merge([{'--customise' : 'SLHCUpgradeSimulations/Configuration/postLS1Customs.customisePostLS1_50ns,SLHCUpgradeSimulations/Configuration/postLS1Customs.customise_New_HCAL','--conditions':'auto:run2_mc_'+autoHLT['relval50ns']},steps['HARVESTUP15']])
->>>>>>> a9c569b4
 
 # unSchHarvestOverrides={'-s':'HARVESTING:@standardValidation+@standardDQM+@miniAODValidation+@miniAODDQM'}
 # steps['HARVESTmAODUP15']=merge([unSchHarvestOverrides,steps['HARVESTUP15']])
