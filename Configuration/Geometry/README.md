The Phase2 geometries are automatically created using the script [generate2023Geometry.py](./scripts/generate2023Geometry.py).

Different versions of various subdetectors can be combined. The available versions are:

Tracker:
* T1: Phase2 tilted tracker (v2016-04-12) w/ phase 1 (extended) pixel - DEPRECATED, superseded by T3
* T2: Phase2 flat tracker (v2016-04-12) w/ phase 1 (extended) pixel- DEPRECATED, superseded by T4
* T3: Phase2 tilted tracker (v3.6.5) w/ phase 2 pixel (v4.0.2.6)
* T4: Phase2 flat tracker (v2016-04-12) w/ phase 2 pixel (v4.0.2.6)
* T5: Phase2 tilted tracker (v3.6.13) w/ phase 2 pixel (v4.0.2.5)

Calorimeters:
* C1: Run2 calorimeters
* C2: HGCal (v7) + Phase2 HCAL and EB
* C3: HGCal (v8) + Phase2 HCAL and EB

Muon system:
* M1: Phase2 muon system (TP baseline) w/ GE2/1, ME0, RE3/1, RE4/1
* M2: Phase2 muon system for TDR (incl. granularity in ME0, staggered GE2/1)

Fast Timing system:
* I1: No Fast Timing detector
* I2: Fast Timing detector (LYSO barrel, silicon endcap)

The script also handles the common and forward elements of the geometry:
* O1: which is not expected to change
* O2: detailed cavern description
* F1: which is not expected to change
* F2: modifications needed to accommodate detailed cavern, ZDC description is removed.

Several detector combinations have been generated:
* D7 = T3+C1+M1+I1+O1+F1
* D4 = T3+C2+M1+I1+O1+F1
* D8 = T3+C2+M1+I2+O1+F1
* D9 = T3+C1+M2+I1+O1+F1
* D10 = T4+C1+M1+I1+O1+F1
* D11 = T5+C2+M1+I1+O1+F1
* D12 = T3+C2+M2+I1+O2+F2 
* D13 = T3+C3+M2+I1+O1+F1
* D14 = T5+C2+M2+I1+O2+F2 
<<<<<<< HEAD
=======
* D15 = T3+C3+M2+I1+O2+F2 
* D16 = T5+C3+M2+I1+O1+F1
* D17 = T5+C3+M2+I1+O2+F2 
>>>>>>> 4f15b524

Currently, D4 is considered to be the baseline for the Phase 2 Tracker and L1 Trigger TDRs,
and D12 is considered to be the baseline for the Phase 2 Muon and Barrel TDRs.

<|MERGE_RESOLUTION|>--- conflicted
+++ resolved
@@ -38,12 +38,9 @@
 * D12 = T3+C2+M2+I1+O2+F2 
 * D13 = T3+C3+M2+I1+O1+F1
 * D14 = T5+C2+M2+I1+O2+F2 
-<<<<<<< HEAD
-=======
 * D15 = T3+C3+M2+I1+O2+F2 
 * D16 = T5+C3+M2+I1+O1+F1
 * D17 = T5+C3+M2+I1+O2+F2 
->>>>>>> 4f15b524
 
 Currently, D4 is considered to be the baseline for the Phase 2 Tracker and L1 Trigger TDRs,
 and D12 is considered to be the baseline for the Phase 2 Muon and Barrel TDRs.
