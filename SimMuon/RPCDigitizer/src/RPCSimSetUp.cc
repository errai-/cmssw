#include "FWCore/Framework/interface/EDProducer.h"
#include "FWCore/Framework/interface/ESHandle.h"
#include "FWCore/Framework/interface/ESHandle.h"
#include "FWCore/Framework/interface/Event.h"
#include "FWCore/Framework/interface/EventSetup.h"
#include "FWCore/MessageLogger/interface/MessageLogger.h"
#include "FWCore/ParameterSet/interface/ParameterSet.h"
#include "FWCore/ServiceRegistry/interface/Service.h"
#include "FWCore/Utilities/interface/RandomNumberGenerator.h"

#include "DataFormats/Common/interface/Handle.h"
#include "DataFormats/MuonDetId/interface/RPCDetId.h"

#include "SimMuon/RPCDigitizer/src/RPCDigiProducer.h"
#include "SimMuon/RPCDigitizer/src/RPCDigitizer.h"
#include "SimMuon/RPCDigitizer/src/RPCSimSetUp.h"

#include "Geometry/Records/interface/MuonGeometryRecord.h"
#include "Geometry/Records/interface/MuonGeometryRecord.h"

#include "SimDataFormats/CrossingFrame/interface/CrossingFrame.h"
#include "SimDataFormats/CrossingFrame/interface/MixCollection.h"
#include "SimDataFormats/CrossingFrame/interface/MixCollection.h"
#include "SimDataFormats/TrackingHit/interface/PSimHitContainer.h"

#include "MagneticField/Records/interface/IdealMagneticFieldRecord.h"





#include <cmath>
#include <math.h>
#include <fstream>
#include <sstream>
#include <iostream>
#include<cstring>
#include<string>
#include<vector>
#include<stdlib.h>
#include <utility>
#include <map>

using namespace std;

RPCSimSetUp::RPCSimSetUp(const edm::ParameterSet& ps) {

  _mapDetIdNoise.clear();
  _mapDetIdEff.clear();
  _bxmap.clear();
  _clsMap.clear();

  // std::cout<<"RPCSimSetup :: RPCSimSetup"<<std::endl;

}

void RPCSimSetUp::setRPCSetUp(const std::vector<RPCStripNoises::NoiseItem>& vnoise, const std::vector<float>& vcls){

  // std::cout<<"RPCSimSetup :: setRPCSetUp(RPCStripNoises::NoiseItem, float)"<<std::endl;

  unsigned int counter = 1;
  unsigned int row = 1;
  std::vector<double> sum_clsize;

  for(unsigned int n = 0; n < vcls.size(); ++n){

    sum_clsize.push_back(vcls[n]);

    if(counter == row*20) {

      _clsMap[row] = sum_clsize;
      row++;
      sum_clsize.clear();
    }
    counter++;
  }

  uint32_t  detId;
  RPCDetId rpcId;

  unsigned int n_tot  = 0;
  unsigned int n_roll = 0; 
  uint32_t temp = 0; 
  std::vector<float> veff, vvnoise;
  veff.clear();
  vvnoise.clear();

  for(std::vector<RPCStripNoises::NoiseItem>::const_iterator it = vnoise.begin(); it != vnoise.end(); ++it){

    detId = it->dpid;
    rpcId = RPCDetId(detId);
    const RPCRoll* roll = dynamic_cast<const RPCRoll* >(theGeometry->roll(rpcId));

    if(roll !=0 ) {
      unsigned int numbStrips = roll->nstrips();
      // std::cout<<"Got RPCDetId "<<detId<<" aka "<<rpcId<<" with "<<numbStrips<<"strips"<<std::endl;

      // This dirty mess should be cleaned up
      // such that is is more clear to the reader
      // what is going on
      // -----------------------------------------
      if(n_roll%numbStrips == 0) {
	if(n_tot > 0 ){
	  _mapDetIdNoise[temp]= vvnoise;
	  _mapDetIdEff[temp] = veff;
	  _bxmap[RPCDetId(it->dpid)] = it->time;
	  
	  veff.clear();
	  vvnoise.clear();
	  vvnoise.push_back((it->noise));
	  veff.push_back((it->eff));
	}
	else if(n_tot == 0 ){
	vvnoise.push_back((it->noise));
	veff.push_back((it->eff));
	_bxmap[RPCDetId(it->dpid)] = it->time;
	}
      } else if (n_tot == vnoise.size()-1 ){
	temp = it->dpid;
	vvnoise.push_back((it->noise));
	veff.push_back((it->eff));
	_mapDetIdNoise[temp]= vvnoise;
	_mapDetIdEff[temp] = veff;
      } else {
	temp = it->dpid;
	vvnoise.push_back((it->noise));
	veff.push_back((it->eff));
      }
      ++n_tot;
      if(n_roll<numbStrips-1) ++n_roll;
      else n_roll = 0;
      // -----------------------------------------

    }
  }
}

void RPCSimSetUp::setRPCSetUp(const std::vector<RPCStripNoises::NoiseItem>& vnoise, const std::vector<RPCClusterSize::ClusterSizeItem>& vClusterSize){

<<<<<<< HEAD
  // std::cout<<"RPCSimSetup :: setRPCSetUp(NoiseItem, ClusterSizeItem)"<<std::endl;

=======
>>>>>>> 46a028eb
  // Old idea to determine how many strips there are foreseen for each roll
  // Depricated now since now the program is checking explicitly for the detid
  // -------------------------------------------------------------------------
  // Number of Rolls in this Geometry
  // const std::vector< RPCRoll * > & rollvector = theGeometry->rolls();
  // int nRolls = rollvector.size();
  // Number of Noise items in these noise vector
  // int nConds = vnoise.size();
  // Calculate here how many entries there are in the conditions for each roll
  // int nStrips = 0;
  // vnoise.size() should be an integer multiple of the amount of rolls
  // if(vnoise.size()%nRolls != 0){
  //   throw cms::Exception("DataCorrupt")
  //     << "Exception comming from RPCSimSetUp - Number of entries in Noise item is not an integer multiple of the number of rolls in this geometry\n"
  //    << "no of noise items = "<< nConds <<" no of rolls = "<<nRolls<<" no of noise items / no of rolls = "<< nConds/nRolls <<std::endl;
  // }
  // nStrips = nConds/nRolls;
  // -------------------------------------------------------------------------

  uint32_t detId, current_detId, this_detId;
  RPCDetId rpcId, current_rpcId, this_rpcId;
<<<<<<< HEAD
  unsigned int current_nStrips;

  // std::cout<<"RPCSimSetup :: setRPCSetUp(NoiseItem, ClusterSizeItem) :: ClusterSizeItem"<<std::endl;
=======
  const RPCRoll * current_roll,* this_roll;
  unsigned int current_nStrips;

>>>>>>> 46a028eb
  // ### ClusterSizeItem #######################################################
  std::vector<RPCClusterSize::ClusterSizeItem>::const_iterator itCls;
  int clsCounter(1);
  std::vector<double> clsVect;
  for(itCls = vClusterSize.begin(); itCls != vClusterSize.end(); ++itCls){
    clsVect.push_back(((double)(itCls->clusterSize)));
    if((!(clsCounter%100)) && (clsCounter!=0)){
      detId=itCls->dpid;
      _mapDetClsMap[detId]=clsVect;
      clsVect.clear();
      clsCounter=0;
    }
    ++clsCounter;
  }
  // ###########################################################################


<<<<<<< HEAD
  // std::cout<<"RPCSimSetup :: setRPCSetUp(NoiseItem, ClusterSizeItem) :: NoiseItem"<<std::endl;
  // ### NoiseItem #############################################################
  unsigned int count_strips = 0;
  unsigned int count_all    = 0;
=======
  // ### NoiseItem #############################################################
  unsigned int count_strips = 1;
  unsigned int count_all    = 1;
>>>>>>> 46a028eb
  std::vector<float> vveff, vvnoise;
  // vveff.clear();
  // vvnoise.clear();

  // DetId to start with
<<<<<<< HEAD
  current_detId = vnoise.begin()->dpid;
  current_rpcId = RPCDetId(current_detId);
  current_nStrips = dynamic_cast<const RPCRoll* >(theGeometry->roll(current_rpcId))->nstrips();

  // std::cout<<"Start Position :: current_detId = "<<current_detId<<" aka "<<current_rpcId<<" which has "<<current_nStrips<<std::endl;
  for(std::vector<RPCStripNoises::NoiseItem>::const_iterator it = vnoise.begin(); it != vnoise.end(); ++it) {
    ++count_all;
=======
  current_detId   = vnoise.begin()->dpid;
  current_rpcId   = RPCDetId(current_detId);
  current_roll    = dynamic_cast<const RPCRoll* >(theGeometry->roll(current_rpcId));
  current_nStrips = current_roll->nstrips(); 

  LogDebug ("rpssimsetup") <<"Start Position ::            current_detId = "<<current_detId<<" aka "<<current_rpcId;
  LogDebug ("rpssimsetup") <<" is a valid roll with pointer "<<current_roll<<" and has "<<current_roll->nstrips()<<" strips"<<std::endl;
  LogDebug ("rpssimsetup") <<" ------------------------------------------------------------------------------------------------------------------------------------- "<<std::endl;
  for(std::vector<RPCStripNoises::NoiseItem>::const_iterator it = vnoise.begin(); it != vnoise.end(); ++it) {

>>>>>>> 46a028eb
    // roll associated to the conditions of this strip (iterator)
    this_detId = it->dpid;
    this_rpcId = RPCDetId(this_detId);
    // Test whether this roll (picked up from the conditions) is inside the RPC Geometry 
    const RPCRoll* roll = dynamic_cast<const RPCRoll* >(theGeometry->roll(this_rpcId));
<<<<<<< HEAD
    if(roll==0) continue;

    bool debug = 0;
    // if(count_all>790000) debug=1;

    if(debug) std::cout<<"Inside Loop :: ["<<std::setw(6)<<count_all-1<<"]["<<std::setw(3)<<count_strips<<"] :: this_detId = "<<this_detId<<" aka "<<this_rpcId;
    if(debug) std::cout<<" is a valid roll with pointer "<<roll<<" and has "<<roll->nstrips()<<" strips"<<std::endl;
    if(this_detId == current_detId && count_strips < current_nStrips-1) {
      // first entry
      if(count_strips==0) {
	// fill bx in map
	_bxmap[current_detId] = it->time;
	// clear vectors
	vveff.clear();
	vvnoise.clear();
      }
=======
    if(roll==0) {
      LogDebug ("rpssimsetup") <<"Inside Loop :: ["<<std::setw(6)<<count_all<<"]["<<std::setw(3)<<count_strips<<"] :: this_detId = "<<this_detId<<" aka "<<this_rpcId<<" which is not in current Geometry --> Skip "<<std::endl;
      continue;
    }

    // Case 1 :: FIRST ENTRY
    // ---------------------
    if(this_detId == current_detId && count_strips == 1) {

      LogDebug ("rpssimsetup") <<"Inside Loop :: ["<<std::setw(6)<<count_all<<"]["<<std::setw(3)<<count_strips<<"] :: this_detId = "<<this_detId<<" aka "<<this_rpcId<<" Noise = "<<it->noise<<" Hz/cm2";
      LogDebug ("rpssimsetup") <<" is a valid roll with pointer "<<roll<<" and has "<<roll->nstrips()<<" strips"<<std::endl;

      // fill bx in map
      _bxmap[current_detId] = it->time;
      // clear vectors
      vveff.clear();
      vvnoise.clear();
      // fill the vectors
      vvnoise.push_back((it->noise));
      vveff.push_back((it->eff));
      // update counter
      ++count_strips;
      ++count_all;
    }

    // Case 2 :: 2ND ENTRY --> LAST-1 ENTRY
    // ------------------------------------
    if(this_detId == current_detId && count_strips > 1 && count_strips < current_nStrips) {

      LogDebug ("rpssimsetup") <<"Inside Loop :: ["<<std::setw(6)<<count_all<<"]["<<std::setw(3)<<count_strips<<"] :: this_detId = "<<this_detId<<" aka "<<this_rpcId<<" Noise = "<<it->noise<<" Hz/cm2"<<std::endl;

>>>>>>> 46a028eb
      // fill the vectors
      vvnoise.push_back((it->noise));
      vveff.push_back((it->eff));
      // update counter
      ++count_strips;
<<<<<<< HEAD
    }
    if(this_detId == current_detId && count_strips == current_nStrips-1) {
      // fill last value in the vector
      if(debug) std::cout<<"Fill Last Value :: ["<<std::setw(6)<<count_all-1<<"]["<<std::setw(3)<<count_strips<<"] :: this_detId = "<<this_detId<<" aka "<<this_rpcId;
=======
      ++count_all;
    }

    // Case 3 :: LAST ENTRY
    // --------------------
    if(this_detId == current_detId && count_strips == current_nStrips) {
      // fill last value in the vector
      LogDebug ("rpssimsetup") <<"Last Value ::  ["<<std::setw(6)<<count_all<<"]["<<std::setw(3)<<count_strips<<"] :: this_detId = "<<this_detId<<" aka "<<this_rpcId<<" Noise = "<<it->noise<<" Hz/cm2";
>>>>>>> 46a028eb
      vvnoise.push_back((it->noise));
      vveff.push_back((it->eff));
      // update counter
      ++count_strips;
<<<<<<< HEAD
      // fill vectors into map
      if(debug) std::cout<<"fill vectors into map"<<std::endl;
=======
      ++count_all;
      // fill vectors into map
      LogDebug ("rpssimsetup") <<" fill vectors into map"<<std::endl;
>>>>>>> 46a028eb
      _mapDetIdNoise[current_detId]= vvnoise;
      _mapDetIdEff[current_detId] = vveff;
      // look for next different detId and rename it to the current_detId
      // at this point we skip all the conditions for the strips that are not in this roll
      // and we will go to the conditions for the first strip of the next roll 
      bool next_detId_found = 0;
<<<<<<< HEAD
      if(debug) std::cout<<"look for next different detId"<<std::endl;
      while(next_detId_found==0 && it != vnoise.end()-1) {
	++it; 
	++count_all;
	this_detId = it->dpid;
	this_rpcId = RPCDetId(this_detId);
	if(debug) std::cout<<"Inside While Loop :: ["<<std::setw(6)<<count_all-1<<"]["<<std::setw(3)<<count_strips<<"] :: this_detId = "<<this_detId<<" aka "<<this_rpcId<<std::endl;
	++count_strips;
	if(this_detId != current_detId) {
	  next_detId_found = 1;
	  if(debug) std::cout<<"Different detId is found :: "<<this_detId;
=======
      LogDebug ("rpssimsetup") <<"look for next different detId"<<std::endl;
      while(next_detId_found==0 && it != vnoise.end()-1) {
	++it; 
	this_detId = it->dpid;
	this_rpcId = RPCDetId(this_detId);
	this_roll = dynamic_cast<const RPCRoll* >(theGeometry->roll(this_rpcId));
	if(!this_roll) continue;
	LogDebug ("rpssimsetup") <<"Inside While:: ["<<std::setw(6)<<count_all<<"]["<<std::setw(3)<<count_strips<<"] :: this_detId = "<<this_detId<<" aka "<<this_rpcId<<" Noise = "<<it->noise<<" Hz/cm2"<<std::endl;
	++count_strips;
	// ++count_all;
	if(this_detId != current_detId) {
	  LogDebug ("rpssimsetup") <<"Different detId is found ::                  "<<this_detId<<" aka "<<this_rpcId<<" Noise = "<<it->noise<<" Hz/cm2";
>>>>>>> 46a028eb
	  // next roll is found. update current_detId to this newly found detId 
	  // and update also the number of strips
	  current_detId = this_detId;
	  current_rpcId = RPCDetId(current_detId);
<<<<<<< HEAD
	  current_nStrips = dynamic_cast<const RPCRoll* >(theGeometry->roll(current_rpcId))->nstrips();
	  if(debug) std::cout<<" with "<<current_nStrips<<std::endl;
=======
	  next_detId_found = 1;
	  current_nStrips = dynamic_cast<const RPCRoll* >(theGeometry->roll(current_rpcId))->nstrips();
	  LogDebug ("rpssimsetup") <<" with "<<current_nStrips<<" strips"<<std::endl;
>>>>>>> 46a028eb
	  --it; // subtract one, because at the end of the loop the iterator will be increased with one
	}
      }
      // reset count_strips
<<<<<<< HEAD
      count_strips = 0;
=======
      count_strips = 1;
>>>>>>> 46a028eb
    }

      /*
      // This dirty mess should be cleaned up
      // such that is is more clear to the reader
      // what is going on
      // -----------------------------------------
      if(n_roll%numbStrips == 0) {
	if(n_tot > 792500) std::cout<<"Special Got RPCDetId "<<detId<<" aka "<<rpcId<<" with "<<numbStrips<<" strips || n_tot = "<<n_tot<<" n_roll = "<<n_roll<<" => n_roll%numbStrips == 0"<<std::endl;
	if(n_tot > 0 ){
	  _mapDetIdNoise[temp]= vvnoise;
	  _mapDetIdEff[temp] = vveff;
	  _bxmap[RPCDetId(it->dpid)] = it->time;
	  
	  vveff.clear();
	  vvnoise.clear();
	  vvnoise.push_back((it->noise));
	  vveff.push_back((it->eff));
	}
	else if(n_tot == 0 ){ // first element
	  vvnoise.push_back((it->noise));
	  vveff.push_back((it->eff));
	  _bxmap[RPCDetId(it->dpid)] = it->time;
	}
      } 
      else if (n_tot == vnoise.size()-1 ){ // last element 
	temp = it->dpid;
	vvnoise.push_back((it->noise));
	vveff.push_back((it->eff));
	_mapDetIdNoise[temp]= vvnoise;
	_mapDetIdEff[temp] = vveff;
      } 
      else {
	temp = it->dpid;
	vvnoise.push_back((it->noise));
	vveff.push_back((it->eff));
      }
      ++n_tot;
      if(n_roll<numbStrips-1) ++n_roll;
      else n_roll = 0;
      // -----------------------------------------
      */
  }
  // ###########################################################################
}


const std::vector<float>& RPCSimSetUp::getNoise(uint32_t id)
{
  map<uint32_t,std::vector<float> >::iterator iter = _mapDetIdNoise.find(id);
  if(iter == _mapDetIdNoise.end()){
    throw cms::Exception("DataCorrupt") 
      << "Exception comming from RPCSimSetUp - no noise information for DetId\t"<<id<< std::endl;
  }
  return iter->second;
}

const std::vector<float>& RPCSimSetUp::getEff(uint32_t id)
{
  map<uint32_t,std::vector<float> >::iterator iter = _mapDetIdEff.find(id);

  if(iter == _mapDetIdEff.end()){
    throw cms::Exception("DataCorrupt") 
      << "Exception comming from RPCSimSetUp - no efficiency information for DetId\t"<<id<< std::endl;
  }

  RPCDetId rpcId = RPCDetId(id);
  const RPCRoll* roll = dynamic_cast<const RPCRoll* >(theGeometry->roll(rpcId));
  unsigned int numbStrips = roll->nstrips();

  if((iter->second).size() < numbStrips){
    std::cout<< "Exception comming from RPCSimSetUp - efficiency information in a wrong format for DetId\t"<<id<<" aka "<<RPCDetId(id)<<std::endl;
    std::cout<<" number of strips in Conditions\t"<<(iter->second).size()<<" number of strips in Geometry\t"<<numbStrips<<std::endl;
    throw cms::Exception("DataCorrupt") 
      << "Exception comming from RPCSimSetUp - efficiency information in a wrong format for DetId\t"<<id<< std::endl;
  }
  return iter->second;
}

float RPCSimSetUp::getTime(uint32_t id)
{
  RPCDetId rpcid(id);
  std::map<RPCDetId, float>::iterator iter = _bxmap.find(rpcid);
  if(iter == _bxmap.end()){
    throw cms::Exception("DataCorrupt") 
      << "Exception comming from RPCSimSetUp - no timing information for rpcid.rawId()\t"<<rpcid.rawId()<< std::endl;
  }
  return iter->second;
}

const std::map< int, std::vector<double> >& RPCSimSetUp::getClsMap()
{
  if(_clsMap.size()!=5){
    throw cms::Exception("DataCorrupt") 
      << "Exception comming from RPCSimSetUp - cluster size - a wrong format "<< std::endl;
  }
  return _clsMap;
}


//const std::map<int, std::vector<double> >& RPCSimSetUp::getClsMap(uint32_t id)
const std::vector<double>& RPCSimSetUp::getCls(uint32_t id)
{

  map<uint32_t,std::vector<double> >::iterator iter = _mapDetClsMap.find(id);
  if(iter == _mapDetClsMap.end()){
    throw cms::Exception("DataCorrupt") 
      << "Exception comming from RPCSimSetUp - no cluster size information for DetId\t"<<id<< std::endl;
  }
  if((iter->second).size() != 100){
    throw cms::Exception("DataCorrupt") 
      << "Exception comming from RPCSimSetUp - cluster size information in a wrong format for DetId\t"<<id<< std::endl;
  }
  return iter->second;
}

RPCSimSetUp::~RPCSimSetUp(){}<|MERGE_RESOLUTION|>--- conflicted
+++ resolved
@@ -50,13 +50,9 @@
   _bxmap.clear();
   _clsMap.clear();
 
-  // std::cout<<"RPCSimSetup :: RPCSimSetup"<<std::endl;
-
 }
 
 void RPCSimSetUp::setRPCSetUp(const std::vector<RPCStripNoises::NoiseItem>& vnoise, const std::vector<float>& vcls){
-
-  // std::cout<<"RPCSimSetup :: setRPCSetUp(RPCStripNoises::NoiseItem, float)"<<std::endl;
 
   unsigned int counter = 1;
   unsigned int row = 1;
@@ -137,11 +133,6 @@
 
 void RPCSimSetUp::setRPCSetUp(const std::vector<RPCStripNoises::NoiseItem>& vnoise, const std::vector<RPCClusterSize::ClusterSizeItem>& vClusterSize){
 
-<<<<<<< HEAD
-  // std::cout<<"RPCSimSetup :: setRPCSetUp(NoiseItem, ClusterSizeItem)"<<std::endl;
-
-=======
->>>>>>> 46a028eb
   // Old idea to determine how many strips there are foreseen for each roll
   // Depricated now since now the program is checking explicitly for the detid
   // -------------------------------------------------------------------------
@@ -163,15 +154,9 @@
 
   uint32_t detId, current_detId, this_detId;
   RPCDetId rpcId, current_rpcId, this_rpcId;
-<<<<<<< HEAD
-  unsigned int current_nStrips;
-
-  // std::cout<<"RPCSimSetup :: setRPCSetUp(NoiseItem, ClusterSizeItem) :: ClusterSizeItem"<<std::endl;
-=======
   const RPCRoll * current_roll,* this_roll;
   unsigned int current_nStrips;
 
->>>>>>> 46a028eb
   // ### ClusterSizeItem #######################################################
   std::vector<RPCClusterSize::ClusterSizeItem>::const_iterator itCls;
   int clsCounter(1);
@@ -189,30 +174,14 @@
   // ###########################################################################
 
 
-<<<<<<< HEAD
-  // std::cout<<"RPCSimSetup :: setRPCSetUp(NoiseItem, ClusterSizeItem) :: NoiseItem"<<std::endl;
-  // ### NoiseItem #############################################################
-  unsigned int count_strips = 0;
-  unsigned int count_all    = 0;
-=======
   // ### NoiseItem #############################################################
   unsigned int count_strips = 1;
   unsigned int count_all    = 1;
->>>>>>> 46a028eb
   std::vector<float> vveff, vvnoise;
   // vveff.clear();
   // vvnoise.clear();
 
   // DetId to start with
-<<<<<<< HEAD
-  current_detId = vnoise.begin()->dpid;
-  current_rpcId = RPCDetId(current_detId);
-  current_nStrips = dynamic_cast<const RPCRoll* >(theGeometry->roll(current_rpcId))->nstrips();
-
-  // std::cout<<"Start Position :: current_detId = "<<current_detId<<" aka "<<current_rpcId<<" which has "<<current_nStrips<<std::endl;
-  for(std::vector<RPCStripNoises::NoiseItem>::const_iterator it = vnoise.begin(); it != vnoise.end(); ++it) {
-    ++count_all;
-=======
   current_detId   = vnoise.begin()->dpid;
   current_rpcId   = RPCDetId(current_detId);
   current_roll    = dynamic_cast<const RPCRoll* >(theGeometry->roll(current_rpcId));
@@ -223,30 +192,11 @@
   LogDebug ("rpssimsetup") <<" ------------------------------------------------------------------------------------------------------------------------------------- "<<std::endl;
   for(std::vector<RPCStripNoises::NoiseItem>::const_iterator it = vnoise.begin(); it != vnoise.end(); ++it) {
 
->>>>>>> 46a028eb
     // roll associated to the conditions of this strip (iterator)
     this_detId = it->dpid;
     this_rpcId = RPCDetId(this_detId);
     // Test whether this roll (picked up from the conditions) is inside the RPC Geometry 
     const RPCRoll* roll = dynamic_cast<const RPCRoll* >(theGeometry->roll(this_rpcId));
-<<<<<<< HEAD
-    if(roll==0) continue;
-
-    bool debug = 0;
-    // if(count_all>790000) debug=1;
-
-    if(debug) std::cout<<"Inside Loop :: ["<<std::setw(6)<<count_all-1<<"]["<<std::setw(3)<<count_strips<<"] :: this_detId = "<<this_detId<<" aka "<<this_rpcId;
-    if(debug) std::cout<<" is a valid roll with pointer "<<roll<<" and has "<<roll->nstrips()<<" strips"<<std::endl;
-    if(this_detId == current_detId && count_strips < current_nStrips-1) {
-      // first entry
-      if(count_strips==0) {
-	// fill bx in map
-	_bxmap[current_detId] = it->time;
-	// clear vectors
-	vveff.clear();
-	vvnoise.clear();
-      }
-=======
     if(roll==0) {
       LogDebug ("rpssimsetup") <<"Inside Loop :: ["<<std::setw(6)<<count_all<<"]["<<std::setw(3)<<count_strips<<"] :: this_detId = "<<this_detId<<" aka "<<this_rpcId<<" which is not in current Geometry --> Skip "<<std::endl;
       continue;
@@ -278,18 +228,11 @@
 
       LogDebug ("rpssimsetup") <<"Inside Loop :: ["<<std::setw(6)<<count_all<<"]["<<std::setw(3)<<count_strips<<"] :: this_detId = "<<this_detId<<" aka "<<this_rpcId<<" Noise = "<<it->noise<<" Hz/cm2"<<std::endl;
 
->>>>>>> 46a028eb
       // fill the vectors
       vvnoise.push_back((it->noise));
       vveff.push_back((it->eff));
       // update counter
       ++count_strips;
-<<<<<<< HEAD
-    }
-    if(this_detId == current_detId && count_strips == current_nStrips-1) {
-      // fill last value in the vector
-      if(debug) std::cout<<"Fill Last Value :: ["<<std::setw(6)<<count_all-1<<"]["<<std::setw(3)<<count_strips<<"] :: this_detId = "<<this_detId<<" aka "<<this_rpcId;
-=======
       ++count_all;
     }
 
@@ -298,38 +241,19 @@
     if(this_detId == current_detId && count_strips == current_nStrips) {
       // fill last value in the vector
       LogDebug ("rpssimsetup") <<"Last Value ::  ["<<std::setw(6)<<count_all<<"]["<<std::setw(3)<<count_strips<<"] :: this_detId = "<<this_detId<<" aka "<<this_rpcId<<" Noise = "<<it->noise<<" Hz/cm2";
->>>>>>> 46a028eb
       vvnoise.push_back((it->noise));
       vveff.push_back((it->eff));
       // update counter
       ++count_strips;
-<<<<<<< HEAD
-      // fill vectors into map
-      if(debug) std::cout<<"fill vectors into map"<<std::endl;
-=======
       ++count_all;
       // fill vectors into map
       LogDebug ("rpssimsetup") <<" fill vectors into map"<<std::endl;
->>>>>>> 46a028eb
       _mapDetIdNoise[current_detId]= vvnoise;
       _mapDetIdEff[current_detId] = vveff;
       // look for next different detId and rename it to the current_detId
       // at this point we skip all the conditions for the strips that are not in this roll
       // and we will go to the conditions for the first strip of the next roll 
       bool next_detId_found = 0;
-<<<<<<< HEAD
-      if(debug) std::cout<<"look for next different detId"<<std::endl;
-      while(next_detId_found==0 && it != vnoise.end()-1) {
-	++it; 
-	++count_all;
-	this_detId = it->dpid;
-	this_rpcId = RPCDetId(this_detId);
-	if(debug) std::cout<<"Inside While Loop :: ["<<std::setw(6)<<count_all-1<<"]["<<std::setw(3)<<count_strips<<"] :: this_detId = "<<this_detId<<" aka "<<this_rpcId<<std::endl;
-	++count_strips;
-	if(this_detId != current_detId) {
-	  next_detId_found = 1;
-	  if(debug) std::cout<<"Different detId is found :: "<<this_detId;
-=======
       LogDebug ("rpssimsetup") <<"look for next different detId"<<std::endl;
       while(next_detId_found==0 && it != vnoise.end()-1) {
 	++it; 
@@ -342,28 +266,18 @@
 	// ++count_all;
 	if(this_detId != current_detId) {
 	  LogDebug ("rpssimsetup") <<"Different detId is found ::                  "<<this_detId<<" aka "<<this_rpcId<<" Noise = "<<it->noise<<" Hz/cm2";
->>>>>>> 46a028eb
 	  // next roll is found. update current_detId to this newly found detId 
 	  // and update also the number of strips
 	  current_detId = this_detId;
 	  current_rpcId = RPCDetId(current_detId);
-<<<<<<< HEAD
-	  current_nStrips = dynamic_cast<const RPCRoll* >(theGeometry->roll(current_rpcId))->nstrips();
-	  if(debug) std::cout<<" with "<<current_nStrips<<std::endl;
-=======
 	  next_detId_found = 1;
 	  current_nStrips = dynamic_cast<const RPCRoll* >(theGeometry->roll(current_rpcId))->nstrips();
 	  LogDebug ("rpssimsetup") <<" with "<<current_nStrips<<" strips"<<std::endl;
->>>>>>> 46a028eb
 	  --it; // subtract one, because at the end of the loop the iterator will be increased with one
 	}
       }
       // reset count_strips
-<<<<<<< HEAD
-      count_strips = 0;
-=======
       count_strips = 1;
->>>>>>> 46a028eb
     }
 
       /*
