--- conflicted
+++ resolved
@@ -56,13 +56,8 @@
         timeJitter = cms.double(0.1),
         sigmaY = cms.double(2.), # resolution of 2 cm
         do_Y_coordinate = cms.bool(False),
-<<<<<<< HEAD
-        digitizeElectrons = cms.bool(False),
+        digitizeElectrons = cms.bool(True),
         IRPC_time_resolution = cms.double(1.5),# intrinsic time resolution of 1.5 ns
-=======
-        digitizeElectrons = cms.bool(True),
-        IRPC_time_resolution = cms.double(1.0),# resolution of 1 ns, after LB upgrade. Here the RPC resolution is set
->>>>>>> e2c98928
         IRPC_electronics_jitter = cms.double(0.1)# resolution of 100 ps
     ),
     doBkgNoise = cms.bool(False), #False - no noise and bkg simulation
