import FWCore.ParameterSet.Config as cms

process = cms.Process("Dump")

process.load('Configuration.StandardSequences.Services_cff')
process.load('FWCore.MessageService.MessageLogger_cfi')
process.load('Configuration.EventContent.EventContent_cff')
process.load('SimGeneral.MixingModule.mixNoPU_cfi')
process.load('Configuration.Geometry.GeometryExtended2019Reco_cff')
process.load('Configuration.Geometry.GeometryExtended2019_cff')
process.load('Configuration.StandardSequences.MagneticField_38T_PostLS1_cff')
process.load('Configuration.StandardSequences.SimIdeal_cff')
process.load('Configuration.StandardSequences.Generator_cff')
process.load('Configuration.StandardSequences.Digi_cff')
process.load('Configuration.StandardSequences.EndOfProcess_cff')
process.load('Configuration.StandardSequences.FrontierConditions_GlobalTag_cff')
from Configuration.AlCa.GlobalTag import GlobalTag
process.GlobalTag = GlobalTag(process.GlobalTag, 'auto:upgrade2019', '')

process.maxEvents = cms.untracked.PSet( input = cms.untracked.int32(-1) )

process.source = cms.Source("PoolSource",
    fileNames = cms.untracked.vstring(
        'file:out_digi.root'
    )
)

process.dumper = cms.EDAnalyzer("GEMDigiReader")

<<<<<<< HEAD
process.p    = cms.Path(process.dumper)
=======
process.p = cms.Path(process.dumper)
>>>>>>> 048216bd
<|MERGE_RESOLUTION|>--- conflicted
+++ resolved
@@ -27,8 +27,4 @@
 
 process.dumper = cms.EDAnalyzer("GEMDigiReader")
 
-<<<<<<< HEAD
-process.p    = cms.Path(process.dumper)
-=======
-process.p = cms.Path(process.dumper)
->>>>>>> 048216bd
+process.p = cms.Path(process.dumper)