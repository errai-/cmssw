/**----------------------------------------------------------------------
  ----------------------------------------------------------------------*/

#include "FWCore/Framework/interface/Principal.h"

#include "DataFormats/Provenance/interface/ProcessHistoryRegistry.h"
#include "DataFormats/Provenance/interface/ProductHolderIndexHelper.h"
#include "DataFormats/Provenance/interface/ProductRegistry.h"
#include "DataFormats/Common/interface/FunctorHandleExceptionFactory.h"
#include "FWCore/Framework/interface/DelayedReader.h"
#include "FWCore/Framework/interface/HistoryAppender.h"
#include "FWCore/Framework/interface/ProductDeletedException.h"
#include "FWCore/Framework/interface/EDConsumerBase.h"
#include "FWCore/Utilities/interface/Algorithms.h"
#include "FWCore/Utilities/interface/EDMException.h"
#include "FWCore/Utilities/interface/DictionaryTools.h"
#include "FWCore/Utilities/interface/ProductHolderIndex.h"
#include "FWCore/Utilities/interface/TypeID.h"
#include "FWCore/Utilities/interface/WrappedClassName.h"

#include "FWCore/MessageLogger/interface/MessageLogger.h"

#include "TClass.h"

#include <algorithm>
#include <cstring>
#include <limits>
#include <sstream>
#include <stdexcept>
#include <typeinfo>
#include <atomic>

namespace edm {

  static ProcessHistory const s_emptyProcessHistory;

  static
  void
  maybeThrowMissingDictionaryException(TypeID const& productType, bool isElement, std::vector<TypeID> const& missingDictionaries) {
    if(isElement) {
      if(binary_search_all(missingDictionaries, productType)) {
        checkTypeDictionary(productType);
        throwMissingDictionariesException();
      }
    } else {
      TClass* cl = TClass::GetClass(wrappedClassName(productType.className()).c_str());
      TypeID wrappedProductType = TypeID(cl->GetTypeInfo());
      if(binary_search_all(missingDictionaries, wrappedProductType)) {
        checkClassDictionary(wrappedProductType);
        throwMissingDictionariesException();
      }
    }
  }

  static
  void
  throwProductNotFoundException(char const* where, errors::ErrorCodes error, BranchID const& bid) {
    throw Exception(error, "InvalidID")
      << "Principal::" << where << ": no product with given branch id: "<< bid << "\n";
  }

  static
  void
  throwCorruptionException(char const* where, std::string const& branchName) {
    throw Exception(errors::EventCorruption)
       << "Principal::" << where <<": Product on branch " << branchName << " occurs twice in the same event.\n";
  }

  static
  std::shared_ptr<cms::Exception>
  makeNotFoundException(char const* where, KindOfType kindOfType,
                        TypeID const& productType, std::string const& label, std::string const& instance, std::string const& process) {
    std::shared_ptr<cms::Exception> exception = std::make_shared<Exception>(errors::ProductNotFound);
    if (kindOfType == PRODUCT_TYPE) {
      *exception << "Principal::" << where << ": Found zero products matching all criteria\nLooking for type: " << productType << "\n"
                 << "Looking for module label: " << label << "\n" << "Looking for productInstanceName: " << instance << "\n"
                 << (process.empty() ? "" : "Looking for process: ") << process << "\n";
    } else {
      *exception << "Principal::" << where << ": Found zero products matching all criteria\nLooking for a container with elements of type: " << productType << "\n"
                 << "Looking for module label: " << label << "\n" << "Looking for productInstanceName: " << instance << "\n"
                 << (process.empty() ? "" : "Looking for process: ") << process << "\n";
    }
    return exception;
  }

  static
  void
  throwProductDeletedException(const char* where, TypeID const& productType,std::string const& label, std::string const& instance, std::string const& process) {
    ProductDeletedException exception;
    exception << "Principal::" << where << ": The product matching all criteria\nLooking for type: " << productType << "\n"
      << "Looking for module label: " << label << "\n" << "Looking for productInstanceName: " << instance << "\n"
      << (process.empty() ? "" : "Looking for process: ") << process << "\n"
      << "Was already deleted. This means there is a configuration error.\n"
      << "The module which is asking for this data must be configured to state that it will read this data.";
    throw exception;
  }

  static
  void
  throwAmbiguousException(const char* where, TypeID const& productType,std::string const& label, std::string const& instance, std::string const& process) {
    cms::Exception exception("AmbiguousProduct");
    exception << "Principal::" << where << ": More than 1 product matches all criteria\nLooking for type: " << productType << "\n"
    << "Looking for module label: " << label << "\n" << "Looking for productInstanceName: " << instance << "\n"
    << (process.empty() ? "" : "Looking for process: ") << process << "\n"
    << "This can only occur with get function calls using a Handle<View> argument.\n"
    << "Try a get not using a View or change the instance name of one of the products";
    throw exception;
    
  }

  namespace {
    void failedToRegisterConsumesMany(edm::TypeID const& iType) {
      cms::Exception exception("GetManyWithoutRegistration");
      exception << "::getManyByType called for " << iType
                << " without a corresponding consumesMany being called for this module. \n";
      throw exception;
    }
    
    void failedToRegisterConsumes(KindOfType kindOfType,
                                  TypeID const& productType,
                                  std::string const& moduleLabel,
                                  std::string const& productInstanceName,
                                  std::string const& processName) {
      cms::Exception exception("GetByLabelWithoutRegistration");
      exception << "::getByLabel without corresponding call to consumes or mayConsumes for this module.\n"
                << (kindOfType == PRODUCT_TYPE ? "  type: " : " type: edm::View<") << productType
                << (kindOfType == PRODUCT_TYPE ? "\n  module label: " : ">\n  module label: ") << moduleLabel
                <<"\n  product instance name: '" << productInstanceName
                <<"'\n  process name: '" << processName << "'\n";
      throw exception;
    }
}

  //0 means unset
  static std::atomic<Principal::CacheIdentifier_t> s_nextIdentifier{1};
  static inline Principal::CacheIdentifier_t nextIdentifier() {
    return s_nextIdentifier.fetch_add(1,std::memory_order_acq_rel);
  }
  
  Principal::Principal(std::shared_ptr<ProductRegistry const> reg,
                       std::shared_ptr<ProductHolderIndexHelper const> productLookup,
                       ProcessConfiguration const& pc,
                       BranchType bt,
                       HistoryAppender* historyAppender) :
    EDProductGetter(),
    processHistoryPtr_(),
    processHistoryID_(),
    processConfiguration_(&pc),
    productHolders_(),
    preg_(reg),
    productLookup_(productLookup),
    lookupProcessOrder_(productLookup->lookupProcessNames().size(), 0),
    reader_(),
    productPtrs_(),
    branchType_(bt),
    historyAppender_(historyAppender),
    cacheIdentifier_(nextIdentifier())
  {
    productHolders_.resize(reg->getNextIndexValue(bt));
    //Now that these have been set, we can create the list of Branches we need.
    std::string const source("source");
    ProductRegistry::ProductList const& prodsList = reg->productList();
    // The constructor of an alias product holder takes as an argument the product holder for which it is an alias.
    // So, the non-alias product holders must be created first.
    // Therefore, on this first pass, skip current EDAliases.
    bool hasAliases = false;
    for(auto const& prod : prodsList) {
      BranchDescription const& bd = prod.second;
      if(bd.branchType() == branchType_) {
        if(bd.isAlias()) {
          hasAliases = true;
        } else {
          auto cbd = std::make_shared<BranchDescription const>(bd);
          if(bd.produced()) {
            if(bd.moduleLabel() == source) {
              addSourceProduct(cbd);
            } else if(bd.onDemand()) {
              assert(branchType_ == InEvent);
              addUnscheduledProduct(cbd);
            } else {
              addScheduledProduct(cbd);
            }
          } else {
            addInputProduct(cbd);
          }
        }
      }
    }
    // Now process any EDAliases
    if(hasAliases) {
      for(auto const& prod : prodsList) {
        BranchDescription const& bd = prod.second;
        if(bd.isAlias() && bd.branchType() == branchType_) {
          auto cbd = std::make_shared<BranchDescription const>(bd);
          addAliasedProduct(cbd);
        }
      }
    }

    // Now create the ProductHolders that search in reverse process
    // order and are used for queries where the process name is the
    // empty string
    std::vector<std::string> const& lookupProcessNames = productLookup_->lookupProcessNames();
    std::vector<ProductHolderIndex> matchingHolders(lookupProcessNames.size(), ProductHolderIndexInvalid);
    std::vector<bool> ambiguous(lookupProcessNames.size(), false);
    unsigned int beginElements = productLookup_->beginElements();
    std::vector<TypeID> const& sortedTypeIDs = productLookup_->sortedTypeIDs();
    std::vector<ProductHolderIndexHelper::Range> const& ranges = productLookup_->ranges();
    std::vector<ProductHolderIndexHelper::IndexAndNames> const& indexAndNames = productLookup_->indexAndNames();
    std::vector<char> const& processNamesCharArray = productLookup_->processNames();

    if (!sortedTypeIDs.empty()) {
      ProductHolderIndex productHolderIndex = ProductHolderIndexInvalid;
      for(unsigned int k = 0, kEnd = sortedTypeIDs.size(); k < kEnd; ++k) {
        ProductHolderIndexHelper::Range const& range = ranges.at(k);
        for (unsigned int i = range.begin(); i < range.end(); ++i) {
          ProductHolderIndexHelper::IndexAndNames const& product = indexAndNames.at(i);
          if (product.startInProcessNames() == 0) {
            if (productHolderIndex != ProductHolderIndexInvalid) {
              std::shared_ptr<ProductHolderBase> newHolder = std::make_shared<NoProcessProductHolder>(matchingHolders, ambiguous);
              productHolders_.at(productHolderIndex) = newHolder;
              matchingHolders.assign(lookupProcessNames.size(), ProductHolderIndexInvalid);
              ambiguous.assign(lookupProcessNames.size(), false);
            }
            productHolderIndex = product.index();
          } else {
            std::string process(&processNamesCharArray.at(product.startInProcessNames()));
            auto iter = std::find(lookupProcessNames.begin(), lookupProcessNames.end(), process);
            assert(iter != lookupProcessNames.end());
            ProductHolderIndex iMatchingIndex = product.index();
            assert(iMatchingIndex != ProductHolderIndexInvalid);
            if (iMatchingIndex == ProductHolderIndexAmbiguous) {
              assert(k >= beginElements);
              ambiguous.at(iter - lookupProcessNames.begin()) = true;
            } else {
              matchingHolders.at(iter - lookupProcessNames.begin()) = iMatchingIndex;
            }
          }
        }
      }
      std::shared_ptr<ProductHolderBase> newHolder = std::make_shared<NoProcessProductHolder>(matchingHolders, ambiguous);
      productHolders_.at(productHolderIndex) = newHolder;
    }
  }

  Principal::~Principal() {
  }

  // Number of products in the Principal.
  // For products in an input file and not yet read in due to delayed read,
  // this routine assumes a real product is there.
  size_t
  Principal::size() const {
    size_t size = 0U;
    for(auto const& prod : *this) {
      if(prod->singleProduct() && // Not a NoProcessProductHolder
         !prod->productUnavailable() &&
         !prod->onDemand() &&
         !prod->branchDescription().dropped()) {
        ++size;
      }
    }
    return size;
  }

  // adjust provenance for input products after new input file has been merged
  bool
  Principal::adjustToNewProductRegistry(ProductRegistry const& reg) {
    ProductRegistry::ProductList const& prodsList = reg.productList();
    for(auto const& prod : prodsList) {
      BranchDescription const& bd = prod.second;
      if(!bd.produced() && (bd.branchType() == branchType_)) {
        auto cbd = std::make_shared<BranchDescription const>(bd);
        auto phb = getExistingProduct(cbd->branchID());
        if(phb == nullptr || phb->branchDescription().branchName() != cbd->branchName()) {
            return false;
        }
        phb->resetBranchDescription(cbd);
      }
    }
    return true;
  }

  void
  Principal::addScheduledProduct(std::shared_ptr<BranchDescription const> bd) {
    std::unique_ptr<ProductHolderBase> phb(new ScheduledProductHolder(bd));
    addProductOrThrow(std::move(phb));
  }

  void
  Principal::addSourceProduct(std::shared_ptr<BranchDescription const> bd) {
    std::unique_ptr<ProductHolderBase> phb(new SourceProductHolder(bd));
    addProductOrThrow(std::move(phb));
  }

  void
  Principal::addInputProduct(std::shared_ptr<BranchDescription const> bd) {
    std::unique_ptr<ProductHolderBase> phb(new InputProductHolder(bd));
    addProductOrThrow(std::move(phb));
  }

  void
  Principal::addUnscheduledProduct(std::shared_ptr<BranchDescription const> bd) {
    std::unique_ptr<ProductHolderBase> phb(new UnscheduledProductHolder(bd));
    addProductOrThrow(std::move(phb));
  }

  void
  Principal::addAliasedProduct(std::shared_ptr<BranchDescription const> bd) {
    ProductHolderIndex index = preg_->indexFrom(bd->originalBranchID());
    assert(index != ProductHolderIndexInvalid);

    std::unique_ptr<ProductHolderBase> phb(new AliasProductHolder(bd, dynamic_cast<ProducedProductHolder&>(*productHolders_[index])));
    addProductOrThrow(std::move(phb));
  }

  // "Zero" the principal so it can be reused for another Event.
  void
  Principal::clearPrincipal() {
    processHistoryPtr_.reset();
    processHistoryID_ = ProcessHistoryID();
    reader_ = nullptr;
    for(auto& prod : *this) {
      prod->resetProductData();
    }
    productPtrs_.clear();
  }

  void
  Principal::deleteProduct(BranchID const& id) const {
    auto phb = getExistingProduct(id);
    assert(nullptr != phb);
    auto itFound = productPtrs_.find(phb->product());
    if(itFound != productPtrs_.end()) {
      productPtrs_.erase(itFound);
    } 
    phb->unsafe_deleteProduct();
  }
  
  // Set the principal for the Event, Lumi, or Run.
  void
  Principal::fillPrincipal(ProcessHistoryID const& hist,
                           ProcessHistoryRegistry const& processHistoryRegistry,
                           DelayedReader* reader) {
    //increment identifier here since clearPrincipal isn't called for Run/Lumi
    cacheIdentifier_=nextIdentifier();
    if(reader) {
      reader_ = reader;
    }

    if (historyAppender_ && productRegistry().anyProductProduced()) {
      processHistoryPtr_ =
        historyAppender_->appendToProcessHistory(hist,
                                                 processHistoryRegistry.getMapped(hist),
                                                 *processConfiguration_);
      processHistoryID_ = processHistoryPtr_->id();
    }
    else {
      std::shared_ptr<ProcessHistory const> inputProcessHistory;
      if (hist.isValid()) {
        //does not own the pointer
        auto noDel =[](void const*){};
        inputProcessHistory =
        std::shared_ptr<ProcessHistory const>(processHistoryRegistry.getMapped(hist),noDel);
        if (inputProcessHistory.get() == nullptr) {
          throw Exception(errors::LogicError)
            << "Principal::fillPrincipal\n"
            << "Input ProcessHistory not found in registry\n"
            << "Contact a Framework developer\n";
        }
      } else {
        //Since this is static we don't want it deleted
        inputProcessHistory = std::shared_ptr<ProcessHistory const>(&s_emptyProcessHistory,[](void const*){});
      }
      processHistoryID_ = hist;
      processHistoryPtr_ = inputProcessHistory;        
    }

    if (orderProcessHistoryID_ != processHistoryID_) {
      std::vector<std::string> const& lookupProcessNames = productLookup_->lookupProcessNames();
      lookupProcessOrder_.assign(lookupProcessNames.size(), 0);
      unsigned int k = 0;
      for (auto iter = processHistoryPtr_->rbegin(),
                iEnd = processHistoryPtr_->rend();
           iter != iEnd; ++iter) {
        auto nameIter = std::find(lookupProcessNames.begin(), lookupProcessNames.end(), iter->processName());
        if (nameIter == lookupProcessNames.end()) {
          continue;
        }
        lookupProcessOrder_.at(k) = nameIter - lookupProcessNames.begin();
        ++k;
      }
      orderProcessHistoryID_ = processHistoryID_;
    }
  }

  ProductHolderBase*
  Principal::getExistingProduct(BranchID const& branchID) {
    return const_cast<ProductHolderBase*>( const_cast<const Principal*>(this)->getExistingProduct(branchID));
  }

  ProductHolderBase const*
  Principal::getExistingProduct(BranchID const& branchID) const {
    ProductHolderIndex index = preg_->indexFrom(branchID);
    assert(index != ProductHolderIndexInvalid);
    return productHolders_.at(index).get();
  }

  ProductHolderBase const*
  Principal::getExistingProduct(ProductHolderBase const& productHolder) const {
    auto phb = getExistingProduct(productHolder.branchDescription().branchID());
    if(nullptr != phb && BranchKey(productHolder.branchDescription()) != BranchKey(phb->branchDescription())) {
      BranchDescription const& newProduct = phb->branchDescription();
      BranchDescription const& existing = productHolder.branchDescription();
      if(newProduct.branchName() != existing.branchName() && newProduct.branchID() == existing.branchID()) {
        throw cms::Exception("HashCollision") << "Principal::getExistingProduct\n" <<
          " Branch " << newProduct.branchName() << " has same branch ID as branch " << existing.branchName() << "\n" <<
          "Workaround: change process name or product instance name of " << newProduct.branchName() << "\n";
      } else {
        assert(nullptr == phb || BranchKey(productHolder.branchDescription()) == BranchKey(phb->branchDescription()));
      }
    }
    return phb;
  }

  void
  Principal::addProduct_(std::unique_ptr<ProductHolderBase> productHolder) {
    BranchDescription const& bd = productHolder->branchDescription();
    assert (!bd.className().empty());
    assert (!bd.friendlyClassName().empty());
    assert (!bd.moduleLabel().empty());
    assert (!bd.processName().empty());
    SharedProductPtr phb(productHolder.release());

    ProductHolderIndex index = preg_->indexFrom(bd.branchID());
    assert(index != ProductHolderIndexInvalid);
    productHolders_[index] = phb;
  }

  void
  Principal::addProductOrThrow(std::unique_ptr<ProductHolderBase> productHolder) {
    ProductHolderBase const* phb = getExistingProduct(*productHolder);
    if(phb != nullptr) {
      BranchDescription const& bd = productHolder->branchDescription();
      throw Exception(errors::InsertFailure, "AlreadyPresent")
          << "addProductOrThrow: Problem found while adding product, "
          << "product already exists for ("
          << bd.friendlyClassName() << ","
          << bd.moduleLabel() << ","
          << bd.productInstanceName() << ","
          << bd.processName()
          << ")\n";
    }
    addProduct_(std::move(productHolder));
  }

  Principal::ConstProductHolderPtr
  Principal::getProductHolder(BranchID const& bid) const {
    ProductHolderIndex index = preg_->indexFrom(bid);
    if(index == ProductHolderIndexInvalid){
       return ConstProductHolderPtr();
    }
    return getProductHolderByIndex(index);
  }

  Principal::ConstProductHolderPtr
  Principal::getProductHolderByIndex(ProductHolderIndex const& index) const {

    ConstProductHolderPtr const phb = productHolders_[index].get();
    return phb;
  }

  BasicHandle
  Principal::getByLabel(KindOfType kindOfType,
                        TypeID const& typeID,
                        InputTag const& inputTag,
                        EDConsumerBase const* consumer,
                        SharedResourcesAcquirer* sra,
                        ModuleCallingContext const* mcc) const {

    ProductData const* result = findProductByLabel(kindOfType, typeID, inputTag, consumer, sra, mcc);
    if(result == 0) {
      return BasicHandle(makeHandleExceptionFactory([=]()->std::shared_ptr<cms::Exception> {
        return makeNotFoundException("getByLabel", kindOfType, typeID, inputTag.label(), inputTag.instance(), inputTag.process());
      }));
    }
    return BasicHandle(*result);
  }

  BasicHandle
  Principal::getByLabel(KindOfType kindOfType,
                        TypeID const& typeID,
                        std::string const& label,
                        std::string const& instance,
                        std::string const& process,
                        EDConsumerBase const* consumer,
                        SharedResourcesAcquirer* sra,
                        ModuleCallingContext const* mcc) const {

    ProductData const* result = findProductByLabel(kindOfType, typeID, label, instance, process,consumer, sra, mcc);
    if(result == 0) {
      return BasicHandle(makeHandleExceptionFactory([=]()->std::shared_ptr<cms::Exception> {
        return makeNotFoundException("getByLabel", kindOfType, typeID, label, instance, process);
      }));
    }
    return BasicHandle(*result);
  }

  BasicHandle
  Principal::getByToken(KindOfType,
                        TypeID const&,
                        ProductHolderIndex index,
                        bool skipCurrentProcess,
                        bool& ambiguous,
                        SharedResourcesAcquirer* sra,
                        ModuleCallingContext const* mcc) const {
    assert(index !=ProductHolderIndexInvalid);
    auto& productHolder = productHolders_[index];
    assert(0!=productHolder.get());
    ProductHolderBase::ResolveStatus resolveStatus;
    ProductData const* productData = productHolder->resolveProduct(resolveStatus, *this, skipCurrentProcess, sra, mcc);
    if(resolveStatus == ProductHolderBase::Ambiguous) {
      ambiguous = true;
      return BasicHandle();
    }
    if(productData == 0) {
      return BasicHandle();
    }
    return BasicHandle(*productData);    
  }

  void
  Principal::prefetch(ProductHolderIndex index,
                      bool skipCurrentProcess,
                      ModuleCallingContext const* mcc) const {
    auto const& productHolder = productHolders_.at(index);
    assert(0!=productHolder.get());
    ProductHolderBase::ResolveStatus resolveStatus;
    productHolder->resolveProduct(resolveStatus, *this,skipCurrentProcess, nullptr, mcc);
  }

  void
  Principal::getManyByType(TypeID const& typeID,
                           BasicHandleVec& results,
                           EDConsumerBase const* consumer,
                           SharedResourcesAcquirer* sra,
                           ModuleCallingContext const* mcc) const {

    assert(results.empty());

    if(unlikely(consumer and (not consumer->registeredToConsumeMany(typeID,branchType())))) {
      failedToRegisterConsumesMany(typeID);
    }

    // This finds the indexes to all the ProductHolder's matching the type
    ProductHolderIndexHelper::Matches matches =
      productLookup().relatedIndexes(PRODUCT_TYPE, typeID);

    if (matches.numberOfMatches() == 0) {
      maybeThrowMissingDictionaryException(typeID, false, preg_->missingDictionaries());
      return;
    }

    results.reserve(matches.numberOfMatches());

    // Loop over the ProductHolders. Add the products that are actually
    // present into the results. This will also trigger delayed reading,
    // on demand production, and check for deleted products as appropriate.

    // Over the years the code that uses getManyByType has grown to depend
    // on the ordering of the results. The order originally was just an
    // accident of how previous versions of the code were written, but
    // here we have to go through some extra effort to preserve that ordering.

    // We build a list of holders that match a particular label and instance.
    // When that list is complete we call findProducts, which loops over
    // that list in reverse order of the ProcessHistory (starts with the
    // most recent).  Then we clear the list and repeat this until all the
    // matching label and instance subsets have been dealt with.

    // Note that the function isFullyResolved returns true for the ProductHolders
    // that are associated with an empty process name. Those are the ones that
    // know how to search for the most recent process name matching
    // a label and instance. We do not need these for getManyByType and
    // skip them. In addition to skipping them, we make use of the fact
    // that they mark the beginning of each subset of holders with the same
    // label and instance. They tell us when to call findProducts. 

    std::vector<ProductHolderBase const*> holders;

    for(unsigned int i = 0; i < matches.numberOfMatches(); ++i) {

      ProductHolderIndex index = matches.index(i);

      if(!matches.isFullyResolved(i)) {
        if(!holders.empty()) {
          // Process the ones with a particular module label and instance
          findProducts(holders, typeID, results, sra, mcc);
          holders.clear();
        }
      } else {
        ProductHolderBase const* productHolder = productHolders_.at(index).get();
        assert(productHolder);
        holders.push_back(productHolder);
      }
    }
    // Do not miss the last subset of products
    if(!holders.empty()) {
      findProducts(holders, typeID, results, sra, mcc);
    }
    return;
  }

  void
  Principal::findProducts(std::vector<ProductHolderBase const*> const& holders,
                          TypeID const&,
                          BasicHandleVec& results,
                          SharedResourcesAcquirer* sra,
                          ModuleCallingContext const* mcc) const {

    for (auto iter = processHistoryPtr_->rbegin(),
              iEnd = processHistoryPtr_->rend();
         iter != iEnd; ++iter) {
      std::string const& process = iter->processName();
      for (auto productHolder : holders) {
        BranchDescription const& bd = productHolder->branchDescription();
        if (process == bd.processName()) {

          // Ignore aliases to avoid matching the same product multiple times.
          if(bd.isAlias()) {
            continue;
          }

          ProductHolderBase::ResolveStatus resolveStatus;
          ProductData const* productData = productHolder->resolveProduct(resolveStatus, *this,false, sra, mcc);
          if(productData) {
            // Skip product if not available.
            results.emplace_back(*productData);
          }
        }
      }
    }
  }

  ProductData const*
  Principal::findProductByLabel(KindOfType kindOfType,
                                TypeID const& typeID,
                                InputTag const& inputTag,
                                EDConsumerBase const* consumer,
                                SharedResourcesAcquirer* sra,
                                ModuleCallingContext const* mcc) const {

    bool skipCurrentProcess = inputTag.willSkipCurrentProcess();

    ProductHolderIndex index = inputTag.indexFor(typeID, branchType(), &productRegistry());

    if (index == ProductHolderIndexInvalid) {

      char const* processName = inputTag.process().c_str();
      if (skipCurrentProcess) {
        processName = "\0";
      }

      index = productLookup().index(kindOfType,
                                    typeID,
                                    inputTag.label().c_str(),
                                    inputTag.instance().c_str(),
                                    processName);

      if(index == ProductHolderIndexAmbiguous) {
        throwAmbiguousException("findProductByLabel", typeID, inputTag.label(), inputTag.instance(), inputTag.process());
      } else if (index == ProductHolderIndexInvalid) {
        ProductHolderIndexHelper::Matches matches =
          productLookup().relatedIndexes(kindOfType, typeID);

        if (matches.numberOfMatches() == 0) {
          maybeThrowMissingDictionaryException(typeID, kindOfType == ELEMENT_TYPE, preg_->missingDictionaries());
        }
        return 0;
      }
      inputTag.tryToCacheIndex(index, typeID, branchType(), &productRegistry());
    }
    if(unlikely( consumer and (not consumer->registeredToConsume(index, skipCurrentProcess, branchType())))) {
      failedToRegisterConsumes(kindOfType,typeID,inputTag.label(),inputTag.instance(),inputTag.process());
    }

    
    auto const& productHolder = productHolders_[index];

    ProductHolderBase::ResolveStatus resolveStatus;
    ProductData const* productData = productHolder->resolveProduct(resolveStatus, *this, skipCurrentProcess, sra, mcc);
    if(resolveStatus == ProductHolderBase::Ambiguous) {
      throwAmbiguousException("findProductByLabel", typeID, inputTag.label(), inputTag.instance(), inputTag.process());
    }
    return productData;
  }

  ProductData const*
  Principal::findProductByLabel(KindOfType kindOfType,
                                TypeID const& typeID,
                                std::string const& label,
                                std::string const& instance,
                                std::string const& process,
                                EDConsumerBase const* consumer,
                                SharedResourcesAcquirer* sra,
                                ModuleCallingContext const* mcc) const {

    ProductHolderIndex index = productLookup().index(kindOfType,
                                                     typeID,
                                                     label.c_str(),
                                                     instance.c_str(),
                                                     process.c_str());
   
    if(index == ProductHolderIndexAmbiguous) {
      throwAmbiguousException("findProductByLabel", typeID, label, instance, process);
    } else if (index == ProductHolderIndexInvalid) {
      ProductHolderIndexHelper::Matches matches =
        productLookup().relatedIndexes(kindOfType, typeID);

      if (matches.numberOfMatches() == 0) {
        maybeThrowMissingDictionaryException(typeID, kindOfType == ELEMENT_TYPE, preg_->missingDictionaries());
      }
      return 0;
    }
    
    if(unlikely( consumer and (not consumer->registeredToConsume(index, false, branchType())))) {
      failedToRegisterConsumes(kindOfType,typeID,label,instance,process);
    }
    
    auto const& productHolder = productHolders_[index];

    ProductHolderBase::ResolveStatus resolveStatus;
    ProductData const* productData = productHolder->resolveProduct(resolveStatus, *this, false, sra, mcc);
    if(resolveStatus == ProductHolderBase::Ambiguous) {
      throwAmbiguousException("findProductByLabel", typeID, label, instance, process);
    }
    return productData;
  }

  ProductData const*
  Principal::findProductByTag(TypeID const& typeID, InputTag const& tag, ModuleCallingContext const* mcc) const {
    ProductData const* productData =
      findProductByLabel(PRODUCT_TYPE,
                         typeID,
                         tag,
                         nullptr,
                         nullptr,
                         mcc);
    return productData;
  }

  OutputHandle
  Principal::getForOutput(BranchID const& bid, bool getProd,
                          ModuleCallingContext const* mcc) const {
    ConstProductHolderPtr const phb = getProductHolder(bid);
    if(phb == nullptr) {
      throwProductNotFoundException("getForOutput", errors::LogicError, bid);
    }
    if (phb->productWasDeleted()) {
      throwProductDeletedException("getForOutput",phb->productType(),
                                   phb->moduleLabel(),
                                   phb->productInstanceName(),
                                   phb->processName());
    }
    if(getProd) {
      ProductHolderBase::ResolveStatus status;
      phb->resolveProduct(status,*this,false,nullptr, mcc);
    }
    if(!phb->provenance() || (!phb->product() && !phb->productProvenancePtr())) {
      return OutputHandle();
    }
    return OutputHandle(phb->product(), &phb->branchDescription(), phb->productProvenancePtr());
  }

  Provenance
  Principal::getProvenance(BranchID const& bid,
                           ModuleCallingContext const* mcc) const {
    ConstProductHolderPtr const phb = getProductHolder(bid);
    if(phb == nullptr) {
      throwProductNotFoundException("getProvenance", errors::ProductNotFound, bid);
    }

    if(phb->onDemand()) {
      ProductHolderBase::ResolveStatus status;
      if(not phb->resolveProduct(status,*this,false, nullptr, mcc) ) {
        throwProductNotFoundException("getProvenance(onDemand)", errors::ProductNotFound, bid);
      }
    }
    return *phb->provenance();
  }

  // This one is mostly for test printout purposes
  // No attempt to trigger on demand execution
  // Skips provenance when the EDProduct is not there
  void
  Principal::getAllProvenance(std::vector<Provenance const*>& provenances) const {
    provenances.clear();
    for(auto const& productHolder : *this) {
      if(productHolder->singleProduct() && productHolder->provenanceAvailable() && !productHolder->branchDescription().isAlias()) {
        // We do not attempt to get the event/lumi/run status from the provenance,
        // because the per event provenance may have been dropped.
        if(productHolder->provenance()->product().present()) {
           provenances.push_back(productHolder->provenance());
        }
      }
    }
  }

  void
  Principal::recombine(Principal& other, std::vector<BranchID> const& bids) {
    for(auto& prod : bids) {
      ProductHolderIndex index= preg_->indexFrom(prod);
      assert(index!=ProductHolderIndexInvalid);
      ProductHolderIndex indexO = other.preg_->indexFrom(prod);
      assert(indexO!=ProductHolderIndexInvalid);
<<<<<<< HEAD
      get_underlying(productHolders_[index]).swap(get_underlying(other.productHolders_[indexO]));
=======
      get_underlying_safe(productHolders_[index]).swap(get_underlying_safe(other.productHolders_[indexO]));
>>>>>>> 93fb804c
    }
    reader_->mergeReaders(other.reader());
  }

  WrapperBase const*
  Principal::getIt(ProductID const&) const {
    assert(nullptr);
    return nullptr;
  }

  WrapperBase const*
  Principal::getThinnedProduct(ProductID const&, unsigned int&) const {
    assert(nullptr);
    return nullptr;
  }

  void
  Principal::getThinnedProducts(ProductID const&,
                                  std::vector<WrapperBase const*>&,
                                  std::vector<unsigned int>&) const {
    assert(nullptr);
  }

  void
  Principal::checkUniquenessAndType(WrapperBase const* prod, ProductHolderBase const* phb) const {
    if(prod == nullptr) return;
    // These are defensive checks against things that should never happen, but have.
    // Checks that the same physical product has not already been put into the event.
    bool alreadyPresent = !productPtrs_.insert(prod).second;
    if(alreadyPresent) {
      phb->checkType(*prod);
      throwCorruptionException("checkUniquenessAndType", phb->branchDescription().branchName());
    }
    // Checks that the real type of the product matches the branch.
    phb->checkType(*prod);
  }

  void
  Principal::putOrMerge(std::unique_ptr<WrapperBase> prod, ProductHolderBase const* phb) const {
    bool willBePut = phb->putOrMergeProduct();
    if(willBePut) {
      checkUniquenessAndType(prod.get(), phb);
      phb->putProduct(std::move(prod));
    } else {
      phb->checkType(*prod);
      phb->mergeProduct(std::move(prod));
    }
  }

  void
  Principal::putOrMerge(BranchDescription const& bd, std::unique_ptr<WrapperBase>  edp) const {
    if(edp.get() == nullptr) {
      throw edm::Exception(edm::errors::InsertFailure,"Null Pointer")
      << "put: Cannot put because unique_ptr to product is null."
      << "\n";
    }
    auto phb = getExistingProduct(bd.branchID());
    assert(phb);
    // ProductHolder assumes ownership
    putOrMerge(std::move(edp), phb);
  }


  void
  Principal::adjustIndexesAfterProductRegistryAddition() {
    if(preg_->getNextIndexValue(branchType_) != productHolders_.size()) {
      productHolders_.resize(preg_->getNextIndexValue(branchType_));
      for(auto const& prod : preg_->productList()) {
        BranchDescription const& bd = prod.second;
        if(bd.branchType() == branchType_) {
          ProductHolderIndex index = preg_->indexFrom(bd.branchID());
          assert(index != ProductHolderIndexInvalid);
          if(!productHolders_[index]) {
            // no product holder.  Must add one. The new entry must be an input product holder.
            assert(!bd.produced());
            auto cbd = std::make_shared<BranchDescription const>(bd);
            addInputProduct(cbd);
          }
        }
      }
    }
    assert(preg_->getNextIndexValue(branchType_) == productHolders_.size());
  }
  
  void
  Principal::readAllFromSourceAndMergeImmediately() {
    for(auto & prod : *this) {
      ProductHolderBase & phb = *prod;
      if(phb.singleProduct() && !phb.branchDescription().produced()) {
        if(!phb.productUnavailable()) {
          resolveProductImmediately(phb);
        }
      }
    }
  }
  void
  Principal::resolveProductImmediately(ProductHolderBase& phb)  {
    if(phb.branchDescription().produced()) return; // nothing to do.
    if(!reader()) return; // nothing to do.
    
    // must attempt to load from persistent store
    BranchKey const bk = BranchKey(phb.branchDescription());
    std::unique_ptr<WrapperBase> edp(reader()->getProduct(bk, this));
    
    // Now fix up the ProductHolder
    if(edp.get() != nullptr) {
      putOrMerge(std::move(edp), &phb);
    }
  }

}<|MERGE_RESOLUTION|>--- conflicted
+++ resolved
@@ -813,11 +813,7 @@
       assert(index!=ProductHolderIndexInvalid);
       ProductHolderIndex indexO = other.preg_->indexFrom(prod);
       assert(indexO!=ProductHolderIndexInvalid);
-<<<<<<< HEAD
-      get_underlying(productHolders_[index]).swap(get_underlying(other.productHolders_[indexO]));
-=======
       get_underlying_safe(productHolders_[index]).swap(get_underlying_safe(other.productHolders_[indexO]));
->>>>>>> 93fb804c
     }
     reader_->mergeReaders(other.reader());
   }
