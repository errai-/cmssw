#include "FWCore/Framework/interface/Schedule.h"

#include "DataFormats/Provenance/interface/BranchIDListHelper.h"
#include "DataFormats/Provenance/interface/ProcessConfiguration.h"
#include "DataFormats/Provenance/interface/ProductRegistry.h"
#include "FWCore/Framework/interface/EDProducer.h"
#include "FWCore/Framework/interface/OutputModuleDescription.h"
#include "FWCore/Framework/interface/TriggerNamesService.h"
#include "FWCore/Framework/interface/TriggerReport.h"
#include "FWCore/Framework/src/Factory.h"
#include "FWCore/Framework/interface/OutputModule.h"
#include "FWCore/Framework/src/OutputWorker.h"
#include "FWCore/Framework/src/TriggerResultInserter.h"
#include "FWCore/Framework/src/WorkerInPath.h"
#include "FWCore/Framework/src/WorkerMaker.h"
#include "FWCore/Framework/src/WorkerT.h"
#include "FWCore/MessageLogger/interface/MessageLogger.h"
#include "FWCore/ParameterSet/interface/FillProductRegistryTransients.h"
#include "FWCore/ParameterSet/interface/ParameterSet.h"
#include "FWCore/ParameterSet/interface/ParameterSetDescription.h"
#include "FWCore/ParameterSet/interface/Registry.h"
#include "FWCore/Utilities/interface/Algorithms.h"
#include "FWCore/Utilities/interface/ConvertException.h"
#include "FWCore/Utilities/interface/ExceptionCollector.h"
#include "FWCore/Utilities/interface/DictionaryTools.h"

#include "boost/bind.hpp"
#include "boost/ref.hpp"

#include <algorithm>
#include <cassert>
#include <cstdlib>
#include <functional>
#include <iomanip>
#include <list>
#include <map>
#include <exception>

namespace edm {
  namespace {

    // Function template to transform each element in the input range to
    // a value placed into the output range. The supplied function
    // should take a const_reference to the 'input', and write to a
    // reference to the 'output'.
    template <typename InputIterator, typename ForwardIterator, typename Func>
    void
    transform_into(InputIterator begin, InputIterator end,
                   ForwardIterator out, Func func) {
      for (; begin != end; ++begin, ++out) func(*begin, *out);
    }

    // Function template that takes a sequence 'from', a sequence
    // 'to', and a callable object 'func'. It and applies
    // transform_into to fill the 'to' sequence with the values
    // calcuated by the callable object, taking care to fill the
    // outupt only if all calls succeed.
    template <typename FROM, typename TO, typename FUNC>
    void
    fill_summary(FROM const& from, TO& to, FUNC func) {
      TO temp(from.size());
      transform_into(from.begin(), from.end(), temp.begin(), func);
      to.swap(temp);
    }

    // -----------------------------

    // Here we make the trigger results inserter directly.  This should
    // probably be a utility in the WorkerRegistry or elsewhere.

    Schedule::WorkerPtr
    makeInserter(ParameterSet& proc_pset,
                 ProductRegistry& preg,
                 ActionTable const& actions,
                 boost::shared_ptr<ActivityRegistry> areg,
                 boost::shared_ptr<ProcessConfiguration> processConfiguration,
                 Schedule::TrigResPtr trptr) {

      ParameterSet* trig_pset = proc_pset.getPSetForUpdate("@trigger_paths");
      trig_pset->registerIt();

      WorkerParams work_args(trig_pset, preg, processConfiguration, actions);
      ModuleDescription md(trig_pset->id(),
                           "TriggerResultInserter",
                           "TriggerResults",
                           processConfiguration.get());

      areg->preModuleConstructionSignal_(md);
      std::unique_ptr<EDProducer> producer(new TriggerResultInserter(*trig_pset, trptr));
      areg->postModuleConstructionSignal_(md);

      Schedule::WorkerPtr ptr(new WorkerT<EDProducer>(std::move(producer), md, work_args));
      ptr->setActivityRegistry(areg);
      return ptr;
    }

    bool binary_search_string(std::vector<std::string> const& v, std::string const& s) {
      return std::binary_search(v.begin(), v.end(), s);
    }
    
    void
    initializeBranchToReadingWorker(ParameterSet const& opts,
                                    ProductRegistry const& preg,
                                    std::multimap<std::string,Worker*>& branchToReadingWorker)
    {
      // See if any data has been marked to be deleted early (removing any duplicates)
      auto vBranchesToDeleteEarly = opts.getUntrackedParameter<std::vector<std::string>>("canDeleteEarly",std::vector<std::string>());
      if(not vBranchesToDeleteEarly.empty()) {
        std::sort(vBranchesToDeleteEarly.begin(),vBranchesToDeleteEarly.end(),std::less<std::string>());
        vBranchesToDeleteEarly.erase(std::unique(vBranchesToDeleteEarly.begin(),vBranchesToDeleteEarly.end()),
                                     vBranchesToDeleteEarly.end());
        
        // Are the requested items in the product registry?
        auto allBranchNames = preg.allBranchNames();
        //the branch names all end with a period, which we do not want to compare with
        for(auto & b:allBranchNames) {
          b.resize(b.size()-1);
        }
        std::sort(allBranchNames.begin(),allBranchNames.end(),std::less<std::string>());
        std::vector<std::string> temp;
        temp.reserve(vBranchesToDeleteEarly.size());  
        
        std::set_intersection(vBranchesToDeleteEarly.begin(),vBranchesToDeleteEarly.end(),
                              allBranchNames.begin(),allBranchNames.end(),
                              std::back_inserter(temp));
        vBranchesToDeleteEarly.swap(temp);
        if(temp.size() != vBranchesToDeleteEarly.size()) {
          std::vector<std::string> missingProducts;
          std::set_difference(temp.begin(),temp.end(),
                              vBranchesToDeleteEarly.begin(),vBranchesToDeleteEarly.end(),
                              std::back_inserter(missingProducts));
          LogInfo l("MissingProductsForCanDeleteEarly");
          l<<"The following products in the 'canDeleteEarly' list are not available in this job and will be ignored.";
          for(auto const& n:missingProducts){
            l<<"\n "<<n;
          }
        }
        //set placeholder for the branch, we will remove the nullptr if a
        // module actually wants the branch.
        for(auto const& branch:vBranchesToDeleteEarly) {
          branchToReadingWorker.insert(std::make_pair(branch, static_cast<Worker*>(nullptr)));
        }
      }
    }

    void
    checkAndInsertAlias(std::string const& friendlyClassName,
                        std::string const& moduleLabel,
                        std::string const& productInstanceName,
                        std::string const& processName,
                        std::string const& alias,
                        std::string const& instanceAlias,
                        ProductRegistry const& preg,
                        std::multimap<BranchKey, BranchKey>& aliasMap,
                        std::map<BranchKey, BranchKey>& aliasKeys) {
      std::string const star("*");

      BranchKey key(friendlyClassName, moduleLabel, productInstanceName, processName);
      if(preg.productList().find(key) == preg.productList().end()) {
        // No product was found matching the alias.
        // We throw an exception only if a module with the specified module label was created in this process.
        for(auto const& product : preg.productList()) {
          if(moduleLabel == product.first.moduleLabel_ && processName == product.first.processName_) {
            throw Exception(errors::Configuration, "EDAlias does not match data\n")
              << "There are no products of type '" << friendlyClassName << "'\n"
              << "with module label '" << moduleLabel << "' and instance name '" << productInstanceName << "'.\n";
          }
        }
      }

      std::string const& theInstanceAlias(instanceAlias == star ? productInstanceName : instanceAlias);
      BranchKey aliasKey(friendlyClassName, alias, theInstanceAlias, processName);
      if(preg.productList().find(aliasKey) != preg.productList().end()) {
        throw Exception(errors::Configuration, "EDAlias conflicts with data\n")
          << "A product of type '" << friendlyClassName << "'\n"
          << "with module label '" << alias << "' and instance name '" << theInstanceAlias << "'\n"
          << "already exists.\n";
      }
      auto iter = aliasKeys.find(aliasKey);
      if(iter != aliasKeys.end()) {
        // The alias matches a previous one.  If the same alias is used for different product, throw. 
        if(iter->second != key) {
          throw Exception(errors::Configuration, "EDAlias conflict\n")
            << "The module label alias '" << alias << "' and product instance alias '" << theInstanceAlias << "'\n"
            << "are used for multiple products of type '" << friendlyClassName << "'\n"
            << "One has module label '" << moduleLabel << "' and product instance name '" << productInstanceName << "',\n"
            << "the other has module label '" << iter->second.moduleLabel_ << "' and product instance name '" << iter->second.productInstanceName_ << "'.\n";
        }
      } else {
        auto prodIter = preg.productList().find(key);
        if(prodIter != preg.productList().end()) {
          if (!prodIter->second.produced()) {
            throw Exception(errors::Configuration, "EDAlias\n")
              << "The module label alias '" << alias << "' and product instance alias '" << theInstanceAlias << "'\n"
              << "are used for a product of type '" << friendlyClassName << "'\n"
              << "with module label '" << moduleLabel << "' and product instance name '" << productInstanceName << "',\n"
              << "An EDAlias can only be used for products produced in the current process. This one is not.\n";
          }
          aliasMap.insert(std::make_pair(key, aliasKey));
          aliasKeys.insert(std::make_pair(aliasKey, key));
        }
      }
    }

    void
    processEDAliases(ParameterSet const& proc_pset, std::string const& processName, ProductRegistry& preg) {
      std::vector<std::string> aliases = proc_pset.getParameter<std::vector<std::string> >("@all_aliases");
      if(aliases.empty()) {
        return;
      }
      std::string const star("*");
      std::string const empty("");
      ParameterSetDescription desc;
      desc.add<std::string>("type");
      desc.add<std::string>("fromProductInstance", star);
      desc.add<std::string>("toProductInstance", star);

      std::multimap<BranchKey, BranchKey> aliasMap;

      std::map<BranchKey, BranchKey> aliasKeys; // Used to search for duplicates or clashes.

      // Now, loop over the alias information and store it in aliasMap.
      for(std::string const& alias : aliases) {
        ParameterSet const& aliasPSet = proc_pset.getParameterSet(alias);
        std::vector<std::string> vPSetNames = aliasPSet.getParameterNamesForType<VParameterSet>();
        for(std::string const& moduleLabel : vPSetNames) {
          VParameterSet vPSet = aliasPSet.getParameter<VParameterSet>(moduleLabel);
          for(ParameterSet& pset : vPSet) {
            desc.validate(pset);
            std::string friendlyClassName = pset.getParameter<std::string>("type"); 
            std::string productInstanceName = pset.getParameter<std::string>("fromProductInstance");
            std::string instanceAlias = pset.getParameter<std::string>("toProductInstance");
            if(productInstanceName == star) {
              bool match = false;
              BranchKey lowerBound(friendlyClassName, moduleLabel, empty, empty);
              for(ProductRegistry::ProductList::const_iterator it = preg.productList().lower_bound(lowerBound);
                  it != preg.productList().end() && it->first.friendlyClassName_ == friendlyClassName && it->first.moduleLabel_ == moduleLabel;
                  ++it) {
                if(it->first.processName_ != processName) {
                  continue;
                }
                match = true;

                checkAndInsertAlias(friendlyClassName, moduleLabel, it->first.productInstanceName_, processName, alias, instanceAlias, preg, aliasMap, aliasKeys);
              }
              if(!match) {
                // No product was found matching the alias.
                // We throw an exception only if a module with the specified module label was created in this process.
                for(auto const& product : preg.productList()) {
                  if(moduleLabel == product.first.moduleLabel_ && processName == product.first.processName_) {
                    throw Exception(errors::Configuration, "EDAlias parameter set mismatch\n")
                       << "There are no products of type '" << friendlyClassName << "'\n"
                       << "with module label '" << moduleLabel << "'.\n";
                  }
                }
              }
            } else {
              checkAndInsertAlias(friendlyClassName, moduleLabel, productInstanceName, processName, alias, instanceAlias, preg, aliasMap, aliasKeys);
            }
          }
        }
      }


      // Now add the new alias entries to the product registry.
      for(auto const& aliasEntry : aliasMap) {
        ProductRegistry::ProductList::const_iterator it = preg.productList().find(aliasEntry.first);
        assert(it != preg.productList().end()); 
        preg.addLabelAlias(it->second, aliasEntry.second.moduleLabel_, aliasEntry.second.productInstanceName_);
      }

    }
  }

  // -----------------------------

  typedef std::vector<std::string> vstring;

  // -----------------------------

  Schedule::Schedule(ParameterSet& proc_pset,
                     service::TriggerNamesService& tns,
                     ProductRegistry& preg,
                     BranchIDListHelper& branchIDListHelper,
                     ActionTable const& actions,
                     boost::shared_ptr<ActivityRegistry> areg,
                     boost::shared_ptr<ProcessConfiguration> processConfiguration,
<<<<<<< HEAD
                     const ParameterSet* subProcPSet,
                     StreamID streamID) :
    worker_reg_(areg),
    act_table_(&actions),
=======
                     const ParameterSet* subProcPSet) :
    workerManager_(areg, actions),
>>>>>>> 31ce5e4a
    actReg_(areg),
    state_(Ready),
    trig_name_list_(tns.getTrigPaths()),
    end_path_name_list_(tns.getEndPaths()),
    results_(new HLTGlobalStatus(trig_name_list_.size())),
    endpath_results_(), // delay!
    results_inserter_(),
    all_output_workers_(),
    trig_paths_(),
    end_paths_(),
    wantSummary_(tns.wantSummary()),
    total_events_(),
    total_passed_(),
    stopwatch_(wantSummary_? new RunStopwatch::StopwatchPointer::element_type : static_cast<RunStopwatch::StopwatchPointer::element_type*> (nullptr)),
<<<<<<< HEAD
    unscheduled_(new UnscheduledCallProducer),
    streamID_(streamID),
=======
>>>>>>> 31ce5e4a
    endpathsAreActive_(true) {

    ParameterSet const& opts = proc_pset.getUntrackedParameterSet("options", ParameterSet());
    bool hasPath = false;

    int trig_bitpos = 0;
    vstring labelsOnTriggerPaths;
    for (vstring::const_iterator i = trig_name_list_.begin(),
           e = trig_name_list_.end();
         i != e;
         ++i) {
      fillTrigPath(proc_pset, preg, processConfiguration, trig_bitpos, *i, results_, &labelsOnTriggerPaths);
      ++trig_bitpos;
      hasPath = true;
    }

    if (hasPath) {
      // the results inserter stands alone
      results_inserter_ = makeInserter(proc_pset,
                                       preg,
                                       actions, actReg_, processConfiguration, results_);
      addToAllWorkers(results_inserter_.get());
    }

    TrigResPtr epptr(new HLTGlobalStatus(end_path_name_list_.size()));
    endpath_results_ = epptr;

    // fill normal endpaths
    vstring::iterator eib(end_path_name_list_.begin()), eie(end_path_name_list_.end());
    for (int bitpos = 0; eib != eie; ++eib, ++bitpos) {
      fillEndPath(proc_pset, preg, processConfiguration, bitpos, *eib);
    }

    //See if all modules were used
    std::set<std::string> usedWorkerLabels;
    for (auto const& worker : allWorkers()) {
      usedWorkerLabels.insert(worker->description().moduleLabel());
    }
    std::vector<std::string> modulesInConfig(proc_pset.getParameter<std::vector<std::string> >("@all_modules"));
    std::set<std::string> modulesInConfigSet(modulesInConfig.begin(), modulesInConfig.end());
    std::vector<std::string> unusedLabels;
    set_difference(modulesInConfigSet.begin(), modulesInConfigSet.end(),
                   usedWorkerLabels.begin(), usedWorkerLabels.end(),
                   back_inserter(unusedLabels));
    //does the configuration say we should allow on demand?
    bool allowUnscheduled = opts.getUntrackedParameter<bool>("allowUnscheduled", false);
    std::set<std::string> unscheduledLabels;
    std::vector<std::string>  shouldBeUsedLabels;
    if (!unusedLabels.empty()) {
      //Need to
      // 1) create worker
      // 2) if it is a WorkerT<EDProducer>, add it to our list
      // 3) hand list to our delayed reader
      for (auto const& label : unusedLabels) {
        if (allowUnscheduled) {
          bool isTracked;
          ParameterSet* modulePSet(proc_pset.getPSetForUpdate(label, isTracked));
          assert(isTracked);
          assert(modulePSet != nullptr);
          workerManager_.addToUnscheduledWorkers(*modulePSet, preg, processConfiguration, label, wantSummary_, unscheduledLabels, shouldBeUsedLabels);
        } else {
          //everthing is marked are unused so no 'on demand' allowed
          shouldBeUsedLabels.push_back(label);
        }
      }
      if (!shouldBeUsedLabels.empty()) {
        std::ostringstream unusedStream;
        unusedStream << "'" << shouldBeUsedLabels.front() << "'";
        for (std::vector<std::string>::iterator itLabel = shouldBeUsedLabels.begin() + 1,
              itLabelEnd = shouldBeUsedLabels.end();
            itLabel != itLabelEnd;
            ++itLabel) {
          unusedStream << ",'" << *itLabel << "'";
        }
        LogInfo("path")
          << "The following module labels are not assigned to any path:\n"
          << unusedStream.str()
          << "\n";
      }
    }
    if (!unscheduledLabels.empty()) {
      workerManager_.setOnDemandProducts(preg, unscheduledLabels);
    }

    std::map<std::string, std::vector<std::pair<std::string, int> > > outputModulePathPositions;
    reduceParameterSet(proc_pset, modulesInConfig, modulesInConfigSet, labelsOnTriggerPaths, shouldBeUsedLabels, outputModulePathPositions);

    processEDAliases(proc_pset, processConfiguration->processName(), preg);

    proc_pset.registerIt();
    pset::Registry::instance()->extra().setID(proc_pset.id());
    processConfiguration->setParameterSetID(proc_pset.id());

    initializeEarlyDelete(opts,preg,subProcPSet);
    
    // This is used for a little sanity-check to make sure no code
    // modifications alter the number of workers at a later date.
    size_t all_workers_count = allWorkers().size();

    for (auto& worker : allWorkers()) {
      // All the workers should be in at this point. Thus
      // we can now fill all_output_workers_.
      OutputWorker* ow = dynamic_cast<OutputWorker*>(worker);
      if (ow) {
        all_output_workers_.push_back(ow);
      }
    }
    // Now that the output workers are filled in, set any output limits or information.
    limitOutput(proc_pset, branchIDListHelper.branchIDLists());

    loadMissingDictionaries();

    preg.setFrozen();

    for (auto& worker : all_output_workers_) {
      worker->setEventSelectionInfo(outputModulePathPositions, preg.anyProductProduced());
      worker->selectProducts(preg);
    }

    // Sanity check: make sure nobody has added a worker after we've
    // already relied on the WorkerManager being full.
    assert (all_workers_count == allWorkers().size());

    ProcessConfigurationRegistry::instance()->insertMapped(*processConfiguration);
    branchIDListHelper.updateRegistries(preg);
    fillProductRegistryTransients(*processConfiguration, preg);
  } // Schedule::Schedule

  
  void Schedule::initializeEarlyDelete(edm::ParameterSet const& opts, edm::ProductRegistry const& preg, 
                                       edm::ParameterSet const* subProcPSet) {
    //for now, if have a subProcess, don't allow early delete
    // In the future we should use the SubProcess's 'keep list' to decide what can be kept
    if(subProcPSet)  return;

    //see if 'canDeleteEarly' was set and if so setup the list with those products actually
    // registered for this job
    std::multimap<std::string,Worker*> branchToReadingWorker;
    initializeBranchToReadingWorker(opts,preg,branchToReadingWorker);
    
    //If no delete early items have been specified we don't have to do anything
    if(branchToReadingWorker.size()==0) {
      return;
    }
    const std::vector<std::string> kEmpty;
    std::map<Worker*,unsigned int> reserveSizeForWorker;
    unsigned int upperLimitOnReadingWorker =0;
    unsigned int upperLimitOnIndicies = 0;
    unsigned int nUniqueBranchesToDelete=branchToReadingWorker.size();
    for (auto& worker : allWorkers()) {
      OutputWorker* ow = dynamic_cast<OutputWorker*>(worker);
      if (ow) {
        if(branchToReadingWorker.size()>0) {
          //If an OutputModule needs a product, we can't delete it early
          // so we should remove it from our list
          SelectionsArray const&kept = ow->keptProducts();
          for( auto const& item: kept[InEvent]) {
            auto found = branchToReadingWorker.equal_range(item->branchName());
            if(found.first !=found.second) {
              --nUniqueBranchesToDelete;
              branchToReadingWorker.erase(found.first,found.second);
            }
          }
        }
      } else {
        if(branchToReadingWorker.size()>0) {
          //determine if this module could read a branch we want to delete early
          auto pset = pset::Registry::instance()->getMapped(worker->description().parameterSetID());
          if(0!=pset) {
            auto branches = pset->getUntrackedParameter<std::vector<std::string>>("mightGet",kEmpty);
            if(not branches.empty()) {
              ++upperLimitOnReadingWorker;
            }
            for(auto const& branch:branches){ 
              auto found = branchToReadingWorker.equal_range(branch);
              if(found.first != found.second) {
                ++upperLimitOnIndicies;
                ++reserveSizeForWorker[worker];
                if(nullptr == found.first->second) {
                  found.first->second = worker;
                } else {
                  branchToReadingWorker.insert(make_pair(found.first->first,worker));
                }
              }
            }
          }
        }
      }
    }
    {
      auto it = branchToReadingWorker.begin();
      std::vector<std::string> unusedBranches;
      while(it !=branchToReadingWorker.end()) {
        if(it->second == nullptr) {
          unusedBranches.push_back(it->first);
          //erasing the object invalidates the iterator so must advance it first
          auto temp = it;
          ++it;
          branchToReadingWorker.erase(temp);
        } else {
          ++it;
        }
      }
      if(not unusedBranches.empty()) {
        LogWarning l("UnusedProductsForCanDeleteEarly");
        l<<"The following products in the 'canDeleteEarly' list are not used in this job and will be ignored.\n"
        " If possible, remove the producer from the job or add the product to the producer's own 'mightGet' list.";
        for(auto const& n:unusedBranches){
          l<<"\n "<<n;
        }
      }
    }  
    if(0!=branchToReadingWorker.size()) {
      earlyDeleteHelpers_.reserve(upperLimitOnReadingWorker);
      earlyDeleteHelperToBranchIndicies_.resize(upperLimitOnIndicies,0);
      earlyDeleteBranchToCount_.reserve(nUniqueBranchesToDelete);
      std::map<const Worker*,EarlyDeleteHelper*> alreadySeenWorkers;
      std::string lastBranchName;
      size_t nextOpenIndex = 0;
      unsigned int* beginAddress = &(earlyDeleteHelperToBranchIndicies_.front());
      for(auto& branchAndWorker:branchToReadingWorker) {
        if(lastBranchName != branchAndWorker.first) {
          //have to put back the period we removed earlier in order to get the proper name
          BranchID bid(branchAndWorker.first+".");
          earlyDeleteBranchToCount_.emplace_back(std::make_pair(bid,0U));
          lastBranchName = branchAndWorker.first;
        }
        auto found = alreadySeenWorkers.find(branchAndWorker.second);
        if(alreadySeenWorkers.end() == found) {
          //NOTE: we will set aside enough space in earlyDeleteHelperToBranchIndicies_ to accommodate
          // all the branches that might be read by this worker. However, initially we will only tell the
          // EarlyDeleteHelper about the first one. As additional branches are added via 'appendIndex' the
          // EarlyDeleteHelper will automatically advance its internal end pointer.
          size_t index = nextOpenIndex;
          size_t nIndices = reserveSizeForWorker[branchAndWorker.second];
          earlyDeleteHelperToBranchIndicies_[index]=earlyDeleteBranchToCount_.size()-1;
          earlyDeleteHelpers_.emplace_back(EarlyDeleteHelper(beginAddress+index,
                                                             beginAddress+index+1,
                                                             &earlyDeleteBranchToCount_));
          branchAndWorker.second->setEarlyDeleteHelper(&(earlyDeleteHelpers_.back()));
          alreadySeenWorkers.insert(std::make_pair(branchAndWorker.second,&(earlyDeleteHelpers_.back())));
          nextOpenIndex +=nIndices;
        } else {
          found->second->appendIndex(earlyDeleteBranchToCount_.size()-1);
        }
      }
      
      //Now we can compactify the earlyDeleteHelperToBranchIndicies_ since we may have over estimated the
      // space needed for each module
      auto itLast = earlyDeleteHelpers_.begin();
      for(auto it = earlyDeleteHelpers_.begin()+1;it != earlyDeleteHelpers_.end();++it) {
        if(itLast->end() != it->begin()) {
          //figure the offset for next Worker since it hasn't been moved yet so it has the original address
          unsigned int delta = it->begin()- itLast->end();
          it->shiftIndexPointers(delta);
          
          earlyDeleteHelperToBranchIndicies_.erase(earlyDeleteHelperToBranchIndicies_.begin()+
                                                   (itLast->end()-beginAddress),
                                                   earlyDeleteHelperToBranchIndicies_.begin()+
                                                   (it->begin()-beginAddress));
        }
        itLast = it;
      }
      earlyDeleteHelperToBranchIndicies_.erase(earlyDeleteHelperToBranchIndicies_.begin()+(itLast->end()-beginAddress),
                                               earlyDeleteHelperToBranchIndicies_.end());
      
      //now tell the paths about the deleters
      for(auto& p : trig_paths_) {
        p.setEarlyDeleteHelpers(alreadySeenWorkers);
      }
      for(auto& p : end_paths_) {
        p.setEarlyDeleteHelpers(alreadySeenWorkers);
      }
      resetEarlyDelete();
    }
  }

  void Schedule::reduceParameterSet(ParameterSet& proc_pset,
                                    vstring& modulesInConfig,
                                    std::set<std::string> const& modulesInConfigSet,
                                    vstring& labelsOnTriggerPaths,
                                    vstring& shouldBeUsedLabels,
                                    std::map<std::string, std::vector<std::pair<std::string, int> > >& outputModulePathPositions) {

    // Before calculating the ParameterSetID of the top level ParameterSet or
    // saving it in the registry drop from the top level ParameterSet all
    // OutputModules and EDAnalyzers not on trigger paths. If unscheduled
    // production is not enabled also drop all the EDFilters and EDProducers
    // that are not scheduled. Drop the ParameterSet used to configure the module
    // itself. Also drop the other traces of these labels in the top level
    // ParameterSet: Remove that labels from @all_modules and from all the
    // end paths. If this makes any end paths empty, then remove the end path
    // name from @end_paths, and @paths.

    // First make a list of labels to drop
    vstring labelsToBeDropped;
    vstring outputModuleLabels;
    std::string edmType;
    std::string const moduleEdmType("@module_edm_type");
    std::string const outputModule("OutputModule");
    std::string const edAnalyzer("EDAnalyzer");
    std::string const edFilter("EDFilter");
    std::string const edProducer("EDProducer");
    sort_all(labelsOnTriggerPaths);
    vstring::const_iterator iLabelsOnTriggerPaths = labelsOnTriggerPaths.begin();
    vstring::const_iterator endLabelsOnTriggerPaths = labelsOnTriggerPaths.end();
    sort_all(shouldBeUsedLabels);
    vstring::const_iterator iShouldBeUsedLabels = shouldBeUsedLabels.begin();
    vstring::const_iterator endShouldBeUsedLabels = shouldBeUsedLabels.end();

    for (std::set<std::string>::const_iterator i = modulesInConfigSet.begin(),
	   e = modulesInConfigSet.end(); i != e; ++i) {
      edmType = proc_pset.getParameterSet(*i).getParameter<std::string>(moduleEdmType);
      if (edmType == outputModule) {
        labelsToBeDropped.push_back(*i);
        outputModuleLabels.push_back(*i);
      }
      else if (edmType == edAnalyzer) {
        while (iLabelsOnTriggerPaths != endLabelsOnTriggerPaths &&
               *iLabelsOnTriggerPaths < *i) {
          ++iLabelsOnTriggerPaths;
        }
        if (iLabelsOnTriggerPaths == endLabelsOnTriggerPaths ||
            *iLabelsOnTriggerPaths != *i) {
          labelsToBeDropped.push_back(*i);
        }
      }
      else if (edmType == edFilter || edmType == edProducer) {
        while (iShouldBeUsedLabels != endShouldBeUsedLabels &&
               *iShouldBeUsedLabels < *i) {
          ++iShouldBeUsedLabels;
        }
        if (iShouldBeUsedLabels != endShouldBeUsedLabels &&
            *iShouldBeUsedLabels == *i) {
          labelsToBeDropped.push_back(*i);
        }
      }
    }

    // drop the parameter sets used to configure the modules
    for_all(labelsToBeDropped, boost::bind(&ParameterSet::eraseOrSetUntrackedParameterSet, boost::ref(proc_pset), _1));

    // drop the labels from @all_modules
    vstring::iterator endAfterRemove = std::remove_if(modulesInConfig.begin(), modulesInConfig.end(), boost::bind(binary_search_string, boost::ref(labelsToBeDropped), _1));
    modulesInConfig.erase(endAfterRemove, modulesInConfig.end());
    proc_pset.addParameter<vstring>(std::string("@all_modules"), modulesInConfig);

    // drop the labels from all end paths
    vstring endPathsToBeDropped;
    vstring labels;
    for (vstring::iterator iEndPath = end_path_name_list_.begin(), endEndPath = end_path_name_list_.end();
         iEndPath != endEndPath;
         ++iEndPath) {
      labels = proc_pset.getParameter<vstring>(*iEndPath);
      vstring::iterator iSave = labels.begin();
      vstring::iterator iBegin = labels.begin();

      for (vstring::iterator iLabel = labels.begin(), iEnd = labels.end();
           iLabel != iEnd; ++iLabel) {
        if (binary_search_string(labelsToBeDropped, *iLabel)) {
          if (binary_search_string(outputModuleLabels, *iLabel)) {
            outputModulePathPositions[*iLabel].emplace_back(*iEndPath, iSave - iBegin);
          }
        } else {
          if (iSave != iLabel) {
            iSave->swap(*iLabel);
          }
          ++iSave;
        }
      }
      labels.erase(iSave, labels.end());
      if (labels.empty()) {
        // remove empty end paths and save their names
        proc_pset.eraseSimpleParameter(*iEndPath);
        endPathsToBeDropped.push_back(*iEndPath);
      } else {
        proc_pset.addParameter<vstring>(*iEndPath, labels);
      }
    }
    sort_all(endPathsToBeDropped);
    
    // remove empty end paths from @paths
    vstring scheduledPaths = proc_pset.getParameter<vstring>("@paths");
    endAfterRemove = std::remove_if(scheduledPaths.begin(), scheduledPaths.end(), boost::bind(binary_search_string, boost::ref(endPathsToBeDropped), _1));
    scheduledPaths.erase(endAfterRemove, scheduledPaths.end());
    proc_pset.addParameter<vstring>(std::string("@paths"), scheduledPaths);

    // remove empty end paths from @end_paths
    vstring scheduledEndPaths = proc_pset.getParameter<vstring>("@end_paths");
    endAfterRemove = std::remove_if(scheduledEndPaths.begin(), scheduledEndPaths.end(), boost::bind(binary_search_string, boost::ref(endPathsToBeDropped), _1));
    scheduledEndPaths.erase(endAfterRemove, scheduledEndPaths.end());
    proc_pset.addParameter<vstring>(std::string("@end_paths"), scheduledEndPaths);
  }

  void
  Schedule::limitOutput(ParameterSet const& proc_pset, BranchIDLists const& branchIDLists) {
    std::string const output("output");

    ParameterSet const& maxEventsPSet = proc_pset.getUntrackedParameterSet("maxEvents", ParameterSet());
    int maxEventSpecs = 0;
    int maxEventsOut = -1;
    ParameterSet const* vMaxEventsOut = 0;
    std::vector<std::string> intNamesE = maxEventsPSet.getParameterNamesForType<int>(false);
    if (search_all(intNamesE, output)) {
      maxEventsOut = maxEventsPSet.getUntrackedParameter<int>(output);
      ++maxEventSpecs;
    }
    std::vector<std::string> psetNamesE;
    maxEventsPSet.getParameterSetNames(psetNamesE, false);
    if (search_all(psetNamesE, output)) {
      vMaxEventsOut = &maxEventsPSet.getUntrackedParameterSet(output);
      ++maxEventSpecs;
    }

    if (maxEventSpecs > 1) {
      throw Exception(errors::Configuration) <<
        "\nAt most, one form of 'output' may appear in the 'maxEvents' parameter set";
    }

    for (AllOutputWorkers::const_iterator it = all_output_workers_.begin(), itEnd = all_output_workers_.end();
        it != itEnd; ++it) {
      OutputModuleDescription desc(branchIDLists, maxEventsOut);
      if (vMaxEventsOut != 0 && !vMaxEventsOut->empty()) {
        std::string moduleLabel = (*it)->description().moduleLabel();
        try {
          desc.maxEvents_ = vMaxEventsOut->getUntrackedParameter<int>(moduleLabel);
        } catch (Exception const&) {
          throw Exception(errors::Configuration) <<
            "\nNo entry in 'maxEvents' for output module label '" << moduleLabel << "'.\n";
        }
      }
      (*it)->configure(desc);
    }
  }

  bool Schedule::terminate() const {
    if (all_output_workers_.empty()) {
      return false;
    }
    for (AllOutputWorkers::const_iterator it = all_output_workers_.begin(),
         itEnd = all_output_workers_.end();
         it != itEnd; ++it) {
      if (!(*it)->limitReached()) {
        // Found an output module that has not reached output event count.
        return false;
      }
    }
    LogInfo("SuccessfulTermination")
      << "The job is terminating successfully because each output module\n"
      << "has reached its configured limit.\n";
    return true;
  }

  void Schedule::fillWorkers(ParameterSet& proc_pset,
                             ProductRegistry& preg,
                             boost::shared_ptr<ProcessConfiguration const> processConfiguration,
                             std::string const& name,
                             bool ignoreFilters,
                             PathWorkers& out,
                             vstring* labelsOnPaths) {
    vstring modnames = proc_pset.getParameter<vstring>(name);
    PathWorkers tmpworkers;

    for (auto const& name : modnames) {

      if (labelsOnPaths) labelsOnPaths->push_back(name);

      WorkerInPath::FilterAction filterAction = WorkerInPath::Normal;
      if (name[0] == '!')       filterAction = WorkerInPath::Veto;
      else if (name[0] == '-')  filterAction = WorkerInPath::Ignore;

      std::string moduleLabel = name;
      if (filterAction != WorkerInPath::Normal) moduleLabel.erase(0, 1);

      bool isTracked;
      ParameterSet* modpset = proc_pset.getPSetForUpdate(moduleLabel, isTracked);
      if (modpset == 0) {
        std::string pathType("endpath");
        if (!search_all(end_path_name_list_, name)) {
          pathType = std::string("path");
        }
        throw Exception(errors::Configuration) <<
          "The unknown module label \"" << moduleLabel <<
          "\" appears in " << pathType << " \"" << name <<
          "\"\n please check spelling or remove that label from the path.";
      }
      assert(isTracked);

      Worker* worker = workerManager_.getWorker(*modpset, preg, processConfiguration, moduleLabel);
      if (ignoreFilters && filterAction != WorkerInPath::Ignore && worker->moduleType()==Worker::kFilter) {
        // We have a filter on an end path, and the filter is not explicitly ignored.
        // See if the filter is allowed.
        std::vector<std::string> allowed_filters = proc_pset.getUntrackedParameter<vstring>("@filters_on_endpaths");
        if (!search_all(allowed_filters, worker->description().moduleName())) {
          // Filter is not allowed. Ignore the result, and issue a warning.
          filterAction = WorkerInPath::Ignore;
          LogWarning("FilterOnEndPath")
            << "The EDFilter '" << worker->description().moduleName() << "' with module label '" << moduleLabel << "' appears on EndPath '" << name << "'.\n"
            << "The return value of the filter will be ignored.\n"
            << "To suppress this warning, either remove the filter from the endpath,\n"
            << "or explicitly ignore it in the configuration by using cms.ignore().\n";
        }
      }
      tmpworkers.emplace_back(worker, filterAction);
    }

    out.swap(tmpworkers);
  }

  void Schedule::fillTrigPath(ParameterSet& proc_pset,
                              ProductRegistry& preg,
                              boost::shared_ptr<ProcessConfiguration const> processConfiguration,
                              int bitpos, std::string const& name, TrigResPtr trptr,
                              vstring* labelsOnTriggerPaths) {
    PathWorkers tmpworkers;
    Workers holder;
    fillWorkers(proc_pset, preg, processConfiguration, name, false, tmpworkers, labelsOnTriggerPaths);

    for (PathWorkers::iterator wi(tmpworkers.begin()),
          we(tmpworkers.end()); wi != we; ++wi) {
      holder.push_back(wi->getWorker());
    }

    // an empty path will cause an extra bit that is not used
    if (!tmpworkers.empty()) {
      Path p(bitpos, name, tmpworkers, trptr, actionTable(), actReg_, false);
      if (wantSummary_) {
        p.useStopwatch();
      }
      trig_paths_.push_back(p);
    } else {
      empty_trig_paths_.push_back(bitpos);
      empty_trig_path_names_.push_back(name);
    }
    for_all(holder, boost::bind(&Schedule::addToAllWorkers, this, _1));
  }

  void Schedule::fillEndPath(ParameterSet& proc_pset,
                             ProductRegistry& preg,
                             boost::shared_ptr<ProcessConfiguration const> processConfiguration,
                             int bitpos, std::string const& name) {
    PathWorkers tmpworkers;
    fillWorkers(proc_pset, preg, processConfiguration, name, true, tmpworkers, 0);
    Workers holder;

    for (PathWorkers::iterator wi(tmpworkers.begin()), we(tmpworkers.end()); wi != we; ++wi) {
      holder.push_back(wi->getWorker());
    }

    if (!tmpworkers.empty()) {
      Path p(bitpos, name, tmpworkers, endpath_results_, actionTable(), actReg_, true);
      if (wantSummary_) {
        p.useStopwatch();
      }
      end_paths_.push_back(p);
    }
    for_all(holder, boost::bind(&Schedule::addToAllWorkers, this, _1));
  }

  void Schedule::endJob(ExceptionCollector & collector) {
    workerManager_.endJob(collector);
    if (collector.hasThrown()) {
      return;
    }

    if (wantSummary_ == false) return;

    TrigPaths::const_iterator pi, pe;

    // The trigger report (pass/fail etc.):

    LogVerbatim("FwkSummary") << "";
    LogVerbatim("FwkSummary") << "TrigReport " << "---------- Event  Summary ------------";
    if(!trig_paths_.empty()) {
      LogVerbatim("FwkSummary") << "TrigReport"
                                << " Events total = " << totalEvents()
                                << " passed = " << totalEventsPassed()
                                << " failed = " << (totalEventsFailed())
                                << "";
    } else {
      LogVerbatim("FwkSummary") << "TrigReport"
                                << " Events total = " << totalEvents()
                                << " passed = " << totalEvents()
                                << " failed = 0";
    }

    LogVerbatim("FwkSummary") << "";
    LogVerbatim("FwkSummary") << "TrigReport " << "---------- Path   Summary ------------";
    LogVerbatim("FwkSummary") << "TrigReport "
                              << std::right << std::setw(10) << "Trig Bit#" << " "
                              << std::right << std::setw(10) << "Run" << " "
                              << std::right << std::setw(10) << "Passed" << " "
                              << std::right << std::setw(10) << "Failed" << " "
                              << std::right << std::setw(10) << "Error" << " "
                              << "Name" << "";
    pi = trig_paths_.begin();
    pe = trig_paths_.end();
    for (; pi != pe; ++pi) {
      LogVerbatim("FwkSummary") << "TrigReport "
                                << std::right << std::setw(5) << 1
                                << std::right << std::setw(5) << pi->bitPosition() << " "
                                << std::right << std::setw(10) << pi->timesRun() << " "
                                << std::right << std::setw(10) << pi->timesPassed() << " "
                                << std::right << std::setw(10) << pi->timesFailed() << " "
                                << std::right << std::setw(10) << pi->timesExcept() << " "
                                << pi->name() << "";
    }

    std::vector<int>::const_iterator epi = empty_trig_paths_.begin();
    std::vector<int>::const_iterator epe = empty_trig_paths_.end();
    std::vector<std::string>::const_iterator  epn = empty_trig_path_names_.begin();
    for (; epi != epe; ++epi, ++epn) {

      LogVerbatim("FwkSummary") << "TrigReport "
                                << std::right << std::setw(5) << 1
                                << std::right << std::setw(5) << *epi << " "
                                << std::right << std::setw(10) << totalEvents() << " "
                                << std::right << std::setw(10) << totalEvents() << " "
                                << std::right << std::setw(10) << 0 << " "
                                << std::right << std::setw(10) << 0 << " "
                                << *epn << "";
    }

    LogVerbatim("FwkSummary") << "";
    LogVerbatim("FwkSummary") << "TrigReport " << "-------End-Path   Summary ------------";
    LogVerbatim("FwkSummary") << "TrigReport "
                              << std::right << std::setw(10) << "Trig Bit#" << " "
                              << std::right << std::setw(10) << "Run" << " "
                              << std::right << std::setw(10) << "Passed" << " "
                              << std::right << std::setw(10) << "Failed" << " "
                              << std::right << std::setw(10) << "Error" << " "
                              << "Name" << "";
    pi = end_paths_.begin();
    pe = end_paths_.end();
    for (; pi != pe; ++pi) {
      LogVerbatim("FwkSummary") << "TrigReport "
                                << std::right << std::setw(5) << 0
                                << std::right << std::setw(5) << pi->bitPosition() << " "
                                << std::right << std::setw(10) << pi->timesRun() << " "
                                << std::right << std::setw(10) << pi->timesPassed() << " "
                                << std::right << std::setw(10) << pi->timesFailed() << " "
                                << std::right << std::setw(10) << pi->timesExcept() << " "
                                << pi->name() << "";
    }

    pi = trig_paths_.begin();
    pe = trig_paths_.end();
    for (; pi != pe; ++pi) {
      LogVerbatim("FwkSummary") << "";
      LogVerbatim("FwkSummary") << "TrigReport " << "---------- Modules in Path: " << pi->name() << " ------------";
      LogVerbatim("FwkSummary") << "TrigReport "
                                << std::right << std::setw(10) << "Trig Bit#" << " "
                                << std::right << std::setw(10) << "Visited" << " "
                                << std::right << std::setw(10) << "Passed" << " "
                                << std::right << std::setw(10) << "Failed" << " "
                                << std::right << std::setw(10) << "Error" << " "
                                << "Name" << "";

      for (unsigned int i = 0; i < pi->size(); ++i) {
        LogVerbatim("FwkSummary") << "TrigReport "
                                  << std::right << std::setw(5) << 1
                                  << std::right << std::setw(5) << pi->bitPosition() << " "
                                  << std::right << std::setw(10) << pi->timesVisited(i) << " "
                                  << std::right << std::setw(10) << pi->timesPassed(i) << " "
                                  << std::right << std::setw(10) << pi->timesFailed(i) << " "
                                  << std::right << std::setw(10) << pi->timesExcept(i) << " "
                                  << pi->getWorker(i)->description().moduleLabel() << "";
      }
    }

    pi = end_paths_.begin();
    pe = end_paths_.end();
    for (; pi != pe; ++pi) {
      LogVerbatim("FwkSummary") << "";
      LogVerbatim("FwkSummary") << "TrigReport " << "------ Modules in End-Path: " << pi->name() << " ------------";
      LogVerbatim("FwkSummary") << "TrigReport "
                                << std::right << std::setw(10) << "Trig Bit#" << " "
                                << std::right << std::setw(10) << "Visited" << " "
                                << std::right << std::setw(10) << "Passed" << " "
                                << std::right << std::setw(10) << "Failed" << " "
                                << std::right << std::setw(10) << "Error" << " "
                                << "Name" << "";

      for (unsigned int i = 0; i < pi->size(); ++i) {
        LogVerbatim("FwkSummary") << "TrigReport "
                                  << std::right << std::setw(5) << 0
                                  << std::right << std::setw(5) << pi->bitPosition() << " "
                                  << std::right << std::setw(10) << pi->timesVisited(i) << " "
                                  << std::right << std::setw(10) << pi->timesPassed(i) << " "
                                  << std::right << std::setw(10) << pi->timesFailed(i) << " "
                                  << std::right << std::setw(10) << pi->timesExcept(i) << " "
                                  << pi->getWorker(i)->description().moduleLabel() << "";
      }
    }

    LogVerbatim("FwkSummary") << "";
    LogVerbatim("FwkSummary") << "TrigReport " << "---------- Module Summary ------------";
    LogVerbatim("FwkSummary") << "TrigReport "
                              << std::right << std::setw(10) << "Visited" << " "
                              << std::right << std::setw(10) << "Run" << " "
                              << std::right << std::setw(10) << "Passed" << " "
                              << std::right << std::setw(10) << "Failed" << " "
                              << std::right << std::setw(10) << "Error" << " "
                              << "Name" << "";
    for (auto const& worker : allWorkers()) {
      LogVerbatim("FwkSummary") << "TrigReport "
                                << std::right << std::setw(10) << worker->timesVisited() << " "
                                << std::right << std::setw(10) << worker->timesRun() << " "
                                << std::right << std::setw(10) << worker->timesPassed() << " "
                                << std::right << std::setw(10) << worker->timesFailed() << " "
                                << std::right << std::setw(10) << worker->timesExcept() << " "
                                << worker->description().moduleLabel() << "";

    }
    LogVerbatim("FwkSummary") << "";

    // The timing report (CPU and Real Time):

    LogVerbatim("FwkSummary") << "TimeReport " << "---------- Event  Summary ---[sec]----";
    LogVerbatim("FwkSummary") << "TimeReport"
                              << std::setprecision(6) << std::fixed
                              << " CPU/event = " << timeCpuReal().first/std::max(1, totalEvents())
                              << " Real/event = " << timeCpuReal().second/std::max(1, totalEvents())
                              << "";

    LogVerbatim("FwkSummary") << "";
    LogVerbatim("FwkSummary") << "TimeReport " << "---------- Path   Summary ---[sec]----";
    LogVerbatim("FwkSummary") << "TimeReport "
                              << std::right << std::setw(22) << "per event "
                              << std::right << std::setw(22) << "per path-run "
                              << "";
    LogVerbatim("FwkSummary") << "TimeReport "
                              << std::right << std::setw(10) << "CPU" << " "
                              << std::right << std::setw(10) << "Real" << " "
                              << std::right << std::setw(10) << "CPU" << " "
                              << std::right << std::setw(10) << "Real" << " "
                              << "Name" << "";
    pi = trig_paths_.begin();
    pe = trig_paths_.end();
    for (; pi != pe; ++pi) {
      LogVerbatim("FwkSummary") << "TimeReport "
                                << std::setprecision(6) << std::fixed
                                << std::right << std::setw(10) << pi->timeCpuReal().first/std::max(1, totalEvents()) << " "
                                << std::right << std::setw(10) << pi->timeCpuReal().second/std::max(1, totalEvents()) << " "
                                << std::right << std::setw(10) << pi->timeCpuReal().first/std::max(1, pi->timesRun()) << " "
                                << std::right << std::setw(10) << pi->timeCpuReal().second/std::max(1, pi->timesRun()) << " "
                                << pi->name() << "";
    }
    LogVerbatim("FwkSummary") << "TimeReport "
                              << std::right << std::setw(10) << "CPU" << " "
                              << std::right << std::setw(10) << "Real" << " "
                              << std::right << std::setw(10) << "CPU" << " "
                              << std::right << std::setw(10) << "Real" << " "
                              << "Name" << "";
    LogVerbatim("FwkSummary") << "TimeReport "
                              << std::right << std::setw(22) << "per event "
                              << std::right << std::setw(22) << "per path-run "
                              << "";

    LogVerbatim("FwkSummary") << "";
    LogVerbatim("FwkSummary") << "TimeReport " << "-------End-Path   Summary ---[sec]----";
    LogVerbatim("FwkSummary") << "TimeReport "
                              << std::right << std::setw(22) << "per event "
                              << std::right << std::setw(22) << "per endpath-run "
                              << "";
    LogVerbatim("FwkSummary") << "TimeReport "
                              << std::right << std::setw(10) << "CPU" << " "
                              << std::right << std::setw(10) << "Real" << " "
                              << std::right << std::setw(10) << "CPU" << " "
                              << std::right << std::setw(10) << "Real" << " "
                              << "Name" << "";
    pi = end_paths_.begin();
    pe = end_paths_.end();
    for (; pi != pe; ++pi) {
      LogVerbatim("FwkSummary") << "TimeReport "
                                << std::setprecision(6) << std::fixed
                                << std::right << std::setw(10) << pi->timeCpuReal().first/std::max(1, totalEvents()) << " "
                                << std::right << std::setw(10) << pi->timeCpuReal().second/std::max(1, totalEvents()) << " "
                                << std::right << std::setw(10) << pi->timeCpuReal().first/std::max(1, pi->timesRun()) << " "
                                << std::right << std::setw(10) << pi->timeCpuReal().second/std::max(1, pi->timesRun()) << " "
                                << pi->name() << "";
    }
    LogVerbatim("FwkSummary") << "TimeReport "
                              << std::right << std::setw(10) << "CPU" << " "
                              << std::right << std::setw(10) << "Real" << " "
                              << std::right << std::setw(10) << "CPU" << " "
                              << std::right << std::setw(10) << "Real" << " "
                              << "Name" << "";
    LogVerbatim("FwkSummary") << "TimeReport "
                              << std::right << std::setw(22) << "per event "
                              << std::right << std::setw(22) << "per endpath-run "
                              << "";

    pi = trig_paths_.begin();
    pe = trig_paths_.end();
    for (; pi != pe; ++pi) {
      LogVerbatim("FwkSummary") << "";
      LogVerbatim("FwkSummary") << "TimeReport " << "---------- Modules in Path: " << pi->name() << " ---[sec]----";
      LogVerbatim("FwkSummary") << "TimeReport "
                                << std::right << std::setw(22) << "per event "
                                << std::right << std::setw(22) << "per module-visit "
                                << "";
      LogVerbatim("FwkSummary") << "TimeReport "
                                << std::right << std::setw(10) << "CPU" << " "
                                << std::right << std::setw(10) << "Real" << " "
                                << std::right << std::setw(10) << "CPU" << " "
                                << std::right << std::setw(10) << "Real" << " "
                                << "Name" << "";
      for (unsigned int i = 0; i < pi->size(); ++i) {
        LogVerbatim("FwkSummary") << "TimeReport "
                                  << std::setprecision(6) << std::fixed
                                  << std::right << std::setw(10) << pi->timeCpuReal(i).first/std::max(1, totalEvents()) << " "
                                  << std::right << std::setw(10) << pi->timeCpuReal(i).second/std::max(1, totalEvents()) << " "
                                  << std::right << std::setw(10) << pi->timeCpuReal(i).first/std::max(1, pi->timesVisited(i)) << " "
                                  << std::right << std::setw(10) << pi->timeCpuReal(i).second/std::max(1, pi->timesVisited(i)) << " "
                                  << pi->getWorker(i)->description().moduleLabel() << "";
      }
    }
    LogVerbatim("FwkSummary") << "TimeReport "
                              << std::right << std::setw(10) << "CPU" << " "
                              << std::right << std::setw(10) << "Real" << " "
                              << std::right << std::setw(10) << "CPU" << " "
                              << std::right << std::setw(10) << "Real" << " "
                              << "Name" << "";
    LogVerbatim("FwkSummary") << "TimeReport "
                              << std::right << std::setw(22) << "per event "
                              << std::right << std::setw(22) << "per module-visit "
                              << "";

    pi = end_paths_.begin();
    pe = end_paths_.end();
    for (; pi != pe; ++pi) {
      LogVerbatim("FwkSummary") << "";
      LogVerbatim("FwkSummary") << "TimeReport " << "------ Modules in End-Path: " << pi->name() << " ---[sec]----";
      LogVerbatim("FwkSummary") << "TimeReport "
                                << std::right << std::setw(22) << "per event "
                                << std::right << std::setw(22) << "per module-visit "
                                << "";
      LogVerbatim("FwkSummary") << "TimeReport "
                                << std::right << std::setw(10) << "CPU" << " "
                                << std::right << std::setw(10) << "Real" << " "
                                << std::right << std::setw(10) << "CPU" << " "
                                << std::right << std::setw(10) << "Real" << " "
                                << "Name" << "";
      for (unsigned int i = 0; i < pi->size(); ++i) {
        LogVerbatim("FwkSummary") << "TimeReport "
                                  << std::setprecision(6) << std::fixed
                                  << std::right << std::setw(10) << pi->timeCpuReal(i).first/std::max(1, totalEvents()) << " "
                                  << std::right << std::setw(10) << pi->timeCpuReal(i).second/std::max(1, totalEvents()) << " "
                                  << std::right << std::setw(10) << pi->timeCpuReal(i).first/std::max(1, pi->timesVisited(i)) << " "
                                  << std::right << std::setw(10) << pi->timeCpuReal(i).second/std::max(1, pi->timesVisited(i)) << " "
                                  << pi->getWorker(i)->description().moduleLabel() << "";
      }
    }
    LogVerbatim("FwkSummary") << "TimeReport "
                              << std::right << std::setw(10) << "CPU" << " "
                              << std::right << std::setw(10) << "Real" << " "
                              << std::right << std::setw(10) << "CPU" << " "
                              << std::right << std::setw(10) << "Real" << " "
                              << "Name" << "";
    LogVerbatim("FwkSummary") << "TimeReport "
                              << std::right << std::setw(22) << "per event "
                              << std::right << std::setw(22) << "per module-visit "
                              << "";

    LogVerbatim("FwkSummary") << "";
    LogVerbatim("FwkSummary") << "TimeReport " << "---------- Module Summary ---[sec]----";
    LogVerbatim("FwkSummary") << "TimeReport "
                              << std::right << std::setw(22) << "per event "
                              << std::right << std::setw(22) << "per module-run "
                              << std::right << std::setw(22) << "per module-visit "
                              << "";
    LogVerbatim("FwkSummary") << "TimeReport "
                              << std::right << std::setw(10) << "CPU" << " "
                              << std::right << std::setw(10) << "Real" << " "
                              << std::right << std::setw(10) << "CPU" << " "
                              << std::right << std::setw(10) << "Real" << " "
                              << std::right << std::setw(10) << "CPU" << " "
                              << std::right << std::setw(10) << "Real" << " "
                              << "Name" << "";
    for (auto const& worker : allWorkers()) {
      LogVerbatim("FwkSummary") << "TimeReport "
                                << std::setprecision(6) << std::fixed
                                << std::right << std::setw(10) << worker->timeCpuReal().first/std::max(1, totalEvents()) << " "
                                << std::right << std::setw(10) << worker->timeCpuReal().second/std::max(1, totalEvents()) << " "
                                << std::right << std::setw(10) << worker->timeCpuReal().first/std::max(1, worker->timesRun()) << " "
                                << std::right << std::setw(10) << worker->timeCpuReal().second/std::max(1, worker->timesRun()) << " "
                                << std::right << std::setw(10) << worker->timeCpuReal().first/std::max(1, worker->timesVisited()) << " "
                                << std::right << std::setw(10) << worker->timeCpuReal().second/std::max(1, worker->timesVisited()) << " "
                                << worker->description().moduleLabel() << "";
    }
    LogVerbatim("FwkSummary") << "TimeReport "
                              << std::right << std::setw(10) << "CPU" << " "
                              << std::right << std::setw(10) << "Real" << " "
                              << std::right << std::setw(10) << "CPU" << " "
                              << std::right << std::setw(10) << "Real" << " "
                              << std::right << std::setw(10) << "CPU" << " "
                              << std::right << std::setw(10) << "Real" << " "
                              << "Name" << "";
    LogVerbatim("FwkSummary") << "TimeReport "
                              << std::right << std::setw(22) << "per event "
                              << std::right << std::setw(22) << "per module-run "
                              << std::right << std::setw(22) << "per module-visit "
                              << "";

    LogVerbatim("FwkSummary") << "";
    LogVerbatim("FwkSummary") << "T---Report end!" << "";
    LogVerbatim("FwkSummary") << "";
  }

  void Schedule::closeOutputFiles() {
    for_all(all_output_workers_, boost::bind(&OutputWorker::closeFile, _1));
  }

  void Schedule::openNewOutputFilesIfNeeded() {
    for_all(all_output_workers_, boost::bind(&OutputWorker::openNewFileIfNeeded, _1));
  }

  void Schedule::openOutputFiles(FileBlock& fb) {
    for_all(all_output_workers_, boost::bind(&OutputWorker::openFile, _1, boost::cref(fb)));
  }

  void Schedule::writeRun(RunPrincipal const& rp) {
    for_all(all_output_workers_, boost::bind(&OutputWorker::writeRun, _1, boost::cref(rp)));
  }

  void Schedule::writeLumi(LuminosityBlockPrincipal const& lbp) {
    for_all(all_output_workers_, boost::bind(&OutputWorker::writeLumi, _1, boost::cref(lbp)));
  }

  bool Schedule::shouldWeCloseOutput() const {
    // Return true iff at least one output module returns true.
    return (std::find_if (all_output_workers_.begin(), all_output_workers_.end(),
                     boost::bind(&OutputWorker::shouldWeCloseFile, _1))
                     != all_output_workers_.end());
  }

  void Schedule::respondToOpenInputFile(FileBlock const& fb) {
    for_all(allWorkers(), boost::bind(&Worker::respondToOpenInputFile, _1, boost::cref(fb)));
  }

  void Schedule::respondToCloseInputFile(FileBlock const& fb) {
    for_all(allWorkers(), boost::bind(&Worker::respondToCloseInputFile, _1, boost::cref(fb)));
  }

  void Schedule::respondToOpenOutputFiles(FileBlock const& fb) {
    for_all(allWorkers(), boost::bind(&Worker::respondToOpenOutputFiles, _1, boost::cref(fb)));
  }

  void Schedule::respondToCloseOutputFiles(FileBlock const& fb) {
    for_all(allWorkers(), boost::bind(&Worker::respondToCloseOutputFiles, _1, boost::cref(fb)));
  }

  void Schedule::beginJob(ProductRegistry const& iRegistry) {
    workerManager_.beginJob(iRegistry);
  }

  void Schedule::preForkReleaseResources() {
    for_all(allWorkers(), boost::bind(&Worker::preForkReleaseResources, _1));
  }
  void Schedule::postForkReacquireResources(unsigned int iChildIndex, unsigned int iNumberOfChildren) {
    for_all(allWorkers(), boost::bind(&Worker::postForkReacquireResources, _1, iChildIndex, iNumberOfChildren));
  }

  bool Schedule::changeModule(std::string const& iLabel,
                              ParameterSet const& iPSet) {
    Worker* found = nullptr;
    for (auto const& worker : allWorkers()) {
      if (worker->description().moduleLabel() == iLabel) {
        found = worker;
        break;
      }
    }
    if (nullptr == found) {
      return false;
    }

    std::auto_ptr<Maker> wm(MakerPluginFactory::get()->create(found->description().moduleName()));
    wm->swapModule(found, iPSet);
    found->beginJob();
    return true;
  }

  std::vector<ModuleDescription const*>
  Schedule::getAllModuleDescriptions() const {
    std::vector<ModuleDescription const*> result;
    result.reserve(allWorkers().size());

    for (auto const& worker : allWorkers()) {
      ModuleDescription const* p = worker->descPtr();
      result.push_back(p);
    }
    return result;
  }

  void
  Schedule::availablePaths(std::vector<std::string>& oLabelsToFill) const {
    oLabelsToFill.reserve(trig_paths_.size());
    std::transform(trig_paths_.begin(),
                   trig_paths_.end(),
                   std::back_inserter(oLabelsToFill),
                   boost::bind(&Path::name, _1));
  }

  void
  Schedule::modulesInPath(std::string const& iPathLabel,
                          std::vector<std::string>& oLabelsToFill) const {
    TrigPaths::const_iterator itFound =
    std::find_if (trig_paths_.begin(),
                 trig_paths_.end(),
                 boost::bind(std::equal_to<std::string>(),
                             iPathLabel,
                             boost::bind(&Path::name, _1)));
    if (itFound!=trig_paths_.end()) {
      oLabelsToFill.reserve(itFound->size());
      for (size_t i = 0; i < itFound->size(); ++i) {
        oLabelsToFill.push_back(itFound->getWorker(i)->description().moduleLabel());
      }
    }
  }

  void
  Schedule::enableEndPaths(bool active) {
    endpathsAreActive_ = active;
  }

  bool
  Schedule::endPathsEnabled() const {
    return endpathsAreActive_;
  }

  void
  fillModuleInPathSummary(Path const&, ModuleInPathSummary&) {
  }

  void
  fillModuleInPathSummary(Path const& path,
                          size_t which,
                          ModuleInPathSummary& sum) {
    sum.timesVisited = path.timesVisited(which);
    sum.timesPassed  = path.timesPassed(which);
    sum.timesFailed  = path.timesFailed(which);
    sum.timesExcept  = path.timesExcept(which);
    sum.moduleLabel  = path.getWorker(which)->description().moduleLabel();
  }

  void
  fillPathSummary(Path const& path, PathSummary& sum) {
    sum.name        = path.name();
    sum.bitPosition = path.bitPosition();
    sum.timesRun    = path.timesRun();
    sum.timesPassed = path.timesPassed();
    sum.timesFailed = path.timesFailed();
    sum.timesExcept = path.timesExcept();

    Path::size_type sz = path.size();
    std::vector<ModuleInPathSummary> temp(sz);
    for (size_t i = 0; i != sz; ++i) {
      fillModuleInPathSummary(path, i, temp[i]);
    }
    sum.moduleInPathSummaries.swap(temp);
  }

  void
  fillWorkerSummaryAux(Worker const& w, WorkerSummary& sum) {
    sum.timesVisited = w.timesVisited();
    sum.timesRun     = w.timesRun();
    sum.timesPassed  = w.timesPassed();
    sum.timesFailed  = w.timesFailed();
    sum.timesExcept  = w.timesExcept();
    sum.moduleLabel  = w.description().moduleLabel();
  }

  void
  fillWorkerSummary(Worker const* pw, WorkerSummary& sum) {
    fillWorkerSummaryAux(*pw, sum);
  }

  void
  Schedule::getTriggerReport(TriggerReport& rep) const {
    rep.eventSummary.totalEvents = totalEvents();
    rep.eventSummary.totalEventsPassed = totalEventsPassed();
    rep.eventSummary.totalEventsFailed = totalEventsFailed();

    fill_summary(trig_paths_,  rep.trigPathSummaries, &fillPathSummary);
    fill_summary(end_paths_,   rep.endPathSummaries,  &fillPathSummary);
    fill_summary(allWorkers(), rep.workerSummaries,   &fillWorkerSummary);
  }

  void
  Schedule::clearCounters() {
    total_events_ = total_passed_ = 0;
    for_all(trig_paths_, boost::bind(&Path::clearCounters, _1));
    for_all(end_paths_, boost::bind(&Path::clearCounters, _1));
    for_all(allWorkers(), boost::bind(&Worker::clearCounters, _1));
  }

  void
  Schedule::resetAll() {
    results_->reset();
    endpath_results_->reset();
  }

  void
  Schedule::addToAllWorkers(Worker* w) {
    workerManager_.addToAllWorkers(w, wantSummary_);
  }

  void 
  Schedule::resetEarlyDelete() {
    //must be sure we have cleared the count first
    for(auto& count:earlyDeleteBranchToCount_) {
      count.second = 0;
    }
    //now reset based on how many helpers use that branch
    for(auto& index: earlyDeleteHelperToBranchIndicies_) {
      ++(earlyDeleteBranchToCount_[index].second);
    }
    for(auto& helper: earlyDeleteHelpers_) {
      helper.reset();
    }
  }

}<|MERGE_RESOLUTION|>--- conflicted
+++ resolved
@@ -285,15 +285,9 @@
                      ActionTable const& actions,
                      boost::shared_ptr<ActivityRegistry> areg,
                      boost::shared_ptr<ProcessConfiguration> processConfiguration,
-<<<<<<< HEAD
                      const ParameterSet* subProcPSet,
                      StreamID streamID) :
-    worker_reg_(areg),
-    act_table_(&actions),
-=======
-                     const ParameterSet* subProcPSet) :
     workerManager_(areg, actions),
->>>>>>> 31ce5e4a
     actReg_(areg),
     state_(Ready),
     trig_name_list_(tns.getTrigPaths()),
@@ -308,11 +302,7 @@
     total_events_(),
     total_passed_(),
     stopwatch_(wantSummary_? new RunStopwatch::StopwatchPointer::element_type : static_cast<RunStopwatch::StopwatchPointer::element_type*> (nullptr)),
-<<<<<<< HEAD
-    unscheduled_(new UnscheduledCallProducer),
     streamID_(streamID),
-=======
->>>>>>> 31ce5e4a
     endpathsAreActive_(true) {
 
     ParameterSet const& opts = proc_pset.getUntrackedParameterSet("options", ParameterSet());
