#include "FWCore/Framework/interface/EventProcessor.h"

#include "DataFormats/Provenance/interface/BranchIDListHelper.h"
#include "DataFormats/Provenance/interface/ModuleDescription.h"
#include "DataFormats/Provenance/interface/ParameterSetID.h"
#include "DataFormats/Provenance/interface/ParentageRegistry.h"
#include "DataFormats/Provenance/interface/ProcessHistoryRegistry.h"

#include "FWCore/Framework/interface/CommonParams.h"
#include "FWCore/Framework/interface/EDLooperBase.h"
#include "FWCore/Framework/interface/EventPrincipal.h"
#include "FWCore/Framework/interface/EventSetupProvider.h"
#include "FWCore/Framework/interface/EventSetupRecord.h"
#include "FWCore/Framework/interface/FileBlock.h"
#include "FWCore/Framework/interface/HistoryAppender.h"
#include "FWCore/Framework/interface/InputSourceDescription.h"
#include "FWCore/Framework/interface/IOVSyncValue.h"
#include "FWCore/Framework/interface/LooperFactory.h"
#include "FWCore/Framework/interface/LuminosityBlock.h"
#include "FWCore/Framework/interface/LuminosityBlockPrincipal.h"
#include "FWCore/Framework/interface/MessageReceiverForSource.h"
#include "FWCore/Framework/interface/ModuleChanger.h"
#include "FWCore/Framework/interface/OccurrenceTraits.h"
#include "FWCore/Framework/interface/ProcessingController.h"
#include "FWCore/Framework/interface/RunPrincipal.h"
#include "FWCore/Framework/interface/Schedule.h"
#include "FWCore/Framework/interface/ScheduleInfo.h"
#include "FWCore/Framework/interface/SubProcess.h"
#include "FWCore/Framework/src/Breakpoints.h"
#include "FWCore/Framework/src/EPStates.h"
#include "FWCore/Framework/src/EventSetupsController.h"
#include "FWCore/Framework/src/InputSourceFactory.h"

#include "FWCore/MessageLogger/interface/MessageLogger.h"

#include "FWCore/ParameterSet/interface/ConfigurationDescriptions.h"
#include "FWCore/ParameterSet/interface/IllegalParameters.h"
#include "FWCore/ParameterSet/interface/ParameterSetDescriptionFillerBase.h"
#include "FWCore/ParameterSet/interface/ParameterSetDescriptionFillerPluginFactory.h"
#include "FWCore/ParameterSet/interface/ProcessDesc.h"
#include "FWCore/ParameterSet/interface/Registry.h"
#include "FWCore/PythonParameterSet/interface/PythonProcessDesc.h"

#include "FWCore/ServiceRegistry/interface/ServiceRegistry.h"
#include "FWCore/ServiceRegistry/interface/Service.h"
#include "FWCore/ServiceRegistry/interface/StreamContext.h"
#include "FWCore/ServiceRegistry/interface/SystemBounds.h"

#include "FWCore/Utilities/interface/Algorithms.h"
#include "FWCore/Utilities/interface/DebugMacros.h"
#include "FWCore/Utilities/interface/EDMException.h"
#include "FWCore/Utilities/interface/Exception.h"
#include "FWCore/Utilities/interface/ConvertException.h"
#include "FWCore/Utilities/interface/RandomNumberGenerator.h"
#include "FWCore/Utilities/interface/UnixSignalHandlers.h"
#include "FWCore/Utilities/interface/ExceptionCollector.h"
#include "FWCore/Utilities/interface/StreamID.h"
#include "FWCore/Utilities/interface/RootHandlers.h"
#include "FWCore/Utilities/interface/propagate_const.h"

#include "MessageForSource.h"
#include "MessageForParent.h"

#include "boost/thread/xtime.hpp"

#include <exception>
#include <iomanip>
#include <iostream>
#include <utility>
#include <sstream>

#include <sys/ipc.h>
#include <sys/msg.h>

#include "tbb/task.h"

//Used for forking
#include <sys/types.h>
#include <sys/wait.h>
#include <sys/socket.h>
#include <sys/select.h>
#include <sys/fcntl.h>
#include <unistd.h>


//Used for CPU affinity
#ifndef __APPLE__
#include <sched.h>
#endif

namespace {
  //Sentry class to only send a signal if an
  // exception occurs. An exception is identified
  // by the destructor being called without first
  // calling completedSuccessfully().
  class SendSourceTerminationSignalIfException {
  public:
    SendSourceTerminationSignalIfException(edm::ActivityRegistry* iReg):
      reg_(iReg) {}
    ~SendSourceTerminationSignalIfException() {
      if(reg_) {
        reg_->preSourceEarlyTerminationSignal_(edm::TerminationOrigin::ExceptionFromThisContext);
      }
    }
    void completedSuccessfully() {
      reg_ = nullptr;
    }
  private:
    edm::ActivityRegistry* reg_; // We do not use propagate_const because the registry itself is mutable.
  };

}

namespace edm {

  // ---------------------------------------------------------------
  std::unique_ptr<InputSource>
  makeInput(ParameterSet& params,
            CommonParams const& common,
            std::shared_ptr<ProductRegistry> preg,
            std::shared_ptr<BranchIDListHelper> branchIDListHelper,
            std::shared_ptr<ThinnedAssociationsHelper> thinnedAssociationsHelper,
            std::shared_ptr<ActivityRegistry> areg,
            std::shared_ptr<ProcessConfiguration const> processConfiguration,
            PreallocationConfiguration const& allocations) {
    ParameterSet* main_input = params.getPSetForUpdate("@main_input");
    if(main_input == 0) {
      throw Exception(errors::Configuration)
        << "There must be exactly one source in the configuration.\n"
        << "It is missing (or there are sufficient syntax errors such that it is not recognized as the source)\n";
    }

    std::string modtype(main_input->getParameter<std::string>("@module_type"));

    std::unique_ptr<ParameterSetDescriptionFillerBase> filler(
                                                              ParameterSetDescriptionFillerPluginFactory::get()->create(modtype));
    ConfigurationDescriptions descriptions(filler->baseType());
    filler->fill(descriptions);

    try {
      convertException::wrap([&]() {
          descriptions.validate(*main_input, std::string("source"));
        });
    }
    catch (cms::Exception & iException) {
      std::ostringstream ost;
      ost << "Validating configuration of input source of type " << modtype;
      iException.addContext(ost.str());
      throw;
    }

    main_input->registerIt();

    // Fill in "ModuleDescription", in case the input source produces
    // any EDProducts, which would be registered in the ProductRegistry.
    // Also fill in the process history item for this process.
    // There is no module label for the unnamed input source, so
    // just use "source".
    // Only the tracked parameters belong in the process configuration.
    ModuleDescription md(main_input->id(),
                         main_input->getParameter<std::string>("@module_type"),
                         "source",
                         processConfiguration.get(),
                         ModuleDescription::getUniqueID());

    InputSourceDescription isdesc(md, preg, branchIDListHelper, thinnedAssociationsHelper, areg,
                                  common.maxEventsInput_, common.maxLumisInput_,
                                  common.maxSecondsUntilRampdown_, allocations);

    areg->preSourceConstructionSignal_(md);
    std::unique_ptr<InputSource> input;
    try {
      //even if we have an exception, send the signal
      std::shared_ptr<int> sentry(nullptr,[areg,&md](void*){areg->postSourceConstructionSignal_(md);});
      convertException::wrap([&]() {
          input = std::unique_ptr<InputSource>(InputSourceFactory::get()->makeInputSource(*main_input, isdesc).release());
          input->preEventReadFromSourceSignal_.connect(std::cref(areg->preEventReadFromSourceSignal_));
          input->postEventReadFromSourceSignal_.connect(std::cref(areg->postEventReadFromSourceSignal_));
        });
    }
    catch (cms::Exception& iException) {
      std::ostringstream ost;
      ost << "Constructing input source of type " << modtype;
      iException.addContext(ost.str());
      throw;
    }
    return input;
  }

  // ---------------------------------------------------------------
  std::shared_ptr<EDLooperBase>
  fillLooper(eventsetup::EventSetupsController& esController,
             eventsetup::EventSetupProvider& cp,
             ParameterSet& params) {
    std::shared_ptr<EDLooperBase> vLooper;

    std::vector<std::string> loopers = params.getParameter<std::vector<std::string> >("@all_loopers");

    if(loopers.size() == 0) {
      return vLooper;
    }

    assert(1 == loopers.size());

    for(std::vector<std::string>::iterator itName = loopers.begin(), itNameEnd = loopers.end();
        itName != itNameEnd;
        ++itName) {

      ParameterSet* providerPSet = params.getPSetForUpdate(*itName);
      providerPSet->registerIt();
      vLooper = eventsetup::LooperFactory::get()->addTo(esController,
                                                        cp,
                                                        *providerPSet);
    }
    return vLooper;
  }

  // ---------------------------------------------------------------
  EventProcessor::EventProcessor(std::string const& config,
                                 ServiceToken const& iToken,
                                 serviceregistry::ServiceLegacy iLegacy,
                                 std::vector<std::string> const& defaultServices,
                                 std::vector<std::string> const& forcedServices) :
    actReg_(),
    preg_(),
    branchIDListHelper_(),
    serviceToken_(),
    input_(),
    espController_(new eventsetup::EventSetupsController),
    esp_(),
    act_table_(),
    processConfiguration_(),
    schedule_(),
    subProcesses_(),
    historyAppender_(new HistoryAppender),
    fb_(),
    looper_(),
    deferredExceptionPtrIsSet_(false),
    principalCache_(),
    beginJobCalled_(false),
    shouldWeStop_(false),
    stateMachineWasInErrorState_(false),
    fileMode_(),
    emptyRunLumiMode_(),
    exceptionMessageFiles_(),
    exceptionMessageRuns_(),
    exceptionMessageLumis_(),
    alreadyHandlingException_(false),
    forceLooperToEnd_(false),
    looperBeginJobRun_(false),
    forceESCacheClearOnNewRun_(false),
    numberOfForkedChildren_(0),
    numberOfSequentialEventsPerChild_(1),
    setCpuAffinity_(false),
    eventSetupDataToExcludeFromPrefetching_() {
    std::shared_ptr<ParameterSet> parameterSet = PythonProcessDesc(config).parameterSet();
    auto processDesc = std::make_shared<ProcessDesc>(parameterSet);
    processDesc->addServices(defaultServices, forcedServices);
    init(processDesc, iToken, iLegacy);
  }

  EventProcessor::EventProcessor(std::string const& config,
                                 std::vector<std::string> const& defaultServices,
                                 std::vector<std::string> const& forcedServices) :
    actReg_(),
    preg_(),
    branchIDListHelper_(),
    serviceToken_(),
    input_(),
    espController_(new eventsetup::EventSetupsController),
    esp_(),
    act_table_(),
    processConfiguration_(),
    schedule_(),
    subProcesses_(),
    historyAppender_(new HistoryAppender),
    fb_(),
    looper_(),
    deferredExceptionPtrIsSet_(false),
    principalCache_(),
    beginJobCalled_(false),
    shouldWeStop_(false),
    stateMachineWasInErrorState_(false),
    fileMode_(),
    emptyRunLumiMode_(),
    exceptionMessageFiles_(),
    exceptionMessageRuns_(),
    exceptionMessageLumis_(),
    alreadyHandlingException_(false),
    forceLooperToEnd_(false),
    looperBeginJobRun_(false),
    forceESCacheClearOnNewRun_(false),
    numberOfForkedChildren_(0),
    numberOfSequentialEventsPerChild_(1),
    setCpuAffinity_(false),
    asyncStopRequestedWhileProcessingEvents_(false),
    nextItemTypeFromProcessingEvents_(InputSource::IsEvent),
    eventSetupDataToExcludeFromPrefetching_()
  {
    std::shared_ptr<ParameterSet> parameterSet = PythonProcessDesc(config).parameterSet();
    auto processDesc = std::make_shared<ProcessDesc>(parameterSet);
    processDesc->addServices(defaultServices, forcedServices);
    init(processDesc, ServiceToken(), serviceregistry::kOverlapIsError);
  }

  EventProcessor::EventProcessor(std::shared_ptr<ProcessDesc>& processDesc,
                                 ServiceToken const& token,
                                 serviceregistry::ServiceLegacy legacy) :
    actReg_(),
    preg_(),
    branchIDListHelper_(),
    serviceToken_(),
    input_(),
    espController_(new eventsetup::EventSetupsController),
    esp_(),
    act_table_(),
    processConfiguration_(),
    schedule_(),
    subProcesses_(),
    historyAppender_(new HistoryAppender),
    fb_(),
    looper_(),
    deferredExceptionPtrIsSet_(false),
    principalCache_(),
    beginJobCalled_(false),
    shouldWeStop_(false),
    stateMachineWasInErrorState_(false),
    fileMode_(),
    emptyRunLumiMode_(),
    exceptionMessageFiles_(),
    exceptionMessageRuns_(),
    exceptionMessageLumis_(),
    alreadyHandlingException_(false),
    forceLooperToEnd_(false),
    looperBeginJobRun_(false),
    forceESCacheClearOnNewRun_(false),
    numberOfForkedChildren_(0),
    numberOfSequentialEventsPerChild_(1),
    setCpuAffinity_(false),
    asyncStopRequestedWhileProcessingEvents_(false),
    nextItemTypeFromProcessingEvents_(InputSource::IsEvent),
    eventSetupDataToExcludeFromPrefetching_()
  {
    init(processDesc, token, legacy);
  }


  EventProcessor::EventProcessor(std::string const& config, bool isPython):
    actReg_(),
    preg_(),
    branchIDListHelper_(),
    serviceToken_(),
    input_(),
    espController_(new eventsetup::EventSetupsController),
    esp_(),
    act_table_(),
    processConfiguration_(),
    schedule_(),
    subProcesses_(),
    historyAppender_(new HistoryAppender),
    fb_(),
    looper_(),
    deferredExceptionPtrIsSet_(false),
    principalCache_(),
    beginJobCalled_(false),
    shouldWeStop_(false),
    stateMachineWasInErrorState_(false),
    fileMode_(),
    emptyRunLumiMode_(),
    exceptionMessageFiles_(),
    exceptionMessageRuns_(),
    exceptionMessageLumis_(),
    alreadyHandlingException_(false),
    forceLooperToEnd_(false),
    looperBeginJobRun_(false),
    forceESCacheClearOnNewRun_(false),
    numberOfForkedChildren_(0),
    numberOfSequentialEventsPerChild_(1),
    setCpuAffinity_(false),
    asyncStopRequestedWhileProcessingEvents_(false),
    nextItemTypeFromProcessingEvents_(InputSource::IsEvent),
    eventSetupDataToExcludeFromPrefetching_()
  {
    if(isPython) {
      std::shared_ptr<ParameterSet> parameterSet = PythonProcessDesc(config).parameterSet();
      auto processDesc = std::make_shared<ProcessDesc>(parameterSet);
      init(processDesc, ServiceToken(), serviceregistry::kOverlapIsError);
    }
    else {
      auto processDesc = std::make_shared<ProcessDesc>(config);
      init(processDesc, ServiceToken(), serviceregistry::kOverlapIsError);
    }
  }

  void
  EventProcessor::init(std::shared_ptr<ProcessDesc>& processDesc,
                       ServiceToken const& iToken,
                       serviceregistry::ServiceLegacy iLegacy) {

    //std::cerr << processDesc->dump() << std::endl;

    // register the empty parentage vector , once and for all
    ParentageRegistry::instance()->insertMapped(Parentage());

    // register the empty parameter set, once and for all.
    ParameterSet().registerIt();

    std::shared_ptr<ParameterSet> parameterSet = processDesc->getProcessPSet();

    // If there are subprocesses, pop the subprocess parameter sets out of the process parameter set
    auto subProcessVParameterSet = popSubProcessVParameterSet(*parameterSet);
    bool const hasSubProcesses = !subProcessVParameterSet.empty();

    // Now set some parameters specific to the main process.
    ParameterSet const& optionsPset(parameterSet->getUntrackedParameterSet("options", ParameterSet()));
    fileMode_ = optionsPset.getUntrackedParameter<std::string>("fileMode", "");
    emptyRunLumiMode_ = optionsPset.getUntrackedParameter<std::string>("emptyRunLumiMode", "");
    forceESCacheClearOnNewRun_ = optionsPset.getUntrackedParameter<bool>("forceEventSetupCacheClearOnNewRun", false);
    //threading
    unsigned int nThreads=1;
    if(optionsPset.existsAs<unsigned int>("numberOfThreads",false)) {
      nThreads = optionsPset.getUntrackedParameter<unsigned int>("numberOfThreads");
      if(nThreads == 0) {
        nThreads = 1;
      }
    }
    /* TODO: when we support having each stream run in a different thread use this default
       unsigned int nStreams =nThreads;
    */
    unsigned int nStreams =1;
    if(optionsPset.existsAs<unsigned int>("numberOfStreams",false)) {
      nStreams = optionsPset.getUntrackedParameter<unsigned int>("numberOfStreams");
      if(nStreams==0) {
        nStreams = nThreads;
      }
    }
    /*
      bool nRunsSet = false;
    */
    unsigned int nConcurrentRuns =1;
    /*
      if(nRunsSet = optionsPset.existsAs<unsigned int>("numberOfConcurrentRuns",false)) {
      nConcurrentRuns = optionsPset.getUntrackedParameter<unsigned int>("numberOfConcurrentRuns");
      }
    */
    unsigned int nConcurrentLumis =1;
    /*
      if(optionsPset.existsAs<unsigned int>("numberOfConcurrentLuminosityBlocks",false)) {
      nConcurrentLumis = optionsPset.getUntrackedParameter<unsigned int>("numberOfConcurrentLuminosityBlocks");
      } else {
      nConcurrentLumis = nConcurrentRuns;
      }
    */
    //Check that relationships between threading parameters makes sense
    /*
      if(nThreads<nStreams) {
      //bad
      }
      if(nConcurrentRuns>nStreams) {
      //bad
      }
      if(nConcurrentRuns>nConcurrentLumis) {
      //bad
      }
    */
    //forking
    ParameterSet const& forking = optionsPset.getUntrackedParameterSet("multiProcesses", ParameterSet());
    numberOfForkedChildren_ = forking.getUntrackedParameter<int>("maxChildProcesses", 0);
    numberOfSequentialEventsPerChild_ = forking.getUntrackedParameter<unsigned int>("maxSequentialEventsPerChild", 1);
    setCpuAffinity_ = forking.getUntrackedParameter<bool>("setCpuAffinity", false);
    continueAfterChildFailure_ = forking.getUntrackedParameter<bool>("continueAfterChildFailure",false);
    std::vector<ParameterSet> const& excluded = forking.getUntrackedParameterSetVector("eventSetupDataToExcludeFromPrefetching", std::vector<ParameterSet>());
    for(auto const& ps : excluded) {
      eventSetupDataToExcludeFromPrefetching_[ps.getUntrackedParameter<std::string>("record")].emplace(ps.getUntrackedParameter<std::string>("type", "*"),
                                                                                                       ps.getUntrackedParameter<std::string>("label", ""));
    }
    IllegalParameters::setThrowAnException(optionsPset.getUntrackedParameter<bool>("throwIfIllegalParameter", true));

    printDependencies_ =  optionsPset.getUntrackedParameter("printDependencies", false);

    // Now do general initialization
    ScheduleItems items;

    //initialize the services
    auto& serviceSets = processDesc->getServicesPSets();
    ServiceToken token = items.initServices(serviceSets, *parameterSet, iToken, iLegacy, true);
    serviceToken_ = items.addCPRandTNS(*parameterSet, token);

    //make the services available
    ServiceRegistry::Operate operate(serviceToken_);

    if(nStreams>1) {
      edm::Service<RootHandlers> handler;
      handler->willBeUsingThreads();
    }

    // intialize miscellaneous items
    std::shared_ptr<CommonParams> common(items.initMisc(*parameterSet));

    // intialize the event setup provider
    esp_ = espController_->makeProvider(*parameterSet);

    // initialize the looper, if any
    looper_ = fillLooper(*espController_, *esp_, *parameterSet);
    if(looper_) {
      looper_->setActionTable(items.act_table_.get());
      looper_->attachTo(*items.actReg_);

      //For now loopers make us run only 1 transition at a time
      nStreams=1;
      nConcurrentLumis=1;
      nConcurrentRuns=1;
    }

    preallocations_ = PreallocationConfiguration{nThreads,nStreams,nConcurrentLumis,nConcurrentRuns};

    // initialize the input source
    input_ = makeInput(*parameterSet,
                       *common,
                       items.preg(),
                       items.branchIDListHelper(),
                       items.thinnedAssociationsHelper(),
                       items.actReg_,
                       items.processConfiguration(),
                       preallocations_);

    // intialize the Schedule
    schedule_ = items.initSchedule(*parameterSet,hasSubProcesses,preallocations_,&processContext_);

    // set the data members
    act_table_ = std::move(items.act_table_);
    actReg_ = items.actReg_;
    preg_ = items.preg();
    branchIDListHelper_ = items.branchIDListHelper();
    thinnedAssociationsHelper_ = items.thinnedAssociationsHelper();
    processConfiguration_ = items.processConfiguration();
    processContext_.setProcessConfiguration(processConfiguration_.get());
    principalCache_.setProcessHistoryRegistry(input_->processHistoryRegistry());

    FDEBUG(2) << parameterSet << std::endl;

    principalCache_.setNumberOfConcurrentPrincipals(preallocations_);
    for(unsigned int index = 0; index<preallocations_.numberOfStreams(); ++index ) {
      // Reusable event principal
      auto ep = std::make_shared<EventPrincipal>(preg(), branchIDListHelper(),
                                                 thinnedAssociationsHelper(), *processConfiguration_, historyAppender_.get(), index);
      principalCache_.insert(ep);
    }

    // fill the subprocesses, if there are any
    subProcesses_.reserve(subProcessVParameterSet.size());
    for(auto& subProcessPSet : subProcessVParameterSet) {
      subProcesses_.emplace_back(subProcessPSet,
                                 *parameterSet,
                                 preg(),
                                 branchIDListHelper(),
                                 *thinnedAssociationsHelper_,
                                 *espController_,
                                 *actReg_,
                                 token,
                                 serviceregistry::kConfigurationOverrides,
                                 preallocations_,
                                 &processContext_);
    }
  }

  EventProcessor::~EventProcessor() {
    // Make the services available while everything is being deleted.
    ServiceToken token = getToken();
    ServiceRegistry::Operate op(token);

    // manually destroy all these thing that may need the services around
    // propagate_const<T> has no reset() function
    espController_ = nullptr;
    esp_ = nullptr;
    schedule_ = nullptr;
    input_ = nullptr;
    looper_ = nullptr;
    actReg_ = nullptr;

    pset::Registry::instance()->clear();
    ParentageRegistry::instance()->clear();
  }

  void
  EventProcessor::beginJob() {
    if(beginJobCalled_) return;
    beginJobCalled_=true;
    bk::beginJob();

    // StateSentry toerror(this); // should we add this ?
    //make the services available
    ServiceRegistry::Operate operate(serviceToken_);

    service::SystemBounds bounds(preallocations_.numberOfStreams(),
                                 preallocations_.numberOfLuminosityBlocks(),
                                 preallocations_.numberOfRuns(),
                                 preallocations_.numberOfThreads());
    actReg_->preallocateSignal_(bounds);
    pathsAndConsumesOfModules_.initialize(schedule_.get(), preg());

    //NOTE: this may throw
    checkForModuleDependencyCorrectness(pathsAndConsumesOfModules_, printDependencies_);
    actReg_->preBeginJobSignal_(pathsAndConsumesOfModules_, processContext_);

    //NOTE:  This implementation assumes 'Job' means one call
    // the EventProcessor::run
    // If it really means once per 'application' then this code will
    // have to be changed.
    // Also have to deal with case where have 'run' then new Module
    // added and do 'run'
    // again.  In that case the newly added Module needs its 'beginJob'
    // to be called.

    //NOTE: in future we should have a beginOfJob for looper that takes no arguments
    //  For now we delay calling beginOfJob until first beginOfRun
    //if(looper_) {
    //   looper_->beginOfJob(es);
    //}
    try {
      convertException::wrap([&]() {
          input_->doBeginJob();
        });
    }
    catch(cms::Exception& ex) {
      ex.addContext("Calling beginJob for the source");
      throw;
    }
    schedule_->beginJob(*preg_);
    // toerror.succeeded(); // should we add this?
    for_all(subProcesses_, [](auto& subProcess){ subProcess.doBeginJob(); });
    actReg_->postBeginJobSignal_();

    for(unsigned int i=0; i<preallocations_.numberOfStreams();++i) {
      schedule_->beginStream(i);
      for_all(subProcesses_, [i](auto& subProcess){ subProcess.doBeginStream(i); });
    }
  }

  void
  EventProcessor::endJob() {
    // Collects exceptions, so we don't throw before all operations are performed.
    ExceptionCollector c("Multiple exceptions were thrown while executing endJob. An exception message follows for each.\n");

    //make the services available
    ServiceRegistry::Operate operate(serviceToken_);

    //NOTE: this really should go elsewhere in the future
    for(unsigned int i=0; i<preallocations_.numberOfStreams();++i) {
      c.call([this,i](){this->schedule_->endStream(i);});
      for(auto& subProcess : subProcesses_) {
        c.call([&subProcess,i](){ subProcess.doEndStream(i); } );
      }
    }
    auto actReg = actReg_.get();
    c.call([actReg](){actReg->preEndJobSignal_();});
    schedule_->endJob(c);
    for(auto& subProcess : subProcesses_) {
      c.call(std::bind(&SubProcess::doEndJob, &subProcess));
    }
    c.call(std::bind(&InputSource::doEndJob, input_.get()));
    if(looper_) {
      c.call(std::bind(&EDLooperBase::endOfJob, looper()));
    }
    c.call([actReg](){actReg->postEndJobSignal_();});
    if(c.hasThrown()) {
      c.rethrow();
    }
  }

  ServiceToken
  EventProcessor::getToken() {
    return serviceToken_;
  }

  //Setup signal handler to listen for when forked children stop
  namespace {
    //These are volatile since the compiler can not be allowed to optimize them
    // since they can be modified in the signaller handler
    volatile bool child_failed = false;
    volatile unsigned int num_children_done = 0;
    volatile int child_fail_exit_status = 0;
    volatile int child_fail_signal = 0;

    //NOTE: We setup the signal handler to run in the main thread which
    // is also the same thread that then reads the above values

    extern "C" {
      void ep_sigchld(int, siginfo_t*, void*) {
        //printf("in sigchld\n");
        //FDEBUG(1) << "in sigchld handler\n";
        int stat_loc;
        pid_t p = waitpid(-1, &stat_loc, WNOHANG);
        while(0<p) {
          //printf("  looping\n");
          if(WIFEXITED(stat_loc)) {
            ++num_children_done;
            if(0 != WEXITSTATUS(stat_loc)) {
              child_fail_exit_status = WEXITSTATUS(stat_loc);
              child_failed = true;
            }
          }
          if(WIFSIGNALED(stat_loc)) {
            ++num_children_done;
            child_fail_signal = WTERMSIG(stat_loc);
            child_failed = true;
          }
          p = waitpid(-1, &stat_loc, WNOHANG);
        }
      }
    }

  }

  enum {
    kChildSucceed,
    kChildExitBadly,
    kChildSegv,
    kMaxChildAction
  };

  namespace {
    unsigned int numberOfDigitsInChildIndex(unsigned int numberOfChildren) {
      unsigned int n = 0;
      while(numberOfChildren != 0) {
        ++n;
        numberOfChildren /= 10;
      }
      if(n == 0) {
        n = 3; // Protect against zero numberOfChildren
      }
      return n;
    }

    /*This class embodied the thread which is used to listen to the forked children and
      then tell them which events they should process */
    class MessageSenderToSource {
    public:
      MessageSenderToSource(std::vector<int> const& childrenSockets, std::vector<int> const& childrenPipes, long iNEventsToProcess);
      void operator()();

    private:
      const std::vector<int>& m_childrenPipes;
      long const m_nEventsToProcess;
      fd_set m_socketSet;
      unsigned int m_aliveChildren;
      int m_maxFd;
    };

    MessageSenderToSource::MessageSenderToSource(std::vector<int> const& childrenSockets,
                                                 std::vector<int> const& childrenPipes,
                                                 long iNEventsToProcess):
      m_childrenPipes(childrenPipes),
      m_nEventsToProcess(iNEventsToProcess),
      m_aliveChildren(childrenSockets.size()),
      m_maxFd(0)
    {
      FD_ZERO(&m_socketSet);
      for (auto const socket : childrenSockets) {
        FD_SET(socket, &m_socketSet);
        if (socket > m_maxFd) {
          m_maxFd = socket;
        }
      }
      for (auto const pipe : childrenPipes) {
        FD_SET(pipe, &m_socketSet);
        if (pipe > m_maxFd) {
          m_maxFd = pipe;
        }
      }
      m_maxFd++; // select reads [0,m_maxFd).
    }

    /* This function is the heart of the communication between parent and child.
     * When ready for more data, the child (see MessageReceiverForSource) requests
     * data through a AF_UNIX socket message.  The parent will then assign the next
     * chunk of data by sending a message back.
     *
     * Additionally, this function also monitors the read-side of the pipe fd from the child.
     * If the child dies unexpectedly, the pipe will be selected as ready for read and
     * will return EPIPE when read from.  Further, if the child thinks the parent has died
     * (defined as waiting more than 1s for a response), it will write a single byte to
     * the pipe.  If the parent has died, the child will get a EPIPE and throw an exception.
     * If still alive, the parent will read the byte and ignore it.
     *
     * Note this function is complemented by the SIGCHLD handler above as currently only the SIGCHLD
     * handler can distinguish between success and failure cases.
     */

    void
    MessageSenderToSource::operator()() {
      multicore::MessageForParent childMsg;
      LogInfo("ForkingController") << "I am controller";
      //this is the master and therefore the controller

      multicore::MessageForSource sndmsg;
      sndmsg.startIndex = 0;
      sndmsg.nIndices = m_nEventsToProcess;
      do {

        fd_set readSockets, errorSockets;
        // Wait for a request from a child for events.
        memcpy(&readSockets, &m_socketSet, sizeof(m_socketSet));
        memcpy(&errorSockets, &m_socketSet, sizeof(m_socketSet));
        // Note that we don't timeout; may be reconsidered in the future.
        ssize_t rc;
        while (((rc = select(m_maxFd, &readSockets, NULL, &errorSockets, NULL)) < 0) && (errno == EINTR)) {}
        if (rc < 0) {
          std::cerr << "select failed; should be impossible due to preconditions.\n";
          abort();
          break;
        }

        // Read the message from the child.
        for (int idx=0; idx<m_maxFd; idx++) {

          // Handle errors
          if (FD_ISSET(idx, &errorSockets)) {
            LogInfo("ForkingController") << "Error on socket " << idx;
            FD_CLR(idx, &m_socketSet);
            close(idx);
            // See if it was the watchdog pipe that died.
            for (std::vector<int>::const_iterator it = m_childrenPipes.begin(); it != m_childrenPipes.end(); it++) {
              if (*it == idx) {
                m_aliveChildren--;
              }
            }
            continue;
          }

          if (!FD_ISSET(idx, &readSockets)) {
            continue;
          }

          // See if this FD is a child watchdog pipe.  If so, read from it to prevent
          // writes from blocking.
          bool is_pipe = false;
          for (std::vector<int>::const_iterator it = m_childrenPipes.begin(), itEnd = m_childrenPipes.end(); it != itEnd; it++) {
            if (*it == idx) {
              is_pipe = true;
              char buf;
              while (((rc = read(idx, &buf, 1)) < 0) && (errno == EINTR)) {}
              if (rc <= 0) {
                m_aliveChildren--;
                FD_CLR(idx, &m_socketSet);
                close(idx);
              }
            }
          }

          // Only execute this block if the FD is a socket for sending the child work.
          if (!is_pipe) {
            while (((rc = recv(idx, reinterpret_cast<char*>(&childMsg),childMsg.sizeForBuffer() , 0)) < 0) && (errno == EINTR)) {}
            if (rc < 0) {
              FD_CLR(idx, &m_socketSet);
              close(idx);
              continue;
            }

            // Tell the child what events to process.
            // If 'send' fails, then the child process has failed (any other possibilities are
            // eliminated because we are using fixed-size messages with Unix datagram sockets).
            // Thus, the SIGCHLD handler will fire and set child_fail = true.
            while (((rc = send(idx, (char *)(&sndmsg), multicore::MessageForSource::sizeForBuffer(), 0)) < 0) && (errno == EINTR)) {}
            if (rc < 0) {
              FD_CLR(idx, &m_socketSet);
              close(idx);
              continue;
            }
            //std::cout << "Sent chunk starting at " << sndmsg.startIndex << " to child, length " << sndmsg.nIndices << std::endl;
            sndmsg.startIndex += sndmsg.nIndices;
          }
        }

      } while (m_aliveChildren > 0);

      return;
    }

  }


  void EventProcessor::possiblyContinueAfterForkChildFailure() {
    if(child_failed && continueAfterChildFailure_) {
      if (child_fail_signal) {
        LogSystem("ForkedChildFailed") << "child process ended abnormally with signal " << child_fail_signal;
        child_fail_signal=0;
      } else if (child_fail_exit_status) {
        LogSystem("ForkedChildFailed") << "child process ended abnormally with exit code " << child_fail_exit_status;
        child_fail_exit_status=0;
      } else {
        LogSystem("ForkedChildFailed") << "child process ended abnormally for unknown reason";
      }
      child_failed =false;
    }
  }

  bool
  EventProcessor::forkProcess(std::string const& jobReportFile) {

    if(0 == numberOfForkedChildren_) {return true;}
    assert(0<numberOfForkedChildren_);
    //do what we want done in common
    {
      beginJob(); //make sure this was run
      // make the services available
      ServiceRegistry::Operate operate(serviceToken_);

      InputSource::ItemType itemType;
      itemType = input_->nextItemType();

      assert(itemType == InputSource::IsFile);
      {
        readFile();
      }
      itemType = input_->nextItemType();
      assert(itemType == InputSource::IsRun);

      LogSystem("ForkingEventSetupPreFetching") << " prefetching for run " << input_->runAuxiliary()->run();
      IOVSyncValue ts(EventID(input_->runAuxiliary()->run(), 0, 0),
                      input_->runAuxiliary()->beginTime());
      espController_->eventSetupForInstance(ts);
      EventSetup const& es = esp_->eventSetup();

      //now get all the data available in the EventSetup
      std::vector<eventsetup::EventSetupRecordKey> recordKeys;
      es.fillAvailableRecordKeys(recordKeys);
      std::vector<eventsetup::DataKey> dataKeys;
      for(std::vector<eventsetup::EventSetupRecordKey>::const_iterator itKey = recordKeys.begin(), itEnd = recordKeys.end();
          itKey != itEnd;
          ++itKey) {
        eventsetup::EventSetupRecord const* recordPtr = es.find(*itKey);
        //see if this is on our exclusion list
        ExcludedDataMap::const_iterator itExcludeRec = eventSetupDataToExcludeFromPrefetching_.find(itKey->type().name());
        ExcludedData const* excludedData(nullptr);
        if(itExcludeRec != eventSetupDataToExcludeFromPrefetching_.end()) {
          excludedData = &(itExcludeRec->second);
          if(excludedData->size() == 0 || excludedData->begin()->first == "*") {
            //skip all items in this record
            continue;
          }
        }
        if(0 != recordPtr) {
          dataKeys.clear();
          recordPtr->fillRegisteredDataKeys(dataKeys);
          for(std::vector<eventsetup::DataKey>::const_iterator itDataKey = dataKeys.begin(), itDataKeyEnd = dataKeys.end();
              itDataKey != itDataKeyEnd;
              ++itDataKey) {
            //std::cout << "  " << itDataKey->type().name() << " " << itDataKey->name().value() << std::endl;
            if(0 != excludedData && excludedData->find(std::make_pair(itDataKey->type().name(), itDataKey->name().value())) != excludedData->end()) {
              LogInfo("ForkingEventSetupPreFetching") << "   excluding:" << itDataKey->type().name() << " " << itDataKey->name().value() << std::endl;
              continue;
            }
            try {
              recordPtr->doGet(*itDataKey);
            } catch(cms::Exception& e) {
              LogWarning("ForkingEventSetupPreFetching") << e.what();
            }
          }
        }
      }
    }
    LogSystem("ForkingEventSetupPreFetching") <<"  done prefetching";
    {
      // make the services available
      ServiceRegistry::Operate operate(serviceToken_);
      Service<JobReport> jobReport;
      jobReport->parentBeforeFork(jobReportFile, numberOfForkedChildren_);

      //Now actually do the forking
      actReg_->preForkReleaseResourcesSignal_();
      input_->doPreForkReleaseResources();
      schedule_->preForkReleaseResources();
    }
    installCustomHandler(SIGCHLD, ep_sigchld);


    unsigned int childIndex = 0;
    unsigned int const kMaxChildren = numberOfForkedChildren_;
    unsigned int const numberOfDigitsInIndex = numberOfDigitsInChildIndex(kMaxChildren);
    std::vector<pid_t> childrenIds;
    childrenIds.reserve(kMaxChildren);
    std::vector<int> childrenSockets;
    childrenSockets.reserve(kMaxChildren);
    std::vector<int> childrenPipes;
    childrenPipes.reserve(kMaxChildren);
    std::vector<int> childrenSocketsCopy;
    childrenSocketsCopy.reserve(kMaxChildren);
    std::vector<int> childrenPipesCopy;
    childrenPipesCopy.reserve(kMaxChildren);
    int pipes[] {0, 0};

    {
      // make the services available
      ServiceRegistry::Operate operate(serviceToken_);
      Service<JobReport> jobReport;
      int sockets[2], fd_flags;
      for(; childIndex < kMaxChildren; ++childIndex) {
        // Create a UNIX_DGRAM socket pair
        if (socketpair(AF_UNIX, SOCK_DGRAM, 0, sockets)) {
          printf("Error creating communication socket (errno=%d, %s)\n", errno, strerror(errno));
          exit(EXIT_FAILURE);
        }
        if (pipe(pipes)) {
          printf("Error creating communication pipes (errno=%d, %s)\n", errno, strerror(errno));
          exit(EXIT_FAILURE);
        }
        // set CLOEXEC so the socket/pipe doesn't get leaked if the child exec's.
        if ((fd_flags = fcntl(sockets[1], F_GETFD, NULL)) == -1) {
          printf("Failed to get fd flags: %d %s\n", errno, strerror(errno));
          exit(EXIT_FAILURE);
        }
        // Mark socket as non-block.  Child must be careful to do select prior
        // to reading from socket.
        if (fcntl(sockets[1], F_SETFD, fd_flags | FD_CLOEXEC | O_NONBLOCK) == -1) {
          printf("Failed to set new fd flags: %d %s\n", errno, strerror(errno));
          exit(EXIT_FAILURE);
        }
        if ((fd_flags = fcntl(pipes[1], F_GETFD, NULL)) == -1) {
          printf("Failed to get fd flags: %d %s\n", errno, strerror(errno));
          exit(EXIT_FAILURE);
        }
        if (fcntl(pipes[1], F_SETFD, fd_flags | FD_CLOEXEC) == -1) {
          printf("Failed to set new fd flags: %d %s\n", errno, strerror(errno));
          exit(EXIT_FAILURE);
        }
        // Linux man page notes there are some edge cases where reading from a
        // fd can block, even after a select.
        if ((fd_flags = fcntl(pipes[0], F_GETFD, NULL)) == -1) {
          printf("Failed to get fd flags: %d %s\n", errno, strerror(errno));
          exit(EXIT_FAILURE);
        }
        if (fcntl(pipes[0], F_SETFD, fd_flags | O_NONBLOCK) == -1) {
          printf("Failed to set new fd flags: %d %s\n", errno, strerror(errno));
          exit(EXIT_FAILURE);
        }

        childrenPipesCopy = childrenPipes;
        childrenSocketsCopy = childrenSockets;

        pid_t value = fork();
        if(value == 0) {
          // Close the parent's side of the socket and pipe which will talk to us.
          close(pipes[0]);
          close(sockets[0]);
          // Close our copies of the parent's other communication pipes.
          for(std::vector<int>::const_iterator it=childrenPipesCopy.begin(); it != childrenPipesCopy.end(); it++) {
            close(*it);
          }
          for(std::vector<int>::const_iterator it=childrenSocketsCopy.begin(); it != childrenSocketsCopy.end(); it++) {
            close(*it);
          }

          // this is the child process, redirect stdout and stderr to a log file
          fflush(stdout);
          fflush(stderr);
          std::stringstream stout;
          stout << "redirectout_" << getpgrp() << "_" << std::setw(numberOfDigitsInIndex) << std::setfill('0') << childIndex << ".log";
          if(0 == freopen(stout.str().c_str(), "w", stdout)) {
            LogError("ForkingStdOutRedirect") << "Error during freopen of child process "<< childIndex;
          }
          if(dup2(fileno(stdout), fileno(stderr)) < 0) {
            LogError("ForkingStdOutRedirect") << "Error during dup2 of child process"<< childIndex;
          }

          LogInfo("ForkingChild") << "I am child " << childIndex << " with pgid " << getpgrp();
          if(setCpuAffinity_) {
            // CPU affinity is handled differently on macosx.
            // We disable it and print a message until someone reads:
            //
            // http://developer.apple.com/mac/library/releasenotes/Performance/RN-AffinityAPI/index.html
            //
            // and implements it.
#ifdef __APPLE__
            LogInfo("ForkingChildAffinity") << "Architecture support for CPU affinity not implemented.";
#else
            LogInfo("ForkingChildAffinity") << "Setting CPU affinity, setting this child to cpu " << childIndex;
            cpu_set_t mask;
            CPU_ZERO(&mask);
            CPU_SET(childIndex, &mask);
            if(sched_setaffinity(0, sizeof(mask), &mask) != 0) {
              LogError("ForkingChildAffinity") << "Failed to set the cpu affinity, errno " << errno;
              exit(-1);
            }
#endif
          }
          break;
        } else {
          //this is the parent
          close(pipes[1]);
          close(sockets[1]);
        }
        if(value < 0) {
          LogError("ForkingChild") << "failed to create a child";
          exit(-1);
        }
        childrenIds.push_back(value);
        childrenSockets.push_back(sockets[0]);
        childrenPipes.push_back(pipes[0]);
      }

      if(childIndex < kMaxChildren) {
        jobReport->childAfterFork(jobReportFile, childIndex, kMaxChildren);
        actReg_->postForkReacquireResourcesSignal_(childIndex, kMaxChildren);

        auto receiver = std::make_shared<multicore::MessageReceiverForSource>(sockets[1], pipes[1]);
        input_->doPostForkReacquireResources(receiver);
        schedule_->postForkReacquireResources(childIndex, kMaxChildren);
        //NOTE: sources have to reset themselves by listening to the post fork message
        //rewindInput();
        return true;
      }
      jobReport->parentAfterFork(jobReportFile);
    }

    //this is the original, which is now the master for all the children

    //Need to wait for signals from the children or externally
    // To wait we must
    // 1) block the signals we want to wait on so we do not have a race condition
    // 2) check that we haven't already meet our ending criteria
    // 3) call sigsuspend, which unblocks the signals and waits until a signal is caught
    sigset_t blockingSigSet;
    sigset_t unblockingSigSet;
    sigset_t oldSigSet;
    pthread_sigmask(SIG_SETMASK, NULL, &unblockingSigSet);
    pthread_sigmask(SIG_SETMASK, NULL, &blockingSigSet);
    sigaddset(&blockingSigSet, SIGCHLD);
    sigaddset(&blockingSigSet, SIGUSR2);
    sigaddset(&blockingSigSet, SIGINT);
    sigdelset(&unblockingSigSet, SIGCHLD);
    sigdelset(&unblockingSigSet, SIGUSR2);
    sigdelset(&unblockingSigSet, SIGINT);
    pthread_sigmask(SIG_BLOCK, &blockingSigSet, &oldSigSet);

    // If there are too many fd's (unlikely, but possible) for select, denote this
    // because the sender will fail.
    bool too_many_fds = false;
    if (pipes[1]+1 > FD_SETSIZE) {
      LogError("ForkingFileDescriptors") << "too many file descriptors for multicore job";
      too_many_fds = true;
    }

    //create a thread that sends the units of work to workers
    // we create it after all signals were blocked so that this
    // thread is never interupted by a signal
    MessageSenderToSource sender(childrenSockets, childrenPipes, numberOfSequentialEventsPerChild_);
    boost::thread senderThread(sender);

    if(not too_many_fds) {
      //NOTE: a child could have failed before we got here and even after this call
      // which is why the 'if' is conditional on continueAfterChildFailure_
      possiblyContinueAfterForkChildFailure();
      while(!shutdown_flag && (!child_failed or continueAfterChildFailure_) && (childrenIds.size() != num_children_done)) {
        sigsuspend(&unblockingSigSet);
        possiblyContinueAfterForkChildFailure();
        LogInfo("ForkingAwake") << "woke from sigwait" << std::endl;
      }
    }
    pthread_sigmask(SIG_SETMASK, &oldSigSet, NULL);

    LogInfo("ForkingStopping") << "num children who have already stopped " << num_children_done;
    if(child_failed) {
      LogError("ForkingStopping") << "child failed";
    }
    if(shutdown_flag) {
      LogSystem("ForkingStopping") << "asked to shutdown";
    }

    if(too_many_fds || shutdown_flag || (child_failed && (num_children_done != childrenIds.size()))) {
      LogInfo("ForkingStopping") << "must stop children" << std::endl;
      for(std::vector<pid_t>::iterator it = childrenIds.begin(), itEnd = childrenIds.end();
          it != itEnd; ++it) {
        /* int result = */ kill(*it, SIGUSR2);
      }
      pthread_sigmask(SIG_BLOCK, &blockingSigSet, &oldSigSet);
      while(num_children_done != kMaxChildren) {
        sigsuspend(&unblockingSigSet);
      }
      pthread_sigmask(SIG_SETMASK, &oldSigSet, NULL);
    }
    // The senderThread will notice the pipes die off, one by one.  Once all children are gone, it will exit.
    senderThread.join();
    if(child_failed && !continueAfterChildFailure_) {
      if (child_fail_signal) {
        throw cms::Exception("ForkedChildFailed") << "child process ended abnormally with signal " << child_fail_signal;
      } else if (child_fail_exit_status) {
        throw cms::Exception("ForkedChildFailed") << "child process ended abnormally with exit code " << child_fail_exit_status;
      } else {
        throw cms::Exception("ForkedChildFailed") << "child process ended abnormally for unknown reason";
      }
    }
    if(too_many_fds) {
      throw cms::Exception("ForkedParentFailed") << "hit select limit for number of fds";
    }
    return false;
  }

  std::vector<ModuleDescription const*>
  EventProcessor::getAllModuleDescriptions() const {
    return schedule_->getAllModuleDescriptions();
  }

  int
  EventProcessor::totalEvents() const {
    return schedule_->totalEvents();
  }

  int
  EventProcessor::totalEventsPassed() const {
    return schedule_->totalEventsPassed();
  }

  int
  EventProcessor::totalEventsFailed() const {
    return schedule_->totalEventsFailed();
  }

  void
  EventProcessor::enableEndPaths(bool active) {
    schedule_->enableEndPaths(active);
  }

  bool
  EventProcessor::endPathsEnabled() const {
    return schedule_->endPathsEnabled();
  }

  void
  EventProcessor::getTriggerReport(TriggerReport& rep) const {
    schedule_->getTriggerReport(rep);
  }

  void
  EventProcessor::clearCounters() {
    schedule_->clearCounters();
  }


  std::unique_ptr<statemachine::Machine>
  EventProcessor::createStateMachine() {
    statemachine::FileMode fileMode;
    if(fileMode_.empty()) fileMode = statemachine::FULLMERGE;
    else if(fileMode_ == std::string("NOMERGE")) fileMode = statemachine::NOMERGE;
    else if(fileMode_ == std::string("FULLMERGE")) fileMode = statemachine::FULLMERGE;
    else {
      throw Exception(errors::Configuration, "Illegal fileMode parameter value: ")
        << fileMode_ << ".\n"
        << "Legal values are 'NOMERGE' and 'FULLMERGE'.\n";
    }

    statemachine::EmptyRunLumiMode emptyRunLumiMode;
    if(emptyRunLumiMode_.empty()) emptyRunLumiMode = statemachine::handleEmptyRunsAndLumis;
    else if(emptyRunLumiMode_ == std::string("handleEmptyRunsAndLumis")) emptyRunLumiMode = statemachine::handleEmptyRunsAndLumis;
    else if(emptyRunLumiMode_ == std::string("handleEmptyRuns")) emptyRunLumiMode = statemachine::handleEmptyRuns;
    else if(emptyRunLumiMode_ == std::string("doNotHandleEmptyRunsAndLumis")) emptyRunLumiMode = statemachine::doNotHandleEmptyRunsAndLumis;
    else {
      throw Exception(errors::Configuration, "Illegal emptyMode parameter value: ")
        << emptyRunLumiMode_ << ".\n"
        << "Legal values are 'handleEmptyRunsAndLumis', 'handleEmptyRuns', and 'doNotHandleEmptyRunsAndLumis'.\n";
    }

    auto machine = std::make_unique<statemachine::Machine>(
                                                           this,
                                                           fileMode,
                                                           emptyRunLumiMode);

    machine->initiate();
    return machine;
  }

  bool
  EventProcessor::checkForAsyncStopRequest(StatusCode& returnCode) {
    bool returnValue = false;

    // Look for a shutdown signal
    if(shutdown_flag.load(std::memory_order_acquire)) {
      returnValue = true;
      returnCode = epSignal;
    }
    return returnValue;
  }


  EventProcessor::StatusCode
  EventProcessor::runToCompletion() {

    StatusCode returnCode=epSuccess;
    asyncStopStatusCodeFromProcessingEvents_=epSuccess;
    std::unique_ptr<statemachine::Machine> machine;
    {
      beginJob(); //make sure this was called

      //StatusCode returnCode = epSuccess;
      stateMachineWasInErrorState_ = false;

      // make the services available
      ServiceRegistry::Operate operate(serviceToken_);

      machine = createStateMachine();
      nextItemTypeFromProcessingEvents_=InputSource::IsEvent;
      asyncStopRequestedWhileProcessingEvents_=false;
      try {
        convertException::wrap([&]() {

            InputSource::ItemType itemType;

            while(true) {

              bool more = true;
              if(numberOfForkedChildren_ > 0) {
                size_t size = preg_->size();
                {
                  SendSourceTerminationSignalIfException sentry(actReg_.get());
                  more = input_->skipForForking();
                  sentry.completedSuccessfully();
                }
                if(more) {
                  if(size < preg_->size()) {
                    principalCache_.adjustIndexesAfterProductRegistryAddition();
                  }
                  principalCache_.adjustEventsToNewProductRegistry(preg());
                }
              }
              {
                SendSourceTerminationSignalIfException sentry(actReg_.get());
                itemType = (more ? input_->nextItemType() : InputSource::IsStop);
                sentry.completedSuccessfully();
              }

              FDEBUG(1) << "itemType = " << itemType << "\n";

              if(checkForAsyncStopRequest(returnCode)) {
                actReg_->preSourceEarlyTerminationSignal_(TerminationOrigin::ExternalSignal);
                forceLooperToEnd_ = true;
                machine->process_event(statemachine::Stop());
                forceLooperToEnd_ = false;
                break;
              }

              if(itemType == InputSource::IsEvent) {
                machine->process_event(statemachine::Event());
                if(asyncStopRequestedWhileProcessingEvents_) {
                  forceLooperToEnd_ = true;
                  machine->process_event(statemachine::Stop());
                  forceLooperToEnd_ = false;
                  returnCode = asyncStopStatusCodeFromProcessingEvents_;
                  break;
                }
                itemType = nextItemTypeFromProcessingEvents_;
              }

              if(itemType == InputSource::IsEvent) {
              }
              else if(itemType == InputSource::IsStop) {
                machine->process_event(statemachine::Stop());
              }
              else if(itemType == InputSource::IsFile) {
                machine->process_event(statemachine::File());
              }
              else if(itemType == InputSource::IsRun) {
                machine->process_event(statemachine::Run(input_->reducedProcessHistoryID(), input_->run()));
              }
              else if(itemType == InputSource::IsLumi) {
                machine->process_event(statemachine::Lumi(input_->luminosityBlock()));
              }
              else if(itemType == InputSource::IsSynchronize) {
                //For now, we don't have to do anything
              }
              // This should be impossible
              else {
                throw Exception(errors::LogicError)
                  << "Unknown next item type passed to EventProcessor\n"
                  << "Please report this error to the Framework group\n";
              }
              if(machine->terminated()) {
                break;
              }
            }  // End of loop over state machine events
          }); // convertException::wrap
      } // Try block
      // Some comments on exception handling related to the boost state machine:
      //
      // Some states used in the machine are special because they
      // perform actions while the machine is being terminated, actions
      // such as close files, call endRun, call endLumi etc ...  Each of these
      // states has two functions that perform these actions.  The functions
      // are almost identical.  The major difference is that one version
      // catches all exceptions and the other lets exceptions pass through.
      // The destructor catches them and the other function named "exit" lets
      // them pass through.  On a normal termination, boost will always call
      // "exit" and then the state destructor.  In our state classes, the
      // the destructors do nothing if the exit function already took
      // care of things.  Here's the interesting part.  When boost is
      // handling an exception the "exit" function is not called (a boost
      // feature).
      //
      // If an exception occurs while the boost machine is in control
      // (which usually means inside a process_event call), then
      // the boost state machine destroys its states and "terminates" itself.
      // This already done before we hit the catch blocks below. In this case
      // the call to terminateMachine below only destroys an already
      // terminated state machine.  Because exit is not called, the state destructors
      // handle cleaning up lumis, runs, and files.  The destructors swallow
      // all exceptions and only pass through the exceptions messages, which
      // are tacked onto the original exception below.
      //
      // If an exception occurs when the boost state machine is not
      // in control (outside the process_event functions), then boost
      // cannot destroy its own states.  The terminateMachine function
      // below takes care of that.  The flag "alreadyHandlingException"
      // is set true so that the state exit functions do nothing (and
      // cannot throw more exceptions while handling the first).  Then the
      // state destructors take care of this because exit did nothing.
      //
      // In both cases above, the EventProcessor::endOfLoop function is
      // not called because it can throw exceptions.
      //
      // One tricky aspect of the state machine is that things that can
      // throw should not be invoked by the state machine while another
      // exception is being handled.
      // Another tricky aspect is that it appears to be important to
      // terminate the state machine before invoking its destructor.
      // We've seen crashes that are not understood when that is not
      // done.  Maintainers of this code should be careful about this.

      catch (cms::Exception & e) {
        alreadyHandlingException_ = true;
        terminateMachine(std::move(machine));
        alreadyHandlingException_ = false;
        if (!exceptionMessageLumis_.empty()) {
          e.addAdditionalInfo(exceptionMessageLumis_);
          if (e.alreadyPrinted()) {
            LogAbsolute("Additional Exceptions") << exceptionMessageLumis_;
          }
        }
        if (!exceptionMessageRuns_.empty()) {
          e.addAdditionalInfo(exceptionMessageRuns_);
          if (e.alreadyPrinted()) {
            LogAbsolute("Additional Exceptions") << exceptionMessageRuns_;
          }
        }
        if (!exceptionMessageFiles_.empty()) {
          e.addAdditionalInfo(exceptionMessageFiles_);
          if (e.alreadyPrinted()) {
            LogAbsolute("Additional Exceptions") << exceptionMessageFiles_;
          }
        }
        throw;
      }

      if(machine->terminated()) {
        FDEBUG(1) << "The state machine reports it has been terminated\n";
        machine.reset();
      }

      if(stateMachineWasInErrorState_) {
        throw cms::Exception("BadState")
          << "The boost state machine in the EventProcessor exited after\n"
          << "entering the Error state.\n";
      }

    }
    if(machine.get() != nullptr) {
      terminateMachine(std::move(machine));
      throw Exception(errors::LogicError)
        << "State machine not destroyed on exit from EventProcessor::runToCompletion\n"
        << "Please report this error to the Framework group\n";
    }

    return returnCode;
  }

  void EventProcessor::readFile() {
    FDEBUG(1) << " \treadFile\n";
    size_t size = preg_->size();
    SendSourceTerminationSignalIfException sentry(actReg_.get());

    fb_ = input_->readFile();
    if(size < preg_->size()) {
      principalCache_.adjustIndexesAfterProductRegistryAddition();
    }
    principalCache_.adjustEventsToNewProductRegistry(preg());
    if((numberOfForkedChildren_ > 0) or
       (preallocations_.numberOfStreams()>1 and
        preallocations_.numberOfThreads()>1)) {
      fb_->setNotFastClonable(FileBlock::ParallelProcesses);
    }
    sentry.completedSuccessfully();
  }

  void EventProcessor::closeInputFile(bool cleaningUpAfterException) {
    if (fb_.get() != nullptr) {
      SendSourceTerminationSignalIfException sentry(actReg_.get());
      input_->closeFile(fb_.get(), cleaningUpAfterException);
      sentry.completedSuccessfully();
    }
    FDEBUG(1) << "\tcloseInputFile\n";
  }

  void EventProcessor::openOutputFiles() {
    if (fb_.get() != nullptr) {
      schedule_->openOutputFiles(*fb_);
      for_all(subProcesses_, [this](auto& subProcess){ subProcess.openOutputFiles(*fb_); });
    }
    FDEBUG(1) << "\topenOutputFiles\n";
  }

  void EventProcessor::closeOutputFiles() {
    if (fb_.get() != nullptr) {
      schedule_->closeOutputFiles();
      for_all(subProcesses_, [](auto& subProcess){ subProcess.closeOutputFiles(); });
    }
    FDEBUG(1) << "\tcloseOutputFiles\n";
  }

  void EventProcessor::respondToOpenInputFile() {
    for_all(subProcesses_, [this](auto& subProcess){ subProcess.updateBranchIDListHelper(branchIDListHelper_->branchIDLists()); } );
    if (fb_.get() != nullptr) {
      schedule_->respondToOpenInputFile(*fb_);
      for_all(subProcesses_, [this](auto& subProcess) { subProcess.respondToOpenInputFile(*fb_); });
    }
    FDEBUG(1) << "\trespondToOpenInputFile\n";
  }

  void EventProcessor::respondToCloseInputFile() {
    if (fb_.get() != nullptr) {
      schedule_->respondToCloseInputFile(*fb_);
      for_all(subProcesses_, [this](auto& subProcess){ subProcess.respondToCloseInputFile(*fb_); });
    }
    FDEBUG(1) << "\trespondToCloseInputFile\n";
  }

  void EventProcessor::startingNewLoop() {
    shouldWeStop_ = false;
    //NOTE: for first loop, need to delay calling 'doStartingNewLoop'
    // until after we've called beginOfJob
    if(looper_ && looperBeginJobRun_) {
      looper_->doStartingNewLoop();
    }
    FDEBUG(1) << "\tstartingNewLoop\n";
  }

  bool EventProcessor::endOfLoop() {
    if(looper_) {
      ModuleChanger changer(schedule_.get(),preg_.get());
      looper_->setModuleChanger(&changer);
      EDLooperBase::Status status = looper_->doEndOfLoop(esp_->eventSetup());
      looper_->setModuleChanger(nullptr);
      if(status != EDLooperBase::kContinue || forceLooperToEnd_) return true;
      else return false;
    }
    FDEBUG(1) << "\tendOfLoop\n";
    return true;
  }

  void EventProcessor::rewindInput() {
    input_->repeat();
    input_->rewind();
    FDEBUG(1) << "\trewind\n";
  }

  void EventProcessor::prepareForNextLoop() {
    looper_->prepareForNextLoop(esp_.get());
    FDEBUG(1) << "\tprepareForNextLoop\n";
  }

  bool EventProcessor::shouldWeCloseOutput() const {
    FDEBUG(1) << "\tshouldWeCloseOutput\n";
    if(!subProcesses_.empty()) {
      for(auto const& subProcess : subProcesses_) {
        if(subProcess.shouldWeCloseOutput()) {
          return true;
        }
      }
      return false;
    }
    return schedule_->shouldWeCloseOutput();
  }

  void EventProcessor::doErrorStuff() {
    FDEBUG(1) << "\tdoErrorStuff\n";
    LogError("StateMachine")
      << "The EventProcessor state machine encountered an unexpected event\n"
      << "and went to the error state\n"
      << "Will attempt to terminate processing normally\n"
      << "(IF using the looper the next loop will be attempted)\n"
      << "This likely indicates a bug in an input module or corrupted input or both\n";
    stateMachineWasInErrorState_ = true;
  }

  void EventProcessor::beginRun(statemachine::Run const& run) {
    RunPrincipal& runPrincipal = principalCache_.runPrincipal(run.processHistoryID(), run.runNumber());
    {
      SendSourceTerminationSignalIfException sentry(actReg_.get());

      input_->doBeginRun(runPrincipal, &processContext_);
      sentry.completedSuccessfully();
    }

    IOVSyncValue ts(EventID(runPrincipal.run(), 0, 0),
                    runPrincipal.beginTime());
    if(forceESCacheClearOnNewRun_){
      espController_->forceCacheClear();
    }
    {
      SendSourceTerminationSignalIfException sentry(actReg_.get());
      espController_->eventSetupForInstance(ts);
      sentry.completedSuccessfully();
    }
    EventSetup const& es = esp_->eventSetup();
    if(looper_ && looperBeginJobRun_== false) {
      looper_->copyInfo(ScheduleInfo(schedule_.get()));
      looper_->beginOfJob(es);
      looperBeginJobRun_ = true;
      looper_->doStartingNewLoop();
    }
    {
      typedef OccurrenceTraits<RunPrincipal, BranchActionGlobalBegin> Traits;
      schedule_->processOneGlobal<Traits>(runPrincipal, es);
      for_all(subProcesses_, [&runPrincipal, &ts](auto& subProcess){ subProcess.doBeginRun(runPrincipal, ts); });
    }
    FDEBUG(1) << "\tbeginRun " << run.runNumber() << "\n";
    if(looper_) {
      looper_->doBeginRun(runPrincipal, es, &processContext_);
    }
    {
      typedef OccurrenceTraits<RunPrincipal, BranchActionStreamBegin> Traits;
      for(unsigned int i=0; i<preallocations_.numberOfStreams();++i) {
        schedule_->processOneStream<Traits>(i,runPrincipal, es);
        for_all(subProcesses_, [i, &runPrincipal, &ts](auto& subProcess){ subProcess.doStreamBeginRun(i, runPrincipal, ts); });
      }
    }
    FDEBUG(1) << "\tstreamBeginRun " << run.runNumber() << "\n";
    if(looper_) {
      //looper_->doStreamBeginRun(schedule_->streamID(),runPrincipal, es);
    }
  }

  void EventProcessor::endRun(statemachine::Run const& run, bool cleaningUpAfterException) {
    RunPrincipal& runPrincipal = principalCache_.runPrincipal(run.processHistoryID(), run.runNumber());
    {
      SendSourceTerminationSignalIfException sentry(actReg_.get());

      runPrincipal.setEndTime(input_->timestamp());
      runPrincipal.setComplete();
      input_->doEndRun(runPrincipal, cleaningUpAfterException, &processContext_);
      sentry.completedSuccessfully();
    }

    IOVSyncValue ts(EventID(runPrincipal.run(), LuminosityBlockID::maxLuminosityBlockNumber(), EventID::maxEventNumber()),
                    runPrincipal.endTime());
    {
      SendSourceTerminationSignalIfException sentry(actReg_.get());
      espController_->eventSetupForInstance(ts);
      sentry.completedSuccessfully();
    }
    EventSetup const& es = esp_->eventSetup();
    {
      for(unsigned int i=0; i<preallocations_.numberOfStreams();++i) {
        typedef OccurrenceTraits<RunPrincipal, BranchActionStreamEnd> Traits;
        schedule_->processOneStream<Traits>(i,runPrincipal, es, cleaningUpAfterException);
        for_all(subProcesses_, [i, &runPrincipal, &ts, cleaningUpAfterException](auto& subProcess) { subProcess.doStreamEndRun(i,runPrincipal, ts, cleaningUpAfterException);
          });
      }
    }
    FDEBUG(1) << "\tstreamEndRun " << run.runNumber() << "\n";
    if(looper_) {
      //looper_->doStreamEndRun(schedule_->streamID(),runPrincipal, es);
    }
    {
      typedef OccurrenceTraits<RunPrincipal, BranchActionGlobalEnd> Traits;
      schedule_->processOneGlobal<Traits>(runPrincipal, es, cleaningUpAfterException);
      for_all(subProcesses_, [&runPrincipal, &ts, cleaningUpAfterException](auto& subProcess){subProcess.doEndRun(runPrincipal, ts, cleaningUpAfterException); });
    }
    FDEBUG(1) << "\tendRun " << run.runNumber() << "\n";
    if(looper_) {
      looper_->doEndRun(runPrincipal, es, &processContext_);
    }
  }

  void EventProcessor::beginLumi(ProcessHistoryID const& phid, RunNumber_t run, LuminosityBlockNumber_t lumi) {
    LuminosityBlockPrincipal& lumiPrincipal = principalCache_.lumiPrincipal(phid, run, lumi);
    {
      SendSourceTerminationSignalIfException sentry(actReg_.get());

      input_->doBeginLumi(lumiPrincipal, &processContext_);
      sentry.completedSuccessfully();
    }

    Service<RandomNumberGenerator> rng;
    if(rng.isAvailable()) {
      LuminosityBlock lb(lumiPrincipal, ModuleDescription(), nullptr);
      rng->preBeginLumi(lb);
    }

    // NOTE: Using 0 as the event number for the begin of a lumi block is a bad idea
    // lumi blocks know their start and end times why not also start and end events?
    IOVSyncValue ts(EventID(lumiPrincipal.run(), lumiPrincipal.luminosityBlock(), 0), lumiPrincipal.beginTime());
    {
      SendSourceTerminationSignalIfException sentry(actReg_.get());
      espController_->eventSetupForInstance(ts);
      sentry.completedSuccessfully();
    }
    EventSetup const& es = esp_->eventSetup();
    {
      typedef OccurrenceTraits<LuminosityBlockPrincipal, BranchActionGlobalBegin> Traits;
      schedule_->processOneGlobal<Traits>(lumiPrincipal, es);
      for_all(subProcesses_, [&lumiPrincipal, &ts](auto& subProcess){ subProcess.doBeginLuminosityBlock(lumiPrincipal, ts); });
    }
    FDEBUG(1) << "\tbeginLumi " << run << "/" << lumi << "\n";
    if(looper_) {
      looper_->doBeginLuminosityBlock(lumiPrincipal, es, &processContext_);
    }
    {
      for(unsigned int i=0; i<preallocations_.numberOfStreams();++i) {
        typedef OccurrenceTraits<LuminosityBlockPrincipal, BranchActionStreamBegin> Traits;
        schedule_->processOneStream<Traits>(i,lumiPrincipal, es);
        for_all(subProcesses_, [i, &lumiPrincipal, &ts](auto& subProcess){ subProcess.doStreamBeginLuminosityBlock(i,lumiPrincipal, ts); });
      }
    }
    FDEBUG(1) << "\tstreamBeginLumi " << run << "/" << lumi << "\n";
    if(looper_) {
      //looper_->doStreamBeginLuminosityBlock(schedule_->streamID(),lumiPrincipal, es);
    }
  }

  void EventProcessor::endLumi(ProcessHistoryID const& phid, RunNumber_t run, LuminosityBlockNumber_t lumi, bool cleaningUpAfterException) {
    LuminosityBlockPrincipal& lumiPrincipal = principalCache_.lumiPrincipal(phid, run, lumi);
    {
      SendSourceTerminationSignalIfException sentry(actReg_.get());

      lumiPrincipal.setEndTime(input_->timestamp());
      lumiPrincipal.setComplete();
      input_->doEndLumi(lumiPrincipal, cleaningUpAfterException, &processContext_);
      sentry.completedSuccessfully();
    }
    //NOTE: Using the max event number for the end of a lumi block is a bad idea
    // lumi blocks know their start and end times why not also start and end events?
    IOVSyncValue ts(EventID(lumiPrincipal.run(), lumiPrincipal.luminosityBlock(), EventID::maxEventNumber()),
                    lumiPrincipal.endTime());
    {
      SendSourceTerminationSignalIfException sentry(actReg_.get());
      espController_->eventSetupForInstance(ts);
      sentry.completedSuccessfully();
    }
    EventSetup const& es = esp_->eventSetup();
    {
      for(unsigned int i=0; i<preallocations_.numberOfStreams();++i) {
        typedef OccurrenceTraits<LuminosityBlockPrincipal, BranchActionStreamEnd> Traits;
        schedule_->processOneStream<Traits>(i,lumiPrincipal, es, cleaningUpAfterException);
        for_all(subProcesses_, [i, &lumiPrincipal, &ts, cleaningUpAfterException](auto& subProcess){ subProcess.doStreamEndLuminosityBlock(i,lumiPrincipal, ts, cleaningUpAfterException); });
      }
    }
    FDEBUG(1) << "\tendLumi " << run << "/" << lumi << "\n";
    if(looper_) {
      //looper_->doStreamEndLuminosityBlock(schedule_->streamID(),lumiPrincipal, es);
    }
    {
      typedef OccurrenceTraits<LuminosityBlockPrincipal, BranchActionGlobalEnd> Traits;
      schedule_->processOneGlobal<Traits>(lumiPrincipal, es, cleaningUpAfterException);
      for_all(subProcesses_, [&lumiPrincipal, &ts, cleaningUpAfterException](auto& subProcess){	subProcess.doEndLuminosityBlock(lumiPrincipal, ts, cleaningUpAfterException); });
    }
    FDEBUG(1) << "\tendLumi " << run << "/" << lumi << "\n";
    if(looper_) {
      looper_->doEndLuminosityBlock(lumiPrincipal, es, &processContext_);
    }
  }

  statemachine::Run EventProcessor::readRun() {
    if (principalCache_.hasRunPrincipal()) {
      throw edm::Exception(edm::errors::LogicError)
        << "EventProcessor::readRun\n"
        << "Illegal attempt to insert run into cache\n"
        << "Contact a Framework Developer\n";
    }
    auto rp = std::make_shared<RunPrincipal>(input_->runAuxiliary(), preg(), *processConfiguration_, historyAppender_.get(), 0);
    {
      SendSourceTerminationSignalIfException sentry(actReg_.get());
      input_->readRun(*rp, *historyAppender_);
      sentry.completedSuccessfully();
    }
    assert(input_->reducedProcessHistoryID() == rp->reducedProcessHistoryID());
    principalCache_.insert(rp);
    return statemachine::Run(rp->reducedProcessHistoryID(), input_->run());
  }

  statemachine::Run EventProcessor::readAndMergeRun() {
    principalCache_.merge(input_->runAuxiliary(), preg());
    auto runPrincipal =principalCache_.runPrincipalPtr();
    {
      SendSourceTerminationSignalIfException sentry(actReg_.get());
      input_->readAndMergeRun(*runPrincipal);
      sentry.completedSuccessfully();
    }
    assert(input_->reducedProcessHistoryID() == runPrincipal->reducedProcessHistoryID());
    return statemachine::Run(runPrincipal->reducedProcessHistoryID(), input_->run());
  }

  int EventProcessor::readLuminosityBlock() {
    if (principalCache_.hasLumiPrincipal()) {
      throw edm::Exception(edm::errors::LogicError)
        << "EventProcessor::readRun\n"
        << "Illegal attempt to insert lumi into cache\n"
        << "Contact a Framework Developer\n";
    }
    if (!principalCache_.hasRunPrincipal()) {
      throw edm::Exception(edm::errors::LogicError)
        << "EventProcessor::readRun\n"
        << "Illegal attempt to insert lumi into cache\n"
        << "Run is invalid\n"
        << "Contact a Framework Developer\n";
    }
    auto lbp = std::make_shared<LuminosityBlockPrincipal>(input_->luminosityBlockAuxiliary(), preg(), *processConfiguration_, historyAppender_.get(), 0);
    {
      SendSourceTerminationSignalIfException sentry(actReg_.get());
      input_->readLuminosityBlock(*lbp, *historyAppender_);
      sentry.completedSuccessfully();
    }
    lbp->setRunPrincipal(principalCache_.runPrincipalPtr());
    principalCache_.insert(lbp);
    return input_->luminosityBlock();
  }

  int EventProcessor::readAndMergeLumi() {
    principalCache_.merge(input_->luminosityBlockAuxiliary(), preg());
    {
      SendSourceTerminationSignalIfException sentry(actReg_.get());
      input_->readAndMergeLumi(*principalCache_.lumiPrincipalPtr());
      sentry.completedSuccessfully();
    }
    return input_->luminosityBlock();
  }

  void EventProcessor::writeRun(statemachine::Run const& run) {
    schedule_->writeRun(principalCache_.runPrincipal(run.processHistoryID(), run.runNumber()), &processContext_);
    for_all(subProcesses_, [&run](auto& subProcess){ subProcess.writeRun(run.processHistoryID(), run.runNumber()); });
    FDEBUG(1) << "\twriteRun " << run.runNumber() << "\n";
  }

  void EventProcessor::deleteRunFromCache(statemachine::Run const& run) {
    principalCache_.deleteRun(run.processHistoryID(), run.runNumber());
    for_all(subProcesses_, [&run](auto& subProcess){ subProcess.deleteRunFromCache(run.processHistoryID(), run.runNumber()); });
    FDEBUG(1) << "\tdeleteRunFromCache " << run.runNumber() << "\n";
  }

  void EventProcessor::writeLumi(ProcessHistoryID const& phid, RunNumber_t run, LuminosityBlockNumber_t lumi) {
    schedule_->writeLumi(principalCache_.lumiPrincipal(phid, run, lumi), &processContext_);
    for_all(subProcesses_, [&phid, run, lumi](auto& subProcess){ subProcess.writeLumi(phid, run, lumi); });
    FDEBUG(1) << "\twriteLumi " << run << "/" << lumi << "\n";
  }

  void EventProcessor::deleteLumiFromCache(ProcessHistoryID const& phid, RunNumber_t run, LuminosityBlockNumber_t lumi) {
    principalCache_.deleteLumi(phid, run, lumi);
    for_all(subProcesses_, [&phid, run, lumi](auto& subProcess){ subProcess.deleteLumiFromCache(phid, run, lumi); });
    FDEBUG(1) << "\tdeleteLumiFromCache " << run << "/" << lumi << "\n";
  }

  class StreamProcessingTask : public tbb::task {
  public:
    StreamProcessingTask(EventProcessor* iProc,
                         unsigned int iStreamIndex,
                         std::atomic<bool>* iFinishedProcessingEvents,
                         tbb::task* iWaitTask):
      m_proc(iProc),
      m_streamID(iStreamIndex),
      m_finishedProcessingEvents(iFinishedProcessingEvents),
      m_waitTask(iWaitTask){}

    tbb::task* execute() {
      m_proc->processEventsForStreamAsync(m_streamID,m_finishedProcessingEvents);
      m_waitTask->decrement_ref_count();
      return nullptr;
    }
  private:
    edm::propagate_const<EventProcessor*> m_proc;
    unsigned int m_streamID;
    edm::propagate_const<std::atomic<bool>*> m_finishedProcessingEvents;
    edm::propagate_const<tbb::task*> m_waitTask;
  };

  void EventProcessor::processEventsForStreamAsync(unsigned int iStreamIndex,
                                                   std::atomic<bool>* finishedProcessingEvents) {
    try {
      // make the services available
      ServiceRegistry::Operate operate(serviceToken_);
      if(preallocations_.numberOfStreams()>1) {
        edm::Service<RootHandlers> handler;
        handler->initializeThisThreadForUse();
      }

      if(iStreamIndex==0) {
        processEvent(0);
      }
      do {
        if(shouldWeStop()) {
          break;
        }
        if(deferredExceptionPtrIsSet_.load(std::memory_order_acquire)) {
          //another thread hit an exception
          //std::cerr<<"another thread saw an exception\n";
          break;
        }
        {


          {
            //nextItemType and readEvent need to be in same critical section
            std::lock_guard<std::mutex> sourceGuard(nextTransitionMutex_);

            if(finishedProcessingEvents->load(std::memory_order_acquire)) {
              //std::cerr<<"finishedProcessingEvents\n";
              break;
            }

            //If source and DelayedReader share a resource we must serialize them
            auto sr = input_->resourceSharedWithDelayedReader().second;
            std::unique_lock<std::recursive_mutex> delayedReaderGuard;
            if(sr) {
              delayedReaderGuard = std::unique_lock<std::recursive_mutex>(*sr);
            }
            InputSource::ItemType itemType = input_->nextItemType();
            if (InputSource::IsEvent !=itemType) {
              nextItemTypeFromProcessingEvents_ = itemType;
              finishedProcessingEvents->store(true,std::memory_order_release);
              //std::cerr<<"next item type "<<itemType<<"\n";
              break;
            }
            if((asyncStopRequestedWhileProcessingEvents_=checkForAsyncStopRequest(asyncStopStatusCodeFromProcessingEvents_))) {
              //std::cerr<<"task told to async stop\n";
              actReg_->preSourceEarlyTerminationSignal_(TerminationOrigin::ExternalSignal);
              break;
            }
            readEvent(iStreamIndex);
          }
        }
        if(deferredExceptionPtrIsSet_.load(std::memory_order_acquire)) {
          //another thread hit an exception
          //std::cerr<<"another thread saw an exception\n";
          actReg_->preSourceEarlyTerminationSignal_(TerminationOrigin::ExceptionFromAnotherContext);

          break;
        }
        processEvent(iStreamIndex);
      }while(true);
    } catch (...) {
      bool expected =false;
      if(deferredExceptionPtrIsSet_.compare_exchange_strong(expected,true)) {
        deferredExceptionPtr_ = std::current_exception();
      }
      //std::cerr<<"task caught exception\n";
    }
  }

  void EventProcessor::readAndProcessEvent() {
    if(numberOfForkedChildren_>0) {
      readEvent(0);
      processEvent(0);
      return;
    }
    nextItemTypeFromProcessingEvents_ = InputSource::IsEvent; //needed for looper
    asyncStopRequestedWhileProcessingEvents_ = false;

    std::atomic<bool> finishedProcessingEvents{false};

    //Task assumes Stream 0 has already read the event that caused us to go here
    readEvent(0);

    //To wait, the ref count has to b 1+#streams
    tbb::task* eventLoopWaitTask{new (tbb::task::allocate_root()) tbb::empty_task{}};
    eventLoopWaitTask->increment_ref_count();

    const unsigned int kNumStreams = preallocations_.numberOfStreams();
    unsigned int iStreamIndex = 0;
    for(; iStreamIndex<kNumStreams-1; ++iStreamIndex) {
      eventLoopWaitTask->increment_ref_count();
      tbb::task::enqueue( *(new (tbb::task::allocate_root()) StreamProcessingTask{this,iStreamIndex, &finishedProcessingEvents, eventLoopWaitTask}));

    }
    eventLoopWaitTask->increment_ref_count();
    eventLoopWaitTask->spawn_and_wait_for_all(*(new (tbb::task::allocate_root()) StreamProcessingTask{this,iStreamIndex,&finishedProcessingEvents,eventLoopWaitTask}));
    tbb::task::destroy(*eventLoopWaitTask);

    //One of the processing threads saw an exception
    if(deferredExceptionPtrIsSet_) {
      std::rethrow_exception(deferredExceptionPtr_);
    }
  }
  void EventProcessor::readEvent(unsigned int iStreamIndex) {
    //TODO this will have to become per stream
    auto& event = principalCache_.eventPrincipal(iStreamIndex);
    StreamContext streamContext(event.streamID(), &processContext_);

    SendSourceTerminationSignalIfException sentry(actReg_.get());
    input_->readEvent(event, streamContext);
    sentry.completedSuccessfully();

    FDEBUG(1) << "\treadEvent\n";
  }
  void EventProcessor::processEvent(unsigned int iStreamIndex) {
    auto pep = &(principalCache_.eventPrincipal(iStreamIndex));
    pep->setLuminosityBlockPrincipal(principalCache_.lumiPrincipalPtr());
    Service<RandomNumberGenerator> rng;
    if(rng.isAvailable()) {
      Event ev(*pep, ModuleDescription(), nullptr);
      rng->postEventRead(ev);
    }
    assert(pep->luminosityBlockPrincipalPtrValid());
    assert(principalCache_.lumiPrincipalPtr()->run() == pep->run());
    assert(principalCache_.lumiPrincipalPtr()->luminosityBlock() == pep->luminosityBlock());

    //We can only update IOVs on Lumi boundaries
    //IOVSyncValue ts(pep->id(), pep->time());
    //espController_->eventSetupForInstance(ts);
    EventSetup const& es = esp_->eventSetup();
    {
<<<<<<< HEAD
      schedule_->processOneEvent(iStreamIndex,*pep, es);
      if(hasSubProcesses()) {
        for(auto& subProcess : *subProcesses_) {
          subProcess.doEvent(*pep);
        }
      }
=======
      typedef OccurrenceTraits<EventPrincipal, BranchActionStreamBegin> Traits;
      schedule_->processOneEvent<Traits>(iStreamIndex,*pep, es);
      for_all(subProcesses_, [pep](auto& subProcess) { subProcess.doEvent(*pep); });
>>>>>>> ba926f45
    }

    //NOTE: If we have a looper we only have one Stream
    if(looper_) {
      bool randomAccess = input_->randomAccess();
      ProcessingController::ForwardState forwardState = input_->forwardState();
      ProcessingController::ReverseState reverseState = input_->reverseState();
      ProcessingController pc(forwardState, reverseState, randomAccess);

      EDLooperBase::Status status = EDLooperBase::kContinue;
      do {

        StreamContext streamContext(pep->streamID(), &processContext_);
        status = looper_->doDuringLoop(*pep, esp_->eventSetup(), pc, &streamContext);

        bool succeeded = true;
        if(randomAccess) {
          if(pc.requestedTransition() == ProcessingController::kToPreviousEvent) {
            input_->skipEvents(-2);
          }
          else if(pc.requestedTransition() == ProcessingController::kToSpecifiedEvent) {
            succeeded = input_->goToEvent(pc.specifiedEventTransition());
          }
        }
        pc.setLastOperationSucceeded(succeeded);
      } while(!pc.lastOperationSucceeded());
      if(status != EDLooperBase::kContinue) shouldWeStop_ = true;

    }

    FDEBUG(1) << "\tprocessEvent\n";
    pep->clearEventPrincipal();
  }

  bool EventProcessor::shouldWeStop() const {
    FDEBUG(1) << "\tshouldWeStop\n";
    if(shouldWeStop_) return true;
    if(!subProcesses_.empty()) {
      for(auto const& subProcess : subProcesses_) {
        if(subProcess.terminate()) {
          return true;
        }
      }
      return false;
    }
    return schedule_->terminate();
  }

  void EventProcessor::setExceptionMessageFiles(std::string& message) {
    exceptionMessageFiles_ = message;
  }

  void EventProcessor::setExceptionMessageRuns(std::string& message) {
    exceptionMessageRuns_ = message;
  }

  void EventProcessor::setExceptionMessageLumis(std::string& message) {
    exceptionMessageLumis_ = message;
  }

  bool EventProcessor::alreadyHandlingException() const {
    return alreadyHandlingException_;
  }

  void EventProcessor::terminateMachine(std::unique_ptr<statemachine::Machine> iMachine) {
    if(iMachine.get() != nullptr) {
      if(!iMachine->terminated()) {
        forceLooperToEnd_ = true;
        iMachine->process_event(statemachine::Stop());
        forceLooperToEnd_ = false;
      }
      else {
        FDEBUG(1) << "EventProcess::terminateMachine  The state machine was already terminated \n";
      }
      if(iMachine->terminated()) {
        FDEBUG(1) << "The state machine reports it has been terminated (3)\n";
      }
    }
  }
}<|MERGE_RESOLUTION|>--- conflicted
+++ resolved
@@ -2014,18 +2014,8 @@
     //espController_->eventSetupForInstance(ts);
     EventSetup const& es = esp_->eventSetup();
     {
-<<<<<<< HEAD
       schedule_->processOneEvent(iStreamIndex,*pep, es);
-      if(hasSubProcesses()) {
-        for(auto& subProcess : *subProcesses_) {
-          subProcess.doEvent(*pep);
-        }
-      }
-=======
-      typedef OccurrenceTraits<EventPrincipal, BranchActionStreamBegin> Traits;
-      schedule_->processOneEvent<Traits>(iStreamIndex,*pep, es);
       for_all(subProcesses_, [pep](auto& subProcess) { subProcess.doEvent(*pep); });
->>>>>>> ba926f45
     }
 
     //NOTE: If we have a looper we only have one Stream
