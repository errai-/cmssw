--- conflicted
+++ resolved
@@ -180,11 +180,7 @@
         subProcesses_->emplace_back(subProcessPSet,
                                     topLevelParameterSet,
                                     preg_,
-<<<<<<< HEAD
-                                    branchIDListHelper_,
-=======
                                     branchIDListHelper(),
->>>>>>> 9d1bd68b
                                     *thinnedAssociationsHelper_,
                                     esController,
                                     *items.actReg_,
