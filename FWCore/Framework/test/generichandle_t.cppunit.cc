/*----------------------------------------------------------------------

Test of GenericHandle class.

----------------------------------------------------------------------*/
#include "DataFormats/Common/interface/Wrapper.h"
#include "DataFormats/Common/interface/WrapperOwningHolder.h"
#include "DataFormats/Provenance/interface/BranchIDListHelper.h"
#include "DataFormats/Provenance/interface/EventAuxiliary.h"
#include "DataFormats/Provenance/interface/LuminosityBlockAuxiliary.h"
#include "DataFormats/Provenance/interface/ModuleDescription.h"
#include "DataFormats/Provenance/interface/ProductRegistry.h"
#include "DataFormats/Provenance/interface/RunAuxiliary.h"
#include "DataFormats/Provenance/interface/Timestamp.h"
#include "DataFormats/Provenance/interface/WrapperInterfaceBase.h"
#include "DataFormats/TestObjects/interface/ToyProducts.h"

#include "FWCore/Framework/interface/Event.h"
#include "FWCore/Framework/interface/EventPrincipal.h"
#include "FWCore/Framework/interface/GenericHandle.h"
#include "FWCore/Framework/interface/HistoryAppender.h"
#include "FWCore/Framework/interface/LuminosityBlockPrincipal.h"
#include "FWCore/Framework/interface/RunPrincipal.h"
#include "FWCore/ParameterSet/interface/ParameterSet.h"
#include "FWCore/RootAutoLibraryLoader/interface/RootAutoLibraryLoader.h"
#include "FWCore/Utilities/interface/GetPassID.h"
#include "FWCore/Utilities/interface/GlobalIdentifier.h"
#include "FWCore/Utilities/interface/TypeWithDict.h"
#include "FWCore/Version/interface/GetReleaseVersion.h"

#include <cppunit/extensions/HelperMacros.h>

#include <iostream>
#include <memory>
#include <string>

// This is a gross hack, to allow us to test the event
namespace edm {
   class ProducerBase {
      public:
         static void commitEvent(Event& e) { e.commit_(); }
   };
}

class testGenericHandle : public CppUnit::TestFixture {
CPPUNIT_TEST_SUITE(testGenericHandle);
CPPUNIT_TEST(failgetbyLabelTest);
CPPUNIT_TEST(getbyLabelTest);
CPPUNIT_TEST(failWrongType);
CPPUNIT_TEST_SUITE_END();
public:
  void setUp(){
    edm::RootAutoLibraryLoader::enable();
  }
  void tearDown(){}
  void failgetbyLabelTest();
  void failWrongType();
  void getbyLabelTest();

  edm::HistoryAppender historyAppender_;
};

///registration of the test so that the runner can find it
CPPUNIT_TEST_SUITE_REGISTRATION(testGenericHandle);

void testGenericHandle::failWrongType() {
   try {
      //intentionally misspelled type
      edm::GenericHandle h("edmtest::DmmyProduct");
      CPPUNIT_ASSERT("Failed to throw" == nullptr);
   }
   catch (cms::Exception& x) {
      // nothing to do
   }
   catch (...) {
      CPPUNIT_ASSERT("Threw wrong kind of exception" == nullptr);
   }
}
void testGenericHandle::failgetbyLabelTest() {

  edm::EventID id;
  edm::Timestamp time;
  std::string uuid = edm::createGlobalIdentifier();
  edm::ProcessConfiguration pc("PROD", edm::ParameterSetID(), edm::getReleaseVersion(), edm::getPassID());
  boost::shared_ptr<edm::ProductRegistry> preg(new edm::ProductRegistry);
  preg->setFrozen();
  boost::shared_ptr<edm::RunAuxiliary> runAux(new edm::RunAuxiliary(id.run(), time, time));
  boost::shared_ptr<edm::RunPrincipal> rp(new edm::RunPrincipal(runAux, preg, pc, &historyAppender_,0));
  boost::shared_ptr<edm::LuminosityBlockAuxiliary> lumiAux(new edm::LuminosityBlockAuxiliary(rp->run(), 1, time, time));
  boost::shared_ptr<edm::LuminosityBlockPrincipal>lbp(new edm::LuminosityBlockPrincipal(lumiAux, preg, pc, &historyAppender_,0));
  lbp->setRunPrincipal(rp);
  boost::shared_ptr<edm::BranchIDListHelper> branchIDListHelper(new edm::BranchIDListHelper());
  branchIDListHelper->updateRegistries(*preg);
  edm::EventAuxiliary eventAux(id, uuid, time, true);
  edm::EventPrincipal ep(preg, branchIDListHelper, pc, &historyAppender_,edm::StreamID::invalidStreamID());
  ep.fillEventPrincipal(eventAux);
  ep.setLuminosityBlockPrincipal(lbp);
  edm::GenericHandle h("edmtest::DummyProduct");
  bool didThrow=true;
  try {
     edm::ParameterSet pset;
     pset.registerIt();
     edm::ModuleDescription modDesc(pset.id(), "Blah", "blahs");
     edm::Event event(ep, modDesc, nullptr);

     std::string label("this does not exist");
     event.getByLabel(label,h);
     *h;
     didThrow=false;
  }
  catch (cms::Exception& x) {
    // nothing to do
  }
  catch (std::exception& x) {
    std::cout <<"caught std exception "<<x.what()<<std::endl;
    CPPUNIT_ASSERT("Threw std::exception!" == nullptr);
  }
  catch (...) {
    CPPUNIT_ASSERT("Threw wrong kind of exception" == nullptr);
  }
  if (!didThrow) {
    CPPUNIT_ASSERT("Failed to throw required exception" == nullptr);
  }

}

void testGenericHandle::getbyLabelTest() {
  std::string processName = "PROD";

  typedef edmtest::DummyProduct DP;
  typedef edm::Wrapper<DP> WDP;

  std::auto_ptr<DP> pr(new DP);
  edm::WrapperOwningHolder pprod(new WDP(pr), WDP::getInterface());
  std::string label("fred");
  std::string productInstanceName("Rick");

  edm::TypeWithDict dummytype(typeid(edmtest::DummyProduct));
  std::string className = dummytype.friendlyClassName();

  edm::ParameterSet dummyProcessPset;
  dummyProcessPset.registerIt();
  boost::shared_ptr<edm::ProcessConfiguration> processConfiguration(
    new edm::ProcessConfiguration());
  processConfiguration->setParameterSetID(dummyProcessPset.id());

  edm::ParameterSet pset;
  pset.registerIt();

  edm::BranchDescription product(edm::InEvent,
                                 label,
                                 processName,
                                 dummytype.userClassName(),
                                 className,
                                 productInstanceName,
                                 "",
                                 pset.id(),
                                 dummytype
                              );

  product.init();

  std::unique_ptr<edm::ProductRegistry> preg(new edm::ProductRegistry);
  preg->addProduct(product);
  preg->setFrozen();
  boost::shared_ptr<edm::BranchIDListHelper> branchIDListHelper(new edm::BranchIDListHelper());
  branchIDListHelper->updateRegistries(*preg);

  edm::ProductRegistry::ProductList const& pl = preg->productList();
  edm::BranchKey const bk(product);
  edm::ProductRegistry::ProductList::const_iterator it = pl.find(bk);

  edm::EventID col(1L, 1L, 1L);
  edm::Timestamp fakeTime;
  std::string uuid = edm::createGlobalIdentifier();
  edm::ProcessConfiguration pc("PROD", dummyProcessPset.id(), edm::getReleaseVersion(), edm::getPassID());
  boost::shared_ptr<edm::ProductRegistry const> pregc(preg.release());
  boost::shared_ptr<edm::RunAuxiliary> runAux(new edm::RunAuxiliary(col.run(), fakeTime, fakeTime));
  boost::shared_ptr<edm::RunPrincipal> rp(new edm::RunPrincipal(runAux, pregc, pc, &historyAppender_,0));
  boost::shared_ptr<edm::LuminosityBlockAuxiliary> lumiAux(new edm::LuminosityBlockAuxiliary(rp->run(), 1, fakeTime, fakeTime));
  boost::shared_ptr<edm::LuminosityBlockPrincipal>lbp(new edm::LuminosityBlockPrincipal(lumiAux, pregc, pc, &historyAppender_,0));
  lbp->setRunPrincipal(rp);
  edm::EventAuxiliary eventAux(col, uuid, fakeTime, true);
  edm::EventPrincipal ep(pregc, branchIDListHelper, pc, &historyAppender_,edm::StreamID::invalidStreamID());
  ep.fillEventPrincipal(eventAux);
  ep.setLuminosityBlockPrincipal(lbp);
  edm::BranchDescription const& branchFromRegistry = it->second;
  boost::shared_ptr<edm::Parentage> entryDescriptionPtr(new edm::Parentage);
  edm::ProductProvenance prov(branchFromRegistry.branchID(), entryDescriptionPtr);
  edm::ConstBranchDescription const desc(branchFromRegistry);
  ep.put(desc, pprod, prov);

  edm::GenericHandle h("edmtest::DummyProduct");
  try {
    edm::ParameterSet dummyProcessPset;
    dummyProcessPset.registerIt();
    boost::shared_ptr<edm::ProcessConfiguration> processConfiguration(
      new edm::ProcessConfiguration());
    processConfiguration->setParameterSetID(dummyProcessPset.id());

    edm::ParameterSet pset;
    pset.registerIt();
<<<<<<< HEAD
    edm::ModuleDescription modDesc(pset.id(), "Blah", "blahs", processConfiguration.get(),edm::ModuleDescription::getUniqueID());
    edm::Event event(ep, modDesc);
=======
    edm::ModuleDescription modDesc(pset.id(), "Blah", "blahs", processConfiguration.get());
    edm::Event event(ep, modDesc, nullptr);
>>>>>>> 8377aee0

    event.getByLabel(label, productInstanceName,h);
  }
  catch (cms::Exception& x) {
    std::cerr << x.explainSelf()<< std::endl;
    CPPUNIT_ASSERT("Threw cms::Exception unexpectedly" == nullptr);
  }
  catch(std::exception& x){
     std::cerr <<x.what()<<std::endl;
     CPPUNIT_ASSERT("threw std::exception" == nullptr);
  }
  catch (...) {
    std::cerr << "Unknown exception type\n";
    CPPUNIT_ASSERT("Threw exception unexpectedly" == nullptr);
  }
  CPPUNIT_ASSERT(h.isValid());
  CPPUNIT_ASSERT(h.provenance()->moduleLabel() == label);
}<|MERGE_RESOLUTION|>--- conflicted
+++ resolved
@@ -200,13 +200,8 @@
 
     edm::ParameterSet pset;
     pset.registerIt();
-<<<<<<< HEAD
     edm::ModuleDescription modDesc(pset.id(), "Blah", "blahs", processConfiguration.get(),edm::ModuleDescription::getUniqueID());
-    edm::Event event(ep, modDesc);
-=======
-    edm::ModuleDescription modDesc(pset.id(), "Blah", "blahs", processConfiguration.get());
     edm::Event event(ep, modDesc, nullptr);
->>>>>>> 8377aee0
 
     event.getByLabel(label, productInstanceName,h);
   }
