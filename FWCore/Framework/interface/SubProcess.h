#ifndef FWCore_Framework_SubProcess_h
#define FWCore_Framework_SubProcess_h

#include "DataFormats/Provenance/interface/BranchID.h"
#include "FWCore/Framework/interface/EventSetupProvider.h"
#include "FWCore/Framework/interface/PathsAndConsumesOfModules.h"
#include "FWCore/Framework/src/PrincipalCache.h"
#include "FWCore/Framework/interface/ScheduleItems.h"
#include "FWCore/Framework/interface/Schedule.h"
#include "FWCore/Framework/interface/TriggerResultsBasedEventSelector.h"
#include "FWCore/Framework/interface/ProductSelectorRules.h"
#include "FWCore/Framework/interface/ProductSelector.h"
#include "FWCore/ServiceRegistry/interface/ProcessContext.h"
#include "FWCore/ServiceRegistry/interface/ServiceLegacy.h"
#include "FWCore/ServiceRegistry/interface/ServiceToken.h"
#include "FWCore/Utilities/interface/BranchType.h"
#include "FWCore/Utilities/interface/get_underlying_safe.h"

#include "DataFormats/Provenance/interface/SelectedProducts.h"

#include "boost/shared_ptr.hpp"

#include <map>
#include <memory>
#include <set>

namespace edm {
  class ActivityRegistry;
  class BranchDescription;
  class BranchIDListHelper;
  class HistoryAppender;
  class IOVSyncValue;
  class ParameterSet;
  class ProductRegistry;
  class PreallocationConfiguration;
  class ThinnedAssociationsHelper;

  namespace eventsetup {
    class EventSetupsController;
  }
  class SubProcess {
  public:
    SubProcess(ParameterSet& parameterSet,
               ParameterSet const& topLevelParameterSet,
               std::shared_ptr<ProductRegistry const> parentProductRegistry,
               std::shared_ptr<BranchIDListHelper const> parentBranchIDListHelper,
               ThinnedAssociationsHelper const& parentThinnedAssociationsHelper,
               eventsetup::EventSetupsController& esController,
               ActivityRegistry& parentActReg,
               ServiceToken const& token,
               serviceregistry::ServiceLegacy iLegacy,
               PreallocationConfiguration const& preallocConfig,
               ProcessContext const* parentProcessContext);

    virtual ~SubProcess();

    SubProcess(SubProcess const&) = delete; // Disallow copying
    SubProcess& operator=(SubProcess const&) = delete; // Disallow copying
    SubProcess(SubProcess&&) = default; // Allow Moving
    SubProcess& operator=(SubProcess&&) = default; // Allow moving
    
    //From OutputModule
    void selectProducts(ProductRegistry const& preg, 
                        ThinnedAssociationsHelper const& parentThinnedAssociationsHelper,
                        std::map<BranchID, bool>& keepAssociation);

    SelectedProductsForBranchType const& keptProducts() const {return keptProducts_;}

    void doBeginJob();
    void doEndJob();

    void doEvent(EventPrincipal const& principal);

    void doBeginRun(RunPrincipal const& principal, IOVSyncValue const& ts);

    void doEndRun(RunPrincipal const& principal, IOVSyncValue const& ts, bool cleaningUpAfterException);

    void doBeginLuminosityBlock(LuminosityBlockPrincipal const& principal, IOVSyncValue const& ts);

    void doEndLuminosityBlock(LuminosityBlockPrincipal const& principal, IOVSyncValue const& ts, bool cleaningUpAfterException);

    
    void doBeginStream(unsigned int);
    void doEndStream(unsigned int);
    void doStreamBeginRun(unsigned int iID, RunPrincipal const& principal, IOVSyncValue const& ts);
    
    void doStreamEndRun(unsigned int iID, RunPrincipal const& principal, IOVSyncValue const& ts, bool cleaningUpAfterException);
    
    void doStreamBeginLuminosityBlock(unsigned int iID, LuminosityBlockPrincipal const& principal, IOVSyncValue const& ts);
    
    void doStreamEndLuminosityBlock(unsigned int iID, LuminosityBlockPrincipal const& principal, IOVSyncValue const& ts, bool cleaningUpAfterException);

    
    // Write the luminosity block
    void writeLumi(ProcessHistoryID const& parentPhID, int runNumber, int lumiNumber);

    void deleteLumiFromCache(ProcessHistoryID const& parentPhID, int runNumber, int lumiNumber);

    // Write the run
    void writeRun(ProcessHistoryID const& parentPhID, int runNumber);

    void deleteRunFromCache(ProcessHistoryID const& parentPhID, int runNumber);

    // Call closeFile() on all OutputModules.
    void closeOutputFiles() {
      ServiceRegistry::Operate operate(serviceToken_);
      schedule_->closeOutputFiles();
      if(hasSubProcesses()) {
        for(auto& subProcess : *subProcesses_) {
          subProcess.closeOutputFiles();
        }
      }
    }

    // Call openNewFileIfNeeded() on all OutputModules
    void openNewOutputFilesIfNeeded() {
      ServiceRegistry::Operate operate(serviceToken_);
      schedule_->openNewOutputFilesIfNeeded();
      if(hasSubProcesses()) {
        for(auto& subProcess : *subProcesses_) {
          subProcess.openNewOutputFilesIfNeeded();
        }
      }
    }

    // Call openFiles() on all OutputModules
    void openOutputFiles(FileBlock& fb) {
      ServiceRegistry::Operate operate(serviceToken_);
      schedule_->openOutputFiles(fb);
      if(hasSubProcesses()) {
        for(auto& subProcess : *subProcesses_) {
          subProcess.openOutputFiles(fb);
        }
      }
    }

    void updateBranchIDListHelper(BranchIDLists const&);

    // Call respondToOpenInputFile() on all Modules
    void respondToOpenInputFile(FileBlock const& fb);

    // Call respondToCloseInputFile() on all Modules
    void respondToCloseInputFile(FileBlock const& fb) {
      ServiceRegistry::Operate operate(serviceToken_);
      schedule_->respondToCloseInputFile(fb);
      if(hasSubProcesses()) {
        for(auto& subProcess : *subProcesses_) {
          subProcess.respondToCloseInputFile(fb);
        }
      }
    }

    // Call shouldWeCloseFile() on all OutputModules.
    bool shouldWeCloseOutput() const {
      ServiceRegistry::Operate operate(serviceToken_);
      if(schedule_->shouldWeCloseOutput()) {
        return true;
      }
      if(hasSubProcesses()) {
        for(auto const& subProcess : *subProcesses_) {
          if(subProcess.shouldWeCloseOutput()) { 
            return true;
          }
        }
      }
      return false;
    }

    void preForkReleaseResources() {
      ServiceRegistry::Operate operate(serviceToken_);
      schedule_->preForkReleaseResources();
      if(hasSubProcesses()) {
        for(auto& subProcess : *subProcesses_) {
          subProcess.preForkReleaseResources();
        }
      }
    }

    void postForkReacquireResources(unsigned int iChildIndex, unsigned int iNumberOfChildren) {
      ServiceRegistry::Operate operate(serviceToken_);
      schedule_->postForkReacquireResources(iChildIndex, iNumberOfChildren);
      if(hasSubProcesses()) {
        for(auto& subProcess : *subProcesses_) {
          subProcess.postForkReacquireResources(iChildIndex, iNumberOfChildren);
        }
      }
    }

    /// Return a vector allowing const access to all the ModuleDescriptions for this SubProcess

    /// *** N.B. *** Ownership of the ModuleDescriptions is *not*
    /// *** passed to the caller. Do not call delete on these
    /// *** pointers!
    std::vector<ModuleDescription const*> getAllModuleDescriptions() const;

    /// Return the number of events this SubProcess has tried to process
    /// (inclues both successes and failures, including failures due
    /// to exceptions during processing).
    int totalEvents() const {
      return schedule_->totalEvents();
    }

    /// Return the number of events which have been passed by one or more trigger paths.
    int totalEventsPassed() const {
      ServiceRegistry::Operate operate(serviceToken_);
      return schedule_->totalEventsPassed();
    }

    /// Return the number of events that have not passed any trigger.
    /// (N.B. totalEventsFailed() + totalEventsPassed() == totalEvents()
    int totalEventsFailed() const {
      ServiceRegistry::Operate operate(serviceToken_);
      return schedule_->totalEventsFailed();
    }

    /// Turn end_paths "off" if "active" is false;
    /// Turn end_paths "on" if "active" is true.
    void enableEndPaths(bool active) {
      ServiceRegistry::Operate operate(serviceToken_);
      schedule_->enableEndPaths(active);
      if(hasSubProcesses()) {
        for(auto& subProcess : *subProcesses_) {
          subProcess.enableEndPaths(active);
        }
      }
    }

    /// Return true if end_paths are active, and false if they are inactive.
    bool endPathsEnabled() const {
      ServiceRegistry::Operate operate(serviceToken_);
      return schedule_->endPathsEnabled();
    }

    /// Return the trigger report information on paths,
    /// modules-in-path, modules-in-endpath, and modules.
    void getTriggerReport(TriggerReport& rep) const {
      ServiceRegistry::Operate operate(serviceToken_);
      schedule_->getTriggerReport(rep);
    }

    /// Return whether each output module has reached its maximum count.
    /// If there is a subprocess, get this information from the subprocess.
    bool terminate() const {
      ServiceRegistry::Operate operate(serviceToken_);
      if(schedule_->terminate()) {
        return true;
      }
      if(hasSubProcesses()) {
        for(auto const& subProcess : *subProcesses_) {
          if(subProcess.terminate()) { 
            return true;
          }
        }
      }
      return false;
    }

    ///  Clear all the counters in the trigger report.
    void clearCounters() {
      ServiceRegistry::Operate operate(serviceToken_);
      schedule_->clearCounters();
      if(hasSubProcesses()) {
        for(auto& subProcess : *subProcesses_) {
          subProcess.clearCounters();
        }
      }
    }

  private:
     void beginJob();
     void endJob();
     void process(EventPrincipal const& e);
     void beginRun(RunPrincipal const& r, IOVSyncValue const& ts);
     void endRun(RunPrincipal const& r, IOVSyncValue const& ts, bool cleaningUpAfterException);
     void beginLuminosityBlock(LuminosityBlockPrincipal const& lb, IOVSyncValue const& ts);
     void endLuminosityBlock(LuminosityBlockPrincipal const& lb, IOVSyncValue const& ts, bool cleaningUpAfterException);

    void propagateProducts(BranchType type, Principal const& parentPrincipal, Principal& principal) const;
    void fixBranchIDListsForEDAliases(std::map<BranchID::value_type, BranchID::value_type> const& droppedBranchIDToKeptBranchID);
    void keepThisBranch(BranchDescription const& desc,
                        std::map<BranchID, BranchDescription const*>& trueBranchIDToKeptBranchDesc,
                        std::set<BranchID>& keptProductsInEvent);

    std::map<BranchID::value_type, BranchID::value_type> const& droppedBranchIDToKeptBranchID() {
      return droppedBranchIDToKeptBranchID_;
    }

    bool hasSubProcesses() const {
      return subProcesses_.get() != nullptr && !subProcesses_->empty();
    }
<<<<<<< HEAD
=======

    std::shared_ptr<BranchIDListHelper const> branchIDListHelper() const {return get_underlying_safe(branchIDListHelper_);}
    std::shared_ptr<BranchIDListHelper>& branchIDListHelper() {return get_underlying_safe(branchIDListHelper_);}
    std::shared_ptr<ThinnedAssociationsHelper const> thinnedAssociationsHelper() const {return get_underlying_safe(thinnedAssociationsHelper_);}
    std::shared_ptr<ThinnedAssociationsHelper> thinnedAssociationsHelper() {return get_underlying_safe(thinnedAssociationsHelper_);}
>>>>>>> 9d1bd68b
    
    std::shared_ptr<ActivityRegistry>             actReg_; // We do not use propagate_const because the registry itself is mutable.
    ServiceToken                                  serviceToken_;
    std::shared_ptr<ProductRegistry const>        parentPreg_;
    std::shared_ptr<ProductRegistry const>        preg_;
    edm::propagate_const<std::shared_ptr<BranchIDListHelper>> branchIDListHelper_;
    edm::propagate_const<std::shared_ptr<ThinnedAssociationsHelper>> thinnedAssociationsHelper_;
    std::unique_ptr<ExceptionToActionTable const> act_table_;
    std::shared_ptr<ProcessConfiguration const>   processConfiguration_;
    ProcessContext                                processContext_;
    PathsAndConsumesOfModules                     pathsAndConsumesOfModules_;
    //We require 1 history for each Run, Lumi and Stream
    // The vectors first hold Stream info, then Lumi then Run
    unsigned int                                  historyLumiOffset_;
    unsigned int                                  historyRunOffset_;
    std::vector<ProcessHistoryRegistry>           processHistoryRegistries_;
    std::vector<HistoryAppender>                  historyAppenders_;
    PrincipalCache                                principalCache_;
<<<<<<< HEAD
    boost::shared_ptr<eventsetup::EventSetupProvider> esp_;
    std::unique_ptr<Schedule>                     schedule_;
    std::map<ProcessHistoryID, ProcessHistoryID>  parentToChildPhID_;
    std::unique_ptr<std::vector<SubProcess> >     subProcesses_;
    std::unique_ptr<ParameterSet>                 processParameterSet_;
=======
    edm::propagate_const<boost::shared_ptr<eventsetup::EventSetupProvider>> esp_;
    edm::propagate_const<std::unique_ptr<Schedule>> schedule_;
    std::map<ProcessHistoryID, ProcessHistoryID>  parentToChildPhID_;
    edm::propagate_const<std::unique_ptr<std::vector<SubProcess>>> subProcesses_;
    edm::propagate_const<std::unique_ptr<ParameterSet>> processParameterSet_;
>>>>>>> 9d1bd68b

    // keptProducts_ are pointers to the BranchDescription objects describing
    // the branches we are to write.
    //
    // We do not own the BranchDescriptions to which we point.
    SelectedProductsForBranchType keptProducts_;
    ProductSelectorRules productSelectorRules_;
    ProductSelector productSelector_;


    //EventSelection
    bool wantAllEvents_;
    ParameterSetID selector_config_id_;
    mutable detail::TriggerResultsBasedEventSelector selectors_;

    // needed because of possible EDAliases.
    // filled in only if key and value are different.
    std::map<BranchID::value_type, BranchID::value_type> droppedBranchIDToKeptBranchID_;

  };

  // free function
  std::unique_ptr<std::vector<ParameterSet> > popSubProcessVParameterSet(ParameterSet& parameterSet);
}
#endif<|MERGE_RESOLUTION|>--- conflicted
+++ resolved
@@ -288,14 +288,11 @@
     bool hasSubProcesses() const {
       return subProcesses_.get() != nullptr && !subProcesses_->empty();
     }
-<<<<<<< HEAD
-=======
 
     std::shared_ptr<BranchIDListHelper const> branchIDListHelper() const {return get_underlying_safe(branchIDListHelper_);}
     std::shared_ptr<BranchIDListHelper>& branchIDListHelper() {return get_underlying_safe(branchIDListHelper_);}
     std::shared_ptr<ThinnedAssociationsHelper const> thinnedAssociationsHelper() const {return get_underlying_safe(thinnedAssociationsHelper_);}
     std::shared_ptr<ThinnedAssociationsHelper> thinnedAssociationsHelper() {return get_underlying_safe(thinnedAssociationsHelper_);}
->>>>>>> 9d1bd68b
     
     std::shared_ptr<ActivityRegistry>             actReg_; // We do not use propagate_const because the registry itself is mutable.
     ServiceToken                                  serviceToken_;
@@ -314,19 +311,11 @@
     std::vector<ProcessHistoryRegistry>           processHistoryRegistries_;
     std::vector<HistoryAppender>                  historyAppenders_;
     PrincipalCache                                principalCache_;
-<<<<<<< HEAD
-    boost::shared_ptr<eventsetup::EventSetupProvider> esp_;
-    std::unique_ptr<Schedule>                     schedule_;
-    std::map<ProcessHistoryID, ProcessHistoryID>  parentToChildPhID_;
-    std::unique_ptr<std::vector<SubProcess> >     subProcesses_;
-    std::unique_ptr<ParameterSet>                 processParameterSet_;
-=======
     edm::propagate_const<boost::shared_ptr<eventsetup::EventSetupProvider>> esp_;
     edm::propagate_const<std::unique_ptr<Schedule>> schedule_;
     std::map<ProcessHistoryID, ProcessHistoryID>  parentToChildPhID_;
     edm::propagate_const<std::unique_ptr<std::vector<SubProcess>>> subProcesses_;
     edm::propagate_const<std::unique_ptr<ParameterSet>> processParameterSet_;
->>>>>>> 9d1bd68b
 
     // keptProducts_ are pointers to the BranchDescription objects describing
     // the branches we are to write.
