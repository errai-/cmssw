#ifndef FWCore_Framework_EventPrincipal_h
#define FWCore_Framework_EventPrincipal_h

/*----------------------------------------------------------------------

EventPrincipal: This is the class responsible for management of
per event EDProducts. It is not seen by reconstruction code;
such code sees the Event class, which is a proxy for EventPrincipal.

The major internal component of the EventPrincipal
is the DataBlock.

----------------------------------------------------------------------*/

#include "DataFormats/Common/interface/WrapperBase.h"
#include "DataFormats/Provenance/interface/BranchListIndex.h"
#include "DataFormats/Provenance/interface/ProductProvenanceRetriever.h"
#include "DataFormats/Provenance/interface/EventAuxiliary.h"
#include "DataFormats/Provenance/interface/EventSelectionID.h"
#include "FWCore/Utilities/interface/StreamID.h"
#include "FWCore/Utilities/interface/Signal.h"
#include "FWCore/Utilities/interface/get_underlying_safe.h"
#include "FWCore/Framework/interface/Principal.h"

#include <map>
#include <memory>
#include <string>
#include <vector>

namespace edm {
  class BranchID;
  class BranchIDListHelper;
  class ProductProvenanceRetriever;
  class DelayedReader;
  class EventID;
  class HistoryAppender;
  class LuminosityBlockPrincipal;
  class ModuleCallingContext;
  class ProductID;
  class StreamContext;
  class ThinnedAssociation;
  class ThinnedAssociationsHelper;
  class ProcessHistoryRegistry;
  class RunPrincipal;
  class UnscheduledHandler;

  class EventPrincipal : public Principal {
  public:
    typedef EventAuxiliary Auxiliary;
    typedef Principal Base;

    typedef Base::ConstProductHolderPtr ConstProductHolderPtr;
    static int const invalidBunchXing = EventAuxiliary::invalidBunchXing;
    static int const invalidStoreNumber = EventAuxiliary::invalidStoreNumber;
    EventPrincipal(
        std::shared_ptr<ProductRegistry const> reg,
        std::shared_ptr<BranchIDListHelper const> branchIDListHelper,
        std::shared_ptr<ThinnedAssociationsHelper const> thinnedAssociationsHelper,
        ProcessConfiguration const& pc,
        HistoryAppender* historyAppender,
        unsigned int streamIndex = 0);
    ~EventPrincipal() {}

    void fillEventPrincipal(EventAuxiliary const& aux,
        ProcessHistoryRegistry const& processHistoryRegistry,
                            DelayedReader* reader = nullptr);
    void fillEventPrincipal(EventAuxiliary const& aux,
                            ProcessHistoryRegistry const& processHistoryRegistry,
                            EventSelectionIDVector&& eventSelectionIDs,
                            BranchListIndexes&& branchListIndexes);
    //provRetriever is changed via a call to ProductProvenanceRetriever::deepSwap
    void fillEventPrincipal(EventAuxiliary const& aux,
                            ProcessHistoryRegistry const& processHistoryRegistry,
                            EventSelectionIDVector&& eventSelectionIDs,
                            BranchListIndexes&& branchListIndexes,
                            ProductProvenanceRetriever const& provRetriever,
                            DelayedReader* reader = nullptr);

    
    void clearEventPrincipal();

    LuminosityBlockPrincipal const& luminosityBlockPrincipal() const {
      return *luminosityBlockPrincipal_;
    }

    LuminosityBlockPrincipal& luminosityBlockPrincipal() {
      return *luminosityBlockPrincipal_;
    }

    bool luminosityBlockPrincipalPtrValid() const {
      return (luminosityBlockPrincipal_) ? true : false;
    }

    void setLuminosityBlockPrincipal(std::shared_ptr<LuminosityBlockPrincipal> const& lbp);

    void setRunAndLumiNumber(RunNumber_t run, LuminosityBlockNumber_t lumi);

    EventID const& id() const {
      return aux().id();
    }

    Timestamp const& time() const {
      return aux().time();
    }

    bool isReal() const {
      return aux().isRealData();
    }

    EventAuxiliary::ExperimentType ExperimentType() const {
      return aux().experimentType();
    }

    int bunchCrossing() const {
      return aux().bunchCrossing();
    }

    int storeNumber() const {
      return aux().storeNumber();
    }

    EventAuxiliary const& aux() const {
      return aux_;
    }

    StreamID streamID() const { return streamID_;}

    LuminosityBlockNumber_t luminosityBlock() const {
      return id().luminosityBlock();
    }

    RunNumber_t run() const {
      return id().run();
    }

    RunPrincipal const& runPrincipal() const;

    ProductProvenanceRetriever const* productProvenanceRetrieverPtr() const {return provRetrieverPtr_.get();}

    void setUnscheduledHandler(std::shared_ptr<UnscheduledHandler> iHandler);
    std::shared_ptr<const UnscheduledHandler> unscheduledHandler() const;

    EventSelectionIDVector const& eventSelectionIDs() const;

    BranchListIndexes const& branchListIndexes() const;

    Provenance
    getProvenance(ProductID const& pid, ModuleCallingContext const* mcc) const;

    BasicHandle
    getByProductID(ProductID const& oid) const;

    void put(
        BranchDescription const& bd,
        std::unique_ptr<WrapperBase> edp,
        ProductProvenance const& productProvenance) const;

    void putOnRead(
        BranchDescription const& bd,
        std::unique_ptr<WrapperBase> edp,
        ProductProvenance const& productProvenance) const;

    virtual WrapperBase const* getIt(ProductID const& pid) const override;
    virtual WrapperBase const* getThinnedProduct(ProductID const& pid, unsigned int& key) const override;
    virtual void getThinnedProducts(ProductID const& pid,
                                    std::vector<WrapperBase const*>& foundContainers,
                                    std::vector<unsigned int>& keys) const override;

    ProductID branchIDToProductID(BranchID const& bid) const;

<<<<<<< HEAD
    void mergeProvenanceRetrievers(EventPrincipal const& other) {
      provRetrieverPtr_->mergeProvenanceRetrievers(get_underlying(other.provRetrieverPtr_));
=======
    void mergeProvenanceRetrievers(EventPrincipal& other) {
      provRetrieverPtr_->mergeProvenanceRetrievers(other.provRetrieverPtr());
>>>>>>> 9d1bd68b
    }

    using Base::getProvenance;
    
    signalslot::Signal<void(StreamContext const&, ModuleCallingContext const&)> preModuleDelayedGetSignal_;
    signalslot::Signal<void(StreamContext const&, ModuleCallingContext const&)> postModuleDelayedGetSignal_;

    
  private:

    BranchID pidToBid(ProductID const& pid) const;

    edm::ThinnedAssociation const* getThinnedAssociation(edm::BranchID const& branchID) const;

    virtual bool unscheduledFill(std::string const& moduleLabel,
                                 SharedResourcesAcquirer* sra,
                                 ModuleCallingContext const* mcc) const override;

    virtual void readFromSource_(ProductHolderBase const& phb, ModuleCallingContext const* mcc) const override;

    virtual unsigned int transitionIndex_() const override;
    
    std::shared_ptr<ProductProvenanceRetriever const> provRetrieverPtr() const {return get_underlying_safe(provRetrieverPtr_);}
    std::shared_ptr<ProductProvenanceRetriever>& provRetrieverPtr() {return get_underlying_safe(provRetrieverPtr_);}

<<<<<<< HEAD
=======
  private:

>>>>>>> 9d1bd68b
    EventAuxiliary aux_;

    edm::propagate_const<std::shared_ptr<LuminosityBlockPrincipal>> luminosityBlockPrincipal_;

    // Pointer to the 'retriever' that will get provenance information from the persistent store.
    edm::propagate_const<std::shared_ptr<ProductProvenanceRetriever>> provRetrieverPtr_;

    // Handler for unscheduled modules
    std::shared_ptr<UnscheduledHandler const> unscheduledHandler_;

    EventSelectionIDVector eventSelectionIDs_;

    std::shared_ptr<BranchIDListHelper const> branchIDListHelper_;
    std::shared_ptr<ThinnedAssociationsHelper const> thinnedAssociationsHelper_;

    BranchListIndexes branchListIndexes_;

    std::map<BranchListIndex, ProcessIndex> branchListIndexToProcessIndex_;
    
    StreamID streamID_;

  };

  inline
  bool
  isSameEvent(EventPrincipal const& a, EventPrincipal const& b) {
    return isSameEvent(a.aux(), b.aux());
  }
}
#endif
<|MERGE_RESOLUTION|>--- conflicted
+++ resolved
@@ -168,13 +168,8 @@
 
     ProductID branchIDToProductID(BranchID const& bid) const;
 
-<<<<<<< HEAD
-    void mergeProvenanceRetrievers(EventPrincipal const& other) {
-      provRetrieverPtr_->mergeProvenanceRetrievers(get_underlying(other.provRetrieverPtr_));
-=======
     void mergeProvenanceRetrievers(EventPrincipal& other) {
       provRetrieverPtr_->mergeProvenanceRetrievers(other.provRetrieverPtr());
->>>>>>> 9d1bd68b
     }
 
     using Base::getProvenance;
@@ -200,11 +195,8 @@
     std::shared_ptr<ProductProvenanceRetriever const> provRetrieverPtr() const {return get_underlying_safe(provRetrieverPtr_);}
     std::shared_ptr<ProductProvenanceRetriever>& provRetrieverPtr() {return get_underlying_safe(provRetrieverPtr_);}
 
-<<<<<<< HEAD
-=======
   private:
 
->>>>>>> 9d1bd68b
     EventAuxiliary aux_;
 
     edm::propagate_const<std::shared_ptr<LuminosityBlockPrincipal>> luminosityBlockPrincipal_;
