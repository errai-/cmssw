#ifndef FWCore_Framework_Schedule_h
#define FWCore_Framework_Schedule_h

/*
  Author: Jim Kowalkowski  28-01-06

  A class for creating a schedule based on paths in the configuration file.
  The schedule is maintained as a sequence of paths.
  After construction, events can be fed to the object and passed through
  all the modules in the schedule.  All accounting about processing
  of events by modules and paths is contained here or in object held
  by containment.

  The trigger results producer and product are generated and managed here.
  This class also manages endpaths and calls to endjob and beginjob.
  Endpaths are just treated as a simple list of modules that need to
  do processing of the event and do not participate in trigger path
  activities.

  This class requires the high-level process pset.  It uses @process_name.
  If the high-level pset contains an "options" pset, then the
  following optional parameter can be present:
  bool wantSummary = true/false   # default false

  wantSummary indicates whether or not the pass/fail/error stats
  for modules and paths should be printed at the end-of-job.

  A TriggerResults object will always be inserted into the event
  for any schedule.  The producer of the TriggerResults EDProduct
  is always the first module in the endpath.  The TriggerResultInserter
  is given a fixed label of "TriggerResults".

  Processing of an event happens by pushing the event through the Paths.
  The scheduler performs the reset() on each of the workers independent
  of the Path objects.

  ------------------------

  About Paths:
  Paths fit into two categories:
  1) trigger paths that contribute directly to saved trigger bits
  2) end paths
  The Schedule holds these paths in two data structures:
  1) main path list
  2) end path list

  Trigger path processing always precedes endpath processing.
  The order of the paths from the input configuration is
  preserved in the main paths list.

  ------------------------

  The Schedule uses the TriggerNamesService to get the names of the
  trigger paths and end paths. When a TriggerResults object is created
  the results are stored in the same order as the trigger names from
  TriggerNamesService.

*/

#include "DataFormats/Common/interface/HLTGlobalStatus.h"
#include "DataFormats/Provenance/interface/ModuleDescription.h"
#include "FWCore/Framework/interface/Actions.h"
#include "FWCore/Framework/interface/EventPrincipal.h"
#include "FWCore/Framework/interface/ExceptionHelpers.h"
#include "FWCore/Framework/interface/Frameworkfwd.h"
#include "FWCore/Framework/interface/OccurrenceTraits.h"
#include "FWCore/Framework/interface/UnscheduledCallProducer.h"
#include "FWCore/Framework/interface/WorkerManager.h"
#include "FWCore/Framework/src/Path.h"
#include "FWCore/Framework/src/RunStopwatch.h"
#include "FWCore/Framework/src/Worker.h"
#include "FWCore/Framework/src/WorkerRegistry.h"
#include "FWCore/Framework/src/EarlyDeleteHelper.h"
#include "FWCore/MessageLogger/interface/ExceptionMessages.h"
#include "FWCore/MessageLogger/interface/JobReport.h"
#include "FWCore/MessageLogger/interface/MessageLogger.h"
#include "FWCore/ServiceRegistry/interface/Service.h"
#include "FWCore/Utilities/interface/Algorithms.h"
#include "FWCore/Utilities/interface/BranchType.h"
#include "FWCore/Utilities/interface/ConvertException.h"
#include "FWCore/Utilities/interface/Exception.h"

#include "boost/shared_ptr.hpp"

#include <map>
#include <memory>
#include <set>
#include <string>
#include <vector>
#include <sstream>

namespace edm {
  namespace service {
    class TriggerNamesService;
  }
  class ActivityRegistry;
  class BranchIDListHelper;
  class EventSetup;
  class ExceptionCollector;
  class OutputModuleCommunicator;
  class RunStopwatch;
  class UnscheduledCallProducer;
  class WorkerInPath;
  class Schedule {
  public:
    typedef std::vector<std::string> vstring;
    typedef std::vector<Path> TrigPaths;
    typedef std::vector<Path> NonTrigPaths;
    typedef boost::shared_ptr<HLTGlobalStatus> TrigResPtr;
    typedef boost::shared_ptr<Worker> WorkerPtr;
    typedef std::vector<Worker*> AllWorkers;
    typedef std::vector<boost::shared_ptr<OutputModuleCommunicator>> AllOutputModuleCommunicators;

    typedef std::vector<Worker*> Workers;

    typedef std::vector<WorkerInPath> PathWorkers;

    Schedule(ParameterSet& proc_pset,
             service::TriggerNamesService& tns,
             ProductRegistry& pregistry,
             BranchIDListHelper& branchIDListHelper,
             ActionTable const& actions,
             boost::shared_ptr<ActivityRegistry> areg,
             boost::shared_ptr<ProcessConfiguration> processConfiguration,
             const ParameterSet* subProcPSet);

    enum State { Ready = 0, Running, Latched };

    template <typename T>
    void processOneOccurrence(typename T::MyPrincipal& principal,
                              EventSetup const& eventSetup,
                              bool cleaningUpAfterException = false);

    void beginJob(ProductRegistry const&);
    void endJob(ExceptionCollector & collector);

    // Write the luminosity block
    void writeLumi(LuminosityBlockPrincipal const& lbp);

    // Write the run
    void writeRun(RunPrincipal const& rp);

    // Call closeFile() on all OutputModules.
    void closeOutputFiles();

    // Call openNewFileIfNeeded() on all OutputModules
    void openNewOutputFilesIfNeeded();

    // Call openFiles() on all OutputModules
    void openOutputFiles(FileBlock& fb);

    // Call respondToOpenInputFile() on all Modules
    void respondToOpenInputFile(FileBlock const& fb);

    // Call respondToCloseInputFile() on all Modules
    void respondToCloseInputFile(FileBlock const& fb);

    // Call respondToOpenOutputFiles() on all Modules
    void respondToOpenOutputFiles(FileBlock const& fb);

    // Call respondToCloseOutputFiles() on all Modules
    void respondToCloseOutputFiles(FileBlock const& fb);

    // Call shouldWeCloseFile() on all OutputModules.
    bool shouldWeCloseOutput() const;

    void preForkReleaseResources();
    void postForkReacquireResources(unsigned int iChildIndex, unsigned int iNumberOfChildren);

    std::pair<double, double> timeCpuReal() const {
      return std::pair<double, double>(stopwatch_->cpuTime(), stopwatch_->realTime());
    }

    /// Return a vector allowing const access to all the
    /// ModuleDescriptions for this Schedule.

    /// *** N.B. *** Ownership of the ModuleDescriptions is *not*
    /// *** passed to the caller. Do not call delete on these
    /// *** pointers!
    std::vector<ModuleDescription const*> getAllModuleDescriptions() const;

    ///adds to oLabelsToFill the labels for all paths in the process
    void availablePaths(std::vector<std::string>& oLabelsToFill) const;

    ///adds to oLabelsToFill in execution order the labels of all modules in path iPathLabel
    void modulesInPath(std::string const& iPathLabel,
                       std::vector<std::string>& oLabelsToFill) const;

    /// Return the number of events this Schedule has tried to process
    /// (inclues both successes and failures, including failures due
    /// to exceptions during processing).
    int totalEvents() const {
      return total_events_;
    }

    /// Return the number of events which have been passed by one or
    /// more trigger paths.
    int totalEventsPassed() const {
      return total_passed_;
    }

    /// Return the number of events that have not passed any trigger.
    /// (N.B. totalEventsFailed() + totalEventsPassed() == totalEvents()
    int totalEventsFailed() const {
      return totalEvents() - totalEventsPassed();
    }

    /// Turn end_paths "off" if "active" is false;
    /// turn end_paths "on" if "active" is true.
    void enableEndPaths(bool active);

    /// Return true if end_paths are active, and false if they are
    /// inactive.
    bool endPathsEnabled() const;

    /// Return the trigger report information on paths,
    /// modules-in-path, modules-in-endpath, and modules.
    void getTriggerReport(TriggerReport& rep) const;

    /// Return whether each output module has reached its maximum count.
    bool terminate() const;

    ///  Clear all the counters in the trigger report.
    void clearCounters();

    /// clone the type of module with label iLabel but configure with iPSet.
    /// Returns true if successful.
    bool changeModule(std::string const& iLabel, ParameterSet const& iPSet);

    /// returns the collection of pointers to workers
    AllWorkers const& allWorkers() const {
      return workerManager_.allWorkers();
    }

    /// returns the action table
    ActionTable const& actionTable() const {
      return workerManager_.actionTable();
    }

  private:

    void resetAll();

    template <typename T>
    bool runTriggerPaths(typename T::MyPrincipal&, EventSetup const&);

    template <typename T>
    void runEndPaths(typename T::MyPrincipal&, EventSetup const&);

    void reportSkipped(EventPrincipal const& ep) const;
    void reportSkipped(LuminosityBlockPrincipal const&) const {}
    void reportSkipped(RunPrincipal const&) const {}

    void reduceParameterSet(ParameterSet& proc_pset,
                            vstring& modulesInConfig,
                            std::set<std::string> const& modulesInConfigSet,
                            vstring& labelsOnTriggerPaths,
                            vstring& shouldBeUsedLabels,
                            std::map<std::string, std::vector<std::pair<std::string, int> > >& outputModulePathPositions);

    void fillWorkers(ParameterSet& proc_pset,
                     ProductRegistry& preg,
                     boost::shared_ptr<ProcessConfiguration const> processConfiguration,
                     std::string const& name, bool ignoreFilters, PathWorkers& out,
                     vstring* labelsOnPaths);
    void fillTrigPath(ParameterSet& proc_pset,
                      ProductRegistry& preg,
                      boost::shared_ptr<ProcessConfiguration const> processConfiguration,
                      int bitpos, std::string const& name, TrigResPtr,
                      vstring* labelsOnTriggerPaths);
    void fillEndPath(ParameterSet& proc_pset,
                     ProductRegistry& preg,
                     boost::shared_ptr<ProcessConfiguration const> processConfiguration,
                     int bitpos, std::string const& name);

    void limitOutput(ParameterSet const& proc_pset, BranchIDLists const& branchIDLists);

    void addToAllWorkers(Worker* w);
    
    void resetEarlyDelete();
    void initializeEarlyDelete(edm::ParameterSet const& opts,
                               edm::ProductRegistry const& preg, 
                               edm::ParameterSet const* subProcPSet);

    WorkerManager            workerManager_;
    boost::shared_ptr<ActivityRegistry>           actReg_;

    State                    state_;
    vstring                  trig_name_list_;
    vstring                  end_path_name_list_;

    TrigResPtr               results_;
    TrigResPtr               endpath_results_;

    WorkerPtr                results_inserter_;
<<<<<<< HEAD
    AllWorkers               all_workers_;
    AllOutputModuleCommunicators         all_output_communicators_;
=======
    AllOutputWorkers         all_output_workers_;
>>>>>>> f7ff80c7
    TrigPaths                trig_paths_;
    TrigPaths                end_paths_;
    std::vector<int>         empty_trig_paths_;
    vstring                  empty_trig_path_names_;

    //For each branch that has been marked for early deletion
    // keep track of how many modules are left that read this data but have
    // not yet been run in this event
    std::vector<std::pair<BranchID,unsigned int>> earlyDeleteBranchToCount_;
    //NOTE the following is effectively internal data for each EarlyDeleteHelper
    // but putting it into one vector makes for better allocation as well as
    // faster iteration when used to reset the earlyDeleteBranchToCount_
    // Each EarlyDeleteHelper hold a begin and end range into this vector. The values
    // of this vector correspond to indexes into earlyDeleteBranchToCount_ so 
    // tell which EarlyDeleteHelper is associated with which BranchIDs.
    std::vector<unsigned int> earlyDeleteHelperToBranchIndicies_;
    //There is one EarlyDeleteHelper per Module which are reading data that
    // has been marked for early deletion
    std::vector<EarlyDeleteHelper> earlyDeleteHelpers_;

    bool                           wantSummary_;
    int                            total_events_;
    int                            total_passed_;
    RunStopwatch::StopwatchPointer stopwatch_;

    volatile bool           endpathsAreActive_;
  };

  // -----------------------------
  // ProcessOneOccurrence is a functor that has bound a specific
  // Principal and Event Setup, and can be called with a Path, to
  // execute Path::processOneOccurrence for that event

  template <typename T>
  class ProcessOneOccurrence {
  public:
    typedef void result_type;
    ProcessOneOccurrence(typename T::MyPrincipal& principal, EventSetup const& setup) :
      ep(principal), es(setup) {};

      void operator()(Path& p) {p.processOneOccurrence<T>(ep, es);}

  private:
    typename T::MyPrincipal&   ep;
    EventSetup const& es;
  };

  void
  inline
  Schedule::reportSkipped(EventPrincipal const& ep) const {
    Service<JobReport> reportSvc;
    reportSvc->reportSkippedEvent(ep.id().run(), ep.id().event());
  }

  template <typename T>
  void
  Schedule::processOneOccurrence(typename T::MyPrincipal& ep,
                                 EventSetup const& es,
                                 bool cleaningUpAfterException) {
    this->resetAll();
    for (int empty_trig_path : empty_trig_paths_) {
      results_->at(empty_trig_path) = HLTPathStatus(hlt::Pass, 0);
    }
    state_ = Running;

    // A RunStopwatch, but only if we are processing an event.
    RunStopwatch stopwatch(T::isEvent_ ? stopwatch_ : RunStopwatch::StopwatchPointer());

    // This call takes care of the unscheduled processing.
    workerManager_.processOneOccurrence<T>(ep, es, cleaningUpAfterException);

    if (T::isEvent_) {
      ++total_events_;
    }
    try {
      try {
        try {
          if (runTriggerPaths<T>(ep, es)) {
            if (T::isEvent_) ++total_passed_;
          }
          state_ = Latched;
        }
        catch(cms::Exception& e) {
          actions::ActionCodes action = (T::isEvent_ ? actionTable().find(e.category()) : actions::Rethrow);
          assert (action != actions::IgnoreCompletely);
          assert (action != actions::FailPath);
          if (action == actions::SkipEvent) {
            edm::printCmsExceptionWarning("SkipEvent", e);
          } else {
            throw;
          }
        }

        try {
          CPUTimer timer;
          if (results_inserter_.get()) results_inserter_->doWork<T>(ep, es, nullptr, &timer);
        }
        catch (cms::Exception & ex) {
          if (T::isEvent_) {
            ex.addContext("Calling produce method for module TriggerResultInserter");
          }
	  std::ostringstream ost;
          ost << "Processing " << ep.id();
          ex.addContext(ost.str());
          throw;
        }

        if (endpathsAreActive_) runEndPaths<T>(ep, es);
        if(T::isEvent_) resetEarlyDelete();
      }
      catch (cms::Exception& e) { throw; }
      catch(std::bad_alloc& bda) { convertException::badAllocToEDM(); }
      catch (std::exception& e) { convertException::stdToEDM(e); }
      catch(std::string& s) { convertException::stringToEDM(s); }
      catch(char const* c) { convertException::charPtrToEDM(c); }
      catch (...) { convertException::unknownToEDM(); }
    }
    catch(cms::Exception& ex) {
      if (ex.context().empty()) {
        addContextAndPrintException("Calling function Schedule::processOneOccurrence", ex, cleaningUpAfterException);
      } else {
        addContextAndPrintException("", ex, cleaningUpAfterException);
      }
      state_ = Ready;
      throw;
    }
    // next thing probably is not needed, the product insertion code clears it
    state_ = Ready;
  }

  template <typename T>
  bool
  Schedule::runTriggerPaths(typename T::MyPrincipal& ep, EventSetup const& es) {
    for_all(trig_paths_, ProcessOneOccurrence<T>(ep, es));
    return results_->accept();
  }

  template <typename T>
  void
  Schedule::runEndPaths(typename T::MyPrincipal& ep, EventSetup const& es) {
    // Note there is no state-checking safety controlling the
    // activation/deactivation of endpaths.
    for_all(end_paths_, ProcessOneOccurrence<T>(ep, es));

    // We could get rid of the functor ProcessOneOccurrence if we used
    // boost::lambda, but the use of lambda with member functions
    // which take multiple arguments, by both non-const and const
    // reference, seems much more obscure...
    //
    // using namespace boost::lambda;
    // for_all(end_paths_,
    //          bind(&Path::processOneOccurrence,
    //               boost::lambda::_1, // qualification to avoid ambiguity
    //               var(ep),           //  pass by reference (not copy)
    //               constant_ref(es))); // pass by const-reference (not copy)
  }
}

#endif<|MERGE_RESOLUTION|>--- conflicted
+++ resolved
@@ -293,12 +293,7 @@
     TrigResPtr               endpath_results_;
 
     WorkerPtr                results_inserter_;
-<<<<<<< HEAD
-    AllWorkers               all_workers_;
     AllOutputModuleCommunicators         all_output_communicators_;
-=======
-    AllOutputWorkers         all_output_workers_;
->>>>>>> f7ff80c7
     TrigPaths                trig_paths_;
     TrigPaths                end_paths_;
     std::vector<int>         empty_trig_paths_;
