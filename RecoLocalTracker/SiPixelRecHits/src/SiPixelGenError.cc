--- conflicted
+++ resolved
@@ -1,11 +1,10 @@
 //
-//  SiPixelGenError.cc  Version 2.00
+//  SiPixelGenError.cc  Version 1.00
 //
 //  Object stores Lorentz widths, bias corrections, and errors for the Generic Algorithm
-//
+//  
 //  Created by Morris Swartz on 10/27/06.
 //  Add some debugging messages. d.k. 5/14
-//  Update for Phase 1 FPix, M.S. 1/15/17
 //
 
 //#include <stdlib.h>
@@ -44,352 +43,352 @@
 #define ENDL std::endl
 #endif
 
-//****************************************************************
+//**************************************************************** 
 //! This routine initializes the global GenError structures from
 //! an external file generror_summary_zpNNNN where NNNN are four
-//! digits of filenum.
+//! digits of filenum.                                           
 //! \param filenum - an integer NNNN used in the filename generror_summary_zpNNNN
-//****************************************************************
+//**************************************************************** 
 bool SiPixelGenError::pushfile(int filenum, std::vector< SiPixelGenErrorStore > & thePixelTemp_)
 {
-   // Add info stored in external file numbered filenum to theGenErrorStore
-   
-   // Local variables
-   int i, j, k;
-   float costrk[3]={0,0,0};
-   const char *tempfile;
-   //	char title[80]; remove this
-   char c;
-   const int code_version={1};
-   
-   
-   
-   //  Create a filename for this run
-   
-   std::ostringstream tout;
-   
-   //  Create different path in CMSSW than standalone
-   
+    // Add info stored in external file numbered filenum to theGenErrorStore
+    
+    // Local variables 
+    int i, j, k;
+	float costrk[3]={0,0,0};
+	const char *tempfile;
+	//	char title[80]; remove this
+    char c;
+	const int code_version={1};
+	
+	
+	
+	//  Create a filename for this run 
+	
+	std::ostringstream tout;
+	
+	//  Create different path in CMSSW than standalone
+	
 #ifndef SI_PIXEL_TEMPLATE_STANDALONE
-   tout << "CalibTracker/SiPixelESProducers/data/generror_summary_zp"
-   << std::setw(4) << std::setfill('0') << std::right << filenum << ".out" << std::ends;
-   std::string tempf = tout.str();
-   edm::FileInPath file( tempf.c_str() );
-   tempfile = (file.fullPath()).c_str();
+	tout << "CalibTracker/SiPixelESProducers/data/generror_summary_zp"
+	<< std::setw(4) << std::setfill('0') << std::right << filenum << ".out" << std::ends;
+	std::string tempf = tout.str();
+	edm::FileInPath file( tempf.c_str() );
+	tempfile = (file.fullPath()).c_str();
 #else
-   tout << "generror_summary_zp" << std::setw(4) << std::setfill('0') << std::right << filenum << ".out" << std::ends;
-   std::string tempf = tout.str();
-   tempfile = tempf.c_str();
-#endif
-   
-   //  open the Generic file
-   
-   std::ifstream in_file(tempfile, std::ios::in);
-   
-   if(in_file.is_open()) {
-      
-      // Create a local GenError storage entry
-      
-      SiPixelGenErrorStore theCurrentTemp;
-      
-      // Read-in a header string first and print it
-      
-      for (i=0; (c=in_file.get()) != '\n'; ++i) {
-         if(i < 79) {theCurrentTemp.head.title[i] = c;}
-      }
-      if(i > 78) {i=78;}
-      theCurrentTemp.head.title[i+1] ='\0';
-      LOGINFO("SiPixelGenError") << "Loading Pixel GenError File - " << theCurrentTemp.head.title << ENDL;
-      
-      // next, the header information
-      
-      in_file >> theCurrentTemp.head.ID  >> theCurrentTemp.head.templ_version >> theCurrentTemp.head.Bfield >> theCurrentTemp.head.NTy >> theCurrentTemp.head.NTyx >> theCurrentTemp.head.NTxx >> theCurrentTemp.head.Dtype >> theCurrentTemp.head.Vbias >>
+	tout << "generror_summary_zp" << std::setw(4) << std::setfill('0') << std::right << filenum << ".out" << std::ends;
+	std::string tempf = tout.str();
+	tempfile = tempf.c_str();
+#endif
+	
+	//  open the Generic file 
+	
+	std::ifstream in_file(tempfile, std::ios::in);
+	
+	if(in_file.is_open()) {
+		
+		// Create a local GenError storage entry
+		
+		SiPixelGenErrorStore theCurrentTemp;
+		
+		// Read-in a header string first and print it    
+		
+		for (i=0; (c=in_file.get()) != '\n'; ++i) {
+			if(i < 79) {theCurrentTemp.head.title[i] = c;}
+		}
+		if(i > 78) {i=78;}
+		theCurrentTemp.head.title[i+1] ='\0';
+		LOGINFO("SiPixelGenError") << "Loading Pixel GenError File - " << theCurrentTemp.head.title << ENDL;
+		
+		// next, the header information     
+		
+		in_file >> theCurrentTemp.head.ID  >> theCurrentTemp.head.templ_version >> theCurrentTemp.head.Bfield >> theCurrentTemp.head.NTy >> theCurrentTemp.head.NTyx >> theCurrentTemp.head.NTxx >> theCurrentTemp.head.Dtype >> theCurrentTemp.head.Vbias >>
+          theCurrentTemp.head.temperature >> theCurrentTemp.head.fluence >> theCurrentTemp.head.qscale >> theCurrentTemp.head.s50 >>
+          theCurrentTemp.head.lorywidth >> theCurrentTemp.head.lorxwidth >> theCurrentTemp.head.ysize >> theCurrentTemp.head.xsize >>
+          theCurrentTemp.head.zsize >> theCurrentTemp.head.ss50 >> theCurrentTemp.head.lorybias >> theCurrentTemp.head.lorxbias >>
+          theCurrentTemp.head.fbin[0] >> theCurrentTemp.head.fbin[1] >> theCurrentTemp.head.fbin[2];
+		
+		if(in_file.fail()) {LOGERROR("SiPixelGenError") << "Error reading file, no GenError load" << ENDL; return false;}
+				
+		LOGINFO("SiPixelGenError") << "GenError ID = " << theCurrentTemp.head.ID << ", GenError Version " << theCurrentTemp.head.templ_version << ", Bfield = " << theCurrentTemp.head.Bfield
+		<< ", NTy = " << theCurrentTemp.head.NTy << ", NTyx = " << theCurrentTemp.head.NTyx<< ", NTxx = " << theCurrentTemp.head.NTxx << ", Dtype = " << theCurrentTemp.head.Dtype
+		<< ", Bias voltage " << theCurrentTemp.head.Vbias << ", temperature "
+		<< theCurrentTemp.head.temperature << ", fluence " << theCurrentTemp.head.fluence << ", Q-scaling factor " << theCurrentTemp.head.qscale
+		<< ", 1/2 multi dcol threshold " << theCurrentTemp.head.s50 << ", 1/2 single dcol threshold " << theCurrentTemp.head.ss50
+      << ", y Lorentz Width " << theCurrentTemp.head.lorywidth << ", y Lorentz Bias " << theCurrentTemp.head.lorybias
+      << ", x Lorentz width " << theCurrentTemp.head.lorxwidth << ", x Lorentz Bias " << theCurrentTemp.head.lorxbias
+      << ", Q/Q_avg fractions for Qbin defs " << theCurrentTemp.head.fbin[0] << ", " << theCurrentTemp.head.fbin[1]
+      << ", " << theCurrentTemp.head.fbin[2]
+		<< ", pixel x-size " << theCurrentTemp.head.xsize << ", y-size " << theCurrentTemp.head.ysize << ", zsize " << theCurrentTemp.head.zsize << ENDL;
+		
+		if(theCurrentTemp.head.templ_version < code_version) {LOGERROR("SiPixelGenError") << "code expects version " << code_version << ", no GenError load" << ENDL; return false;}
+		
+#ifdef SI_PIXEL_TEMPLATE_USE_BOOST 
+		
+// next, layout the 1-d/2-d structures needed to store GenError info
+				
+		theCurrentTemp.enty.resize(boost::extents[theCurrentTemp.head.NTy]);
+
+		theCurrentTemp.entx.resize(boost::extents[theCurrentTemp.head.NTyx][theCurrentTemp.head.NTxx]);
+		
+#endif
+		
+// next, loop over all y-angle entries   
+		
+		for (i=0; i < theCurrentTemp.head.NTy; ++i) {     
+			
+			in_file >> theCurrentTemp.enty[i].runnum >> costrk[0] >> costrk[1] >> costrk[2];
+			
+			if(in_file.fail()) {LOGERROR("SiPixelGenError") << "Error reading file 1, no GenError load, run # " << theCurrentTemp.enty[i].runnum << ENDL; return false;}
+			
+			// Calculate the alpha, beta, and cot(beta) for this entry
+			
+			theCurrentTemp.enty[i].cotalpha = costrk[0]/costrk[2];
+						
+			theCurrentTemp.enty[i].cotbeta = costrk[1]/costrk[2];
+			
+			in_file >> theCurrentTemp.enty[i].qavg >> theCurrentTemp.enty[i].pixmax >> theCurrentTemp.enty[i].dyone
+			>> theCurrentTemp.enty[i].syone >> theCurrentTemp.enty[i].dxone >> theCurrentTemp.enty[i].sxone;
+			
+			if(in_file.fail()) {LOGERROR("SiPixelGenError") << "Error reading file 2, no GenError load, run # " << theCurrentTemp.enty[i].runnum << ENDL; return false;}
+			
+			in_file >> theCurrentTemp.enty[i].dytwo >> theCurrentTemp.enty[i].sytwo >> theCurrentTemp.enty[i].dxtwo 
+			>> theCurrentTemp.enty[i].sxtwo >> theCurrentTemp.enty[i].qmin >>  theCurrentTemp.enty[i].qmin2;
+			
+			if(in_file.fail()) {LOGERROR("SiPixelGenError") << "Error reading file 3, no GenError load, run # " << theCurrentTemp.enty[i].runnum << ENDL; return false;}
+			
+			if(theCurrentTemp.enty[i].qmin <= 0.) {LOGERROR("SiPixelGenError") << "Error in GenError ID " << theCurrentTemp.head.ID << " qmin = " << theCurrentTemp.enty[i].qmin << ", run # " << theCurrentTemp.enty[i].runnum << ENDL; return false;}
+			
+			
+			for (j=0; j<4; ++j) {
+				
+				in_file >> theCurrentTemp.enty[i].yavggen[j] >> theCurrentTemp.enty[i].yrmsgen[j] >> theCurrentTemp.enty[i].xavggen[j] >> theCurrentTemp.enty[i].xrmsgen[j];
+				
+				if(in_file.fail()) {LOGERROR("SiPixelGenError") << "Error reading file 14a, no GenError load, run # " << theCurrentTemp.enty[i].runnum << ENDL; return false;}
+			}
+			
+						
+		}
+		
+		// next, loop over all barrel x-angle entries   
+		
+		for (k=0; k < theCurrentTemp.head.NTyx; ++k) { 
+			
+			for (i=0; i < theCurrentTemp.head.NTxx; ++i) { 
+				
+				in_file >> theCurrentTemp.entx[k][i].runnum >> costrk[0] >> costrk[1] >> costrk[2];
+				
+				if(in_file.fail()) {LOGERROR("SiPixelGenError") << "Error reading file 17, no GenError load, run # " << theCurrentTemp.entx[k][i].runnum << ENDL; return false;}
+				
+				// Calculate the alpha, beta, and cot(beta) for this entry 
+				
+				theCurrentTemp.entx[k][i].cotalpha = costrk[0]/costrk[2];
+				
+				theCurrentTemp.entx[k][i].cotbeta = costrk[1]/costrk[2];
+				
+				in_file >> theCurrentTemp.entx[k][i].qavg >> theCurrentTemp.entx[k][i].pixmax >> theCurrentTemp.entx[k][i].dyone
+				>> theCurrentTemp.entx[k][i].syone >> theCurrentTemp.entx[k][i].dxone >> theCurrentTemp.entx[k][i].sxone;
+				
+				if(in_file.fail()) {LOGERROR("SiPixelGenError") << "Error reading file 18, no GenError load, run # " << theCurrentTemp.entx[k][i].runnum << ENDL; return false;}
+				
+				in_file >> theCurrentTemp.entx[k][i].dytwo >> theCurrentTemp.entx[k][i].sytwo >> theCurrentTemp.entx[k][i].dxtwo 
+				>> theCurrentTemp.entx[k][i].sxtwo >> theCurrentTemp.entx[k][i].qmin >> theCurrentTemp.entx[k][i].qmin2;
+				//			   >> theCurrentTemp.entx[k][i].mpvvav >> theCurrentTemp.entx[k][i].sigmavav >> theCurrentTemp.entx[k][i].kappavav;
+				
+				if(in_file.fail()) {LOGERROR("SiPixelGenError") << "Error reading file 19, no GenError load, run # " << theCurrentTemp.entx[k][i].runnum << ENDL; return false;}
+				
+				
+				for (j=0; j<4; ++j) {
+					
+					in_file >> theCurrentTemp.entx[k][i].yavggen[j] >> theCurrentTemp.entx[k][i].yrmsgen[j] >> theCurrentTemp.entx[k][i].xavggen[j] >> theCurrentTemp.entx[k][i].xrmsgen[j];
+					
+					if(in_file.fail()) {LOGERROR("SiPixelGenError") << "Error reading file 30a, no GenError load, run # " << theCurrentTemp.entx[k][i].runnum << ENDL; return false;}
+				}
+												
+			}
+		}	
+		
+		
+		in_file.close();
+		
+		// Add this info to the store
+		
+		thePixelTemp_.push_back(theCurrentTemp);
+      
+		postInit(thePixelTemp_);
+		
+		return true;
+		
+	} else {
+		
+		// If file didn't open, report this
+		
+		LOGERROR("SiPixelGenError") << "Error opening File" << tempfile << ENDL;
+		return false;
+		
+	}
+	
+} // TempInit 
+
+
+#ifndef SI_PIXEL_TEMPLATE_STANDALONE
+
+//**************************************************************** 
+//! This routine initializes the global GenError structures from an
+//! SiPixelGenErrorDBObject
+//! \param dbobject - db storing multiple generic calibrations
+//**************************************************************** 
+bool SiPixelGenError::pushfile(const SiPixelGenErrorDBObject& dbobject, 
+			       std::vector< SiPixelGenErrorStore > & thePixelTemp_) {
+  // Add GenError stored in external dbobject to theGenErrorStore
+    
+  // Local variables 
+  int i, j, k;
+  float costrk[3]={0,0,0};
+  //	const char *tempfile;
+  const int code_version={1};
+  
+  // We must create a new object because dbobject must be a const and our stream must not be
+  SiPixelGenErrorDBObject db = dbobject;
+  
+  // Create a local GenError storage entry
+  SiPixelGenErrorStore theCurrentTemp;
+  
+  // Fill the GenError storage for each GenError calibration stored in the db
+  for(int m=0; m<db.numOfTempl(); ++m) {
+		
+    // Read-in a header string first and print it    
+    
+    SiPixelGenErrorDBObject::char2float temp;
+    for (i=0; i<20; ++i) {
+      temp.f = db.sVector()[db.index()];
+      theCurrentTemp.head.title[4*i] = temp.c[0];
+      theCurrentTemp.head.title[4*i+1] = temp.c[1];
+      theCurrentTemp.head.title[4*i+2] = temp.c[2];
+      theCurrentTemp.head.title[4*i+3] = temp.c[3];
+      db.incrementIndex(1);
+    }
+
+    theCurrentTemp.head.title[79] = '\0';
+    LOGINFO("SiPixelGenError") << "Loading Pixel GenError File - " 
+			       << theCurrentTemp.head.title << ENDL;
+    
+    // next, the header information     
+		
+    db >> theCurrentTemp.head.ID  >> theCurrentTemp.head.templ_version >> theCurrentTemp.head.Bfield >> theCurrentTemp.head.NTy >> theCurrentTemp.head.NTyx >> theCurrentTemp.head.NTxx >> theCurrentTemp.head.Dtype >> theCurrentTemp.head.Vbias >>
       theCurrentTemp.head.temperature >> theCurrentTemp.head.fluence >> theCurrentTemp.head.qscale >> theCurrentTemp.head.s50 >>
       theCurrentTemp.head.lorywidth >> theCurrentTemp.head.lorxwidth >> theCurrentTemp.head.ysize >> theCurrentTemp.head.xsize >>
       theCurrentTemp.head.zsize >> theCurrentTemp.head.ss50 >> theCurrentTemp.head.lorybias >> theCurrentTemp.head.lorxbias >>
       theCurrentTemp.head.fbin[0] >> theCurrentTemp.head.fbin[1] >> theCurrentTemp.head.fbin[2];
-      
-      if(in_file.fail()) {LOGERROR("SiPixelGenError") << "Error reading file, no GenError load" << ENDL; return false;}
-      
-      LOGINFO("SiPixelGenError") << "GenError ID = " << theCurrentTemp.head.ID << ", GenError Version " << theCurrentTemp.head.templ_version << ", Bfield = " << theCurrentTemp.head.Bfield
-      << ", NTy = " << theCurrentTemp.head.NTy << ", NTyx = " << theCurrentTemp.head.NTyx<< ", NTxx = " << theCurrentTemp.head.NTxx << ", Dtype = " << theCurrentTemp.head.Dtype
-      << ", Bias voltage " << theCurrentTemp.head.Vbias << ", temperature "
-      << theCurrentTemp.head.temperature << ", fluence " << theCurrentTemp.head.fluence << ", Q-scaling factor " << theCurrentTemp.head.qscale
-      << ", 1/2 multi dcol threshold " << theCurrentTemp.head.s50 << ", 1/2 single dcol threshold " << theCurrentTemp.head.ss50
-      << ", y Lorentz Width " << theCurrentTemp.head.lorywidth << ", y Lorentz Bias " << theCurrentTemp.head.lorybias
-      << ", x Lorentz width " << theCurrentTemp.head.lorxwidth << ", x Lorentz Bias " << theCurrentTemp.head.lorxbias
-      << ", Q/Q_avg fractions for Qbin defs " << theCurrentTemp.head.fbin[0] << ", " << theCurrentTemp.head.fbin[1]
-      << ", " << theCurrentTemp.head.fbin[2]
-      << ", pixel x-size " << theCurrentTemp.head.xsize << ", y-size " << theCurrentTemp.head.ysize << ", zsize " << theCurrentTemp.head.zsize << ENDL;
-      
-      if(theCurrentTemp.head.templ_version < code_version) {LOGERROR("SiPixelGenError") << "code expects version " << code_version << ", no GenError load" << ENDL; return false;}
-      
-#ifdef SI_PIXEL_TEMPLATE_USE_BOOST
-      
-      // next, layout the 1-d/2-d structures needed to store GenError info
-      
-      theCurrentTemp.enty.resize(boost::extents[theCurrentTemp.head.NTy]);
-      
-      theCurrentTemp.entx.resize(boost::extents[theCurrentTemp.head.NTyx][theCurrentTemp.head.NTxx]);
-      
-#endif
-      
-      // next, loop over all y-angle entries
-      
-      for (i=0; i < theCurrentTemp.head.NTy; ++i) {
-         
-         in_file >> theCurrentTemp.enty[i].runnum >> costrk[0] >> costrk[1] >> costrk[2];
-         
-         if(in_file.fail()) {LOGERROR("SiPixelGenError") << "Error reading file 1, no GenError load, run # " << theCurrentTemp.enty[i].runnum << ENDL; return false;}
-         
-         // Calculate the alpha, beta, and cot(beta) for this entry
-         
-         theCurrentTemp.enty[i].cotalpha = costrk[0]/costrk[2];
-         
-         theCurrentTemp.enty[i].cotbeta = costrk[1]/costrk[2];
-         
-         in_file >> theCurrentTemp.enty[i].qavg >> theCurrentTemp.enty[i].pixmax >> theCurrentTemp.enty[i].dyone
-         >> theCurrentTemp.enty[i].syone >> theCurrentTemp.enty[i].dxone >> theCurrentTemp.enty[i].sxone;
-         
-         if(in_file.fail()) {LOGERROR("SiPixelGenError") << "Error reading file 2, no GenError load, run # " << theCurrentTemp.enty[i].runnum << ENDL; return false;}
-         
-         in_file >> theCurrentTemp.enty[i].dytwo >> theCurrentTemp.enty[i].sytwo >> theCurrentTemp.enty[i].dxtwo
-         >> theCurrentTemp.enty[i].sxtwo >> theCurrentTemp.enty[i].qmin >>  theCurrentTemp.enty[i].qmin2;
-         
-         if(in_file.fail()) {LOGERROR("SiPixelGenError") << "Error reading file 3, no GenError load, run # " << theCurrentTemp.enty[i].runnum << ENDL; return false;}
-         
-         if(theCurrentTemp.enty[i].qmin <= 0.) {LOGERROR("SiPixelGenError") << "Error in GenError ID " << theCurrentTemp.head.ID << " qmin = " << theCurrentTemp.enty[i].qmin << ", run # " << theCurrentTemp.enty[i].runnum << ENDL; return false;}
-         
-         
-         for (j=0; j<4; ++j) {
-            
-            in_file >> theCurrentTemp.enty[i].yavggen[j] >> theCurrentTemp.enty[i].yrmsgen[j] >> theCurrentTemp.enty[i].xavggen[j] >> theCurrentTemp.enty[i].xrmsgen[j];
-            
-            if(in_file.fail()) {LOGERROR("SiPixelGenError") << "Error reading file 14a, no GenError load, run # " << theCurrentTemp.enty[i].runnum << ENDL; return false;}
-         }
-         
-         
-      }
-      
-      // next, loop over all barrel x-angle entries
-      
-      for (k=0; k < theCurrentTemp.head.NTyx; ++k) {
-         
-         for (i=0; i < theCurrentTemp.head.NTxx; ++i) {
-            
-            in_file >> theCurrentTemp.entx[k][i].runnum >> costrk[0] >> costrk[1] >> costrk[2];
-            
-            if(in_file.fail()) {LOGERROR("SiPixelGenError") << "Error reading file 17, no GenError load, run # " << theCurrentTemp.entx[k][i].runnum << ENDL; return false;}
-            
-            // Calculate the alpha, beta, and cot(beta) for this entry
-            
-            theCurrentTemp.entx[k][i].cotalpha = costrk[0]/costrk[2];
-            
-            theCurrentTemp.entx[k][i].cotbeta = costrk[1]/costrk[2];
-            
-            in_file >> theCurrentTemp.entx[k][i].qavg >> theCurrentTemp.entx[k][i].pixmax >> theCurrentTemp.entx[k][i].dyone
-            >> theCurrentTemp.entx[k][i].syone >> theCurrentTemp.entx[k][i].dxone >> theCurrentTemp.entx[k][i].sxone;
-            
-            if(in_file.fail()) {LOGERROR("SiPixelGenError") << "Error reading file 18, no GenError load, run # " << theCurrentTemp.entx[k][i].runnum << ENDL; return false;}
-            
-            in_file >> theCurrentTemp.entx[k][i].dytwo >> theCurrentTemp.entx[k][i].sytwo >> theCurrentTemp.entx[k][i].dxtwo
-            >> theCurrentTemp.entx[k][i].sxtwo >> theCurrentTemp.entx[k][i].qmin >> theCurrentTemp.entx[k][i].qmin2;
-            //			   >> theCurrentTemp.entx[k][i].mpvvav >> theCurrentTemp.entx[k][i].sigmavav >> theCurrentTemp.entx[k][i].kappavav;
-            
-            if(in_file.fail()) {LOGERROR("SiPixelGenError") << "Error reading file 19, no GenError load, run # " << theCurrentTemp.entx[k][i].runnum << ENDL; return false;}
-            
-            
-            for (j=0; j<4; ++j) {
-               
-               in_file >> theCurrentTemp.entx[k][i].yavggen[j] >> theCurrentTemp.entx[k][i].yrmsgen[j] >> theCurrentTemp.entx[k][i].xavggen[j] >> theCurrentTemp.entx[k][i].xrmsgen[j];
-               
-               if(in_file.fail()) {LOGERROR("SiPixelGenError") << "Error reading file 30a, no GenError load, run # " << theCurrentTemp.entx[k][i].runnum << ENDL; return false;}
-            }
-												
-         }
-      }
-      
-      
-      in_file.close();
-      
-      // Add this info to the store
-      
-      thePixelTemp_.push_back(theCurrentTemp);
-      
-      postInit(thePixelTemp_);
-      
-      return true;
-      
-   } else {
-      
-      // If file didn't open, report this
-      
-      LOGERROR("SiPixelGenError") << "Error opening File" << tempfile << ENDL;
-      return false;
-      
-   }
-   
-} // TempInit
-
-
-#ifndef SI_PIXEL_TEMPLATE_STANDALONE
-
-//****************************************************************
-//! This routine initializes the global GenError structures from an
-//! SiPixelGenErrorDBObject
-//! \param dbobject - db storing multiple generic calibrations
-//****************************************************************
-bool SiPixelGenError::pushfile(const SiPixelGenErrorDBObject& dbobject,
-                               std::vector< SiPixelGenErrorStore > & thePixelTemp_) {
-   // Add GenError stored in external dbobject to theGenErrorStore
-   
-   // Local variables
-   int i, j, k;
-   float costrk[3]={0,0,0};
-   //	const char *tempfile;
-   const int code_version={1};
-   
-   // We must create a new object because dbobject must be a const and our stream must not be
-   SiPixelGenErrorDBObject db = dbobject;
-   
-   // Create a local GenError storage entry
-   SiPixelGenErrorStore theCurrentTemp;
-   
-   // Fill the GenError storage for each GenError calibration stored in the db
-   for(int m=0; m<db.numOfTempl(); ++m) {
-      
-      // Read-in a header string first and print it
-      
-      SiPixelGenErrorDBObject::char2float temp;
-      for (i=0; i<20; ++i) {
-         temp.f = db.sVector()[db.index()];
-         theCurrentTemp.head.title[4*i] = temp.c[0];
-         theCurrentTemp.head.title[4*i+1] = temp.c[1];
-         theCurrentTemp.head.title[4*i+2] = temp.c[2];
-         theCurrentTemp.head.title[4*i+3] = temp.c[3];
-         db.incrementIndex(1);
-      }
-      
-      theCurrentTemp.head.title[79] = '\0';
-      LOGINFO("SiPixelGenError") << "Loading Pixel GenError File - "
-      << theCurrentTemp.head.title << ENDL;
-      
-      // next, the header information
-      
-      db >> theCurrentTemp.head.ID  >> theCurrentTemp.head.templ_version >> theCurrentTemp.head.Bfield >> theCurrentTemp.head.NTy >> theCurrentTemp.head.NTyx >> theCurrentTemp.head.NTxx >> theCurrentTemp.head.Dtype >> theCurrentTemp.head.Vbias >>
-      theCurrentTemp.head.temperature >> theCurrentTemp.head.fluence >> theCurrentTemp.head.qscale >> theCurrentTemp.head.s50 >>
-      theCurrentTemp.head.lorywidth >> theCurrentTemp.head.lorxwidth >> theCurrentTemp.head.ysize >> theCurrentTemp.head.xsize >>
-      theCurrentTemp.head.zsize >> theCurrentTemp.head.ss50 >> theCurrentTemp.head.lorybias >> theCurrentTemp.head.lorxbias >>
-      theCurrentTemp.head.fbin[0] >> theCurrentTemp.head.fbin[1] >> theCurrentTemp.head.fbin[2];
-      
-      if(db.fail()) {LOGERROR("SiPixelGenError")
-         << "Error reading file, no GenError load" << ENDL; return false;}
-      
-      LOGINFO("SiPixelGenError") << "GenError ID = " << theCurrentTemp.head.ID << ", GenError Version " << theCurrentTemp.head.templ_version << ", Bfield = " << theCurrentTemp.head.Bfield
-      << ", NTy = " << theCurrentTemp.head.NTy << ", NTyx = " << theCurrentTemp.head.NTyx<< ", NTxx = " << theCurrentTemp.head.NTxx << ", Dtype = " << theCurrentTemp.head.Dtype
-      << ", Bias voltage " << theCurrentTemp.head.Vbias << ", temperature "
-      << theCurrentTemp.head.temperature << ", fluence " << theCurrentTemp.head.fluence << ", Q-scaling factor " << theCurrentTemp.head.qscale
-      << ", 1/2 multi dcol threshold " << theCurrentTemp.head.s50 << ", 1/2 single dcol threshold " << theCurrentTemp.head.ss50
-      << ", y Lorentz Width " << theCurrentTemp.head.lorywidth << ", y Lorentz Bias " << theCurrentTemp.head.lorybias
-      << ", x Lorentz width " << theCurrentTemp.head.lorxwidth << ", x Lorentz Bias " << theCurrentTemp.head.lorxbias
-      << ", Q/Q_avg fractions for Qbin defs " << theCurrentTemp.head.fbin[0] << ", " << theCurrentTemp.head.fbin[1]
-      << ", " << theCurrentTemp.head.fbin[2]
-      << ", pixel x-size " << theCurrentTemp.head.xsize << ", y-size " << theCurrentTemp.head.ysize << ", zsize " << theCurrentTemp.head.zsize << ENDL;
-      
-      LOGINFO("SiPixelGenError") << "Loading Pixel GenError - "
+    
+    if(db.fail()) {LOGERROR("SiPixelGenError") 
+	<< "Error reading file, no GenError load" << ENDL; return false;}
+      
+    LOGINFO("SiPixelGenError") << "GenError ID = " << theCurrentTemp.head.ID << ", GenError Version " << theCurrentTemp.head.templ_version << ", Bfield = " << theCurrentTemp.head.Bfield
+			       << ", NTy = " << theCurrentTemp.head.NTy << ", NTyx = " << theCurrentTemp.head.NTyx<< ", NTxx = " << theCurrentTemp.head.NTxx << ", Dtype = " << theCurrentTemp.head.Dtype
+			       << ", Bias voltage " << theCurrentTemp.head.Vbias << ", temperature "
+			       << theCurrentTemp.head.temperature << ", fluence " << theCurrentTemp.head.fluence << ", Q-scaling factor " << theCurrentTemp.head.qscale
+			       << ", 1/2 multi dcol threshold " << theCurrentTemp.head.s50 << ", 1/2 single dcol threshold " << theCurrentTemp.head.ss50
+			       << ", y Lorentz Width " << theCurrentTemp.head.lorywidth << ", y Lorentz Bias " << theCurrentTemp.head.lorybias
+			       << ", x Lorentz width " << theCurrentTemp.head.lorxwidth << ", x Lorentz Bias " << theCurrentTemp.head.lorxbias
+			       << ", Q/Q_avg fractions for Qbin defs " << theCurrentTemp.head.fbin[0] << ", " << theCurrentTemp.head.fbin[1]
+			       << ", " << theCurrentTemp.head.fbin[2]
+			       << ", pixel x-size " << theCurrentTemp.head.xsize << ", y-size " << theCurrentTemp.head.ysize << ", zsize " << theCurrentTemp.head.zsize << ENDL;
+    
+    LOGINFO("SiPixelGenError") << "Loading Pixel GenError - " 
 				  << theCurrentTemp.head.title << " version "
 				  <<theCurrentTemp.head.templ_version <<" code v."
 				  <<code_version<<ENDL;
-      if(theCurrentTemp.head.templ_version < code_version) {
-         LOGERROR("SiPixelGenError") << "code expects version " << code_version
-         << ", no GenError load" << ENDL; return false;}
+    if(theCurrentTemp.head.templ_version < code_version) {
+      LOGERROR("SiPixelGenError") << "code expects version " << code_version 
+				  << ", no GenError load" << ENDL; return false;}
     		
-#ifdef SI_PIXEL_TEMPLATE_USE_BOOST
-      
-      // next, layout the 1-d/2-d structures needed to store GenError
-      
-      theCurrentTemp.enty.resize(boost::extents[theCurrentTemp.head.NTy]);
-      
-      theCurrentTemp.entx.resize(boost::extents[theCurrentTemp.head.NTyx][theCurrentTemp.head.NTxx]);
-      
-#endif
-      
-      // next, loop over all barrel y-angle entries
-      
-      for (i=0; i < theCurrentTemp.head.NTy; ++i) {
-         
-         db >> theCurrentTemp.enty[i].runnum >> costrk[0] >> costrk[1] >> costrk[2];
-         
-         if(db.fail()) {LOGERROR("SiPixelGenError") << "Error reading file 1, no GenError load, run # " << theCurrentTemp.enty[i].runnum << ENDL; return false;}
-         
-         // Calculate the alpha, beta, and cot(beta) for this entry
-         
-         theCurrentTemp.enty[i].cotalpha = costrk[0]/costrk[2];
-         
-         theCurrentTemp.enty[i].cotbeta = costrk[1]/costrk[2];
-         
-         db >> theCurrentTemp.enty[i].qavg >> theCurrentTemp.enty[i].pixmax >> theCurrentTemp.enty[i].dyone
-         >> theCurrentTemp.enty[i].syone >> theCurrentTemp.enty[i].dxone >> theCurrentTemp.enty[i].sxone;
-         
-         if(db.fail()) {LOGERROR("SiPixelGenError") << "Error reading file 2, no GenError load, run # " << theCurrentTemp.enty[i].runnum << ENDL; return false;}
-         
-         db >> theCurrentTemp.enty[i].dytwo >> theCurrentTemp.enty[i].sytwo >> theCurrentTemp.enty[i].dxtwo
-         >> theCurrentTemp.enty[i].sxtwo >> theCurrentTemp.enty[i].qmin >> theCurrentTemp.enty[i].qmin2;
-         
-         for (j=0; j<4; ++j) {
-            
-            db >> theCurrentTemp.enty[i].yavggen[j] >> theCurrentTemp.enty[i].yrmsgen[j] >> theCurrentTemp.enty[i].xavggen[j] >> theCurrentTemp.enty[i].xrmsgen[j];
-            
-            if(db.fail()) {LOGERROR("SiPixelGenError") << "Error reading file 14a, no GenError load, run # " << theCurrentTemp.enty[i].runnum << ENDL; return false;}
-         }
-         
+#ifdef SI_PIXEL_TEMPLATE_USE_BOOST 
+		
+// next, layout the 1-d/2-d structures needed to store GenError
+		
+    theCurrentTemp.enty.resize(boost::extents[theCurrentTemp.head.NTy]);
+    
+    theCurrentTemp.entx.resize(boost::extents[theCurrentTemp.head.NTyx][theCurrentTemp.head.NTxx]);
+    
+#endif
+    
+    // next, loop over all barrel y-angle entries   
+    
+    for (i=0; i < theCurrentTemp.head.NTy; ++i) {     
+      
+      db >> theCurrentTemp.enty[i].runnum >> costrk[0] >> costrk[1] >> costrk[2];
+      
+      if(db.fail()) {LOGERROR("SiPixelGenError") << "Error reading file 1, no GenError load, run # " << theCurrentTemp.enty[i].runnum << ENDL; return false;}
+      
+      // Calculate the alpha, beta, and cot(beta) for this entry 
+      
+      theCurrentTemp.enty[i].cotalpha = costrk[0]/costrk[2];
+      
+      theCurrentTemp.enty[i].cotbeta = costrk[1]/costrk[2];
+      
+      db >> theCurrentTemp.enty[i].qavg >> theCurrentTemp.enty[i].pixmax >> theCurrentTemp.enty[i].dyone
+	 >> theCurrentTemp.enty[i].syone >> theCurrentTemp.enty[i].dxone >> theCurrentTemp.enty[i].sxone;
+      
+      if(db.fail()) {LOGERROR("SiPixelGenError") << "Error reading file 2, no GenError load, run # " << theCurrentTemp.enty[i].runnum << ENDL; return false;}
+      
+      db >> theCurrentTemp.enty[i].dytwo >> theCurrentTemp.enty[i].sytwo >> theCurrentTemp.enty[i].dxtwo 
+	 >> theCurrentTemp.enty[i].sxtwo >> theCurrentTemp.enty[i].qmin >> theCurrentTemp.enty[i].qmin2;
+      
+      for (j=0; j<4; ++j) {
+	
+	db >> theCurrentTemp.enty[i].yavggen[j] >> theCurrentTemp.enty[i].yrmsgen[j] >> theCurrentTemp.enty[i].xavggen[j] >> theCurrentTemp.enty[i].xrmsgen[j];
+	
+	if(db.fail()) {LOGERROR("SiPixelGenError") << "Error reading file 14a, no GenError load, run # " << theCurrentTemp.enty[i].runnum << ENDL; return false;}
       }
       
-      // next, loop over all barrel x-angle entries
-      
-      for (k=0; k < theCurrentTemp.head.NTyx; ++k) {
-         
-         for (i=0; i < theCurrentTemp.head.NTxx; ++i) {
-            
-            db >> theCurrentTemp.entx[k][i].runnum >> costrk[0] >> costrk[1] >> costrk[2];
-            
-            if(db.fail()) {LOGERROR("SiPixelGenError") << "Error reading file 17, no GenError load, run # " << theCurrentTemp.entx[k][i].runnum << ENDL; return false;}
-            
-            // Calculate the alpha, beta, and cot(beta) for this entry
-            
-            theCurrentTemp.entx[k][i].cotalpha = costrk[0]/costrk[2];
-            
-            theCurrentTemp.entx[k][i].cotbeta = costrk[1]/costrk[2];
-            
-            db >> theCurrentTemp.entx[k][i].qavg >> theCurrentTemp.entx[k][i].pixmax >> theCurrentTemp.entx[k][i].dyone
-            >> theCurrentTemp.entx[k][i].syone >> theCurrentTemp.entx[k][i].dxone >> theCurrentTemp.entx[k][i].sxone;
-            
-            if(db.fail()) {LOGERROR("SiPixelGenError") << "Error reading file 18, no GenError load, run # " << theCurrentTemp.entx[k][i].runnum << ENDL; return false;}
-            
-            db >> theCurrentTemp.entx[k][i].dytwo >> theCurrentTemp.entx[k][i].sytwo >> theCurrentTemp.entx[k][i].dxtwo
-            >> theCurrentTemp.entx[k][i].sxtwo >> theCurrentTemp.entx[k][i].qmin >> theCurrentTemp.entx[k][i].qmin2;
-            
-            for (j=0; j<4; ++j) {
-               
-               db >> theCurrentTemp.entx[k][i].yavggen[j] >> theCurrentTemp.entx[k][i].yrmsgen[j] >> theCurrentTemp.entx[k][i].xavggen[j] >> theCurrentTemp.entx[k][i].xrmsgen[j];
-               
-               if(db.fail()) {LOGERROR("SiPixelGenError") << "Error reading file 30a, no GenError load, run # " << theCurrentTemp.entx[k][i].runnum << ENDL; return false;}
-            }
-            
-         }
+    }
+    
+    // next, loop over all barrel x-angle entries   
+    
+    for (k=0; k < theCurrentTemp.head.NTyx; ++k) { 
+      
+      for (i=0; i < theCurrentTemp.head.NTxx; ++i) { 
+	
+	db >> theCurrentTemp.entx[k][i].runnum >> costrk[0] >> costrk[1] >> costrk[2];
+	
+	if(db.fail()) {LOGERROR("SiPixelGenError") << "Error reading file 17, no GenError load, run # " << theCurrentTemp.entx[k][i].runnum << ENDL; return false;}
+	
+	// Calculate the alpha, beta, and cot(beta) for this entry 
+	
+	theCurrentTemp.entx[k][i].cotalpha = costrk[0]/costrk[2];
+	
+	theCurrentTemp.entx[k][i].cotbeta = costrk[1]/costrk[2];
+	
+	db >> theCurrentTemp.entx[k][i].qavg >> theCurrentTemp.entx[k][i].pixmax >> theCurrentTemp.entx[k][i].dyone
+	   >> theCurrentTemp.entx[k][i].syone >> theCurrentTemp.entx[k][i].dxone >> theCurrentTemp.entx[k][i].sxone;
+	
+	if(db.fail()) {LOGERROR("SiPixelGenError") << "Error reading file 18, no GenError load, run # " << theCurrentTemp.entx[k][i].runnum << ENDL; return false;}
+	
+	db >> theCurrentTemp.entx[k][i].dytwo >> theCurrentTemp.entx[k][i].sytwo >> theCurrentTemp.entx[k][i].dxtwo 
+	   >> theCurrentTemp.entx[k][i].sxtwo >> theCurrentTemp.entx[k][i].qmin >> theCurrentTemp.entx[k][i].qmin2;
+	
+	for (j=0; j<4; ++j) {
+	  
+	  db >> theCurrentTemp.entx[k][i].yavggen[j] >> theCurrentTemp.entx[k][i].yrmsgen[j] >> theCurrentTemp.entx[k][i].xavggen[j] >> theCurrentTemp.entx[k][i].xrmsgen[j];
+	  
+	  if(db.fail()) {LOGERROR("SiPixelGenError") << "Error reading file 30a, no GenError load, run # " << theCurrentTemp.entx[k][i].runnum << ENDL; return false;}
+	}
+	
       }
-      
-      
-      // Add this GenError to the store
-      
-      thePixelTemp_.push_back(theCurrentTemp);
-      
-      postInit(thePixelTemp_);
-      
-   }
-   return true;
-   
-} // TempInit
+    }	
+    
+		
+    // Add this GenError to the store
+		
+    thePixelTemp_.push_back(theCurrentTemp);
+      
+    postInit(thePixelTemp_);
+    
+  }
+  return true;
+  
+} // TempInit 
 
 #endif
 
@@ -425,46 +424,37 @@
 int SiPixelGenError::qbin(int id) {
    // Find the index corresponding to id
    
-   if(id != id_current_) {
-      
-      index_id_ = -1;
-      for( int i=0; i<(int)thePixelTemp_.size(); ++i) {
-         if(id == thePixelTemp_[i].head.ID) {
-            index_id_ = i;
-            id_current_ = id;
-            //
-            lorywidth_ = thePixelTemp_[i].head.lorywidth;
-            lorxwidth_ = thePixelTemp_[i].head.lorxwidth;
-            lorybias_ = thePixelTemp_[i].head.lorybias;
-            lorxbias_ = thePixelTemp_[i].head.lorxbias;
-            
-            //for(int j=0; j<3; ++j) {fbin_[j] = thePixelTemp_[i].head.fbin[j];}
-            
-            // Pixel sizes to the private variables
-            xsize_ = thePixelTemp_[i].head.xsize;
-            ysize_ = thePixelTemp_[i].head.ysize;
-            zsize_ = thePixelTemp_[i].head.zsize;
-            
-            break;
-         }
+  if(id != id_current_) {
+    
+    index_id_ = -1;
+    for( int i=0; i<(int)thePixelTemp_.size(); ++i) {
+      if(id == thePixelTemp_[i].head.ID) {
+	index_id_ = i;
+	id_current_ = id;
+	// 
+	lorywidth_ = thePixelTemp_[i].head.lorywidth;
+	lorxwidth_ = thePixelTemp_[i].head.lorxwidth;
+	lorybias_ = thePixelTemp_[i].head.lorybias;
+	lorxbias_ = thePixelTemp_[i].head.lorxbias;
+	
+	//for(int j=0; j<3; ++j) {fbin_[j] = thePixelTemp_[i].head.fbin[j];}	
+
+	// Pixel sizes to the private variables        
+	xsize_ = thePixelTemp_[i].head.xsize;
+	ysize_ = thePixelTemp_[i].head.ysize;
+	zsize_ = thePixelTemp_[i].head.zsize;
+        
+	break;
       }
-   }
-   return index_id_;
+    }
+  }
+  return index_id_;
 }
-<<<<<<< HEAD
-//-----------------------------------------------------------------------
-// Full method
-int SiPixelGenError::qbin(int id, float cotalpha, float cotbeta, float locBz, float locBx, float qclus,
-                          float& pixmx, float& sigmay, float& deltay, float& sigmax, float& deltax,
-                          float& sy1, float& dy1, float& sy2, float& dy2, float& sx1, float& dx1,
-                          float& sx2, float& dx2)
-=======
   //-----------------------------------------------------------------------
   // Full method 
 int SiPixelGenError::qbin(int id, float cotalpha, float cotbeta, float locBz, float qclus,
            bool irradiationCorrection, PixelClusterType typey, PixelClusterType typex,
            float& pixmx, float& sigmay, float& sigmax, float& deltay, float& deltax)
->>>>>>> bad9b89e
 {
    // Interpolate for a new set of track angles
    
@@ -473,7 +463,7 @@
    
    
    if(id != id_current_) {
-      
+         
       index_id_ = -1;
       for( int i=0; i<(int)thePixelTemp_.size(); ++i) {
          if(id == thePixelTemp_[i].head.ID) {
@@ -484,13 +474,13 @@
             lorybias_ = thePixelTemp_[i].head.lorybias;
             lorxbias_ = thePixelTemp_[i].head.lorxbias;
             for(int j=0; j<3; ++j) {fbin_[j] = thePixelTemp_[i].head.fbin[j];}
-            
-            // Pixel sizes to the private variables
-            
+			
+         // Pixel sizes to the private variables
+         
             xsize_ = thePixelTemp_[i].head.xsize;
             ysize_ = thePixelTemp_[i].head.ysize;
             zsize_ = thePixelTemp_[i].head.zsize;
-            
+         
             break;
          }
       }
@@ -516,52 +506,12 @@
    auto acotb = std::abs(cotbeta);
    
    //	qcorrect corrects the cot(alpha)=0 cluster charge for non-zero cot(alpha)
-   
+	
    auto cotalpha0 =  thePixelTemp_[index].enty[0].cotalpha;
    auto qcorrect=std::sqrt((1.f+cotbeta*cotbeta+cotalpha*cotalpha)/(1.f+cotbeta*cotbeta+cotalpha0*cotalpha0));
    
    // for some cosmics, the ususal gymnastics are incorrect
    
-<<<<<<< HEAD
-   float cota = cotalpha;
-   float cotb = acotb;
-   bool flip_y; bool flip_x;
-   // for some cosmics, the ususal gymnastics are incorrect
-   flip_x = false;
-   flip_y = false;
-   switch(thePixelTemp_[index_id_].head.Dtype) {
-      case 0:
-         if(cotbeta < 0.f) {flip_y = true;}
-         break;
-      case 1:
-         if(locBz < 0.f) {
-            cotb = cotbeta;
-         } else {
-            cotb = -cotbeta;
-            flip_y = true;
-         }
-         break;
-      case 2:
-      case 3:
-      case 4:
-         if(locBx*locBz < 0.f) {
-            cota = -cotalpha;
-            flip_x = true;
-         }
-         if(locBx > 0.f) {
-            cotb = cotbeta;
-         } else {
-            cotb = -cotbeta;
-            flip_y = true;
-         }
-         break;
-      default:
-#ifndef SI_PIXEL_TEMPLATE_STANDALONE
-         throw cms::Exception("DataCorrupt") << "SiPixelTemplate::illegal subdetector ID = " << thePixelTemp_[index_id_].head.Dtype << std::endl;
-#else
-         std::cout << "SiPixelTemplate::illegal subdetector ID = " << thePixelTemp_[index_id_].head.Dtype << std::endl;
-#endif
-=======
    float cotb; bool flip_y;
    if unlikely(thePixelTemp_[index].head.Dtype == 0) {
       cotb = acotb;
@@ -575,20 +525,9 @@
          cotb = -cotbeta;
          flip_y = true;
       }
->>>>>>> bad9b89e
    }
    
    // Copy the charge scaling factor to the private variable
-   
-   if(flip_y) {
-      lorybias_ = -lorybias_;
-      lorywidth_ = -lorywidth_;
-   }
-   if(flip_x) {
-      lorxbias_ = -lorxbias_;
-      lorxwidth_ = -lorxwidth_;
-   }
-   
    
    auto qscale = thePixelTemp_[index].head.qscale;
    
@@ -723,45 +662,17 @@
       auto j = std::lower_bound(templ.cotalphaX,templ.cotalphaX+Nxx,cotalpha);
       if (j==templ.cotalphaX+Nxx) { --j;  xxratio = 1.f; }
       else if (j==templ.cotalphaX) { ++j; xxratio = 0.f;}
-      else { xxratio = (cota - (*(j-1)) )/( (*j) - (*(j-1)) ) ; }
+      else { xxratio = (cotalpha - (*(j-1)) )/( (*j) - (*(j-1)) ) ; }
       
       ihigh = j-templ.cotalphaX;
       ilow = ihigh-1;
    }
    
-<<<<<<< HEAD
-   
-   
-   dx1 = (1.f - xxratio)*thePixelTemp_[index].entx[0][ilow].dxone + xxratio*thePixelTemp_[index].entx[0][ihigh].dxone;
-   if(flip_x) {dx1 = -dx1;}
-   sx1 = (1.f - xxratio)*thePixelTemp_[index].entx[0][ilow].sxone + xxratio*thePixelTemp_[index].entx[0][ihigh].sxone;
-   dx2 = (1.f - xxratio)*thePixelTemp_[index].entx[0][ilow].dxtwo + xxratio*thePixelTemp_[index].entx[0][ihigh].dxtwo;
-   if(flip_x) {dx2 = -dx2;}
-   sx2 = (1.f - xxratio)*thePixelTemp_[index].entx[0][ilow].sxtwo + xxratio*thePixelTemp_[index].entx[0][ihigh].sxtwo;
-   
-=======
-
->>>>>>> bad9b89e
+
    // pixmax is the maximum allowed pixel charge (used for truncation)
    pixmx=(1.f - yxratio)*((1.f - xxratio)*thePixelTemp_[index].entx[iylow][ilow].pixmax + xxratio*thePixelTemp_[index].entx[iylow][ihigh].pixmax)
    +yxratio*((1.f - xxratio)*thePixelTemp_[index].entx[iyhigh][ilow].pixmax + xxratio*thePixelTemp_[index].entx[iyhigh][ihigh].pixmax);
    
-<<<<<<< HEAD
-   auto xavggen = (1.f - yxratio)*((1.f - xxratio)*thePixelTemp_[index].entx[iylow][ilow].xavggen[binq] + xxratio*thePixelTemp_[index].entx[iylow][ihigh].xavggen[binq])
-   +yxratio*((1.f - xxratio)*thePixelTemp_[index].entx[iyhigh][ilow].xavggen[binq] + xxratio*thePixelTemp_[index].entx[iyhigh][ihigh].xavggen[binq]);
-   if(flip_x) {xavggen = -xavggen;}
-   
-   auto xrmsgen = (1.f - yxratio)*((1.f - xxratio)*thePixelTemp_[index].entx[iylow][ilow].xrmsgen[binq] + xxratio*thePixelTemp_[index].entx[iylow][ihigh].xrmsgen[binq])
-   +yxratio*((1.f - xxratio)*thePixelTemp_[index].entx[iyhigh][ilow].xrmsgen[binq] + xxratio*thePixelTemp_[index].entx[iyhigh][ihigh].xrmsgen[binq]);
-   
-   
-   
-   //  Take the errors and bias from the correct charge bin
-   
-   sigmay = yrmsgen; deltay = yavggen;
-   
-   sigmax = xrmsgen; deltax = xavggen;
-=======
 
    switch (typex) {
      case PixelClusterType::Multi:
@@ -791,7 +702,6 @@
    }
    }
 
->>>>>>> bad9b89e
    
    // If the charge is too small (then flag it)
    if(qtotal < 0.95f*qmin) {binq = 5;} else {if(qtotal < 0.95f*qmin2) {binq = 4;}}
