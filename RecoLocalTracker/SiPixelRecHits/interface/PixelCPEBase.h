#ifndef RecoLocalTracker_SiPixelRecHits_PixelCPEBase_H
#define RecoLocalTracker_SiPixelRecHits_PixelCPEBase_H 1

//-----------------------------------------------------------------------------
// \class        PixelCPEBase
// \description  Base class for pixel CPE's, with all the common code.
// Perform the position and error evaluation of pixel hits using
// the Det angle to estimate the track impact angle.
// Move geomCorrection to the concrete class. d.k. 06/06.
// change to use Lorentz angle from DB Lotte Wilke, Jan. 31st, 2008
// Change to use Generic error & Template calibration from DB - D.Fehling 11/08
//-----------------------------------------------------------------------------

#include <utility>
#include <vector>
#include "TMath.h"

#include "RecoLocalTracker/ClusterParameterEstimator/interface/PixelClusterParameterEstimator.h"
#include "DataFormats/TrackerRecHit2D/interface/SiPixelRecHitQuality.h"

#include "DataFormats/TrackerCommon/interface/TrackerTopology.h"
#include "Geometry/TrackerGeometryBuilder/interface/TrackerGeometry.h"
#include "Geometry/CommonDetUnit/interface/GeomDetType.h"
#include "Geometry/TrackerGeometryBuilder/interface/PixelGeomDetUnit.h"
#include "Geometry/CommonTopologies/interface/PixelTopology.h"
#include "Geometry/CommonTopologies/interface/Topology.h"

//--- For the configuration:
#include "FWCore/ParameterSet/interface/ParameterSet.h"


#include "DataFormats/GeometryCommonDetAlgo/interface/MeasurementPoint.h"
#include "DataFormats/GeometryCommonDetAlgo/interface/MeasurementError.h"
#include "DataFormats/GeometrySurface/interface/GloballyPositioned.h"

#include "CondFormats/SiPixelObjects/interface/SiPixelLorentzAngle.h"

// new errors
#include "CondFormats/SiPixelObjects/interface/SiPixelGenErrorDBObject.h"
// old errors
//#include "CondFormats/SiPixelObjects/interface/SiPixelCPEGenericErrorParm.h"

#include "CondFormats/SiPixelObjects/interface/SiPixelTemplateDBObject.h"

#include <unordered_map>

#include <iostream>
#ifdef EDM_ML_DEBUG
#include <atomic>
#endif

class RectangularPixelTopology;
class MagneticField;
class PixelCPEBase : public PixelClusterParameterEstimator
{
<<<<<<< HEAD
public:
   struct DetParam
   {
      DetParam() {}
      const PixelGeomDetUnit * theDet;
      // gavril : replace RectangularPixelTopology with PixelTopology
      const PixelTopology * theTopol;
      const RectangularPixelTopology * theRecTopol;
      
      GeomDetType::SubDetector thePart;
      Local3DPoint theOrigin;
      float theThickness;
      float thePitchX;
      float thePitchY;
      //float theDetR;
      //float theDetZ;
      //float theNumOfRow; //Not used, AH
      //float theNumOfCol; //Not used, AH
      //float theSign; //Not used, AH
      
      float bz; // local Bz
      float bx; // local Bx
      LocalVector driftDirection;
      float widthLAFractionX;    // Width-LA to Offset-LA in X
      float widthLAFractionY;    // same in Y
      float lorentzShiftInCmX;   // a FULL shift, in cm
      float lorentzShiftInCmY;   // a FULL shift, in cm
      int   detTemplateId;       // det if for templates & generic errors
   };
   
   struct ClusterParam
   {
      ClusterParam(const SiPixelCluster & cl) : theCluster(&cl), loc_trk_pred(0.0,0.0,0.0,0.0),
      probabilityX_(0.0), probabilityY_(0.0), probabilityQ_(0.0), qBin_(0.0),
      isOnEdge_(false), hasBadPixels_(false), spansTwoROCs_(false), hasFilledProb_(false) {}
      virtual ~ClusterParam() = default;
      const SiPixelCluster * theCluster;
      
      //--- Cluster-level quantities (may need more)
      float cotalpha;
      float cotbeta;
      //bool  zneg; // Not used, AH
      
      // G.Giurgiu (05/14/08) track local coordinates
      float trk_lp_x;
      float trk_lp_y;
      
      // ggiurgiu@jhu.edu (12/01/2010) : Needed for calling topology methods
      // with track angles to handle surface deformations (bows/kinks)
      Topology::LocalTrackPred loc_trk_pred;
      //LocalTrajectoryParameters loc_traj_param; // Not used, AH
      
      // ggiurgiu@jhu.edu (10/18/2008)
      bool with_track_angle;
      
      //--- Probability
      float probabilityX_ ;
      float probabilityY_ ;
      float probabilityQ_ ;
      float qBin_ ;
      bool  isOnEdge_ ;
      bool  hasBadPixels_ ;
      bool  spansTwoROCs_ ;
      bool  hasFilledProb_ ;
   };
   
public:
=======
public:
   struct DetParam
   {
      DetParam() {}
      const PixelGeomDetUnit * theDet;
      // gavril : replace RectangularPixelTopology with PixelTopology
      const PixelTopology * theTopol;
      const RectangularPixelTopology * theRecTopol;
      
      GeomDetType::SubDetector thePart;
      Local3DPoint theOrigin;
      float theThickness;
      float thePitchX;
      float thePitchY;
            
      float bz; // local Bz
      float bx; // local Bx
      LocalVector driftDirection;
      float widthLAFractionX;    // Width-LA to Offset-LA in X
      float widthLAFractionY;    // same in Y
      float lorentzShiftInCmX;   // a FULL shift, in cm
      float lorentzShiftInCmY;   // a FULL shift, in cm
      int   detTemplateId;       // det if for templates & generic errors
   };
   
   struct ClusterParam
   {
      ClusterParam(const SiPixelCluster & cl) : theCluster(&cl) {}

      virtual ~ClusterParam() = default;

      const SiPixelCluster * theCluster;
      
      //--- Cluster-level quantities (filled in computeAnglesFrom....)
      float cotalpha;
      float cotbeta;
      
      // G.Giurgiu (05/14/08) track local coordinates
      // filled in computeAnglesFrom....
      float trk_lp_x;
      float trk_lp_y;
      
      // ggiurgiu@jhu.edu (12/01/2010) : Needed for calling topology methods
      // with track angles to handle surface deformations (bows/kinks)
      // filled in computeAnglesFrom.... (btw redundant with the 4 above)
      Topology::LocalTrackPred loc_trk_pred;
      
      //--- Probability  (protected by hasFilledProb_)
      float probabilityX_ ;
      float probabilityY_ ;
      float probabilityQ_ ;
      int    qBin_ ;  // always filled by qbin

      bool  isOnEdge_ ; // filled in setTheClu
      bool  hasBadPixels_ = false;  // (never used in current code)
      bool  spansTwoROCs_ ; // filled in setTheClu
      bool  hasFilledProb_ =false;
      // ggiurgiu@jhu.edu (10/18/2008)
      bool with_track_angle; // filled in computeAnglesFrom....

   };
   
public:
>>>>>>> 4f15b524
   PixelCPEBase(edm::ParameterSet const& conf, const MagneticField * mag, const TrackerGeometry& geom, const TrackerTopology& ttopo,
                const SiPixelLorentzAngle * lorentzAngle,
                const SiPixelGenErrorDBObject * genErrorDBObject,
                const SiPixelTemplateDBObject * templateDBobject,
                const SiPixelLorentzAngle * lorentzAngleWidth,
                int flag=0  // flag=0 for generic, =1 for templates
   );  // NEW
   
   //--------------------------------------------------------------------------
   // Allow the magnetic field to be set/updated later.
   //--------------------------------------------------------------------------
   //inline void setMagField(const MagneticField *mag) const { magfield_ = mag; } // Not used, AH
   
   
   //--------------------------------------------------------------------------
   // Obtain the angles from the position of the DetUnit.
   //--------------------------------------------------------------------------
   
   inline ReturnType getParameters(const SiPixelCluster & cl,
                                   const GeomDetUnit    & det ) const
   {
#ifdef EDM_ML_DEBUG
      nRecHitsTotal_++ ;
      //std::cout<<" in PixelCPEBase:localParameters(all) - "<<nRecHitsTotal_<<std::endl;  //dk
#endif
      
      DetParam const & theDetParam = detParam(det);
      ClusterParam * theClusterParam = createClusterParam(cl);
      setTheClu( theDetParam, *theClusterParam );
      computeAnglesFromDetPosition(theDetParam, *theClusterParam);
      
      // localPosition( cl, det ) must be called before localError( cl, det ) !!!
      LocalPoint lp = localPosition(theDetParam, *theClusterParam);
      LocalError le = localError(theDetParam, *theClusterParam);
      SiPixelRecHitQuality::QualWordType rqw = rawQualityWord(*theClusterParam);
      auto tuple = std::make_tuple(lp, le , rqw);
      delete theClusterParam;
      
      //std::cout<<" in PixelCPEBase:localParameters(all) - "<<lp.x()<<" "<<lp.y()<<std::endl;  //dk
      return tuple;
   }
   
   //--------------------------------------------------------------------------
   // In principle we could use the track too to obtain alpha and beta.
   //--------------------------------------------------------------------------
   inline ReturnType getParameters(const SiPixelCluster & cl,
                                   const GeomDetUnit    & det,
                                   const LocalTrajectoryParameters & ltp ) const
   {
#ifdef EDM_ML_DEBUG
      nRecHitsTotal_++ ;
      //std::cout<<" in PixelCPEBase:localParameters(on track) - "<<nRecHitsTotal_<<std::endl;  //dk
#endif
      
      DetParam const & theDetParam = detParam(det);
      ClusterParam *  theClusterParam = createClusterParam(cl);
      setTheClu( theDetParam, *theClusterParam );
      computeAnglesFromTrajectory(theDetParam, *theClusterParam, ltp);
      
      // localPosition( cl, det ) must be called before localError( cl, det ) !!!
      LocalPoint lp = localPosition(theDetParam, *theClusterParam);
      LocalError le = localError(theDetParam, *theClusterParam);
      SiPixelRecHitQuality::QualWordType rqw = rawQualityWord(*theClusterParam);
      auto tuple = std::make_tuple(lp, le , rqw);
      delete theClusterParam;
      
      //std::cout<<" in PixelCPEBase:localParameters(on track) - "<<lp.x()<<" "<<lp.y()<<std::endl;  //dk
      return tuple;
   }
   
   
   
private:
   virtual ClusterParam * createClusterParam(const SiPixelCluster & cl) const = 0;
   
   //--------------------------------------------------------------------------
   // This is where the action happens.
   //--------------------------------------------------------------------------
   virtual LocalPoint localPosition(DetParam const & theDetParam, ClusterParam & theClusterParam) const = 0;
   virtual LocalError localError   (DetParam const & theDetParam, ClusterParam & theClusterParam) const = 0;
   
   void fillDetParams();
   
   //-----------------------------------------------------------------------------
   //! A convenience method to fill a whole SiPixelRecHitQuality word in one shot.
   //! This way, we can keep the details of what is filled within the pixel
   //! code and not expose the Transient SiPixelRecHit to it as well.  The name
   //! of this function is chosen to match the one in SiPixelRecHit.
   //-----------------------------------------------------------------------------
   SiPixelRecHitQuality::QualWordType rawQualityWord(ClusterParam & theClusterParam) const;
   
protected:
   //--- All methods and data members are protected to facilitate (for now)
   //--- access from derived classes.
   
   typedef GloballyPositioned<double> Frame;
   
   //---------------------------------------------------------------------------
   //  Data members
   //---------------------------------------------------------------------------
   
   //--- Counters
#ifdef EDM_ML_DEBUG
   mutable std::atomic<int>    nRecHitsTotal_ ; //for debugging only
   mutable std::atomic<int>    nRecHitsUsedEdge_ ; //for debugging only
#endif
   
   // Added new members
   float lAOffset_; // la used to calculate the offset from configuration (for testing)
   float lAWidthBPix_;  // la used to calculate the cluster width from conf.
   float lAWidthFPix_;  // la used to calculate the cluster width from conf.
   //bool useLAAlignmentOffsets_; // lorentz angle offsets detrmined by alignment
   bool useLAOffsetFromConfig_; // lorentz angle used to calculate the offset
   bool useLAWidthFromConfig_; // lorentz angle used to calculate the cluster width
   bool useLAWidthFromDB_;     // lorentz angle used to calculate the cluster width
   
   //--- Global quantities
   int     theVerboseLevel;                    // algorithm's verbosity
   int     theFlag_;   // flag to recognice if we are in generic or templates
   
   const MagneticField * magfield_;          // magnetic field
   const TrackerGeometry & geom_;          // geometry
   const TrackerTopology & ttopo_;         // Tracker Topology
   
   const SiPixelLorentzAngle * lorentzAngle_;
   const SiPixelLorentzAngle * lorentzAngleWidth_;  // for the charge width (generic)
   
   const SiPixelGenErrorDBObject * genErrorDBObject_;  // NEW
   //const SiPixelCPEGenericErrorParm * genErrorParm_;  // OLD
   
   const SiPixelTemplateDBObject * templateDBobject_;
   bool  alpha2Order;                          // switch on/off E.B effect.
   
   bool DoLorentz_;
   bool LoadTemplatesFromDB_;
   
   //---------------------------------------------------------------------------
   //  Geometrical services to subclasses.
   //---------------------------------------------------------------------------
private:
   void computeAnglesFromDetPosition( DetParam const & theDetParam, ClusterParam & theClusterParam ) const;
   
   void computeAnglesFromTrajectory ( DetParam const & theDetParam, ClusterParam & theClusterParam,
                                     const LocalTrajectoryParameters & ltp) const;
   
   void  setTheClu( DetParam const &, ClusterParam & theClusterParam ) const ;
   
   LocalVector driftDirection       (DetParam & theDetParam, GlobalVector bfield ) const ;
   LocalVector driftDirection       (DetParam & theDetParam, LocalVector bfield ) const ;
   void computeLorentzShifts(DetParam &) const ;
   
   bool isFlipped(DetParam const & theDetParam) const;              // is the det flipped or not?
   
   //---------------------------------------------------------------------------
   //  Cluster-level services.
   //---------------------------------------------------------------------------
   
   DetParam const & detParam(const GeomDetUnit & det) const;
   
   using DetParams=std::vector<DetParam>;
   
   DetParams m_DetParams=DetParams(1440);
   
};

#endif

<|MERGE_RESOLUTION|>--- conflicted
+++ resolved
@@ -53,75 +53,6 @@
 class MagneticField;
 class PixelCPEBase : public PixelClusterParameterEstimator
 {
-<<<<<<< HEAD
-public:
-   struct DetParam
-   {
-      DetParam() {}
-      const PixelGeomDetUnit * theDet;
-      // gavril : replace RectangularPixelTopology with PixelTopology
-      const PixelTopology * theTopol;
-      const RectangularPixelTopology * theRecTopol;
-      
-      GeomDetType::SubDetector thePart;
-      Local3DPoint theOrigin;
-      float theThickness;
-      float thePitchX;
-      float thePitchY;
-      //float theDetR;
-      //float theDetZ;
-      //float theNumOfRow; //Not used, AH
-      //float theNumOfCol; //Not used, AH
-      //float theSign; //Not used, AH
-      
-      float bz; // local Bz
-      float bx; // local Bx
-      LocalVector driftDirection;
-      float widthLAFractionX;    // Width-LA to Offset-LA in X
-      float widthLAFractionY;    // same in Y
-      float lorentzShiftInCmX;   // a FULL shift, in cm
-      float lorentzShiftInCmY;   // a FULL shift, in cm
-      int   detTemplateId;       // det if for templates & generic errors
-   };
-   
-   struct ClusterParam
-   {
-      ClusterParam(const SiPixelCluster & cl) : theCluster(&cl), loc_trk_pred(0.0,0.0,0.0,0.0),
-      probabilityX_(0.0), probabilityY_(0.0), probabilityQ_(0.0), qBin_(0.0),
-      isOnEdge_(false), hasBadPixels_(false), spansTwoROCs_(false), hasFilledProb_(false) {}
-      virtual ~ClusterParam() = default;
-      const SiPixelCluster * theCluster;
-      
-      //--- Cluster-level quantities (may need more)
-      float cotalpha;
-      float cotbeta;
-      //bool  zneg; // Not used, AH
-      
-      // G.Giurgiu (05/14/08) track local coordinates
-      float trk_lp_x;
-      float trk_lp_y;
-      
-      // ggiurgiu@jhu.edu (12/01/2010) : Needed for calling topology methods
-      // with track angles to handle surface deformations (bows/kinks)
-      Topology::LocalTrackPred loc_trk_pred;
-      //LocalTrajectoryParameters loc_traj_param; // Not used, AH
-      
-      // ggiurgiu@jhu.edu (10/18/2008)
-      bool with_track_angle;
-      
-      //--- Probability
-      float probabilityX_ ;
-      float probabilityY_ ;
-      float probabilityQ_ ;
-      float qBin_ ;
-      bool  isOnEdge_ ;
-      bool  hasBadPixels_ ;
-      bool  spansTwoROCs_ ;
-      bool  hasFilledProb_ ;
-   };
-   
-public:
-=======
 public:
    struct DetParam
    {
@@ -185,7 +116,6 @@
    };
    
 public:
->>>>>>> 4f15b524
    PixelCPEBase(edm::ParameterSet const& conf, const MagneticField * mag, const TrackerGeometry& geom, const TrackerTopology& ttopo,
                 const SiPixelLorentzAngle * lorentzAngle,
                 const SiPixelGenErrorDBObject * genErrorDBObject,
