--- conflicted
+++ resolved
@@ -1,14 +1,13 @@
 //
-//  SiPixelGenError.h (v2.00)
+//  SiPixelGenError.h (v1.00)
 //
 //  Object to contain Lorentz drift and error information for the Generic Algorithm
 //
 // Created by Morris Swartz on 1/10/2014.
 //
-// Update for Phase 1 FPix, M.S. 1/15/17
 //
-
-// Build the template storage structure from several pieces
+ 
+// Build the template storage structure from several pieces 
 
 #ifndef SiPixelGenError_h
 #define SiPixelGenError_h 1
@@ -27,25 +26,25 @@
 #endif
 
 struct SiPixelGenErrorEntry { //!< Basic template entry corresponding to a single set of track angles
-   int runnum;              //!< number of pixelav run used to generate this entry
-   float cotalpha;          //!< cot(alpha) is proportional to cluster length in x and is basis of interpolation
-   float cotbeta;           //!< cot(beta) is proportional to cluster length in y and is basis of interpolation
-   float qavg;              //!< average cluster charge for this set of track angles (now includes threshold effects)
-   float pixmax;            //!< maximum charge for individual pixels in cluster
-   float dyone;             //!< mean offset/correction for one pixel y-clusters
-   float syone;             //!< rms for one pixel y-clusters
-   float dxone;             //!< mean offset/correction for one pixel x-clusters
-   float sxone;             //!< rms for one pixel x-clusters
-   float dytwo;             //!< mean offset/correction for one double-pixel y-clusters
-   float sytwo;             //!< rms for one double-pixel y-clusters
-   float dxtwo;             //!< mean offset/correction for one double-pixel x-clusters
-   float sxtwo;             //!< rms for one double-pixel x-clusters
-   float qmin;              //!< minimum cluster charge for valid hit (keeps 99.9% of simulated hits)
-   float qmin2;
-   float yavggen[4];        //!< generic algorithm: average y-bias of reconstruction binned in 4 charge bins
-   float yrmsgen[4];        //!< generic algorithm: average y-rms of reconstruction binned in 4 charge bins
-   float xavggen[4];        //!< generic algorithm: average x-bias of reconstruction binned in 4 charge bins
-   float xrmsgen[4];        //!< generic algorithm: average x-rms of reconstruction binned in 4 charge bins
+  int runnum;              //!< number of pixelav run used to generate this entry 
+  float cotalpha;          //!< cot(alpha) is proportional to cluster length in x and is basis of interpolation
+  float cotbeta;           //!< cot(beta) is proportional to cluster length in y and is basis of interpolation
+  float qavg;              //!< average cluster charge for this set of track angles (now includes threshold effects)
+  float pixmax;            //!< maximum charge for individual pixels in cluster
+  float dyone;             //!< mean offset/correction for one pixel y-clusters
+  float syone;             //!< rms for one pixel y-clusters 
+  float dxone;             //!< mean offset/correction for one pixel x-clusters
+  float sxone;             //!< rms for one pixel x-clusters 
+  float dytwo;             //!< mean offset/correction for one double-pixel y-clusters 
+  float sytwo;             //!< rms for one double-pixel y-clusters 
+  float dxtwo;             //!< mean offset/correction for one double-pixel x-clusters 
+  float sxtwo;             //!< rms for one double-pixel x-clusters 
+  float qmin;              //!< minimum cluster charge for valid hit (keeps 99.9% of simulated hits) 
+  float qmin2;
+  float yavggen[4];        //!< generic algorithm: average y-bias of reconstruction binned in 4 charge bins
+  float yrmsgen[4];        //!< generic algorithm: average y-rms of reconstruction binned in 4 charge bins
+  float xavggen[4];        //!< generic algorithm: average x-bias of reconstruction binned in 4 charge bins
+  float xrmsgen[4];        //!< generic algorithm: average x-rms of reconstruction binned in 4 charge bins
 } ;
 
 
@@ -80,59 +79,40 @@
 
 
 struct SiPixelGenErrorStore { //!< template storage structure
-   SiPixelGenErrorHeader head;
-   float cotbetaY[60];
-   float cotbetaX[5];
-   float cotalphaX[29];
-   SiPixelGenErrorEntry enty[60];     //!< 60 Barrel y templates spanning cluster lengths from 0px to +18px [28 entries for fpix]
-   SiPixelGenErrorEntry entx[5][29];  //!< 29 Barrel x templates spanning cluster lengths from -6px (-1.125Rad) to +6px (+1.125Rad) in each of 5 slices [3x29 for fpix]
+  SiPixelGenErrorHeader head;
+  float cotbetaY[60];
+  float cotbetaX[5];
+  float cotalphaX[29];
+  SiPixelGenErrorEntry enty[60];     //!< 60 Barrel y templates spanning cluster lengths from 0px to +18px [28 entries for fpix]
+  SiPixelGenErrorEntry entx[5][29];  //!< 29 Barrel x templates spanning cluster lengths from -6px (-1.125Rad) to +6px (+1.125Rad) in each of 5 slices [3x29 for fpix]
 } ;
 
 
 // ******************************************************************************************
-//! \class SiPixelGenError
+//! \class SiPixelGenError 
 //!
 //!  A Generic Algorithm info management class.  SiPixelGenError contains thePixelTemp
-//!  (a std::vector  of SiPixelGenErrorStore, each of which is a collection of many
-//!  SiPixelGenErrorEntries).  Each SiPixelGenErrorStore corresponds to a given detector
-//!  condition, and is valid for a range of runs.  We allow more than one Store since the
+//!  (a std::vector  of SiPixelGenErrorStore, each of which is a collection of many 
+//!  SiPixelGenErrorEntries).  Each SiPixelGenErrorStore corresponds to a given detector 
+//!  condition, and is valid for a range of runs.  We allow more than one Store since the 
 //!  may change over time.
 //!
 //!  This class reads templates from files via pushfile() method.
-//!
+//! 
 //!  The main functionality of SiPixelGenError is qbin(), which produces algorithm info
 //!  on the fly, given a specific track's alpha and beta.
 //!
 // ******************************************************************************************
 class SiPixelGenError {
-public:
-   SiPixelGenError(const std::vector< SiPixelGenErrorStore > & thePixelTemp) : thePixelTemp_(thePixelTemp) { id_current_ = -1; index_id_ = -1;} //!< Constructor for cases in which template store already exists
-   
-   static bool pushfile(int filenum, std::vector< SiPixelGenErrorStore > & thePixelTemp_);     // load the private store with info from the
-   // file with the index (int) filenum
-   
+ public:
+  SiPixelGenError(const std::vector< SiPixelGenErrorStore > & thePixelTemp) : thePixelTemp_(thePixelTemp) { id_current_ = -1; index_id_ = -1;} //!< Constructor for cases in which template store already exists
+  
+  static bool pushfile(int filenum, std::vector< SiPixelGenErrorStore > & thePixelTemp_);     // load the private store with info from the 
+                                  // file with the index (int) filenum
+								  
 #ifndef SI_PIXEL_TEMPLATE_STANDALONE
-   static bool pushfile(const SiPixelGenErrorDBObject& dbobject, std::vector< SiPixelGenErrorStore > & thePixelTemp_);     // load the private store with info from db
+  static bool pushfile(const SiPixelGenErrorDBObject& dbobject, std::vector< SiPixelGenErrorStore > & thePixelTemp_);     // load the private store with info from db
 #endif
-<<<<<<< HEAD
-   
-   // initialize the binary search information;
-   static void postInit(std::vector< SiPixelGenErrorStore > & thePixelTemp_);
-   
-   
-   // Interpolate input beta angle to estimate the average charge. return qbin flag for input cluster charge, and estimate y/x errors and biases for the Generic Algorithm.
-   int qbin(int id, float cotalpha, float cotbeta, float locBz, float locBx, float qclus, float& pixmx, float& sigmay, float& deltay, float& sigmax, float& deltax,
-            float& sy1, float& dy1, float& sy2, float& dy2, float& sx1, float& dx1, float& sx2, float& dx2);
-   // Overloaded method to provide only the LA parameters
-   int qbin(int id);
-   
-   float lorywidth() {return lorywidth_;}                            //!< signed lorentz y-width (microns)
-   float lorxwidth() {return lorxwidth_;}                            //!< signed lorentz x-width (microns)
-   float lorybias() {return lorybias_;}                              //!< signed lorentz y-bias (microns)
-   float lorxbias() {return lorxbias_;}                              //!< signed lorentz x-bias (microns)
-   
-   float fbin(int i) {
-=======
 
 // initialize the binary search information;
   static void postInit(std::vector< SiPixelGenErrorStore > & thePixelTemp_);
@@ -151,40 +131,39 @@
   float lorxbias() {return lorxbias_;}                              //!< signed lorentz x-bias (microns)
 
   float fbin(int i) {
->>>>>>> bad9b89e
 #ifndef SI_PIXEL_TEMPLATE_STANDALONE
       if(i < 0 || i > 2) {throw cms::Exception("DataCorrupt") << "SiPixelTemplate::chi2xminc2m called with illegal index = " << i << std::endl;}
 #else
       assert(i>=0 && i<3);
 #endif
-      return fbin_[i];} //!< Return lower bound of Qbin definition
-   float xsize() {return xsize_;}                                    //!< pixel x-size (microns)
-   float ysize() {return ysize_;}                                    //!< pixel y-size (microns)
-   float zsize() {return zsize_;}                                    //!< pixel z-size or thickness (microns)
-   
-private:
-   
-   // Keep current template interpolaion parameters
-   
-   int id_current_;           //!< current id
-   int index_id_;             //!< current index
-   
-   
-   // Keep results of last interpolation to return through member functions
-   
-   float lorxwidth_;         //!< Lorentz x-width
-   float lorywidth_;         //!< Lorentz y-width (sign corrected for fpix frame)
-   float lorxbias_;         //!< Lorentz x-width
-   float lorybias_;         //!< Lorentz y-width (sign corrected for fpix frame)
-   float fbin_[3];          //!< The QBin definitions in Q_clus/Q_avg
-   float xsize_;             //!< Pixel x-size
-   float ysize_;             //!< Pixel y-size
-   float zsize_;             //!< Pixel z-size (thickness)
-   
-   
-   // The actual template store is a std::vector container
-   
-   const std::vector< SiPixelGenErrorStore > & thePixelTemp_;
+  return fbin_[i];} //!< Return lower bound of Qbin definition
+  float xsize() {return xsize_;}                                    //!< pixel x-size (microns)
+  float ysize() {return ysize_;}                                    //!< pixel y-size (microns)
+  float zsize() {return zsize_;}                                    //!< pixel z-size or thickness (microns)
+
+ private:
+  
+  // Keep current template interpolaion parameters	
+  
+  int id_current_;           //!< current id
+  int index_id_;             //!< current index
+  
+  
+  // Keep results of last interpolation to return through member functions
+  
+  float lorxwidth_;         //!< Lorentz x-width
+  float lorywidth_;         //!< Lorentz y-width (sign corrected for fpix frame)
+  float lorxbias_;         //!< Lorentz x-width
+  float lorybias_;         //!< Lorentz y-width (sign corrected for fpix frame)
+  float fbin_[3];          //!< The QBin definitions in Q_clus/Q_avg
+  float xsize_;             //!< Pixel x-size
+  float ysize_;             //!< Pixel y-size
+  float zsize_;             //!< Pixel z-size (thickness)
+
+  
+  // The actual template store is a std::vector container
+
+  const std::vector< SiPixelGenErrorStore > & thePixelTemp_;
 } ;
 
 
