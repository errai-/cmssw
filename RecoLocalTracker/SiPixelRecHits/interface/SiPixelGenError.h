//
//  SiPixelGenError.h (v2.00)
//
//  Object to contain Lorentz drift and error information for the Generic Algorithm
//
// Created by Morris Swartz on 1/10/2014.
//
// Update for Phase 1 FPix, M.S. 1/15/17
//

// Build the template storage structure from several pieces

#ifndef SiPixelGenError_h
#define SiPixelGenError_h 1


#include<vector>
#include<cassert>

#ifndef SI_PIXEL_TEMPLATE_STANDALONE
#include "CondFormats/SiPixelObjects/interface/SiPixelGenErrorDBObject.h"
#include "FWCore/Utilities/interface/Exception.h"
#endif

struct SiPixelGenErrorEntry { //!< Basic template entry corresponding to a single set of track angles
   int runnum;              //!< number of pixelav run used to generate this entry
   float cotalpha;          //!< cot(alpha) is proportional to cluster length in x and is basis of interpolation
   float cotbeta;           //!< cot(beta) is proportional to cluster length in y and is basis of interpolation
   float qavg;              //!< average cluster charge for this set of track angles (now includes threshold effects)
   float pixmax;            //!< maximum charge for individual pixels in cluster
   float dyone;             //!< mean offset/correction for one pixel y-clusters
   float syone;             //!< rms for one pixel y-clusters
   float dxone;             //!< mean offset/correction for one pixel x-clusters
   float sxone;             //!< rms for one pixel x-clusters
   float dytwo;             //!< mean offset/correction for one double-pixel y-clusters
   float sytwo;             //!< rms for one double-pixel y-clusters
   float dxtwo;             //!< mean offset/correction for one double-pixel x-clusters
   float sxtwo;             //!< rms for one double-pixel x-clusters
   float qmin;              //!< minimum cluster charge for valid hit (keeps 99.9% of simulated hits)
   float qmin2;
   float yavggen[4];        //!< generic algorithm: average y-bias of reconstruction binned in 4 charge bins
   float yrmsgen[4];        //!< generic algorithm: average y-rms of reconstruction binned in 4 charge bins
   float xavggen[4];        //!< generic algorithm: average x-bias of reconstruction binned in 4 charge bins
   float xrmsgen[4];        //!< generic algorithm: average x-rms of reconstruction binned in 4 charge bins
} ;





struct SiPixelGenErrorHeader {           //!< template header structure
   int ID;                 //!< template ID number
   int NTy;                //!< number of Template y entries
   int NTyx;               //!< number of Template y-slices of x entries
   int NTxx;               //!< number of Template x-entries in each slice
   int Dtype;              //!< detector type (0=BPix, 1=FPix)
   float qscale;           //!< Charge scaling to match cmssw and pixelav
   float lorywidth;        //!< estimate of y-lorentz width for optimal resolution
   float lorxwidth;        //!< estimate of x-lorentz width for optimal resolution
   float lorybias;         //!< estimate of y-lorentz bias
   float lorxbias;         //!< estimate of x-lorentz bias
   float Vbias;            //!< detector bias potential in Volts
   float temperature;      //!< detector temperature in deg K
   float fluence;          //!< radiation fluence in n_eq/cm^2
   float s50;              //!< 1/2 of the multihit dcol threshold in electrons
   float ss50;             //!< 1/2 of the single hit dcol threshold in electrons
   char title[80];         //!< template title
   int templ_version;      //!< Version number of the template to ensure code compatibility
   float Bfield;           //!< Bfield in Tesla
   float fbin[3];          //!< The QBin definitions in Q_clus/Q_avg
   float xsize;            //!< pixel size (for future use in upgraded geometry)
   float ysize;            //!< pixel size (for future use in upgraded geometry)
   float zsize;            //!< pixel size (for future use in upgraded geometry)
} ;



struct SiPixelGenErrorStore { //!< template storage structure
   SiPixelGenErrorHeader head;
   float cotbetaY[60];
   float cotbetaX[5];
   float cotalphaX[29];
   SiPixelGenErrorEntry enty[60];     //!< 60 Barrel y templates spanning cluster lengths from 0px to +18px [28 entries for fpix]
   SiPixelGenErrorEntry entx[5][29];  //!< 29 Barrel x templates spanning cluster lengths from -6px (-1.125Rad) to +6px (+1.125Rad) in each of 5 slices [3x29 for fpix]
} ;


// ******************************************************************************************
//! \class SiPixelGenError
//!
//!  A Generic Algorithm info management class.  SiPixelGenError contains thePixelTemp
//!  (a std::vector  of SiPixelGenErrorStore, each of which is a collection of many
//!  SiPixelGenErrorEntries).  Each SiPixelGenErrorStore corresponds to a given detector
//!  condition, and is valid for a range of runs.  We allow more than one Store since the
//!  may change over time.
//!
//!  This class reads templates from files via pushfile() method.
//!
//!  The main functionality of SiPixelGenError is qbin(), which produces algorithm info
//!  on the fly, given a specific track's alpha and beta.
//!
// ******************************************************************************************
class SiPixelGenError {
public:
   SiPixelGenError(const std::vector< SiPixelGenErrorStore > & thePixelTemp) : thePixelTemp_(thePixelTemp) { id_current_ = -1; index_id_ = -1;} //!< Constructor for cases in which template store already exists
   
   static bool pushfile(int filenum, std::vector< SiPixelGenErrorStore > & thePixelTemp_);     // load the private store with info from the
   // file with the index (int) filenum
   
#ifndef SI_PIXEL_TEMPLATE_STANDALONE
   static bool pushfile(const SiPixelGenErrorDBObject& dbobject, std::vector< SiPixelGenErrorStore > & thePixelTemp_);     // load the private store with info from db
#endif
   
   // initialize the binary search information;
   static void postInit(std::vector< SiPixelGenErrorStore > & thePixelTemp_);
   
   
   // Interpolate input beta angle to estimate the average charge. return qbin flag for input cluster charge, and estimate y/x errors and biases for the Generic Algorithm.
<<<<<<< HEAD
   int qbin(int id, float cotalpha, float cotbeta, float locBz, float locBx, float qclus, float& pixmx, float& sigmay, float& deltay, float& sigmax, float& deltax,
=======
   int qbin(int id, float cotalpha, float cotbeta, float locBz, float locBx, float qclus, bool irradiationCorrections,
            int& pixmx, float& sigmay, float& deltay, float& sigmax, float& deltax,
>>>>>>> 4f15b524
            float& sy1, float& dy1, float& sy2, float& dy2, float& sx1, float& dx1, float& sx2, float& dx2);
   // Overloaded method to provide only the LA parameters
   int qbin(int id);
   
   float lorywidth() {return lorywidth_;}                            //!< signed lorentz y-width (microns)
   float lorxwidth() {return lorxwidth_;}                            //!< signed lorentz x-width (microns)
   float lorybias() {return lorybias_;}                              //!< signed lorentz y-bias (microns)
   float lorxbias() {return lorxbias_;}                              //!< signed lorentz x-bias (microns)
   
   float fbin(int i) {
#ifndef SI_PIXEL_TEMPLATE_STANDALONE
      if(i < 0 || i > 2) {throw cms::Exception("DataCorrupt") << "SiPixelTemplate::chi2xminc2m called with illegal index = " << i << std::endl;}
#else
      assert(i>=0 && i<3);
#endif
      return fbin_[i];} //!< Return lower bound of Qbin definition
   float xsize() {return xsize_;}                                    //!< pixel x-size (microns)
   float ysize() {return ysize_;}                                    //!< pixel y-size (microns)
   float zsize() {return zsize_;}                                    //!< pixel z-size or thickness (microns)
   
private:
   
   // Keep current template interpolaion parameters
   
   int id_current_;           //!< current id
   int index_id_;             //!< current index
   
   
   // Keep results of last interpolation to return through member functions
   
   float lorxwidth_;         //!< Lorentz x-width
   float lorywidth_;         //!< Lorentz y-width (sign corrected for fpix frame)
   float lorxbias_;         //!< Lorentz x-width
   float lorybias_;         //!< Lorentz y-width (sign corrected for fpix frame)
   float fbin_[3];          //!< The QBin definitions in Q_clus/Q_avg
   float xsize_;             //!< Pixel x-size
   float ysize_;             //!< Pixel y-size
   float zsize_;             //!< Pixel z-size (thickness)
   
   
   // The actual template store is a std::vector container
   
   const std::vector< SiPixelGenErrorStore > & thePixelTemp_;
} ;


#endif<|MERGE_RESOLUTION|>--- conflicted
+++ resolved
@@ -116,12 +116,8 @@
    
    
    // Interpolate input beta angle to estimate the average charge. return qbin flag for input cluster charge, and estimate y/x errors and biases for the Generic Algorithm.
-<<<<<<< HEAD
-   int qbin(int id, float cotalpha, float cotbeta, float locBz, float locBx, float qclus, float& pixmx, float& sigmay, float& deltay, float& sigmax, float& deltax,
-=======
    int qbin(int id, float cotalpha, float cotbeta, float locBz, float locBx, float qclus, bool irradiationCorrections,
             int& pixmx, float& sigmay, float& deltay, float& sigmax, float& deltax,
->>>>>>> 4f15b524
             float& sy1, float& dy1, float& sy2, float& dy2, float& sx1, float& dx1, float& sx2, float& dx2);
    // Overloaded method to provide only the LA parameters
    int qbin(int id);
