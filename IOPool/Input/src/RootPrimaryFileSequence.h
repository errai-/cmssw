--- conflicted
+++ resolved
@@ -66,13 +66,6 @@
     BranchDescription::MatchMode branchesMustMatch_;
     std::vector<ProcessHistoryID> orderedProcessHistoryIDs_;
 
-<<<<<<< HEAD
-    std::shared_ptr<EventSkipperByID> eventSkipperByID_;
-    int initialNumberOfEventsToSkip_;
-    bool noEventSort_;
-    unsigned int treeCacheSize_;
-    std::shared_ptr<DuplicateChecker> duplicateChecker_;
-=======
     std::shared_ptr<EventSkipperByID const> eventSkipperByID() const {return get_underlying_safe(eventSkipperByID_);}
     std::shared_ptr<EventSkipperByID>& eventSkipperByID() {return get_underlying_safe(eventSkipperByID_);}
     std::shared_ptr<DuplicateChecker const> duplicateChecker() const {return get_underlying_safe(duplicateChecker_);}
@@ -83,7 +76,6 @@
     bool noEventSort_;
     unsigned int treeCacheSize_;
     edm::propagate_const<std::shared_ptr<DuplicateChecker>> duplicateChecker_;
->>>>>>> 9d1bd68b
     bool usingGoToEvent_;
     bool enablePrefetching_;
   }; // class RootPrimaryFileSequence
