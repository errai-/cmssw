#ifndef IOPool_Input_RootDelayedReader_h
#define IOPool_Input_RootDelayedReader_h

/*----------------------------------------------------------------------

RootDelayedReader.h // used by ROOT input sources

----------------------------------------------------------------------*/

#include "DataFormats/Provenance/interface/BranchKey.h"
#include "FWCore/Framework/interface/DelayedReader.h"
#include "FWCore/Utilities/interface/InputType.h"
#include "FWCore/Utilities/interface/propagate_const.h"
#include "RootTree.h"

#include <map>
#include <memory>
#include <string>

class TClass;
namespace edm {
  class InputFile;
  class RootTree;
  class SharedResourcesAcquirer;
  class Exception;

  //------------------------------------------------------------
  // Class RootDelayedReader: pretends to support file reading.
  //

  class RootDelayedReader : public DelayedReader {
  public:
    typedef roottree::BranchInfo BranchInfo;
    typedef roottree::BranchMap BranchMap;
    typedef roottree::BranchMap::const_iterator iterator;
    typedef roottree::EntryNumber EntryNumber;
    RootDelayedReader(
      RootTree const& tree,
      std::shared_ptr<InputFile> filePtr,
      InputType inputType);

    virtual ~RootDelayedReader();

    RootDelayedReader(RootDelayedReader const&) = delete; // Disallow copying and moving
    RootDelayedReader& operator=(RootDelayedReader const&) = delete; // Disallow copying and moving

  private:
    virtual std::unique_ptr<WrapperBase> getProduct_(BranchKey const& k, EDProductGetter const* ep) override;
    virtual void mergeReaders_(DelayedReader* other) override {nextReader_ = other;}
    virtual void reset_() override {nextReader_ = nullptr;}
    SharedResourcesAcquirer* sharedResources_() const override;

    BranchMap const& branches() const {return tree_.branches();}
    iterator branchIter(BranchKey const& k) const {return branches().find(k);}
    bool found(iterator const& iter) const {return iter != branches().end();}
    BranchInfo const& getBranchInfo(iterator const& iter) const {return iter->second; }
    // NOTE: filePtr_ appears to be unused, but is needed to prevent
    // the file containing the branch from being reclaimed.
    RootTree const& tree_;
    edm::propagate_const<std::shared_ptr<InputFile>> filePtr_;
    edm::propagate_const<DelayedReader*> nextReader_;
    std::unique_ptr<SharedResourcesAcquirer> resourceAcquirer_; // We do not use propagate_const because the acquirer is itself mutable.
    InputType inputType_;
<<<<<<< HEAD
    TClass* wrapperBaseTClass_;
=======
    edm::propagate_const<TClass*> wrapperBaseTClass_;
>>>>>>> 9d1bd68b
    //If a fatal exception happens we need to make a copy so we can
    // rethrow that exception on other threads. This avoids TTree
    // non-exception safety problems on later calls to TTree.
    mutable std::unique_ptr<Exception> lastException_;
  }; // class RootDelayedReader
  //------------------------------------------------------------
}
#endif<|MERGE_RESOLUTION|>--- conflicted
+++ resolved
@@ -61,11 +61,7 @@
     edm::propagate_const<DelayedReader*> nextReader_;
     std::unique_ptr<SharedResourcesAcquirer> resourceAcquirer_; // We do not use propagate_const because the acquirer is itself mutable.
     InputType inputType_;
-<<<<<<< HEAD
-    TClass* wrapperBaseTClass_;
-=======
     edm::propagate_const<TClass*> wrapperBaseTClass_;
->>>>>>> 9d1bd68b
     //If a fatal exception happens we need to make a copy so we can
     // rethrow that exception on other threads. This avoids TTree
     // non-exception safety problems on later calls to TTree.
