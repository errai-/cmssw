--- conflicted
+++ resolved
@@ -25,44 +25,25 @@
    btagDiscriminators = [
       'pfCombinedSecondaryVertexV2BJetTags',
 
-<<<<<<< HEAD
       'pfDeepCSVJetTags:probudsg',
       'pfDeepCSVJetTags:probb',
       'pfDeepCSVJetTags:probc',
       'pfDeepCSVJetTags:probbb',
-      'pfDeepCSVJetTags:probcc',
+      ## probcc was merged with probc
+      ## 'pfDeepCSVJetTags:probcc',
 
       ## 'pfDeepCMVAJetTags:probudsg',
       ## 'pfDeepCMVAJetTags:probb',
       ## 'pfDeepCMVAJetTags:probc',
       ## 'pfDeepCMVAJetTags:probbb',
-=======
-      'pfDeepCSVJetTags:probudsg', 
-      'pfDeepCSVJetTags:probb', 
-      'pfDeepCSVJetTags:probc', 
-      'pfDeepCSVJetTags:probbb', 
-      ## probcc was merged with probc
-      ## 'pfDeepCSVJetTags:probcc',
-
-      ## 'pfDeepCMVAJetTags:probudsg', 
-      ## 'pfDeepCMVAJetTags:probb', 
-      ## 'pfDeepCMVAJetTags:probc', 
-      ## 'pfDeepCMVAJetTags:probbb', 
->>>>>>> 124ccfa6
       ## 'pfDeepCMVAJetTags:probcc'
       ] ## to add discriminators
 )
 
 process.updatedPatJets.userData.userFloats.src += ['oldJetMass']
 
-#from PhysicsTools.PatAlgos.patInputFiles_cff import filesRelValTTbarPileUpMINIAODSIM
-process.source = cms.Source("PoolSource",
-    # replace 'myfile.root' with the source file you want to use
-    fileNames = cms.untracked.vstring(
-        'file:./../../nanevents.root'
-    )
-)
-#) fileNames = filesRelValTTbarPileUpMINIAODSIM
+from PhysicsTools.PatAlgos.patInputFiles_cff import filesRelValTTbarPileUpMINIAODSIM
+process.source.fileNames = filesRelValTTbarPileUpMINIAODSIM
 #                                         ##
 process.maxEvents.input = 100
 #                                         ##
