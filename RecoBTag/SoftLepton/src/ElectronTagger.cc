#include <limits>
#include <random>

#include "FWCore/Framework/interface/ESHandle.h"
#include "CondFormats/DataRecord/interface/BTauGenericMVAJetTagComputerRcd.h"
#include "CondFormats/DataRecord/interface/GBRWrapperRcd.h"
#include "RecoBTau/JetTagComputer/interface/JetTagComputerRecord.h"
#include "DataFormats/BTauReco/interface/SoftLeptonTagInfo.h"
#include "RecoBTag/SoftLepton/interface/LeptonSelector.h"
#include "RecoBTag/SoftLepton/interface/ElectronTagger.h"
#include "DataFormats/BTauReco/interface/CandSoftLeptonTagInfo.h"
#include <iostream>

<<<<<<< HEAD
ElectronTagger::ElectronTagger(const edm::ParameterSet & configuration):
    m_selector(configuration)
  {
	uses("seTagInfos");
	edm::FileInPath WeightFile=configuration.getParameter<edm::FileInPath>("weightFile");
	mvaID.reset(new TMVAEvaluator());
	
	// variable order needs to be the same as in the training
	std::vector<std::string> variables({"sip3d", "sip2d", "ptRel", "deltaR", "ratio", "mva_e_pi"});
	std::vector<std::string> spectators;
	
	mvaID->initialize("Color:Silent:Error", "BDT", WeightFile.fullPath(), variables, spectators);
  }
=======
ElectronTagger::ElectronTagger(const edm::ParameterSet & cfg):
    m_selector(cfg),
    m_useCondDB(cfg.getParameter<bool>("useCondDB")),
    m_gbrForestLabel(cfg.existsAs<std::string>("gbrForestLabel") ? cfg.getParameter<std::string>("gbrForestLabel") : ""),
    m_weightFile(cfg.existsAs<edm::FileInPath>("weightFile") ? cfg.getParameter<edm::FileInPath>("weightFile") : edm::FileInPath()),
    m_useGBRForest(cfg.existsAs<bool>("useGBRForest") ? cfg.getParameter<bool>("useGBRForest") : false),
    m_useAdaBoost(cfg.existsAs<bool>("useAdaBoost") ? cfg.getParameter<bool>("useAdaBoost") : false)
  {
	uses("seTagInfos");
	mvaID.reset(new TMVAEvaluator());
  }

void ElectronTagger::initialize(const JetTagComputerRecord & record)
{
	// variable names and order need to be the same as in the training
	std::vector<std::string> variables({"sip3d", "sip2d", "ptRel", "deltaR", "ratio", "mva_e_pi"});
	std::vector<std::string> spectators;
	
	if (m_useCondDB)
	{
		const GBRWrapperRcd & gbrWrapperRecord = record.getRecord<GBRWrapperRcd>();
		
		edm::ESHandle<GBRForest> gbrForestHandle;
		gbrWrapperRecord.get(m_gbrForestLabel.c_str(), gbrForestHandle);

		mvaID->initializeGBRForest(gbrForestHandle.product(), variables, spectators, m_useAdaBoost);
	}
	else
		mvaID->initialize("Color:Silent:Error", "BDT", m_weightFile.fullPath(), variables, spectators, m_useGBRForest, m_useAdaBoost);
}
>>>>>>> 4d2cda84

/// b-tag a jet based on track-to-jet parameters in the extened info collection
float ElectronTagger::discriminator(const TagInfoHelper & tagInfo) const {
  // default value, used if there are no leptons associated to this jet
  float bestTag = - std::numeric_limits<float>::infinity();
  const reco::CandSoftLeptonTagInfo & info = tagInfo.get<reco::CandSoftLeptonTagInfo>();

  std::mt19937_64 random;
  std::uniform_real_distribution<float> dist(0.f,1.f);

<<<<<<< HEAD
  // TMVAEvaluator is not thread safe
  std::lock_guard<std::mutex> lock(m_mutex);
=======
>>>>>>> 4d2cda84
  // if there are multiple leptons, look for the highest tag result
  for (unsigned int i = 0; i < info.leptons(); i++) {
    const reco::SoftLeptonProperties & properties = info.properties(i);
    if (m_selector(properties)) {
	int theSeed=1+round(10000.0*std::abs(properties.deltaR));
	random.seed(theSeed);
	float rndm = dist(random);
	//for negative tagger, flip 50% of the negative signs to positive value
	float sip3d = (m_selector.isNegative() && rndm<0.5) ? -properties.sip3d : properties.sip3d;
	float sip2d = (m_selector.isNegative() && rndm<0.5) ? -properties.sip2d : properties.sip2d;
	
	std::map<std::string,float> inputs;
	inputs["sip3d"] = sip3d;
	inputs["sip2d"] = sip2d;
	inputs["ptRel"] = properties.ptRel;
	inputs["deltaR"] = properties.deltaR;
	inputs["ratio"] = properties.ratio;
	inputs["mva_e_pi"] = properties.elec_mva;
	
	float tag = mvaID->evaluate(inputs);
	// Transform output between 0 and 1
	tag = (tag+1.0)/2.0;
        if (tag > bestTag)
           bestTag = tag;
    }
  }
  return bestTag;
}<|MERGE_RESOLUTION|>--- conflicted
+++ resolved
@@ -11,21 +11,6 @@
 #include "DataFormats/BTauReco/interface/CandSoftLeptonTagInfo.h"
 #include <iostream>
 
-<<<<<<< HEAD
-ElectronTagger::ElectronTagger(const edm::ParameterSet & configuration):
-    m_selector(configuration)
-  {
-	uses("seTagInfos");
-	edm::FileInPath WeightFile=configuration.getParameter<edm::FileInPath>("weightFile");
-	mvaID.reset(new TMVAEvaluator());
-	
-	// variable order needs to be the same as in the training
-	std::vector<std::string> variables({"sip3d", "sip2d", "ptRel", "deltaR", "ratio", "mva_e_pi"});
-	std::vector<std::string> spectators;
-	
-	mvaID->initialize("Color:Silent:Error", "BDT", WeightFile.fullPath(), variables, spectators);
-  }
-=======
 ElectronTagger::ElectronTagger(const edm::ParameterSet & cfg):
     m_selector(cfg),
     m_useCondDB(cfg.getParameter<bool>("useCondDB")),
@@ -56,7 +41,6 @@
 	else
 		mvaID->initialize("Color:Silent:Error", "BDT", m_weightFile.fullPath(), variables, spectators, m_useGBRForest, m_useAdaBoost);
 }
->>>>>>> 4d2cda84
 
 /// b-tag a jet based on track-to-jet parameters in the extened info collection
 float ElectronTagger::discriminator(const TagInfoHelper & tagInfo) const {
@@ -67,11 +51,6 @@
   std::mt19937_64 random;
   std::uniform_real_distribution<float> dist(0.f,1.f);
 
-<<<<<<< HEAD
-  // TMVAEvaluator is not thread safe
-  std::lock_guard<std::mutex> lock(m_mutex);
-=======
->>>>>>> 4d2cda84
   // if there are multiple leptons, look for the highest tag result
   for (unsigned int i = 0; i < info.leptons(); i++) {
     const reco::SoftLeptonProperties & properties = info.properties(i);
