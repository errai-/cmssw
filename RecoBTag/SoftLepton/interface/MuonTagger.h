// * Author: Alberto Zucchetta
// * Mail: a.zucchetta@cern.ch
// * January 16, 2015

#ifndef RecoBTag_SoftLepton_MuonTagger_h
#define RecoBTag_SoftLepton_MuonTagger_h

#include "FWCore/ParameterSet/interface/ParameterSet.h"
#include "CommonTools/Utils/interface/TMVAEvaluator.h"
#include "RecoBTau/JetTagComputer/interface/JetTagComputer.h"
#include "RecoBTag/SoftLepton/interface/LeptonSelector.h"
<<<<<<< HEAD
#include <mutex>
=======
>>>>>>> 4d2cda84
#include <memory>

class MuonTagger : public JetTagComputer {

  public:
  
    MuonTagger(const edm::ParameterSet&);
    void initialize(const JetTagComputerRecord &) override;
    virtual float discriminator(const TagInfoHelper& tagInfo) const override;
    
  private:
    btag::LeptonSelector m_selector;
<<<<<<< HEAD
    mutable std::mutex m_mutex;
    [[cms::thread_guard("m_mutex")]] std::unique_ptr<TMVAEvaluator> mvaID;
=======
    const bool m_useCondDB;
    const std::string m_gbrForestLabel;
    const edm::FileInPath m_weightFile;
    const bool m_useGBRForest;
    const bool m_useAdaBoost;

    std::unique_ptr<TMVAEvaluator> mvaID;
>>>>>>> 4d2cda84
};

#endif
<|MERGE_RESOLUTION|>--- conflicted
+++ resolved
@@ -9,10 +9,6 @@
 #include "CommonTools/Utils/interface/TMVAEvaluator.h"
 #include "RecoBTau/JetTagComputer/interface/JetTagComputer.h"
 #include "RecoBTag/SoftLepton/interface/LeptonSelector.h"
-<<<<<<< HEAD
-#include <mutex>
-=======
->>>>>>> 4d2cda84
 #include <memory>
 
 class MuonTagger : public JetTagComputer {
@@ -25,10 +21,6 @@
     
   private:
     btag::LeptonSelector m_selector;
-<<<<<<< HEAD
-    mutable std::mutex m_mutex;
-    [[cms::thread_guard("m_mutex")]] std::unique_ptr<TMVAEvaluator> mvaID;
-=======
     const bool m_useCondDB;
     const std::string m_gbrForestLabel;
     const edm::FileInPath m_weightFile;
@@ -36,7 +28,6 @@
     const bool m_useAdaBoost;
 
     std::unique_ptr<TMVAEvaluator> mvaID;
->>>>>>> 4d2cda84
 };
 
 #endif
