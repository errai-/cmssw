#ifndef RecoBTag_SoftLepton_ElectronTagger_h
#define RecoBTag_SoftLepton_ElectronTagger_h

#include "FWCore/ParameterSet/interface/ParameterSet.h"
#include "RecoBTau/JetTagComputer/interface/JetTagComputer.h"
#include "RecoBTag/SoftLepton/interface/LeptonSelector.h"
#include "RecoBTag/SoftLepton/interface/MvaSoftElectronEstimator.h"
<<<<<<< HEAD
#include "TRandom3.h"
=======
#include <mutex>
>>>>>>> fe37ad1a

/** \class ElectronTagger
 *
 *
 *  \author P. Demin - UCL, Louvain-la-Neuve - Belgium
 *
 */

class ElectronTagger : public JetTagComputer {
public:

  /// explicit ctor 
 ElectronTagger(const edm::ParameterSet & );
<<<<<<< HEAD
 ~ElectronTagger(); 
  virtual float discriminator(const TagInfoHelper & tagInfo) const;
=======
  virtual float discriminator(const TagInfoHelper & tagInfo) const override;
>>>>>>> fe37ad1a
//  std::vector<string> vecstr;
//  string path_mvaWeightFileEleID;
private:
  btag::LeptonSelector m_selector;
<<<<<<< HEAD
  TRandom3* random;
  edm::FileInPath WeightFile;
  MvaSoftEleEstimator* mvaID;
=======
  edm::FileInPath WeightFile;
  mutable std::mutex m_mutex;
  std::unique_ptr<MvaSoftEleEstimator> mvaID;
>>>>>>> fe37ad1a
};

ElectronTagger::ElectronTagger(const edm::ParameterSet & configuration):
    m_selector(configuration)
  {
	uses("seTagInfos");
<<<<<<< HEAD
        random=new TRandom3();
	WeightFile=configuration.getParameter<edm::FileInPath>("weightFile");
	mvaID=new MvaSoftEleEstimator(WeightFile.fullPath());
  }


ElectronTagger::~ElectronTagger() {
        delete random;
	delete mvaID;
  }
=======
	WeightFile=configuration.getParameter<edm::FileInPath>("weightFile");
	mvaID.reset(new MvaSoftEleEstimator(WeightFile.fullPath()));
  }

>>>>>>> fe37ad1a
#endif<|MERGE_RESOLUTION|>--- conflicted
+++ resolved
@@ -5,11 +5,7 @@
 #include "RecoBTau/JetTagComputer/interface/JetTagComputer.h"
 #include "RecoBTag/SoftLepton/interface/LeptonSelector.h"
 #include "RecoBTag/SoftLepton/interface/MvaSoftElectronEstimator.h"
-<<<<<<< HEAD
-#include "TRandom3.h"
-=======
 #include <mutex>
->>>>>>> fe37ad1a
 
 /** \class ElectronTagger
  *
@@ -23,46 +19,22 @@
 
   /// explicit ctor 
  ElectronTagger(const edm::ParameterSet & );
-<<<<<<< HEAD
- ~ElectronTagger(); 
-  virtual float discriminator(const TagInfoHelper & tagInfo) const;
-=======
   virtual float discriminator(const TagInfoHelper & tagInfo) const override;
->>>>>>> fe37ad1a
 //  std::vector<string> vecstr;
 //  string path_mvaWeightFileEleID;
 private:
   btag::LeptonSelector m_selector;
-<<<<<<< HEAD
-  TRandom3* random;
-  edm::FileInPath WeightFile;
-  MvaSoftEleEstimator* mvaID;
-=======
   edm::FileInPath WeightFile;
   mutable std::mutex m_mutex;
   std::unique_ptr<MvaSoftEleEstimator> mvaID;
->>>>>>> fe37ad1a
 };
 
 ElectronTagger::ElectronTagger(const edm::ParameterSet & configuration):
     m_selector(configuration)
   {
 	uses("seTagInfos");
-<<<<<<< HEAD
-        random=new TRandom3();
-	WeightFile=configuration.getParameter<edm::FileInPath>("weightFile");
-	mvaID=new MvaSoftEleEstimator(WeightFile.fullPath());
-  }
-
-
-ElectronTagger::~ElectronTagger() {
-        delete random;
-	delete mvaID;
-  }
-=======
 	WeightFile=configuration.getParameter<edm::FileInPath>("weightFile");
 	mvaID.reset(new MvaSoftEleEstimator(WeightFile.fullPath()));
   }
 
->>>>>>> fe37ad1a
 #endif