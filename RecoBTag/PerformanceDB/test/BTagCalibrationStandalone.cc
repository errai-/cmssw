--- conflicted
+++ resolved
@@ -328,7 +328,6 @@
   }
 }
 
-<<<<<<< HEAD
 void BTagCalibration::makeCSV(ostream &s) const
 { 
   s << tagger_ << ";" << BTagEntry::makeCSVHeader();
@@ -337,14 +336,6 @@
     const std::vector<BTagEntry> &vec = i->second;
     for (std::vector<BTagEntry>::const_iterator j 
              = vec.cbegin(); j != vec.cend(); ++j) {
-=======
-void BTagCalibration::makeCSV(std::ostream &s) const
-{
-  s << BTagEntry::makeCSVHeader();
-  for (auto i = data_.cbegin(); i != data_.cend(); ++i) {
-    auto vec = i->second;
-    for (auto j = vec.cbegin(); j != vec.cend(); ++j) {
->>>>>>> 597ebf1c
       s << j->makeCSVLine();
     }
   }
@@ -365,7 +356,6 @@
        << par.sysType;
   return buff.str();
 }
-
 
 
 
