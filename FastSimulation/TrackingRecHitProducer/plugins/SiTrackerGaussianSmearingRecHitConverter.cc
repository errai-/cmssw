/** SiTrackerGaussianSmearingRecHitConverter.cc
 * --------------------------------------------------------------
 * Description:  see SiTrackerGaussianSmearingRecHitConverter.h
 * Authors:  R. Ranieri (CERN), P. Azzi, A. Schmidt, M. Galanti
 * History: Sep 27, 2006 -  initial version
 * --------------------------------------------------------------
 */

// fast tracker recHits
#include "DataFormats/TrackerRecHit2D/interface/FastTrackerRecHit.h"
#include "DataFormats/TrackerRecHit2D/interface/FastSingleTrackerRecHit.h"
#include "DataFormats/TrackerRecHit2D/interface/FastMatchedTrackerRecHit.h"
#include "DataFormats/TrackerRecHit2D/interface/FastProjectedTrackerRecHit.h"

// SiTracker Gaussian Smearing
#include "SiTrackerGaussianSmearingRecHitConverter.h"

// SiPixel Gaussian Smearing
#include "FastSimulation/TrackingRecHitProducer/interface/SiPixelGaussianSmearingRecHitConverterAlgorithm.h"

// SiStripGaussianSmearing
#include "FastSimulation/TrackingRecHitProducer/interface/SiStripGaussianSmearingRecHitConverterAlgorithm.h"

// Geometry and magnetic field
#include "Geometry/TrackerGeometryBuilder/interface/TrackerGeometry.h"
#include "Geometry/Records/interface/TrackerDigiGeometryRecord.h"
#include "Geometry/CommonDetUnit/interface/GeomDetUnit.h"
#include "Geometry/TrackerGeometryBuilder/interface/GluedGeomDet.h"
#include "Geometry/TrackerGeometryBuilder/interface/StripGeomDetUnit.h"
#include "MagneticField/Records/interface/IdealMagneticFieldRecord.h"
#include "MagneticField/Engine/interface/MagneticField.h"

// Data Formats
#include "DataFormats/Common/interface/Handle.h"
#include "SimDataFormats/CrossingFrame/interface/CrossingFrame.h" 	 

// Framework
#include "FWCore/Framework/interface/ESHandle.h"
#include "FWCore/Framework/interface/Event.h"
#include "FWCore/Framework/interface/EventSetup.h"
#include "FWCore/ParameterSet/interface/ParameterSet.h"
#include "FWCore/MessageLogger/interface/MessageLogger.h"
#include "FWCore/Utilities/interface/Exception.h"

// Numbering scheme
#include "DataFormats/TrackerCommon/interface/TrackerTopology.h"
#include "Geometry/Records/interface/TrackerTopologyRcd.h"

// Random engine
#include "FastSimulation/Utilities/interface/RandomEngineAndDistribution.h"

// topology

// STL
//#include <memory>

// ROOT
#include <TFile.h>
#include <TH1F.h>


//#define FAMOS_DEBUG

SiTrackerGaussianSmearingRecHitConverter::SiTrackerGaussianSmearingRecHitConverter(
  edm::ParameterSet const& conf) 
  : pset_(conf)
{
  thePixelDataFile = 0;
  thePixelBarrelResolutionFile = 0;
  thePixelForwardResolutionFile = 0;
  thePixelBarrelParametrization = 0;
  thePixelEndcapParametrization = 0;
  theSiStripErrorParametrization = 0;
  numberOfDisabledModules = 0;

#ifdef FAMOS_DEBUG
  std::cout << "SiTrackerGaussianSmearingRecHitConverter instantiated" << std::endl;
#endif

  produces<FastTrackerRecHitCollection>();
  produces<FastTrackerRecHitRefCollection>("simHit2RecHitMap");

  //--- PSimHit Containers
  //  trackerContainers.clear();
  //  trackerContainers = conf.getParameter<std::vector<edm::InputTag> >("ROUList");
  simHitLabel = conf.getParameter<edm::InputTag>("InputSimHits"); 
  simHitToken = consumes<edm::PSimHitContainer>(simHitLabel);
  //--- delta rays p cut [GeV/c] to filter PSimHits with p>
  deltaRaysPCut = conf.getParameter<double>("DeltaRaysMomentumCut");

  //--- switch to have RecHit == PSimHit
  trackingPSimHits = conf.getParameter<bool>("trackingPSimHits");
  if(trackingPSimHits) std::cout << "### trackingPSimHits chosen " << trackingPSimHits << std::endl;

  // disable/enable dead channels
  doDisableChannels = conf.getParameter<bool>("killDeadChannels");

  // Switch between old (ORCA) and new (CMSSW) pixel parameterization
  useCMSSWPixelParameterization = conf.getParameter<bool>("UseCMSSWPixelParametrization");
#ifdef FAMOS_DEBUG
  std::cout << (useCMSSWPixelParameterization? "CMSSW" : "ORCA") << " pixel parametrization chosen in config file." << std::endl;
#endif

  //
  // TIB
  localPositionResolution_TIB1x = conf.getParameter<double>("TIB1x");
  localPositionResolution_TIB1y = conf.getParameter<double>("TIB1y");
  localPositionResolution_TIB2x = conf.getParameter<double>("TIB2x");
  localPositionResolution_TIB2y = conf.getParameter<double>("TIB2y");
  localPositionResolution_TIB3x = conf.getParameter<double>("TIB3x");
  localPositionResolution_TIB3y = conf.getParameter<double>("TIB3y");
  localPositionResolution_TIB4x = conf.getParameter<double>("TIB4x");
  localPositionResolution_TIB4y = conf.getParameter<double>("TIB4y");
  //
  // TID
  localPositionResolution_TID1x = conf.getParameter<double>("TID1x");
  localPositionResolution_TID1y = conf.getParameter<double>("TID1y");
  localPositionResolution_TID2x = conf.getParameter<double>("TID2x");
  localPositionResolution_TID2y = conf.getParameter<double>("TID2y");
  localPositionResolution_TID3x = conf.getParameter<double>("TID3x");
  localPositionResolution_TID3y = conf.getParameter<double>("TID3y");
  //
  // TOB
  localPositionResolution_TOB1x = conf.getParameter<double>("TOB1x");
  localPositionResolution_TOB1y = conf.getParameter<double>("TOB1y");
  localPositionResolution_TOB2x = conf.getParameter<double>("TOB2x");
  localPositionResolution_TOB2y = conf.getParameter<double>("TOB2y");
  localPositionResolution_TOB3x = conf.getParameter<double>("TOB3x");
  localPositionResolution_TOB3y = conf.getParameter<double>("TOB3y");
  localPositionResolution_TOB4x = conf.getParameter<double>("TOB4x");
  localPositionResolution_TOB4y = conf.getParameter<double>("TOB4y");
  localPositionResolution_TOB5x = conf.getParameter<double>("TOB5x");
  localPositionResolution_TOB5y = conf.getParameter<double>("TOB5y");
  localPositionResolution_TOB6x = conf.getParameter<double>("TOB6x");
  localPositionResolution_TOB6y = conf.getParameter<double>("TOB6y");
  //
  // TEC
  localPositionResolution_TEC1x = conf.getParameter<double>("TEC1x");
  localPositionResolution_TEC1y = conf.getParameter<double>("TEC1y");
  localPositionResolution_TEC2x = conf.getParameter<double>("TEC2x");
  localPositionResolution_TEC2y = conf.getParameter<double>("TEC2y");
  localPositionResolution_TEC3x = conf.getParameter<double>("TEC3x");
  localPositionResolution_TEC3y = conf.getParameter<double>("TEC3y");
  localPositionResolution_TEC4x = conf.getParameter<double>("TEC4x");
  localPositionResolution_TEC4y = conf.getParameter<double>("TEC4y");
  localPositionResolution_TEC5x = conf.getParameter<double>("TEC5x");
  localPositionResolution_TEC5y = conf.getParameter<double>("TEC5y");
  localPositionResolution_TEC6x = conf.getParameter<double>("TEC6x");
  localPositionResolution_TEC6y = conf.getParameter<double>("TEC6y");
  localPositionResolution_TEC7x = conf.getParameter<double>("TEC7x");
  localPositionResolution_TEC7y = conf.getParameter<double>("TEC7y");
  //
  localPositionResolution_z = 0.0001; // not to be changed, set to minimum (1 um), Kalman Filter will crash if errors are exactly 0, setting 1 um means 0
  //
#ifdef FAMOS_DEBUG
  std::cout << "RecHit local position error set to" << "\n"
	    << "\tTIB1\tx = " << localPositionResolution_TIB1x 
	    << " cm\ty = " << localPositionResolution_TIB1y << " cm" << "\n"
	    << "\tTIB2\tx = " << localPositionResolution_TIB2x 
	    << " cm\ty = " << localPositionResolution_TIB2y << " cm" << "\n"
	    << "\tTIB3\tx = " << localPositionResolution_TIB3x 
	    << " cm\ty = " << localPositionResolution_TIB3y << " cm" << "\n"
	    << "\tTIB4\tx = " << localPositionResolution_TIB4x 
	    << " cm\ty = " << localPositionResolution_TIB4y << " cm" << "\n"
	    << "\tTID1\tx = " << localPositionResolution_TID1x 
	    << " cm\ty = " << localPositionResolution_TID1y << " cm" << "\n"
	    << "\tTID2\tx = " << localPositionResolution_TID2x 
	    << " cm\ty = " << localPositionResolution_TID2y << " cm" << "\n"
	    << "\tTID3\tx = " << localPositionResolution_TID3x 
	    << " cm\ty = " << localPositionResolution_TID3y << " cm" << "\n"
	    << "\tTOB1\tx = " << localPositionResolution_TOB1x 
	    << " cm\ty = " << localPositionResolution_TOB1y << " cm" << "\n"
	    << "\tTOB2\tx = " << localPositionResolution_TOB2x 
	    << " cm\ty = " << localPositionResolution_TOB2y << " cm" << "\n"
	    << "\tTOB3\tx = " << localPositionResolution_TOB3x 
	    << " cm\ty = " << localPositionResolution_TOB3y << " cm" << "\n"
	    << "\tTOB4\tx = " << localPositionResolution_TOB4x 
	    << " cm\ty = " << localPositionResolution_TOB4y << " cm" << "\n"
	    << "\tTOB5\tx = " << localPositionResolution_TOB5x 
	    << " cm\ty = " << localPositionResolution_TOB5y << " cm" << "\n"
	    << "\tTOB6\tx = " << localPositionResolution_TOB6x 
	    << " cm\ty = " << localPositionResolution_TOB6y << " cm" << "\n"
	    << "\tTEC1\tx = " << localPositionResolution_TEC1x 
	    << " cm\ty = " << localPositionResolution_TEC1y << " cm" << "\n"
	    << "\tTEC2\tx = " << localPositionResolution_TEC2x 
	    << " cm\ty = " << localPositionResolution_TEC2y << " cm" << "\n"
	    << "\tTEC3\tx = " << localPositionResolution_TEC3x 
	    << " cm\ty = " << localPositionResolution_TEC3y << " cm" << "\n"
	    << "\tTEC4\tx = " << localPositionResolution_TEC4x 
	    << " cm\ty = " << localPositionResolution_TEC4y << " cm" << "\n"
	    << "\tTEC5\tx = " << localPositionResolution_TEC5x 
	    << " cm\ty = " << localPositionResolution_TEC5y << " cm" << "\n"
	    << "\tTEC6\tx = " << localPositionResolution_TEC6x 
	    << " cm\ty = " << localPositionResolution_TEC6y << " cm" << "\n"
	    << "\tTEC7\tx = " << localPositionResolution_TEC7x 
	    << " cm\ty = " << localPositionResolution_TEC7y << " cm" << "\n"
	    << "\tAll:\tz = " << localPositionResolution_z     << " cm" 
	    << std::endl;
#endif

  //--- Number of histograms for alpha/beta barrel/forward multiplicity
  if(useCMSSWPixelParameterization) {
    nAlphaBarrel  = conf.getParameter<int>("AlphaBarrelMultiplicityNew");
    nBetaBarrel   = conf.getParameter<int>("BetaBarrelMultiplicityNew");
    nAlphaForward = conf.getParameter<int>("AlphaForwardMultiplicityNew");
    nBetaForward  = conf.getParameter<int>("BetaForwardMultiplicityNew");
  } else {
    nAlphaBarrel  = conf.getParameter<int>("AlphaBarrelMultiplicity");
    nBetaBarrel   = conf.getParameter<int>("BetaBarrelMultiplicity");
    nAlphaForward = conf.getParameter<int>("AlphaForwardMultiplicity");
    nBetaForward  = conf.getParameter<int>("BetaForwardMultiplicity");
  }
#ifdef FAMOS_DEBUG
  std::cout << "Pixel maximum multiplicity set to " 
	    << "\nBarrel"  << "\talpha " << nAlphaBarrel  
	    << "\tbeta " << nBetaBarrel
	    << "\nForward" << "\talpha " << nAlphaForward 
	    << "\tbeta " << nBetaForward
	    << std::endl;
#endif
  
  // Resolution Barrel    
  if(useCMSSWPixelParameterization) {
    resAlphaBarrel_binMin   = conf.getParameter<double>("AlphaBarrel_BinMinNew"  );
    resAlphaBarrel_binWidth = conf.getParameter<double>("AlphaBarrel_BinWidthNew");
    resAlphaBarrel_binN     = conf.getParameter<int>(   "AlphaBarrel_BinNNew"    );
    resBetaBarrel_binMin    = conf.getParameter<double>("BetaBarrel_BinMinNew"   );
    resBetaBarrel_binWidth  = conf.getParameter<double>("BetaBarrel_BinWidthNew" );
    resBetaBarrel_binN      = conf.getParameter<int>(   "BetaBarrel_BinNNew"     );
  } else {
    resAlphaBarrel_binMin   = conf.getParameter<double>("AlphaBarrel_BinMin"  );
    resAlphaBarrel_binWidth = conf.getParameter<double>("AlphaBarrel_BinWidth");
    resAlphaBarrel_binN     = conf.getParameter<int>(   "AlphaBarrel_BinN"    );
    resBetaBarrel_binMin    = conf.getParameter<double>("BetaBarrel_BinMin"   );
    resBetaBarrel_binWidth  = conf.getParameter<double>("BetaBarrel_BinWidth" );
    resBetaBarrel_binN      = conf.getParameter<int>(   "BetaBarrel_BinN"     );
  }
  
  // Resolution Forward
  if(useCMSSWPixelParameterization) {
    resAlphaForward_binMin   = conf.getParameter<double>("AlphaForward_BinMinNew"   );
    resAlphaForward_binWidth = conf.getParameter<double>("AlphaForward_BinWidthNew" );
    resAlphaForward_binN     = conf.getParameter<int>(   "AlphaForward_BinNNew"     );
    resBetaForward_binMin    = conf.getParameter<double>("BetaForward_BinMinNew"    );
    resBetaForward_binWidth  = conf.getParameter<double>("BetaForward_BinWidthNew"  );
    resBetaForward_binN      = conf.getParameter<int>(   "BetaForward_BinNNew"      );
  } else {
    resAlphaForward_binMin   = conf.getParameter<double>("AlphaForward_BinMin"   );
    resAlphaForward_binWidth = conf.getParameter<double>("AlphaForward_BinWidth" );
    resAlphaForward_binN     = conf.getParameter<int>(   "AlphaForward_BinN"     );
    resBetaForward_binMin    = conf.getParameter<double>("BetaForward_BinMin"    );
    resBetaForward_binWidth  = conf.getParameter<double>("BetaForward_BinWidth"  );
    resBetaForward_binN      = conf.getParameter<int>(   "BetaForward_BinN"      );
  }

  // Hit Finding Probability
  theHitFindingProbability_PXB  = conf.getParameter<double>("HitFindingProbability_PXB" );
  theHitFindingProbability_PXF  = conf.getParameter<double>("HitFindingProbability_PXF" );
  theHitFindingProbability_TIB1 = conf.getParameter<double>("HitFindingProbability_TIB1");
  theHitFindingProbability_TIB2 = conf.getParameter<double>("HitFindingProbability_TIB2");
  theHitFindingProbability_TIB3 = conf.getParameter<double>("HitFindingProbability_TIB3");
  theHitFindingProbability_TIB4 = conf.getParameter<double>("HitFindingProbability_TIB4");
  theHitFindingProbability_TID1 = conf.getParameter<double>("HitFindingProbability_TID1");
  theHitFindingProbability_TID2 = conf.getParameter<double>("HitFindingProbability_TID2");
  theHitFindingProbability_TID3 = conf.getParameter<double>("HitFindingProbability_TID3");
  theHitFindingProbability_TOB1 = conf.getParameter<double>("HitFindingProbability_TOB1");
  theHitFindingProbability_TOB2 = conf.getParameter<double>("HitFindingProbability_TOB2");
  theHitFindingProbability_TOB3 = conf.getParameter<double>("HitFindingProbability_TOB3");
  theHitFindingProbability_TOB4 = conf.getParameter<double>("HitFindingProbability_TOB4");
  theHitFindingProbability_TOB5 = conf.getParameter<double>("HitFindingProbability_TOB5");
  theHitFindingProbability_TOB6 = conf.getParameter<double>("HitFindingProbability_TOB6");
  theHitFindingProbability_TEC1 = conf.getParameter<double>("HitFindingProbability_TEC1");
  theHitFindingProbability_TEC2 = conf.getParameter<double>("HitFindingProbability_TEC2");
  theHitFindingProbability_TEC3 = conf.getParameter<double>("HitFindingProbability_TEC3");
  theHitFindingProbability_TEC4 = conf.getParameter<double>("HitFindingProbability_TEC4");
  theHitFindingProbability_TEC5 = conf.getParameter<double>("HitFindingProbability_TEC5");
  theHitFindingProbability_TEC6 = conf.getParameter<double>("HitFindingProbability_TEC6");
  theHitFindingProbability_TEC7 = conf.getParameter<double>("HitFindingProbability_TEC7");
  //
#ifdef FAMOS_DEBUG
  std::cout << "RecHit finding probability set to" << "\n"
	    << "\tPXB  = " << theHitFindingProbability_PXB  << "\n"
	    << "\tPXF  = " << theHitFindingProbability_PXF  << "\n"
	    << "\tTIB1 = " << theHitFindingProbability_TIB1 << "\n"
	    << "\tTIB2 = " << theHitFindingProbability_TIB2 << "\n"
	    << "\tTIB3 = " << theHitFindingProbability_TIB3 << "\n"
	    << "\tTIB4 = " << theHitFindingProbability_TIB4 << "\n"
	    << "\tTID1 = " << theHitFindingProbability_TID1 << "\n"
	    << "\tTID2 = " << theHitFindingProbability_TID2 << "\n"
	    << "\tTID3 = " << theHitFindingProbability_TID3 << "\n"
	    << "\tTOB1 = " << theHitFindingProbability_TOB1 << "\n"
	    << "\tTOB2 = " << theHitFindingProbability_TOB2 << "\n"
	    << "\tTOB3 = " << theHitFindingProbability_TOB3 << "\n"
	    << "\tTOB4 = " << theHitFindingProbability_TOB4 << "\n"
	    << "\tTOB5 = " << theHitFindingProbability_TOB5 << "\n"
	    << "\tTOB6 = " << theHitFindingProbability_TOB6 << "\n"
	    << "\tTEC1 = " << theHitFindingProbability_TEC1 << "\n"
	    << "\tTEC2 = " << theHitFindingProbability_TEC2 << "\n"
	    << "\tTEC3 = " << theHitFindingProbability_TEC3 << "\n"
	    << "\tTEC4 = " << theHitFindingProbability_TEC4 << "\n"
	    << "\tTEC5 = " << theHitFindingProbability_TEC5 << "\n"
	    << "\tTEC6 = " << theHitFindingProbability_TEC6 << "\n"
	    << "\tTEC7 = " << theHitFindingProbability_TEC7 << "\n"
	    << std::endl;
#endif

  // Initialize the si strip error parametrization
  theSiStripErrorParametrization = 
    new SiStripGaussianSmearingRecHitConverterAlgorithm;

  // Initialization of pixel parameterization posponed to beginRun(), since it depends on the magnetic field

}


void SiTrackerGaussianSmearingRecHitConverter::loadPixelData() {
  // load multiplicity cumulative probabilities
  // root files
  thePixelDataFile              = new TFile ( edm::FileInPath( thePixelMultiplicityFileName      ).fullPath().c_str() , "READ" );
  thePixelBarrelResolutionFile  = new TFile ( edm::FileInPath( thePixelBarrelResolutionFileName  ).fullPath().c_str() , "READ" );
  thePixelForwardResolutionFile = new TFile ( edm::FileInPath( thePixelForwardResolutionFileName ).fullPath().c_str() , "READ" );
  //

  // alpha barrel
  loadPixelData( thePixelDataFile, 
		 nAlphaBarrel  , 
		 std::string("hist_alpha_barrel")  , 
		 theBarrelMultiplicityAlphaCumulativeProbabilities  );
  // 
  // beta barrel
  loadPixelData( thePixelDataFile, 
		 nBetaBarrel   , 
		 std::string("hist_beta_barrel")   , 
		 theBarrelMultiplicityBetaCumulativeProbabilities   );
  // 
  // alpha forward
  loadPixelData( thePixelDataFile, 
		 nAlphaForward , 
		 std::string("hist_alpha_forward") , 
		 theForwardMultiplicityAlphaCumulativeProbabilities );
  // 
  // beta forward
  loadPixelData( thePixelDataFile, 
		 nBetaForward  , 
		 std::string("hist_beta_forward")  , 
		 theForwardMultiplicityBetaCumulativeProbabilities  );

  // Load also big pixel data if CMSSW parametrization is on
  // They are pushed back into the vectors after the normal pixels data:
  // [0, ..., (size/2)-1] -> Normal pixels
  // [size/2, ..., size-1] -> Big pixels
  if(useCMSSWPixelParameterization) {
    // alpha barrel
    loadPixelData( thePixelDataFile, 
                   nAlphaBarrel  , 
                   std::string("hist_alpha_barrel_big")  , 
                   theBarrelMultiplicityAlphaCumulativeProbabilities,
                   true );
    // 
    // beta barrel
    loadPixelData( thePixelDataFile, 
                   nBetaBarrel   , 
                   std::string("hist_beta_barrel_big")   , 
                   theBarrelMultiplicityBetaCumulativeProbabilities,
                   true );
    // 
    // alpha forward
    loadPixelData( thePixelDataFile, 
                   nAlphaForward , 
                   std::string("hist_alpha_forward_big") , 
                   theForwardMultiplicityAlphaCumulativeProbabilities, 
                   true );
    // 
    // beta forward
    loadPixelData( thePixelDataFile, 
                   nBetaForward  , 
                   std::string("hist_beta_forward_big")  , 
                   theForwardMultiplicityBetaCumulativeProbabilities, 
                   true );
  }
  // 
}

void SiTrackerGaussianSmearingRecHitConverter::loadPixelData( 
  TFile* pixelDataFile, 
  unsigned int nMultiplicity, 
  std::string histName,
  std::vector<TH1F*>& theMultiplicityCumulativeProbabilities,
  bool bigPixels) 
{

  std::string histName_i = histName + "_%u"; // needed to open histograms with a for
  if(!bigPixels)
    theMultiplicityCumulativeProbabilities.clear();
  //
  // What's this vector? Not needed - MG
//  std::vector<double> mult; // vector with fixed multiplicity
  for(unsigned int i = 0; i<nMultiplicity; ++i) {
    TH1F addHist = *((TH1F*) pixelDataFile->Get( Form( histName_i.c_str() ,i+1 )));
    if(i==0) {
      theMultiplicityCumulativeProbabilities.push_back( new TH1F(addHist) );
    } else {
      TH1F sumHist;
      if(bigPixels)
        sumHist = *(theMultiplicityCumulativeProbabilities[nMultiplicity+i-1]);
      else
        sumHist = *(theMultiplicityCumulativeProbabilities[i-1]);
      sumHist.Add(&addHist);
      theMultiplicityCumulativeProbabilities.push_back( new TH1F(sumHist) );
    }
  }

  // Logger
#ifdef FAMOS_DEBUG
  const unsigned int maxMult = theMultiplicityCumulativeProbabilities.size();
  unsigned int iMult, multSize;
  if(useCMSSWPixelParameterization) {
    if(bigPixels) {     
      iMult = maxMult / 2;
      multSize = maxMult ;
    } else {                
      iMult = 0;
      multSize = maxMult;
    }
  } else {
    iMult = 0;
    multSize = maxMult ;
  }
  std::cout << " Multiplicity cumulated probability " << histName << std::endl;
  for(/* void */; iMult<multSize; ++iMult) {
    for(int iBin = 1; iBin<=theMultiplicityCumulativeProbabilities[iMult]->GetNbinsX(); ++iBin) {
      std::cout
	<< " Multiplicity " << iMult+1 
	<< " bin " << iBin 
	<< " low edge = " 
	<< theMultiplicityCumulativeProbabilities[iMult]->GetBinLowEdge(iBin)
	<< " prob = " 
	<< (theMultiplicityCumulativeProbabilities[iMult])->GetBinContent(iBin) 
	// remember in ROOT bin starts from 1 (0 underflow, nBin+1 overflow)
	<< std::endl;
    }
  }
#endif

}

// Destructor
SiTrackerGaussianSmearingRecHitConverter::~SiTrackerGaussianSmearingRecHitConverter() {
  theBarrelMultiplicityAlphaCumulativeProbabilities.clear();
  theBarrelMultiplicityBetaCumulativeProbabilities.clear();
  theForwardMultiplicityAlphaCumulativeProbabilities.clear();
  theForwardMultiplicityBetaCumulativeProbabilities.clear();
  
  if(thePixelDataFile) delete thePixelDataFile;
  if(thePixelBarrelResolutionFile) delete thePixelBarrelResolutionFile;
  if(thePixelForwardResolutionFile) delete thePixelForwardResolutionFile;
  if(thePixelBarrelParametrization) delete thePixelBarrelParametrization;
  if(thePixelEndcapParametrization) delete thePixelEndcapParametrization;
  if(theSiStripErrorParametrization) delete theSiStripErrorParametrization;

  if (numberOfDisabledModules>0) delete disabledModules;
}  

void 
SiTrackerGaussianSmearingRecHitConverter::beginRun(edm::Run const&, const edm::EventSetup & es) 
{

  // Initialize the Tracker Geometry
  edm::ESHandle<TrackerGeometry> theGeometry;
  es.get<TrackerDigiGeometryRecord> ().get (theGeometry);
  geometry = &(*theGeometry);

  edm::ESHandle<TrackerGeometry> theMisAlignedGeometry;
  es.get<TrackerDigiGeometryRecord>().get("MisAligned",theMisAlignedGeometry);
  misAlignedGeometry = &(*theMisAlignedGeometry);

  const MagneticField* magfield;
  edm::ESHandle<MagneticField> magField;
  es.get<IdealMagneticFieldRecord>().get(magField);
  magfield=&(*magField);
  GlobalPoint center(0.0, 0.0, 0.0);
  double magFieldAtCenter = magfield->inTesla(center).mag();

  // For new parameterization: select multiplicity and resolution files according to magnetic field
  if(useCMSSWPixelParameterization) {
    if(magFieldAtCenter > 3.9) {
      thePixelMultiplicityFileName = pset_.getParameter<std::string>( "PixelMultiplicityFile40T");
      thePixelBarrelResolutionFileName = pset_.getParameter<std::string>( "PixelBarrelResolutionFile40T");
      thePixelForwardResolutionFileName = pset_.getParameter<std::string>( "PixelForwardResolutionFile40T");
    } else {
      thePixelMultiplicityFileName = pset_.getParameter<std::string>( "PixelMultiplicityFile38T");
      thePixelBarrelResolutionFileName = pset_.getParameter<std::string>( "PixelBarrelResolutionFile38T");      
      thePixelForwardResolutionFileName = pset_.getParameter<std::string>( "PixelForwardResolutionFile38T");
    }
  } else {
    thePixelMultiplicityFileName = pset_.getParameter<std::string>( "PixelMultiplicityFile" );
    thePixelBarrelResolutionFileName = pset_.getParameter<std::string>( "PixelBarrelResolutionFile");
    thePixelForwardResolutionFileName = pset_.getParameter<std::string>( "PixelForwardResolutionFile");
  }


  // Reading the list of dead pixel modules from DB:
  edm::ESHandle<SiPixelQuality> siPixelBadModule;
  es.get<SiPixelQualityRcd>().get(siPixelBadModule);
  numberOfDisabledModules = 0;
  if (doDisableChannels) {
    disabledModules = new std::vector<SiPixelQuality::disabledModuleType> ( siPixelBadModule->getBadComponentList() );
    numberOfDisabledModules = disabledModules->size();
    size_t numberOfRecoverableModules = 0;
    for (size_t id=0;id<numberOfDisabledModules;id++) {
      //////////////////////////////////////
      //  errortype "whole" = int 0 in DB //
      //  errortype "tbmA" = int 1 in DB  //
      //  errortype "tbmB" = int 2 in DB  //
      //  errortype "none" = int 3 in DB  //
      //////////////////////////////////////
      if ( (*disabledModules)[id-numberOfRecoverableModules].errorType != 0 ){
	// Disable only the modules  totally in error:
	disabledModules->erase(disabledModules->begin()+id-numberOfRecoverableModules);
	numberOfRecoverableModules++;
      }
    }
    numberOfDisabledModules = disabledModules->size();
  }
  


#ifdef FAMOS_DEBUG
  std::cout << "Pixel multiplicity data are taken from file " << thePixelMultiplicityFileName << std::endl;

  std::cout << "Pixel maximum multiplicity set to " 
	    << "\nBarrel"  << "\talpha " << nAlphaBarrel  
	    << "\tbeta " << nBetaBarrel
	    << "\nForward" << "\talpha " << nAlphaForward 
	    << "\tbeta " << nBetaForward
	    << std::endl;

  std::cout << "Barrel Pixel resolution data are taken from file " 
	    << thePixelBarrelResolutionFileName << "\n"
	    << "Alpha bin min = " << resAlphaBarrel_binMin
	    << "\twidth = "       << resAlphaBarrel_binWidth
	    << "\tbins = "        << resAlphaBarrel_binN
	    << "\n"
	    << " Beta bin min = " << resBetaBarrel_binMin
	    << "\twidth = "       << resBetaBarrel_binWidth
	    << "\tbins = "        << resBetaBarrel_binN
	    << std::endl;

  std::cout << "Forward Pixel resolution data are taken from file " 
	    << thePixelForwardResolutionFileName << "\n"
	    << "Alpha bin min = " << resAlphaForward_binMin
	    << "\twidth = "       << resAlphaForward_binWidth
	    << "\tbins = "        << resAlphaForward_binN
	    << "\n"
	    << " Beta bin min = " << resBetaForward_binMin
	    << "\twidth = "       << resBetaForward_binWidth
	    << "\tbins = "        << resBetaForward_binN
	    << std::endl;
#endif 
  //

  //    
  // load pixel data
  loadPixelData();
  //

  // Initialize and open relevant files for the pixel barrel error parametrization
  thePixelBarrelParametrization = 
    new SiPixelGaussianSmearingRecHitConverterAlgorithm(
        pset_,
	GeomDetEnumerators::PixelBarrel);
  // Initialize and open relevant files for the pixel forward error parametrization 
  thePixelEndcapParametrization = 
    new SiPixelGaussianSmearingRecHitConverterAlgorithm(
        pset_,
	GeomDetEnumerators::PixelEndcap);
}

void SiTrackerGaussianSmearingRecHitConverter::produce(edm::Event& e, const edm::EventSetup& es) 
{
  RandomEngineAndDistribution random(e.streamID());

  //Retrieve tracker topology from geometry
  edm::ESHandle<TrackerTopology> tTopoHand;
  es.get<TrackerTopologyRcd>().get(tTopoHand);
  const TrackerTopology *tTopo=tTopoHand.product();

  // input: simHits
  edm::Handle<edm::PSimHitContainer> allTrackerHits_handle;
  e.getByToken(simHitToken,allTrackerHits_handle);
  const edm::PSimHitContainer& allTrackerHits=*allTrackerHits_handle;

  // output: recHits
  std::unique_ptr<FastTrackerRecHitCollection> output_recHits(new FastTrackerRecHitCollection);
  output_recHits->reserve(allTrackerHits.size());
  
  // output: map simHit -> recHit
  // by default, each simHit is associated to a null ref
  edm::RefProd<FastTrackerRecHitCollection> output_recHits_refProd = e.getRefBeforePut<FastTrackerRecHitCollection>();
  std::unique_ptr<FastTrackerRecHitRefCollection> output_recHitRefs(new FastTrackerRecHitRefCollection(allTrackerHits.size(),FastTrackerRecHitRef()));
  
  // loop on PSimHits
  for (unsigned simHitCounter = 0;simHitCounter<allTrackerHits.size();++simHitCounter) {
      
    const PSimHit & simHit = allTrackerHits[simHitCounter]; 
    
    // skip hits on bad modules
    DetId det(simHit.detUnitId());
    bool isBad = false;
    unsigned int geoId  = det.rawId();
    for (size_t id=0;id<numberOfDisabledModules;id++) {
      if(geoId==(*disabledModules)[id].DetID){
	isBad = true;
	break;
      }
    }    
    if(isBad)      continue;

    // smear
    Local3DPoint position;
    LocalError error;
    bool isCreated = smear(simHit, position, error,tTopo, &random);
    unsigned int subdet = det.subdetId();
    
    if(isCreated) {
      
      // Inflate errors in case of geometry misaligniment  
      // (still needed! what done in constructor of BaseTrackerRecHit is not effective ad geometry is not missaligned)
      auto theMADet = misAlignedGeometry->idToDet(det);
      auto const & lape  =  theMADet->localAlignmentError();
      if ( lape.valid() )
	error = LocalError ( error.xx()+lape.xx(),
			     error.xy()+lape.xy(),
			     error.yy()+lape.yy() );

      // insert rechit in rechit collection
      auto recHit = std::make_unique<FastSingleTrackerRecHit>(position, error, 
								*geometry->idToDetUnit(det),
								subdet > 2 
								? fastTrackerRecHitType::siStrip2D
								: fastTrackerRecHitType::siPixel);
      recHit->addSimTrackId(simHit.trackId());
<<<<<<< HEAD
      recHit->setId(simHitCounter);
      output_recHits->push_back(std::move(recHit));
=======
      recHit->setId(output_recHits->size());
      output_recHits->push_back(recHit);
>>>>>>> 968ab677
				

      // update map simHit->recHit
      (*output_recHitRefs)[simHitCounter] = FastTrackerRecHitRef(output_recHits_refProd,output_recHits->size()-1);
    } // end if(isCreated)

  } // end loop on PSimHits


  // put products in event
  e.put(std::move(output_recHits));
  e.put(std::move(output_recHitRefs),"simHit2RecHitMap");
  
}



bool SiTrackerGaussianSmearingRecHitConverter::smear(const PSimHit& simHit, 
								Local3DPoint& position , 
								LocalError& error,
								const TrackerTopology *tTopo,
                                                                RandomEngineAndDistribution const* random)
{

  // A few caracteritics of the detid the SimHit belongs to.
  unsigned int subdet   = DetId(simHit.detUnitId()).subdetId();
  unsigned int detid    = DetId(simHit.detUnitId()).rawId();
  const GeomDetUnit* theDetUnit = geometry->idToDetUnit((DetId)simHit.detUnitId());
  const BoundPlane& theDetPlane = theDetUnit->surface();
  const Bounds& theBounds = theDetPlane.bounds();
  double boundX = theBounds.width()/2.;
  double boundY = theBounds.length()/2.;
  
#ifdef FAMOS_DEBUG
  std::cout << "\tSubdetector " << subdet 
	    << " rawid " << detid
	    << std::endl;
#endif
  if(trackingPSimHits) {
    // z is fixed for all detectors, in case of errors resolution is fixed also for x and y to 1 um (zero)
    // The Matrix is the Covariance Matrix, sigma^2 on diagonal!!!
    error = LocalError( localPositionResolution_z * localPositionResolution_z , 
			0.0 , 
			localPositionResolution_z * localPositionResolution_z  );
    //
    // starting from PSimHit local position
    position = simHit.localPosition();
#ifdef FAMOS_DEBUG
    std::cout << " Tracking PSimHit position set to  " << position;
#endif
    return true; // RecHit == PSimHit with 100% hit finding efficiency
  }
  //
  
  // hit finding probability --> RecHit will be created if and only if hitFindingProbability <= theHitFindingProbability_###
  double hitFindingProbability = random->flatShoot();
#ifdef FAMOS_DEBUG
  std::cout << " Hit finding probability draw: " << hitFindingProbability << std::endl;;
#endif
  
  switch (subdet) {
    // Pixel Barrel
  case 1:
    {
#ifdef FAMOS_DEBUG
      
      unsigned int theLayer = tTopo->pxbLayer(detid);
      std::cout << "\tPixel Barrel Layer " << theLayer << std::endl;
#endif
      if( hitFindingProbability > theHitFindingProbability_PXB ) return false;
      // Hit smearing
      const PixelGeomDetUnit* pixelDetUnit = dynamic_cast<const PixelGeomDetUnit*>(theDetUnit);
      thePixelBarrelParametrization->smearHit(simHit, pixelDetUnit, boundX, boundY, random);
      position  = thePixelBarrelParametrization->getPosition();
      error     = thePixelBarrelParametrization->getError();
      return true;
      break;
    }
    // Pixel Forward
  case 2:
    {
#ifdef FAMOS_DEBUG
      
      unsigned int theDisk = tTopo->pxfDisk(detid);
      std::cout << "\tPixel Forward Disk " << theDisk << std::endl;
#endif
      if( hitFindingProbability > theHitFindingProbability_PXF ) return false;
      // Hit smearing
      const PixelGeomDetUnit* pixelDetUnit = dynamic_cast<const PixelGeomDetUnit*>(theDetUnit);
      thePixelEndcapParametrization->smearHit(simHit, pixelDetUnit, boundX, boundY, random);
      position = thePixelEndcapParametrization->getPosition();
      error    = thePixelEndcapParametrization->getError();
      return true;
      break;
    }
    // TIB
  case 3:
    {
      
      unsigned int theLayer  = tTopo->tibLayer(detid);
#ifdef FAMOS_DEBUG
      std::cout << "\tTIB Layer " << theLayer << std::endl;
#endif
      //
      double resolutionX, resolutionY, resolutionZ;
      resolutionZ = localPositionResolution_z;
      
      switch (theLayer) {
      case 1:
	{
	  resolutionX = localPositionResolution_TIB1x;
	  resolutionY = localPositionResolution_TIB1y;
	  if( hitFindingProbability > theHitFindingProbability_TIB1 ) return false;
	  break;
	}
      case 2:
	{
	  resolutionX = localPositionResolution_TIB2x;
	  resolutionY = localPositionResolution_TIB2y;
	  if( hitFindingProbability > theHitFindingProbability_TIB2 ) return false;
	  break;
	}
      case 3:
	{
	  resolutionX = localPositionResolution_TIB3x;
	  resolutionY = localPositionResolution_TIB3y;
	  if( hitFindingProbability > theHitFindingProbability_TIB3 ) return false;
	  break;
	}
      case 4:
	{
	  resolutionX = localPositionResolution_TIB4x;
	  resolutionY = localPositionResolution_TIB4y;
	  if( hitFindingProbability > theHitFindingProbability_TIB4 ) return false;
	  break;
	}
      default:
	{
	  edm::LogError ("SiTrackerGaussianSmearingRecHits") 
	    << "\tTIB Layer not valid " << theLayer << std::endl;
	  return false;
	  break;
	}
      }

      // Gaussian smearing
      theSiStripErrorParametrization->smearHit(simHit, resolutionX, resolutionY, resolutionZ, boundX, boundY, random);
      position = theSiStripErrorParametrization->getPosition();
      error    = theSiStripErrorParametrization->getError();
      return true;
      break;
    } // TIB
    
    // TID
  case 4:
    {
      
      unsigned int theRing  = tTopo->tidRing(detid);
      double resolutionFactorY = 
	1. - simHit.localPosition().y() / theDetPlane.position().perp(); 

#ifdef FAMOS_DEBUG
      std::cout << "\tTID Ring " << theRing << std::endl;
#endif
      double resolutionX, resolutionY, resolutionZ;
      resolutionZ = localPositionResolution_z;
      
      switch (theRing) {
      case 1:
	{
	  resolutionX = localPositionResolution_TID1x * resolutionFactorY;
	  resolutionY = localPositionResolution_TID1y;
	  if( hitFindingProbability > theHitFindingProbability_TID1 ) return false;
	  break;
	}
      case 2:
	{
	  resolutionX = localPositionResolution_TID2x * resolutionFactorY;
	  resolutionY = localPositionResolution_TID2y;
	  if( hitFindingProbability > theHitFindingProbability_TID2 ) return false;
	  break;
	}
      case 3:
	{
	  resolutionX = localPositionResolution_TID3x * resolutionFactorY;
	  resolutionY = localPositionResolution_TID3y;
	  if( hitFindingProbability > theHitFindingProbability_TID3 ) return false;
	  break;
	}
      default:
	{
	  edm::LogError ("SiTrackerGaussianSmearingRecHits") 
	    << "\tTID Ring not valid " << theRing << std::endl;
	  return false;
	  break;
	}
      }

      boundX *=  resolutionFactorY;

      theSiStripErrorParametrization->smearHit(simHit, resolutionX, resolutionY, resolutionZ, boundX, boundY, random);
      position = theSiStripErrorParametrization->getPosition();
      error    = theSiStripErrorParametrization->getError();
      return true;
      break;
    } // TID
    
    // TOB
  case 5:
    {
      
      unsigned int theLayer  = tTopo->tobLayer(detid);
#ifdef FAMOS_DEBUG
      std::cout << "\tTOB Layer " << theLayer << std::endl;
#endif
      double resolutionX, resolutionY, resolutionZ;
      resolutionZ = localPositionResolution_z;
      
      switch (theLayer) {
      case 1:
	{
	  resolutionX = localPositionResolution_TOB1x;
	  resolutionY = localPositionResolution_TOB1y;
	  if( hitFindingProbability > theHitFindingProbability_TOB1 ) return false;
	  break;
	}
      case 2:
	{
	  resolutionX = localPositionResolution_TOB2x;
	  resolutionY = localPositionResolution_TOB2y;
	  if( hitFindingProbability > theHitFindingProbability_TOB2 ) return false;
	  break;
	}
      case 3:
	{
	  resolutionX = localPositionResolution_TOB3x;
	  resolutionY = localPositionResolution_TOB3y;
	  if( hitFindingProbability > theHitFindingProbability_TOB3 ) return false;
	  break;
	}
      case 4:
	{
	  resolutionX = localPositionResolution_TOB4x;
	  resolutionY = localPositionResolution_TOB4y;
	  if( hitFindingProbability > theHitFindingProbability_TOB4 ) return false;
	  break;
	}
      case 5:
	{
	  resolutionX = localPositionResolution_TOB5x;
	  resolutionY = localPositionResolution_TOB5y;
	  if( hitFindingProbability > theHitFindingProbability_TOB5 ) return false;
	  break;
	}
      case 6:
	{
	  resolutionX = localPositionResolution_TOB6x;
	  resolutionY = localPositionResolution_TOB6y;
	  if( hitFindingProbability > theHitFindingProbability_TOB6 ) return false;
	  break;
	}
      default:
	{
	  edm::LogError ("SiTrackerGaussianSmearingRecHits") 
	    << "\tTOB Layer not valid " << theLayer << std::endl;
	  return false;
	  break;
	}
      }
      theSiStripErrorParametrization->smearHit(simHit, resolutionX, resolutionY, resolutionZ, boundX, boundY, random);
      position = theSiStripErrorParametrization->getPosition();
      error    = theSiStripErrorParametrization->getError();
      return true;
      break;
    } // TOB
    
    // TEC
  case 6:
    {
      
      unsigned int theRing  = tTopo->tecRing(detid);
      double resolutionFactorY = 
	1. - simHit.localPosition().y() / theDetPlane.position().perp(); 

#ifdef FAMOS_DEBUG
      std::cout << "\tTEC Ring " << theRing << std::endl;
#endif
      double resolutionX, resolutionY, resolutionZ;
      resolutionZ = localPositionResolution_z * localPositionResolution_z;
      
      switch (theRing) {
      case 1:
	{
	  resolutionX = localPositionResolution_TEC1x * resolutionFactorY;
	  resolutionY = localPositionResolution_TEC1y;
	  if( hitFindingProbability > theHitFindingProbability_TEC1 ) return false;
	  break;
	}
      case 2:
	{
	  resolutionX = localPositionResolution_TEC2x * resolutionFactorY;
	  resolutionY = localPositionResolution_TEC2y;
	  if( hitFindingProbability > theHitFindingProbability_TEC2 ) return false;
	  break;
	}
      case 3:
	{
	  resolutionX = localPositionResolution_TEC3x * resolutionFactorY;
	  resolutionY = localPositionResolution_TEC3y;
	  if( hitFindingProbability > theHitFindingProbability_TEC3 ) return false;
	  break;
	}
      case 4:
	{
	  resolutionX = localPositionResolution_TEC4x * resolutionFactorY;
	  resolutionY = localPositionResolution_TEC4y;
	  if( hitFindingProbability > theHitFindingProbability_TEC4 ) return false;
	  break;
	}
      case 5:
	{
	  resolutionX = localPositionResolution_TEC5x * resolutionFactorY;
	  resolutionY = localPositionResolution_TEC5y;
	  if( hitFindingProbability > theHitFindingProbability_TEC5 ) return false;
	  break;
	}
      case 6:
	{
	  resolutionX = localPositionResolution_TEC6x * resolutionFactorY;
	  resolutionY = localPositionResolution_TEC6y;
	  if( hitFindingProbability > theHitFindingProbability_TEC6 ) return false;
	  break;
	}
      case 7:
	{
	  resolutionX = localPositionResolution_TEC7x * resolutionFactorY;
	  resolutionY = localPositionResolution_TEC7y;
	  if( hitFindingProbability > theHitFindingProbability_TEC7 ) return false;
	  break;
	}
      default:
	{
	  edm::LogError ("SiTrackerGaussianSmearingRecHits") 
	    << "\tTEC Ring not valid " << theRing << std::endl;
	  return false;
	  break;
	}
      }

      boundX *= resolutionFactorY;
      theSiStripErrorParametrization->smearHit(simHit, resolutionX, resolutionY, resolutionZ, boundX, boundY, random);
      position = theSiStripErrorParametrization->getPosition();
      error    = theSiStripErrorParametrization->getError();
      return true;
      break;
    } // TEC
    
  default:
    {
      edm::LogError ("SiTrackerGaussianSmearingRecHits") << "\tTracker subdetector not valid " << subdet << std::endl;
      return false;
      break;
    }
    
  } // subdetector case
    //
}   <|MERGE_RESOLUTION|>--- conflicted
+++ resolved
@@ -640,13 +640,8 @@
 								? fastTrackerRecHitType::siStrip2D
 								: fastTrackerRecHitType::siPixel);
       recHit->addSimTrackId(simHit.trackId());
-<<<<<<< HEAD
-      recHit->setId(simHitCounter);
+      recHit->setId(output_recHits->size());
       output_recHits->push_back(std::move(recHit));
-=======
-      recHit->setId(output_recHits->size());
-      output_recHits->push_back(recHit);
->>>>>>> 968ab677
 				
 
       // update map simHit->recHit
