import FWCore.ParameterSet.Config as cms

from FastSimulation.Configuration.CommonInputs_cff import *

# Conversion to GenParticleCandidates
from PhysicsTools.HepMCCandAlgos.genParticleCandidatesFast_cfi import *

# Pile-up options: FAMOS-style or with the Mixing Module
#the sequence is defined as a p[lace holder, to be defined separatedly
#from FastSimulation.Configuration.MixingFamos_cff import *
#from FastSimulation.Configuration.MixingFull_cff import *

# Famos SimHits producer
from FastSimulation.EventProducer.FamosSimHits_cff import *

# Gaussian Smearing RecHit producer
from FastSimulation.TrackingRecHitProducer.SiTrackerGaussianSmearingRecHitConverter_cfi import *

# Rec Hit Tranlator to the Full map with DeTId'
from FastSimulation.TrackingRecHitProducer.TrackingRecHitTranslator_cfi import *

# CTF and Iterative tracking (contains pixelTracks and pixelVertices)

# 1) Common algorithms and configuration taken from full reconstruction
# Note: The runge-kutta propagator is not used here
# (because no magnetic field inhomogeneities are simulated between layers)
from FastSimulation.Tracking.GSTrackFinalFitCommon_cff import *

# 2) Specific cuts - not needed anymore, as a specific KFFittingSmoother deals with that.
# Add a chi**2 cut to retain/reject hits
# KFFittingSmoother.EstimateCut = 15.0
# Request three hits to make a track
# KFFittingSmoother.MinNumberOfHits = 3

# 3) Fast Simulation tracking sequences
# this one is added before 340pre3 to cope with adding SiPixelTemplateDBObjectESProducer and corresponding objects to the ConfDB (MC_3XY_V11, STARTUP3X_V10)
from CalibTracker.SiPixelESProducers.SiPixelTemplateDBObjectESProducer_cfi import *
from FastSimulation.Tracking.GlobalPixelTracking_cff import *
from FastSimulation.Tracking.IterativeTracking_cff import *

# Calo RecHits producer (with no HCAL miscalibration by default)
from FastSimulation.CaloRecHitsProducer.CaloRecHits_cff import *
from RecoLocalCalo.HcalRecAlgos.hcalRecAlgoESProd_cfi import *

# ECAL clusters
from RecoEcal.Configuration.RecoEcal_cff import *
reducedEcalRecHitsSequence.remove(seldigis)
# HCAL clusters
from RecoLocalCalo.HcalRecProducers.HcalHitSelection_cfi import *
reducedHcalRecHitsSequence = cms.Sequence( reducedHcalRecHits )

reducedRecHits = cms.Sequence ( reducedEcalRecHitsSequence * reducedHcalRecHitsSequence )


# Calo Towers
from RecoJets.Configuration.CaloTowersRec_cff import *

# Particle Flow (all interactions with ParticleFlow are dealt with in the following configuration)
#from FastSimulation.ParticleFlow.ParticleFlowFastSim_cff import *
from FastSimulation.ParticleFlow.ParticleFlowFastSimNeutralHadron_cff import * # this is the famous "PF patch", see https://twiki.cern.ch/twiki/bin/view/CMSPublic/SWGuideFastSimFAQ#I_observe_a_discrepancy_in_energ


# Reco Jets and MET
from RecoJets.Configuration.RecoJetsGlobal_cff import *
from RecoMET.Configuration.RecoMET_cff import *
metreco.remove(BeamHaloId)


caloJets = cms.Sequence(
    recoJets+
    recoJetIds+
    recoTrackJets
)

jetTrackAssoc = cms.Sequence (
    recoJetAssociations
    )

jetPlusTracks = cms.Sequence(
    recoJPTJets
    )

metReco = cms.Sequence(
    metreco
    )



# Gen Jets
from PhysicsTools.HepMCCandAlgos.genParticles_cfi import *
from RecoJets.Configuration.GenJetParticles_cff import *
from RecoJets.Configuration.RecoGenJets_cff import *
from RecoMET.Configuration.GenMETParticles_cff import *
from RecoMET.Configuration.RecoGenMET_cff import *
caloJetMetGen = cms.Sequence(
    genParticles+
    genJetParticles+
    recoGenJets+
    genMETParticles+
    recoGenMET
)


# Muon simHit sequence
from FastSimulation.MuonSimHitProducer.MuonSimHitProducer_cfi import *

# Muon Digi sequence
from SimMuon.Configuration.SimMuon_cff import *
simMuonCSCDigis.strips.doCorrelatedNoise = False ## Saves a little bit of time


simMuonCSCDigis.InputCollection = 'MuonSimHitsMuonCSCHits'
simMuonDTDigis.InputCollection = 'MuonSimHitsMuonDTHits'
simMuonRPCDigis.InputCollection = 'MuonSimHitsMuonRPCHits'

# Muon RecHit sequence
from RecoLocalMuon.Configuration.RecoLocalMuon_cff import *
csc2DRecHits.stripDigiTag = cms.InputTag("simMuonCSCDigis","MuonCSCStripDigi")
csc2DRecHits.wireDigiTag = cms.InputTag("simMuonCSCDigis","MuonCSCWireDigi")
rpcRecHits.rpcDigiLabel = 'simMuonRPCDigis'
dt1DRecHits.dtDigiLabel = 'simMuonDTDigis'
dt1DCosmicRecHits.dtDigiLabel = 'simMuonDTDigis'

# Muon reconstruction sequence
from RecoMuon.TrackingTools.MuonServiceProxy_cff import *
from RecoMuon.TrackingTools.MuonTrackLoader_cff import *
KFSmootherForMuonTrackLoader.Propagator = 'SmartPropagatorAny'
from RecoMuon.MuonSeedGenerator.standAloneMuonSeeds_cff import *
from RecoMuon.StandAloneMuonProducer.standAloneMuons_cff import *
from RecoMuon.Configuration.RecoMuonPPonly_cff import refittedStandAloneMuons
from FastSimulation.Configuration.globalMuons_cff import *
globalMuons.GLBTrajBuilderParameters.TrackTransformer.TrackerRecHitBuilder = 'WithoutRefit'
globalMuons.GLBTrajBuilderParameters.TrackerRecHitBuilder = 'WithoutRefit'
globalMuons.GLBTrajBuilderParameters.TransformerOutPropagator = cms.string('SmartPropagatorAny')
globalMuons.GLBTrajBuilderParameters.MatcherOutPropagator = cms.string('SmartPropagator')

from RecoMuon.GlobalMuonProducer.tevMuons_cfi import *
GlobalMuonRefitter.TrackerRecHitBuilder = 'WithoutRefit'
GlobalMuonRefitter.Propagator = 'SmartPropagatorAny'
GlobalTrajectoryBuilderCommon.TrackerRecHitBuilder = 'WithoutRefit'
tevMuons.RefitterParameters.TrackerRecHitBuilder = 'WithoutRefit'
tevMuons.RefitterParameters.Propagator =  'SmartPropagatorAny'
KFSmootherForRefitInsideOut.Propagator = 'SmartPropagatorAny'
KFSmootherForRefitOutsideIn.Propagator = 'SmartPropagator'
KFFitterForRefitInsideOut.Propagator = 'SmartPropagatorAny'
KFFitterForRefitOutsideIn.Propagator = 'SmartPropagatorAny'

if (CaloMode==3):
    famosMuonSequence = cms.Sequence(
        muonlocalreco+
        ancientMuonSeed+
        standAloneMuons+
        refittedStandAloneMuons+
        globalMuons+
        tevMuons
        )
else:
    famosMuonSequence = cms.Sequence(
        muonDigi+
        muonlocalreco+
        ancientMuonSeed+
        standAloneMuons+
        refittedStandAloneMuons+
        globalMuons+
        tevMuons
        )

#Muon identification sequence
from RecoMuon.MuonIdentification.muonIdProducerSequence_cff import *

# Muon isolation
from RecoMuon.MuonIsolationProducers.muIsolation_cff import *

famosMuonIdAndIsolationSequence = cms.Sequence(
    ak4CaloJets+
    muonIdProducerSequence+
    muIsolation
)

from RecoMuon.MuonIdentification.muons_cfi import *
muons.FillSelectorMaps = False
muons.FillCosmicsIdMap = False
from RecoMuon.MuonIsolation.muonPFIsolation_cff import *

muonshighlevelreco = cms.Sequence(muonPFIsolationSequence*muons)


# Electron reconstruction
from FastSimulation.Tracking.globalCombinedSeeds_cfi import *
from RecoEgamma.EgammaHFProducers.hfEMClusteringSequence_cff import *
from RecoEgamma.EgammaElectronProducers.ecalDrivenElectronSeeds_cfi import *
from FastSimulation.EgammaElectronAlgos.electronGSGsfTrackCandidates_cff import *
from RecoEgamma.EgammaElectronProducers.gsfElectronSequence_cff import *
from RecoEgamma.EgammaElectronProducers.gedGsfElectronSequence_cff import *
from TrackingTools.GsfTracking.GsfElectronFit_cff import *
from RecoEgamma.EgammaPhotonProducers.conversionTrackSequence_cff import *
from RecoEgamma.EgammaPhotonProducers.allConversionSequence_cff import *
from RecoEgamma.EgammaPhotonProducers.gedPhotonSequence_cff import *
from RecoEgamma.Configuration.RecoEgamma_cff import egammaHighLevelRecoPostPF
allConversions.src = 'gsfGeneralConversionTrackMerger'
famosConversionSequence = cms.Sequence(conversionTrackSequenceNoEcalSeeded*allConversionSequence)

if (MixingMode=='DigiRecoMixing'):
    generalConversionTrackProducer.TrackProducer = 'generalTracksBeforeMixing'

from TrackingTools.GsfTracking.CkfElectronCandidateMaker_cff import *
from TrackingTools.GsfTracking.FwdElectronPropagator_cfi import *
import TrackingTools.GsfTracking.GsfElectronFit_cfi

egammaEcalDrivenReco = cms.Sequence(gsfEcalDrivenElectronSequence)
electronGsfTracks = TrackingTools.GsfTracking.GsfElectronFit_cfi.GsfGlobalElectronTest.clone()
electronGsfTracks.src = 'electronGSGsfTrackCandidates'
electronGsfTracks.TTRHBuilder = 'WithoutRefit'
electronGsfTracks.TrajectoryInEvent = True


# PF related electron sequences defined in FastSimulation.ParticleFlow.ParticleFlowFastSim_cff
from RecoEgamma.ElectronIdentification.electronIdSequence_cff import *

iterativeTrackingBeginning = cms.Sequence(
    iterativeInitialSeeds+
    iterativePixelPairSeeds+
    iterativeMixedTripletStepSeeds+
    iterativePixelLessSeeds
    )

famosGsfTrackSequence = cms.Sequence(
    iterativeTrackingBeginning+
    newCombinedSeeds+
    particleFlowCluster+
    ecalDrivenElectronSeeds+
    trackerDrivenElectronSeeds+
    electronMergedSeeds+
    electronGSGsfTrackCandidates+
    electronGsfTracks
)

# Photon reconstruction
from RecoEgamma.EgammaPhotonProducers.photonSequence_cff import *
photons.hbheInstance = ''
from RecoEgamma.PhotonIdentification.photonId_cff import *

famosPhotonSequence = cms.Sequence(
    photonSequence+
    photonIDSequence
)

# Add pre-calculated isolation sums for electrons (NB for photons they are stored in the Photon. All is done in the
# sequence above
from RecoEgamma.EgammaIsolationAlgos.egammaIsolationSequence_cff import *

#Add egamma ecal interesting rec hits
from RecoEgamma.EgammaIsolationAlgos.interestingEleIsoDetIdModule_cff import *
from RecoEgamma.EgammaIsolationAlgos.interestingGamIsoDetIdModule_cff import *

from RecoEgamma.EgammaIsolationAlgos.interestingEgammaIsoDetIdsSequence_cff import *



# B tagging
from RecoJets.JetAssociationProducers.ak4JTA_cff import *
ak4JetTracksAssociatorAtVertex.tracks = 'generalTracks'
from RecoVertex.Configuration.RecoVertex_cff import *
from RecoVertex.BeamSpotProducer.BeamSpot_cff import *
from RecoBTag.Configuration.RecoBTag_cff import *

famosBTaggingSequence = cms.Sequence(
    btagging
)


############### FastSim sequences

# Calo simulation mode is defined in FastSimulation/CaloRecHitsProducer/python/CaloRecHits_cff.py
if(CaloMode==0):
    simulationSequence = cms.Sequence(
        offlineBeamSpot+
        cms.SequencePlaceholder("famosMixing")+
        famosSimHits+
        MuonSimHits+
        cms.SequencePlaceholder("mix")
        )
    lowLevelRecoSequence = cms.Sequence(
        siTrackerGaussianSmearingRecHits+
        caloRecHits
        )
    famosSimulationSequence = cms.Sequence(
        simulationSequence+
        lowLevelRecoSequence
        )
    trackVertexReco = cms.Sequence(
        cms.SequencePlaceholder("mix")+
        iterativeTracking+
        vertexreco
        )
    caloTowersSequence = cms.Sequence(
        caloTowersRec
        )
elif(CaloMode==1):
    simulationSequence = cms.Sequence(
        offlineBeamSpot+
        cms.SequencePlaceholder("famosMixing")+
        famosSimHits+
        MuonSimHits+
        cms.SequencePlaceholder("mix")
        )
    lowLevelRecoSequence = cms.Sequence(
        siTrackerGaussianSmearingRecHits+
        caloDigis+
        caloRecHits
        )
    famosSimulationSequence = cms.Sequence(
        simulationSequence+
        lowLevelRecoSequence
        )
    trackVertexReco = cms.Sequence(
        cms.SequencePlaceholder("mix")+
        iterativeTracking+
        vertexreco
        )
    caloTowersSequence = cms.Sequence(
        caloTowersRec
        )
elif(CaloMode==2):
    simulationSequence = cms.Sequence(
        offlineBeamSpot+
        cms.SequencePlaceholder("famosMixing")+
        famosSimHits+
        MuonSimHits+
        cms.SequencePlaceholder("mix")
        )
    lowLevelRecoSequence = cms.Sequence(
        siTrackerGaussianSmearingRecHits+
        iterativeTracking+ # because tracks are used for noise cleaning in HCAL low-level reco
        caloDigis+
        caloRecHits
        )
    famosSimulationSequence = cms.Sequence(
        simulationSequence+
        lowLevelRecoSequence
        )
    trackVertexReco = cms.Sequence(
        cms.SequencePlaceholder("mix")+
        iterativeTracking+ # this repetition is normally harmless, but it is annoying if you want to run SIM and RECO in two steps
        vertexreco
        )
    caloTowersSequence = cms.Sequence(
        caloTowersRec
        )
elif(CaloMode==3):
<<<<<<< HEAD

    dump = cms.EDAnalyzer("EventContentAnalyzer") #TEMP

    if(MixingMode==1):
=======
    if(MixingMode=='GenMixing'):
>>>>>>> bb50dd7e
        simulationSequence = cms.Sequence(
            offlineBeamSpot+
            cms.SequencePlaceholder("famosMixing")+
            famosSimHits+
            MuonSimHits
            )
        digitizationSequence = cms.Sequence(
            cms.SequencePlaceholder("mix")+
            muonDigi+
            caloDigis
            )
        trackVertexReco = cms.Sequence(
            siTrackerGaussianSmearingRecHits+
            iterativeTracking+
            vertexreco
            )
    elif(MixingMode=='DigiRecoMixing'):
        #dump = cms.EDAnalyzer("EventContentAnalyzer") #TEMP
        simulationSequence = cms.Sequence(
            offlineBeamSpot+
            famosSimHits+
            MuonSimHits
            )
        trackReco = cms.Sequence(
            siTrackerGaussianSmearingRecHits+
            iterativeTracking
            )
        digitizationSequence = cms.Sequence(
            cms.SequencePlaceholder("mixHitsAndTracks")+
            muonDigi+
            caloDigis
            )
        trackDigiVertexSequence = cms.Sequence(
            trackReco+
            #dump+ #TEMP
            digitizationSequence+
            vertexreco
            )
        trackVertexReco = cms.Sequence( # for backward compatibility
            trackDigiVertexSequence
            )
    else:
        print 'unsupported MixingMode label'
# out of the 'if':
    caloTowersSequence = cms.Sequence(
        caloRecHits+
        caloTowersRec
        )
<<<<<<< HEAD
    if(MixingMode==1):
        famosSimulationSequence = cms.Sequence(
            simulationSequence+
            digitizationSequence#+ # temporary; eventually it will be a block of its own, but it requires intervention on ConfigBuilder
            )
    else:
        famosSimulationSequence = cms.Sequence(
            simulationSequence+
            trackDigiVertexSequence
        )
=======
    if(MixingMode=='GenMixing'):
        famosSimulationSequence = cms.Sequence( 
            simulationSequence+
            digitizationSequence#+ # temporary; eventually it will be a block of its own, but it requires intervention on ConfigBuilder
            )
    elif(MixingMode=='DigiRecoMixing'):
        famosSimulationSequence = cms.Sequence( 
            simulationSequence+
            trackDigiVertexSequence
        )        
    else:
        print 'unsupported MixingMode label'
>>>>>>> bb50dd7e

famosEcalDrivenElectronSequence = cms.Sequence(
    famosGsfTrackSequence+
    egammaEcalDrivenReco
)

# The reconstruction sequence
if(CaloMode==3):
    if(MixingMode=='GenMixing'):
        reconstructionWithFamos = cms.Sequence(
            digitizationSequence+ # temporary; repetition!
            trackVertexReco+
            caloTowersSequence+
            particleFlowCluster+
            ecalClusters+
            famosGsfTrackSequence+
            famosMuonSequence+
            famosMuonIdAndIsolationSequence+
            famosConversionSequence+
            particleFlowTrackWithDisplacedVertex+
            famosEcalDrivenElectronSequence+
            famosPhotonSequence+
            famosParticleFlowSequence+
            egammaHighLevelRecoPostPF+
            muonshighlevelreco+
            particleFlowLinks+
            caloJetMetGen+
            caloJets+
            PFJetMet+
            jetTrackAssoc+
            recoJPTJets+
            metreco+
            reducedRecHits+
            famosBTaggingSequence+
            famosPFTauTaggingSequence
            )
    elif(MixingMode=='DigiRecoMixing'):
        reconstructionWithFamos = cms.Sequence(
            caloTowersSequence+
            particleFlowCluster+
            ecalClusters+
            famosGsfTrackSequence+
            famosMuonSequence+
            famosMuonIdAndIsolationSequence+
            famosConversionSequence+
            particleFlowTrackWithDisplacedVertex+
            famosEcalDrivenElectronSequence+
            famosPhotonSequence+
            famosParticleFlowSequence+
            egammaHighLevelRecoPostPF+
            muonshighlevelreco+
            particleFlowLinks+
            caloJetMetGen+
            caloJets+
            PFJetMet+
            jetTrackAssoc+
            recoJPTJets+
            metreco+
            reducedRecHits+
            famosBTaggingSequence+
            famosPFTauTaggingSequence
            )
    else:
        print 'unsupported MixingMode label'
else:
    reconstructionWithFamos = cms.Sequence(
        trackVertexReco+
        caloTowersSequence+
        particleFlowCluster+
        ecalClusters+
        famosGsfTrackSequence+
        famosMuonSequence+
        famosMuonIdAndIsolationSequence+
        famosConversionSequence+
        particleFlowTrackWithDisplacedVertex+
        famosEcalDrivenElectronSequence+
        famosPhotonSequence+
        famosParticleFlowSequence+
        egammaHighLevelRecoPostPF+
        muonshighlevelreco+
        particleFlowLinks+
        caloJetMetGen+
        caloJets+
        PFJetMet+
        jetTrackAssoc+
        recoJPTJets+
        metreco+
        reducedRecHits+
        famosBTaggingSequence+
        famosPFTauTaggingSequence
        )





# Special sequences for two-step operation
simulationWithSomeReconstruction = cms.Sequence(
    famosSimulationSequence+
    siTrackerGaussianSmearingRecHits+
    iterativeTracking+
    vertexreco+
    caloTowersSequence+
    particleFlowCluster+
    ecalClusters+
    famosGsfTrackSequence+
    famosMuonSequence+
    famosMuonIdAndIsolationSequence+
    famosConversionSequence+
    particleFlowTrackWithDisplacedVertex+
    famosEcalDrivenElectronSequence+
    famosPhotonSequence+
    famosParticleFlowSequence+
    egammaHighLevelRecoPostPF
    )

reconstructionHighLevel = cms.Sequence(
    cms.SequencePlaceholder("mix")+
    muonshighlevelreco+
    particleFlowLinks+
    caloJetMetGen+
    caloJets+
    PFJetMet+
    jetTrackAssoc+
    recoJPTJets+
    metreco+
    reducedRecHits+
    famosBTaggingSequence+
    famosPFTauTaggingSequence
)

# Famos pre-defined sequences (and self-explanatory names)

famosWithTrackerHits = cms.Sequence(
    famosSimulationSequence+
    siTrackerGaussianSmearingRecHits
)

famosWithTracks = cms.Sequence(
    famosWithTrackerHits+
    iterativeTracking
    )

famosWithTracksAndMuonHits = cms.Sequence(
    famosSimulationSequence+
    siTrackerGaussianSmearingRecHits+
    iterativeTracking+
    vertexreco+
    famosMuonSequence
)

famosWithTracksAndMuons = cms.Sequence(
    famosSimulationSequence+
    siTrackerGaussianSmearingRecHits+
    iterativeTracking+
    vertexreco+
    famosMuonSequence+
    caloTowersSequence+
    famosMuonIdAndIsolationSequence
)

famosWithCaloHits = cms.Sequence(
    famosSimulationSequence+
    caloTowersSequence
)

famosWithEcalClusters = cms.Sequence(
    famosWithCaloHits+
    particleFlowCluster+
    ecalClusters
)

famosWithTracksAndCaloHits = cms.Sequence(
    famosWithTracks+
    caloTowersSequence
)

famosWithTracksAndEcalClusters = cms.Sequence(
    famosWithTracksAndCaloHits+
    particleFlowCluster+
    ecalClusters
)


famosWithParticleFlow = cms.Sequence(
    famosWithTracksAndEcalClusters+
    vertexreco+
    famosGsfTrackSequence+
    famosConversionSequence+
    caloTowersSequence+
    famosParticleFlowSequence+
    PFJetMet
)

famosWithCaloTowers = cms.Sequence(
    famosWithCaloHits+
    caloTowersSequence
)

famosElectronSequence = cms.Sequence(
    famosGsfTrackSequence+
    famosEcalDrivenElectronSequence+
    famosWithParticleFlow+
    egammaHighLevelRecoPostPF+
    gsfElectronSequence+
    eIdSequence
)

famosWithTracksAndCaloTowers = cms.Sequence(
    famosWithTracksAndCaloHits+
    caloTowersSequence
)

famosWithTracksAndJets = cms.Sequence(
    famosWithTracksAndCaloTowers+
    vertexreco+
    caloJetMetGen+
    caloJets+
    PFJetMet+
    jetTrackAssoc+
    recoJPTJets+
    metreco
)

### Standard Jets _cannot_ be done without many other things...
#######################################################################
famosWithJets = cms.Sequence(
    famosWithTracksAndCaloTowers+
    vertexreco+
    particleFlowCluster+
    ecalClusters+
    famosGsfTrackSequence+
    famosMuonSequence+
    famosMuonIdAndIsolationSequence+
    famosParticleFlowSequence+
    gsfElectronSequence+
    caloJetMetGen+
    caloJets+
    PFJetMet+
    jetTrackAssoc+
    recoJPTJets+
    metreco
)

famosWithCaloTowersAndParticleFlow = cms.Sequence(
    famosWithParticleFlow+
    caloTowersSequence
)


famosWithElectrons = cms.Sequence(
    famosWithTracksAndEcalClusters+
    caloTowersSequence+
    famosGsfTrackSequence+
    famosParticleFlowSequence+
    famosElectronSequence+
    interestingGedEleIsoDetIdEB+
    interestingGedEleIsoDetIdEE+
    egammaIsolationSequence
)

famosWithPhotons = cms.Sequence(
    famosWithTracks+
    vertexreco+
    caloRecHits+
    ecalClustersNoPFBox+
    famosPhotonSequence+
    interestingGedGamIsoDetIdEB+
    interestingGedGamIsoDetIdEE+
    interestingGamIsoDetIdEB+
    interestingGamIsoDetIdEE
)

famosWithElectronsAndPhotons = cms.Sequence(
    famosWithTracks+
    vertexreco+
    caloTowersSequence+
    ecalClustersNoPFBox+
    famosElectronSequence+
    famosPhotonSequence+
    interestingEgammaIsoDetIds+
    egammaIsolationSequence
)

famosWithBTagging = cms.Sequence(
    famosWithTracksAndCaloTowers+
    vertexreco+
    ak4PFJetsCHS+
    ak4JetTracksAssociatorAtVertexPF+
    ecalClustersNoPFBox+
    famosMuonSequence+
    reducedRecHits+
    famosBTaggingSequence
    )


famosWithPFTauTagging = cms.Sequence(
    famosWithCaloTowersAndParticleFlow+
    famosPFTauTaggingSequence
)

# The simulation sequence without muon digitization
simulationNoMuonDigiWithFamos = cms.Sequence(
    famosSimulationSequence+
    siTrackerGaussianSmearingRecHits
)

# The simulation and digitization sequence
simulationWithFamos = cms.Sequence(
    famosSimulationSequence#+
#    muonDigi+
#    siTrackerGaussianSmearingRecHits
)



reconstructionWithFamosNoTk = cms.Sequence(
    vertexreco+
    caloTowersSequence+
    particleFlowCluster+
    ecalClusters+
    famosGsfTrackSequence+
    famosMuonSequence+
    famosMuonIdAndIsolationSequence+
    famosConversionSequence+
    particleFlowTrackWithDisplacedVertex+
    famosEcalDrivenElectronSequence+
    famosPhotonSequence+
    famosParticleFlowSequence+
    egammaHighLevelRecoPostPF+
    muonshighlevelreco+
    caloJetMetGen+
    caloJets+
    PFJetMet+
    jetTrackAssoc+
    recoJPTJets+
    metreco+
    reducedRecHits+
    famosBTaggingSequence+
    famosPFTauTaggingSequence
)

# Simulation plus reconstruction
famosWithEverything = cms.Sequence(
    simulationWithFamos+
    reconstructionWithFamos
)<|MERGE_RESOLUTION|>--- conflicted
+++ resolved
@@ -348,14 +348,7 @@
         caloTowersRec
         )
 elif(CaloMode==3):
-<<<<<<< HEAD
-
-    dump = cms.EDAnalyzer("EventContentAnalyzer") #TEMP
-
-    if(MixingMode==1):
-=======
     if(MixingMode=='GenMixing'):
->>>>>>> bb50dd7e
         simulationSequence = cms.Sequence(
             offlineBeamSpot+
             cms.SequencePlaceholder("famosMixing")+
@@ -404,18 +397,6 @@
         caloRecHits+
         caloTowersRec
         )
-<<<<<<< HEAD
-    if(MixingMode==1):
-        famosSimulationSequence = cms.Sequence(
-            simulationSequence+
-            digitizationSequence#+ # temporary; eventually it will be a block of its own, but it requires intervention on ConfigBuilder
-            )
-    else:
-        famosSimulationSequence = cms.Sequence(
-            simulationSequence+
-            trackDigiVertexSequence
-        )
-=======
     if(MixingMode=='GenMixing'):
         famosSimulationSequence = cms.Sequence( 
             simulationSequence+
@@ -428,7 +409,6 @@
         )        
     else:
         print 'unsupported MixingMode label'
->>>>>>> bb50dd7e
 
 famosEcalDrivenElectronSequence = cms.Sequence(
     famosGsfTrackSequence+
