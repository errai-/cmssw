#ifndef CD_KFFittingSmoother_H_
#define CD_KFFittingSmoother_H_

/** \class KFFittingSmoother
 *  A TrajectorySmoother that rpeats the forward fit before smoothing.
 *  This is necessary e.g. when the seed introduced a bias (by using
 *  a beam contraint etc.). Ported from ORCA
 *
 *  \author todorov, cerati
 */

#include "TrackingTools/PatternTools/interface/TrajectorySmoother.h"
#include "TrackingTools/TrackFitters/interface/TrajectoryFitter.h"
#include "TrackingTools/TrajectoryState/interface/TrajectoryStateOnSurface.h"
#include "TrackingTools/TrackFitters/interface/TrajectoryStateWithArbitraryError.h"

class KFFittingSmoother GCC11_FINAL : public TrajectoryFitter {

public:
  /// constructor with predefined fitter and smoother and propagator
KFFittingSmoother(const TrajectoryFitter& aFitter,
                  const TrajectorySmoother& aSmoother,
                  double estimateCut = -1,
                  double logPixelProbabilityCut = -16.0,
                  int minNumberOfHits = 5,
                  bool rejectTracks = false,
                  bool BreakTrajWith2ConsecutiveMissing = false,
                  bool NoInvalidHitsBeginEnd = false) :
  theFitter(aFitter.clone()),
      theSmoother(aSmoother.clone()),
      theEstimateCut(estimateCut),

      // ggiurgiu@fnal.gov
      theLogPixelProbabilityCut( logPixelProbabilityCut ),

      theMinNumberOfHits(minNumberOfHits),
      rejectTracksFlag(rejectTracks),
      breakTrajWith2ConsecutiveMissing(BreakTrajWith2ConsecutiveMissing),
      noInvalidHitsBeginEnd(NoInvalidHitsBeginEnd) {}

<<<<<<< HEAD
  virtual ~KFFittingSmoother() {};
=======
  virtual ~KFFittingSmoother() {}
>>>>>>> 7118c343

  Trajectory fitOne(const Trajectory& t, fitType type) const;
  Trajectory fitOne(const TrajectorySeed& aSeed,
                    const RecHitContainer& hits,
                    const TrajectoryStateOnSurface& firstPredTsos, fitType type) const;
  Trajectory fitOne(const TrajectorySeed& aSeed,
		    const RecHitContainer& hits, fitType type) const;

  const TrajectoryFitter* fitter() const {return theFitter.get();}
  const TrajectorySmoother* smoother() const {return theSmoother.get();}
<<<<<<< HEAD

  std::unique_ptr<TrajectoryFitter> clone() const override {
    return std::unique_ptr<TrajectoryFitter>(
        new KFFittingSmoother(*theFitter,
                              *theSmoother,
                              theEstimateCut,theLogPixelProbabilityCut,
                              theMinNumberOfHits,rejectTracksFlag,
                              breakTrajWith2ConsecutiveMissing,noInvalidHitsBeginEnd));
  }

=======

  std::unique_ptr<TrajectoryFitter> clone() const override {
    return std::unique_ptr<TrajectoryFitter>(
        new KFFittingSmoother(*theFitter,
                              *theSmoother,
                              theEstimateCut,theLogPixelProbabilityCut,
                              theMinNumberOfHits,rejectTracksFlag,
                              breakTrajWith2ConsecutiveMissing,noInvalidHitsBeginEnd));
  }


  virtual void setHitCloner(TkCloner const * hc) {
        theFitter->setHitCloner(hc);
        theSmoother->setHitCloner(hc);
  }


>>>>>>> 7118c343
private:

  Trajectory smoothingStep(Trajectory const & fitted) const {return theSmoother->trajectory(fitted);}

private:

  const std::unique_ptr<TrajectoryFitter> theFitter;
  const std::unique_ptr<TrajectorySmoother> theSmoother;
  double theEstimateCut;

  double theLogPixelProbabilityCut; // ggiurgiu@fnal.gov

  int theMinNumberOfHits;
  bool rejectTracksFlag;
  bool breakTrajWith2ConsecutiveMissing;
  bool noInvalidHitsBeginEnd;

  TrajectoryStateWithArbitraryError   tsosWithError;

  /// Method to check that the trajectory has no NaN in the states and chi2
  bool checkForNans(const Trajectory &theTraj) const;

};

#endif //CD_KFFittingSmoother_H_<|MERGE_RESOLUTION|>--- conflicted
+++ resolved
@@ -38,11 +38,7 @@
       breakTrajWith2ConsecutiveMissing(BreakTrajWith2ConsecutiveMissing),
       noInvalidHitsBeginEnd(NoInvalidHitsBeginEnd) {}
 
-<<<<<<< HEAD
-  virtual ~KFFittingSmoother() {};
-=======
   virtual ~KFFittingSmoother() {}
->>>>>>> 7118c343
 
   Trajectory fitOne(const Trajectory& t, fitType type) const;
   Trajectory fitOne(const TrajectorySeed& aSeed,
@@ -53,18 +49,6 @@
 
   const TrajectoryFitter* fitter() const {return theFitter.get();}
   const TrajectorySmoother* smoother() const {return theSmoother.get();}
-<<<<<<< HEAD
-
-  std::unique_ptr<TrajectoryFitter> clone() const override {
-    return std::unique_ptr<TrajectoryFitter>(
-        new KFFittingSmoother(*theFitter,
-                              *theSmoother,
-                              theEstimateCut,theLogPixelProbabilityCut,
-                              theMinNumberOfHits,rejectTracksFlag,
-                              breakTrajWith2ConsecutiveMissing,noInvalidHitsBeginEnd));
-  }
-
-=======
 
   std::unique_ptr<TrajectoryFitter> clone() const override {
     return std::unique_ptr<TrajectoryFitter>(
@@ -82,7 +66,6 @@
   }
 
 
->>>>>>> 7118c343
 private:
 
   Trajectory smoothingStep(Trajectory const & fitted) const {return theSmoother->trajectory(fitted);}
