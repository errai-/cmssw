import FWCore.ParameterSet.Config as cms




PropagatorWithMaterialForLoopers = cms.ESProducer("PropagatorWithMaterialESProducer",
    MaxDPhi = cms.double(4.0),      #default was 1.6
    ComponentName = cms.string('PropagatorWithMaterialForLoopers'),
    Mass = cms.double(0.1396),      #default was 0.105
    PropagationDirection = cms.string('alongMomentum'),
    useRungeKutta = cms.bool(False),
# If ptMin > 0, uncertainty in reconstructed momentum will be taken into account when estimating rms scattering angle.
# (By default, it is neglected). However, it will also be assumed that the track pt can't be below specified value,
# to prevent this scattering angle becoming too big.                                    
    ptMin = cms.double(-1),
<<<<<<< HEAD
    SimpleMagneticField = cms.string('ParabolicMf'),
=======
    SimpleMagneticField = cms.string(''),
#    SimpleMagneticField = cms.string('ParabolicMf'),
>>>>>>> da8c1578
    # Use new AnalyticalPropagator's logic for intersection between plane and helix (for loopers)
    useOldAnalPropLogic = cms.bool(False)
)


PropagatorWithMaterialForLoopersOpposite = cms.ESProducer("PropagatorWithMaterialESProducer",
    MaxDPhi = cms.double(4.0),     #default was 1.6
    ComponentName = cms.string('PropagatorWithMaterialForLoopersOpposite'),
    Mass = cms.double(0.1396),     #default was 0.105
    PropagationDirection = cms.string('oppositeToMomentum'),
    useRungeKutta = cms.bool(False),
# If ptMin > 0, uncertainty in reconstructed momentum will be taken into account when estimating rms scattering angle.
# (By default, it is neglected). However, it will also be assumed that the track pt can't be below specified value,
# to prevent this scattering angle becoming too big.                                    
    ptMin = cms.double(-1),
<<<<<<< HEAD
    SimpleMagneticField = cms.string('ParabolicMf'),
=======
    SimpleMagneticField = cms.string(''),
#    SimpleMagneticField = cms.string('ParabolicMf'),
>>>>>>> da8c1578
    # Use new AnalyticalPropagator's logic for intersection between plane and helix (for loopers)
    useOldAnalPropLogic = cms.bool(False)
)<|MERGE_RESOLUTION|>--- conflicted
+++ resolved
@@ -13,12 +13,8 @@
 # (By default, it is neglected). However, it will also be assumed that the track pt can't be below specified value,
 # to prevent this scattering angle becoming too big.                                    
     ptMin = cms.double(-1),
-<<<<<<< HEAD
-    SimpleMagneticField = cms.string('ParabolicMf'),
-=======
     SimpleMagneticField = cms.string(''),
 #    SimpleMagneticField = cms.string('ParabolicMf'),
->>>>>>> da8c1578
     # Use new AnalyticalPropagator's logic for intersection between plane and helix (for loopers)
     useOldAnalPropLogic = cms.bool(False)
 )
@@ -34,12 +30,8 @@
 # (By default, it is neglected). However, it will also be assumed that the track pt can't be below specified value,
 # to prevent this scattering angle becoming too big.                                    
     ptMin = cms.double(-1),
-<<<<<<< HEAD
-    SimpleMagneticField = cms.string('ParabolicMf'),
-=======
     SimpleMagneticField = cms.string(''),
 #    SimpleMagneticField = cms.string('ParabolicMf'),
->>>>>>> da8c1578
     # Use new AnalyticalPropagator's logic for intersection between plane and helix (for loopers)
     useOldAnalPropLogic = cms.bool(False)
 )