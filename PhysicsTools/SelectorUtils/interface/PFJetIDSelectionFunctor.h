--- conflicted
+++ resolved
@@ -549,15 +549,11 @@
       }
     } // end if basic jet
 
-<<<<<<< HEAD
 
 
    // Cuts for |eta| < 2.4 for FIRSTDATA, RUNIISTARTUP, WINTER16 and WINTER17
     if(version_ != WINTER17 ||  quality_ != TIGHT ) {if ( ignoreCut(indexCEF_)           || ( cef < cut(indexCEF_, double()) || std::abs(jet.eta()) > 2.4 ) ) passCut( ret, indexCEF_);}
-=======
-   // Cuts for |eta| < 2.4 for FIRSTDATA, RUNIISTARTUP and WINTER16
-    if ( ignoreCut(indexCEF_)           || ( cef < cut(indexCEF_, double()) || std::abs(jet.eta()) > 2.4 ) ) passCut( ret, indexCEF_);
->>>>>>> 1106ee8d
+
     if ( ignoreCut(indexCHF_)           || ( chf > cut(indexCHF_, double()) || std::abs(jet.eta()) > 2.4 ) ) passCut( ret, indexCHF_);
     if ( ignoreCut(indexNCH_)           || ( nch > cut(indexNCH_, int())    || std::abs(jet.eta()) > 2.4 ) ) passCut( ret, indexNCH_);
 
@@ -602,7 +598,6 @@
       if ( ignoreCut(indexNEF_EC_U_)        || ( nef < cut(indexNEF_EC_U_, double())  || std::abs(jet.eta()) <= 2.7 || std::abs(jet.eta()) > 3.0)  ) passCut( ret, indexNEF_EC_U_);  
       if ( ignoreCut(indexNNeutrals_EC_)  || ( nneutrals > cut(indexNNeutrals_EC_, int())  || std::abs(jet.eta()) <= 2.7 || std::abs(jet.eta()) > 3.0)  ) passCut( ret, indexNNeutrals_EC_);
 
-<<<<<<< HEAD
       // Cuts for |eta| > 3.0 for WINTER17 scenario
       if ( ignoreCut(indexNHF_FW_)           || ( nhf > cut(indexNHF_FW_, double()) || std::abs(jet.eta()) <= 3.0 ) ) passCut( ret, indexNHF_FW_);
       if ( ignoreCut(indexNEF_FW_)           || ( nef < cut(indexNEF_FW_, double()) || std::abs(jet.eta()) <= 3.0 ) ) passCut( ret, indexNEF_FW_);
@@ -610,8 +605,7 @@
 
     }
 
-=======
->>>>>>> 1106ee8d
+
     //std::cout << "<PFJetIDSelectionFunctor::firstDataCuts>:" << std::endl;
     //std::cout << " jet: Pt = " << jet.pt() << ", eta = " << jet.eta() << ", phi = " << jet.phi() << std::endl;
     //ret.print(std::cout);
