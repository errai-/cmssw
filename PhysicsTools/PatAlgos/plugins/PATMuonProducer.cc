--- conflicted
+++ resolved
@@ -717,13 +717,10 @@
       muon.setJetPtRatio(jetPtRatio);
       muon.setJetPtRel(jetPtRel);
 
-<<<<<<< HEAD
-=======
       // multi-isolation
       if (computeMiniIso_){
 	muon.setSelector(reco::Muon::MultiIsoMedium, miniIsoValue<0.11 && (muon.jetPtRatio() > 0.74 || muon.jetPtRel() > 6.8) );
       }
->>>>>>> e5aead7a
 
       // MVA working points
       // https://twiki.cern.ch/twiki/bin/viewauth/CMS/LeptonMVA
