--- conflicted
+++ resolved
@@ -358,49 +358,6 @@
       aTau.setDecayMode(pfTauRef->decayMode());
     }
 
-<<<<<<< HEAD
-    // extraction of variables needed to rerun MVA isolation on MiniAOD
-    // (only available for PFTaus)
-    if( aTau.isPFTau() ) {
-        edm::Handle<reco::PFTauCollection> pfTaus;
-        iEvent.getByToken(pfTauToken_, pfTaus);
-        reco::PFTauRef pfTauRef(pfTaus, idx);
-        pat::tau::TauPFEssential& aTauPFEssential = aTau.pfEssential_[0];
-        float ecalEnergy = 0;
-        float hcalEnergy = 0;
-        const std::vector<reco::PFCandidatePtr>& signalCands = pfTauRef->signalPFCands();
-        for(std::vector<reco::PFCandidatePtr>::const_iterator it = signalCands.begin(); it != signalCands.end(); ++it) {
-        	const reco::PFCandidatePtr& icand = *it;
-        	ecalEnergy += icand->ecalEnergy();
-        	hcalEnergy += icand->hcalEnergy();
-        }
-        aTauPFEssential.ecalEnergy_ = ecalEnergy;
-        aTauPFEssential.hcalEnergy_ = hcalEnergy;
-        float leadingTrackNormChi2 = 0;
-        const reco::PFCandidatePtr& leadingPFCharged = pfTauRef->leadPFChargedHadrCand();
-        if(leadingPFCharged.isNonnull()) {
-        	reco::TrackRef trackRef = leadingPFCharged->trackRef();
-        	if(trackRef.isNonnull()) {
-        		leadingTrackNormChi2 = trackRef->normalizedChi2();
-        	}
-        }
-        aTauPFEssential.leadingTrackNormChi2_ = leadingTrackNormChi2;
-        // extraction of tau lifetime information
-        if( tauTransverseImpactParameterSrc_.label() != "" ) {
-          edm::Handle<PFTauTIPAssociationByRef> tauLifetimeInfos;
-          iEvent.getByToken(tauTransverseImpactParameterToken_, tauLifetimeInfos);
-          const reco::PFTauTransverseImpactParameter& tauLifetimeInfo = *(*tauLifetimeInfos)[pfTauRef];
-          pat::tau::TauPFEssential& aTauPFEssential = aTau.pfEssential_[0];
-          aTauPFEssential.dxy_PCA_ = tauLifetimeInfo.dxy_PCA();
-          aTauPFEssential.dxy_ = tauLifetimeInfo.dxy();
-          aTauPFEssential.dxy_error_ = tauLifetimeInfo.dxy_error();
-          aTauPFEssential.hasSV_ = tauLifetimeInfo.hasSecondaryVertex();
-          aTauPFEssential.flightLength_ = tauLifetimeInfo.flightLength();
-          aTauPFEssential.flightLengthSig_ = tauLifetimeInfo.flightLengthSig();
-          aTauPFEssential.ip3d_ = tauLifetimeInfo.ip3d();
-          aTauPFEssential.ip3d_error_ = tauLifetimeInfo.ip3d_error();
-        }
-=======
     // extraction of variables needed to rerun MVA isolation and ant-electron discriminator on MiniAOD
     // (only available for PFTaus)
     if( aTau.isPFTau() ) {
@@ -489,7 +446,6 @@
         aTauPFEssential.ip3d_ = tauLifetimeInfo.ip3d();
         aTauPFEssential.ip3d_error_ = tauLifetimeInfo.ip3d_error();
       }
->>>>>>> 7c5a3353
     }
 
     // Isolation
