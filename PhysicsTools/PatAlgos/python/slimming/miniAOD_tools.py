--- conflicted
+++ resolved
@@ -340,10 +340,7 @@
     _makePatTausTaskWithTauReReco.add(process.hpsPFTauDiscriminationByVVLooseIsolationMVArun2v1DBoldDMwLT)
     run2_miniAOD_80XLegacy.toReplaceWith(
         process.makePatTausTask, _makePatTausTaskWithTauReReco)
-<<<<<<< HEAD
-
-=======
->>>>>>> c73014f1
+
     # Adding puppi jets
     if not hasattr(process, 'ak4PFJetsPuppi'): #MM: avoid confilct with substructure call
         process.load('RecoJets.JetProducers.ak4PFJetsPuppi_cfi')
