import FWCore.ParameterSet.Config as cms

from PhysicsTools.PatAlgos.tools.coreTools import *
from PhysicsTools.PatAlgos.tools.jetTools import *
from PhysicsTools.PatAlgos.tools.tauTools import *

from PhysicsTools.PatAlgos.tools.helpers import listModules, applyPostfix

from copy import deepcopy

def warningIsolation():
    print "WARNING: particle based isolation must be studied"

def adaptPFIsoElectrons(process,module, postfix = "PFIso", dR = "04"):
    #FIXME: adaptPFElectrons can use this function.
    module.isoDeposits = cms.PSet(
        pfChargedHadrons = cms.InputTag("elPFIsoDepositCharged" + postfix),
        pfChargedAll = cms.InputTag("elPFIsoDepositChargedAll" + postfix),
        pfPUChargedHadrons = cms.InputTag("elPFIsoDepositPU" + postfix),
        pfNeutralHadrons = cms.InputTag("elPFIsoDepositNeutral" + postfix),
        pfPhotons = cms.InputTag("elPFIsoDepositGamma" + postfix)
        )
    module.isolationValues = cms.PSet(
        pfChargedHadrons = cms.InputTag("elPFIsoValueCharged"+dR+"PFId"+ postfix),
        pfChargedAll = cms.InputTag("elPFIsoValueChargedAll"+dR+"PFId"+ postfix),
        pfPUChargedHadrons = cms.InputTag("elPFIsoValuePU"+dR+"PFId" + postfix),
        pfNeutralHadrons = cms.InputTag("elPFIsoValueNeutral"+dR+"PFId" + postfix),
        pfPhotons = cms.InputTag("elPFIsoValueGamma"+dR+"PFId" + postfix)
        )
    module.isolationValuesNoPFId = cms.PSet(
        pfChargedHadrons = cms.InputTag("elPFIsoValueCharged"+dR+"NoPFId"+ postfix),
        pfChargedAll = cms.InputTag("elPFIsoValueChargedAll"+dR+"NoPFId"+ postfix),
        pfPUChargedHadrons = cms.InputTag("elPFIsoValuePU"+dR+"NoPFId" + postfix),
        pfNeutralHadrons = cms.InputTag("elPFIsoValueNeutral"+dR+"NoPFId" + postfix),
        pfPhotons = cms.InputTag("elPFIsoValueGamma"+dR+"NoPFId" + postfix)
        )

def adaptPFIsoMuons(process,module, postfix = "PFIso", dR = "04"):
    #FIXME: adaptPFMuons can use this function.
    module.isoDeposits = cms.PSet(
        pfChargedHadrons = cms.InputTag("muPFIsoDepositCharged" + postfix),
        pfChargedAll = cms.InputTag("muPFIsoDepositChargedAll" + postfix),
        pfPUChargedHadrons = cms.InputTag("muPFIsoDepositPU" + postfix),
        pfNeutralHadrons = cms.InputTag("muPFIsoDepositNeutral" + postfix),
        pfPhotons = cms.InputTag("muPFIsoDepositGamma" + postfix)
        )
    module.isolationValues = cms.PSet(
        pfChargedHadrons = cms.InputTag("muPFIsoValueCharged" + dR + postfix),
        pfChargedAll = cms.InputTag("muPFIsoValueChargedAll" + dR + postfix),
        pfPUChargedHadrons = cms.InputTag("muPFIsoValuePU" + dR + postfix),
        pfNeutralHadrons = cms.InputTag("muPFIsoValueNeutral" + dR + postfix),
        pfPhotons = cms.InputTag("muPFIsoValueGamma" + dR + postfix)
        )

def adaptPFMuons(process,module,postfix="" ):
    print "Adapting PF Muons "
    print "***************** "
    #warningIsolation()
    print
    module.useParticleFlow = True
    module.pfMuonSource    = cms.InputTag("pfIsolatedMuons" + postfix)
    module.userIsolation   = cms.PSet()
    ## module.isoDeposits = cms.PSet(
    ##     pfChargedHadrons = cms.InputTag("muPFIsoDepositCharged" + postfix),
    ##     pfChargedAll = cms.InputTag("muPFIsoDepositChargedAll" + postfix),
    ##     pfPUChargedHadrons = cms.InputTag("muPFIsoDepositPU" + postfix),
    ##     pfNeutralHadrons = cms.InputTag("muPFIsoDepositNeutral" + postfix),
    ##     pfPhotons = cms.InputTag("muPFIsoDepositGamma" + postfix)
    ##     )
    ## module.isolationValues = cms.PSet(
    ##     pfChargedHadrons = cms.InputTag("muPFIsoValueCharged04"+ postfix),
    ##     pfChargedAll = cms.InputTag("muPFIsoValueChargedAll04"+ postfix),
    ##     pfPUChargedHadrons = cms.InputTag("muPFIsoValuePU04" + postfix),
    ##     pfNeutralHadrons = cms.InputTag("muPFIsoValueNeutral04" + postfix),
    ##     pfPhotons = cms.InputTag("muPFIsoValueGamma04" + postfix)
    ##     )
    # matching the pfMuons, not the standard muons.
    applyPostfix(process,"muonMatch",postfix).src = module.pfMuonSource

    print " muon source:", module.pfMuonSource
    ## print " isolation  :",
    ## print module.isolationValues
    ## print " isodeposits: "
    ## print module.isoDeposits
    print


def adaptPFElectrons(process,module, postfix):
    # module.useParticleFlow = True
    print "Adapting PF Electrons "
    print "********************* "
    #warningIsolation()
    print
    module.useParticleFlow = True
    module.pfElectronSource = cms.InputTag("pfIsolatedElectrons" + postfix)
    module.userIsolation   = cms.PSet()
    ## module.isoDeposits = cms.PSet(
    ##     pfChargedHadrons = cms.InputTag("elPFIsoDepositCharged" + postfix),
    ##     pfChargedAll = cms.InputTag("elPFIsoDepositChargedAll" + postfix),
    ##     pfPUChargedHadrons = cms.InputTag("elPFIsoDepositPU" + postfix),
    ##     pfNeutralHadrons = cms.InputTag("elPFIsoDepositNeutral" + postfix),
    ##     pfPhotons = cms.InputTag("elPFIsoDepositGamma" + postfix)
    ##     )
    ## module.isolationValues = cms.PSet(
    ##     pfChargedHadrons = cms.InputTag("elPFIsoValueCharged04PFId"+ postfix),
    ##     pfChargedAll = cms.InputTag("elPFIsoValueChargedAll04PFId"+ postfix),
    ##     pfPUChargedHadrons = cms.InputTag("elPFIsoValuePU04PFId" + postfix),
    ##     pfNeutralHadrons = cms.InputTag("elPFIsoValueNeutral04PFId" + postfix),
    ##     pfPhotons = cms.InputTag("elPFIsoValueGamma04PFId" + postfix)
    ##     )

    # COLIN: since we take the egamma momentum for pat Electrons, we must
    # match the egamma electron to the gen electrons, and not the PFElectron.
    # -> do not uncomment the line below.
    # process.electronMatch.src = module.pfElectronSource
    # COLIN: how do we depend on this matching choice?

    print " PF electron source:", module.pfElectronSource
    ## print " isolation  :"
    ## print module.isolationValues
    ## print " isodeposits: "
    ## print module.isoDeposits
    print




def adaptPFPhotons(process,module):
    raise RuntimeError, "Photons are not supported yet"

from RecoTauTag.RecoTau.TauDiscriminatorTools import adaptTauDiscriminator, producerIsTauTypeMapper

def reconfigurePF2PATTaus(process,
      tauType='shrinkingConePFTau',
      pf2patSelection=["DiscriminationByIsolation", "DiscriminationByLeadingPionPtCut"],
      selectionDependsOn=["DiscriminationByLeadingTrackFinding"],
      producerFromType=lambda producer: producer+"Producer",
      postfix = ""):
   print "patTaus will be produced from taus of type: %s that pass %s" \
	 % (tauType, pf2patSelection)



   # Get the prototype of tau producer to make, i.e. fixedConePFTauProducer
   producerName = producerFromType(tauType)
   # Set as the source for the pf2pat taus (pfTaus) selector
   applyPostfix(process,"pfTaus", postfix).src = producerName+postfix
   # Start our pf2pat taus base sequence
   oldTauSansRefs = getattr(process,'pfTausProducerSansRefs'+postfix)
   oldTau = getattr(process,'pfTausProducer'+postfix)
   ## copy tau and setup it properly
   newTauSansRefs = None
   newTau = getattr(process,producerName+postfix).clone()

   ## adapted to new structure in RecoTauProducers PLEASE CHECK!!!
   if tauType=='shrinkingConePFTau':
       newTauSansRefs = getattr(process,producerName+"SansRefs").clone()
       newTauSansRefs.modifiers[1] = cms.PSet(
           pfTauTagInfoSrc = cms.InputTag("pfTauTagInfoProducer"+postfix),
           name = cms.string('pfTauTTIworkaround'+postfix),
           plugin = cms.string('RecoTauTagInfoWorkaroundModifer')
           )
       newTau.modifiers[1] = newTauSansRefs.modifiers[1]
       newTauSansRefs.piZeroSrc = "pfJetsLegacyTaNCPiZeros"+postfix
       newTau.piZeroSrc = newTauSansRefs.piZeroSrc
       newTauSansRefs.builders[0].pfCandSrc = oldTauSansRefs.builders[0].pfCandSrc
       newTauSansRefs.jetRegionSrc = oldTauSansRefs.jetRegionSrc
       newTauSansRefs.jetSrc = oldTauSansRefs.jetSrc
   elif tauType=='fixedConePFTau':
       newTau.piZeroSrc = "pfJetsLegacyTaNCPiZeros"+postfix
   elif tauType=='hpsPFTau':
       newTau = getattr(process,'combinatoricRecoTaus'+postfix).clone()
       newTau.piZeroSrc="pfJetsLegacyHPSPiZeros"+postfix
       newTau.modifiers[3] = cms.PSet(
           pfTauTagInfoSrc = cms.InputTag("pfTauTagInfoProducer"+postfix),
           name = cms.string('pfTauTTIworkaround'+postfix),
           plugin = cms.string('RecoTauTagInfoWorkaroundModifer')
           )
       from PhysicsTools.PatAlgos.tools.helpers import cloneProcessingSnippet
       #cloneProcessingSnippet(process, process.produceHPSPFTaus, postfix)
       setattr(process,'produceHPSPFTaus'+postfix,cms.Sequence(applyPostfix(process,'hpsSelectionDiscriminator',postfix)+applyPostfix(process,'hpsPFTauProducerSansRefs',postfix)+applyPostfix(process,'hpsPFTauProducer',postfix)))
       massSearchReplaceParam(getattr(process,"produceHPSPFTaus"+postfix),
                              "PFTauProducer",
                              cms.InputTag("combinatoricRecoTaus"+postfix),
                              cms.InputTag("pfTausBase"+postfix) )
       massSearchReplaceParam(getattr(process,"produceHPSPFTaus"+postfix),
                              "src",
                              cms.InputTag("combinatoricRecoTaus"+postfix),
                              cms.InputTag("pfTausBase"+postfix) )
   ### Next three lines crash, oldTau does not have any of these attributes. Why?###
   #newTau.builders[0].pfCandSrc = oldTau.builders[0].pfCandSrc
   #newTau.jetRegionSrc = oldTau.jetRegionSrc
   #newTau.jetSrc = oldTau.jetSrc
   #newTau.builders[0].pfCandSrc = cms.InputTag("pfNoElectronJMEPFlow")
   #newTau.jetRegionSrc = cms.InputTag("pfTauPFJets08RegionPFlow")
   #newTau.jetSrc = cms.InputTag("pfJetsPFlow")
   # replace old tau producer by new one put it into baseSequence
   setattr(process,"pfTausBase"+postfix,newTau)
   if tauType=='shrinkingConePFTau':
       setattr(process,"pfTausBaseSansRefs"+postfix,newTauSansRefs)
       getattr(process,"pfTausBase"+postfix).src = "pfTausBaseSansRefs"+postfix
       baseSequence += getattr(process,"pfTausBaseSansRefs"+postfix)

   #make custom mapper to take postfix into account (could have gone with lambda of lambda but... )
   def producerIsTauTypeMapperWithPostfix(tauProducer):
       return lambda x: producerIsTauTypeMapper(tauProducer)+x.group(1)+postfix

   def recoTauTypeMapperWithGroup(tauProducer):
       return "%s(.*)"%recoTauTypeMapper(tauProducer)

   # Get our prediscriminants
   for predisc in selectionDependsOn:
      # Get the prototype
      originalName = tauType+predisc # i.e. fixedConePFTauProducerDiscriminationByLeadingTrackFinding
      clonedName = "pfTausBase"+predisc+postfix
      clonedDisc = getattr(process, originalName).clone()
      setattr(process, clonedName, clonedDisc)

      tauCollectionToSelect = None
      if tauType != 'hpsPFTau' :
          tauCollectionToSelect = "pfTausBase"+postfix
          #cms.InputTag(clonedDisc.PFTauProducer.value()+postfix)
      else:
          tauCollectionToSelect = "hpsPFTauProducer"+postfix
      # Adapt this discriminator for the cloned prediscriminators
      adaptTauDiscriminator(clonedDisc, newTauProducer="pfTausBase",
                            oldTauTypeMapper=recoTauTypeMapperWithGroup,
                            newTauTypeMapper=producerIsTauTypeMapperWithPostfix,
                            preservePFTauProducer=True)
      clonedDisc.PFTauProducer = tauCollectionToSelect

   # Reconfigure the pf2pat PFTau selector discrimination sources
   getattr(process,"pfTaus" + postfix).discriminators = cms.VPSet()
   for selection in pf2patSelection:
      # Get our discriminator that will be used to select pfTaus
      originalName = tauType+selection
      clonedName = "pfTausBase"+selection+postfix
      clonedDisc = getattr(process, originalName).clone()
      setattr(process, clonedName, clonedDisc)

      tauCollectionToSelect = None

      if tauType != 'hpsPFTau' :
          tauCollectionToSelect = cms.InputTag("pfTausBase"+postfix)
          #cms.InputTag(clonedDisc.PFTauProducer.value()+postfix)
      else:
          tauCollectionToSelect = cms.InputTag("hpsPFTauProducer"+postfix)
      #Adapt our cloned discriminator to the new prediscriminants
      adaptTauDiscriminator(clonedDisc, newTauProducer="pfTausBase",
                            oldTauTypeMapper=recoTauTypeMapperWithGroup,
                            newTauTypeMapper=producerIsTauTypeMapperWithPostfix,
                            preservePFTauProducer=True)
      clonedDisc.PFTauProducer = tauCollectionToSelect

      # Add this selection to our pfTau selectors
      getattr(process,"pfTaus" + postfix).discriminators.append(cms.PSet(
         discriminator=cms.InputTag(clonedName), selectionCut=cms.double(0.5)))
      # Set the input of the final selector.
      if tauType != 'hpsPFTau':
          getattr(process,"pfTaus" + postfix).src = "pfTausBase"+postfix
      else:
          # If we are using HPS taus, we need to take the output of the clenaed
          # collection
          getattr(process,"pfTaus" + postfix).src = "hpsPFTauProducer"+postfix



def adaptPFTaus(process,tauType = 'shrinkingConePFTau', postfix = ""):
    # Set up the collection used as a preselection to use this tau type
    if tauType != 'hpsPFTau' :
        reconfigurePF2PATTaus(process, tauType, postfix=postfix)
    else:
        reconfigurePF2PATTaus(process, tauType,
                              ["DiscriminationByDecayModeFinding"],
                              ["DiscriminationByDecayModeFinding"],
                              postfix=postfix)
    # new default use unselected taus (selected only for jet cleaning)
    if tauType != 'hpsPFTau' :
        getattr(process,"patTaus" + postfix).tauSource = cms.InputTag("pfTausBase"+postfix)
    else:
        getattr(process,"patTaus" + postfix).tauSource = cms.InputTag("hpsPFTauProducer"+postfix)
    # to use preselected collection (old default) uncomment line below
    #applyPostfix(process,"patTaus", postfix).tauSource = cms.InputTag("pfTaus"+postfix)

	### apparently not needed anymore, function gone from tauTools.py###
    #redoPFTauDiscriminators(process,
                            #cms.InputTag(tauType+'Producer'),
                            #applyPostfix(process,"patTaus", postfix).tauSource,
                            #tauType, postfix=postfix)


    if tauType != 'hpsPFTau' :
	switchToPFTauByType(process, pfTauType=tauType,
				patTauLabel="pfTausBase"+postfix,
				tauSource=cms.InputTag(tauType+'Producer'+postfix),
				postfix=postfix)
        getattr(process,"patTaus" + postfix).tauSource = cms.InputTag("pfTausBase"+postfix)
    else:
	switchToPFTauByType(process, pfTauType=tauType,
				patTauLabel="",
				tauSource=cms.InputTag(tauType+'Producer'+postfix),
				postfix=postfix)
        getattr(process,"patTaus" + postfix).tauSource = cms.InputTag("hpsPFTauProducer"+postfix)



#helper function for PAT on PF2PAT sample
def tauTypeInPF2PAT(process,tauType='shrinkingConePFTau', postfix = ""):
    process.load("CommonTools.ParticleFlow.pfTaus_cff")
    applyPostfix(process, "pfTaus",postfix).src = cms.InputTag(tauType+'Producer'+postfix)


def addPFCandidates(process,src,patLabel='PFParticles',cut="",postfix=""):
    from PhysicsTools.PatAlgos.producersLayer1.pfParticleProducer_cfi import patPFParticles
    # make modules
    producer = patPFParticles.clone(pfCandidateSource = src)
    filter   = cms.EDFilter("PATPFParticleSelector",
                    src = cms.InputTag("pat" + patLabel),
                    cut = cms.string(cut))
    counter  = cms.EDFilter("PATCandViewCountFilter",
                    minNumber = cms.uint32(0),
                    maxNumber = cms.uint32(999999),
                    src       = cms.InputTag("pat" + patLabel))
    # add modules to process
    setattr(process, "pat"         + patLabel, producer)
    setattr(process, "selectedPat" + patLabel, filter)
    setattr(process, "countPat"    + patLabel, counter)

    # summary tables
    applyPostfix(process, "patCandidateSummary", postfix).candidates.append(cms.InputTag('pat' + patLabel))
    applyPostfix(process, "selectedPatCandidateSummary", postfix).candidates.append(cms.InputTag('selectedPat' + patLabel))


def switchToPFMET(process,input=cms.InputTag('pfMET'), type1=False, postfix=""):
    print 'MET: using ', input
    if( not type1 ):
        oldMETSource = applyPostfix(process, "patMETs",postfix).metSource
        applyPostfix(process, "patMETs",postfix).metSource = input
        applyPostfix(process, "patMETs",postfix).addMuonCorrections = False
    else:
        # type1 corrected MET
        # name of corrected MET hardcoded in PAT and meaningless
        print 'Apply TypeI corrections for MET'
        #getattr(process, "patPF2PATSequence"+postfix).remove(applyPostfix(process, "patMETCorrections",postfix))
        jecLabel = getattr(process,'patJetCorrFactors'+postfix).payload.pythonValue().replace("'","")
        getattr(process,jecLabel+'Type1CorMet'+postfix).src = input.getModuleLabel()
        #getattr(process,'patMETs'+postfix).metSource = jecLabel+'Type1CorMet'+postfix
        #getattr(process,'patMETs'+postfix).addMuonCorrections = False

def switchToPFJets(process, input=cms.InputTag('pfNoTauClones'), algo='AK4', postfix = "", jetCorrections=('AK4PFchs', ['L1FastJet','L2Relative', 'L3Absolute']), type1=False, outputModules=['out']):

    print "Switching to PFJets,  ", algo
    print "************************ "
    print "input collection: ", input

<<<<<<< HEAD
    if algo == 'AK5':
        genJetCollection = cms.InputTag('ak5GenJetsNoNu'+postfix)
        rParam=0.5
=======
    if( algo == 'IC5' ):
        genJetCollection = cms.InputTag('iterativeCone5GenJetsNoNu')
    elif algo == 'AK4':
        genJetCollection = cms.InputTag('ak4GenJetsNoNu')
>>>>>>> 5965c42b
    elif algo == 'AK7':
        genJetCollection = cms.InputTag('ak7GenJetsNoNu'+postfix)
        rParam=0.7
    else:
<<<<<<< HEAD
        print 'bad jet algorithm:', algo, '! for now, only AK5 and AK7 are allowed. If you need other algorithms, please contact Colin'
=======
        print 'bad jet algorithm:', algo, '! for now, only IC5, AK4 and AK7 are allowed. If you need other algorithms, please contact Colin'
>>>>>>> 5965c42b
        sys.exit(1)

    # changing the jet collection in PF2PAT:
    from CommonTools.ParticleFlow.Tools.jetTools import jetAlgo
    inputCollection = getattr(process,"pfJets"+postfix).src
    setattr(process,"pfJets"+postfix,jetAlgo(algo)) # problem for cfgBrowser
    getattr(process,"pfJets"+postfix).src = inputCollection
    inputJetCorrLabel=jetCorrections

    switchJetCollection(process,
                        jetSource = input,
                        algo=algo,
                        rParam=rParam,
                        genJetCollection=genJetCollection,
                        postfix=postfix,
                        jetTrackAssociation=True,
                        jetCorrections=inputJetCorrLabel,
                        outputModules = outputModules,
                        )

    # check whether L1FastJet is in the list of correction levels or not
    applyPostfix(process, "patJetCorrFactors", postfix).useRho = False
    for corr in inputJetCorrLabel[1]:
        if corr == 'L1FastJet':
            applyPostfix(process, "patJetCorrFactors", postfix).useRho = True
            applyPostfix(process, "pfJets", postfix).doAreaFastjet = True
            # do correct treatment for TypeI MET corrections
	    #type1=True
            if type1:
                for mod in process.producerNames().split(' '):

                    if mod.startswith("kt6") and mod.endswith("Jets"+postfix) and not 'GenJets' in mod:
                        prefix = mod.replace(postfix,'')
                        prefix = prefix.replace('kt6PFJets','')
                        prefix = prefix.replace('kt6CaloJets','')
                        prefix = getattr(process,'patJetCorrFactors'+prefix+postfix).payload.pythonValue().replace("'","")
                        for essource in process.es_sources_().keys():
                            if essource == prefix+'L1FastJet':
                                setattr(process,essource+postfix,getattr(process,essource).clone(srcRho=cms.InputTag(mod,'rho')))
                                setattr(process,prefix+'CombinedCorrector'+postfix,getattr(process,prefix+'CombinedCorrector').clone())
                                getattr(process,prefix+'CorMet'+postfix).corrector = prefix+'CombinedCorrector'+postfix
                                for cor in getattr(process,prefix+'CombinedCorrector'+postfix).correctors:
                                    if cor == essource:
                                        idx = getattr(process,prefix+'CombinedCorrector'+postfix).correctors.index(essource);
                                        getattr(process,prefix+'CombinedCorrector'+postfix).correctors[idx] = essource+postfix

    if hasattr( getattr( process, "patJets" + postfix), 'embedCaloTowers' ): # optional parameter, which defaults to 'False' anyway
        applyPostfix(process, "patJets", postfix).embedCaloTowers = False
    applyPostfix(process, "patJets", postfix).embedPFCandidates = True

#-- Remove MC dependence ------------------------------------------------------
def removeMCMatchingPF2PAT( process, postfix="", outputModules=['out'] ):
    #from PhysicsTools.PatAlgos.tools.coreTools import removeMCMatching
    ### no longe needed in unscheduled mode###
    #removeIfInSequence(process, "genForPF2PATSequence", "patDefaultSequence", postfix)
    removeMCMatching(process, names=['All'], postfix=postfix, outputModules=outputModules)


def adaptPVs(process, pvCollection=cms.InputTag('offlinePrimaryVertices'), postfix=''):
    print "Switching PV collection for PF2PAT:", pvCollection
    print "***********************************"

    # PV sources to be exchanged:
    pvExchange = ['Vertices','vertices','pvSrc','primaryVertices','srcPVs','primaryVertex']
    # PV sources NOT to be exchanged:
    #noPvExchange = ['src','PVProducer','primaryVertexSrc','vertexSrc']

    # exchange the primary vertex source of all relevant modules
    for m in (process.producerNames().split(' ') + process.filterNames().split(' ')):
        # only if the module has a source with a relevant name
        for namePvSrc in pvExchange:
            if hasattr(getattr(process,m),namePvSrc):
                #print m
                setattr(getattr(process,m),namePvSrc,deepcopy(pvCollection))


<<<<<<< HEAD
def usePF2PAT(process,runPF2PAT=True, jetAlgo='AK5', runOnMC=True, postfix="", jetCorrections=('AK5PFchs', ['L1FastJet','L2Relative','L3Absolute'],'None'), pvCollection=cms.InputTag('goodOfflinePrimaryVerticesPFlow',), typeIMetCorrections=False, outputModules=['out'],excludeFromTopProjection=['Tau']):
=======
def usePF2PAT(process,runPF2PAT=True, jetAlgo='ak4', runOnMC=True, postfix="", jetCorrections=('AK4PFchs', ['L1FastJet','L2Relative','L3Absolute'],'None'), pvCollection=cms.InputTag('offlinePrimaryVertices',), typeIMetCorrections=False, outputModules=['out'],excludeFromTopProjection=['Tau']):
>>>>>>> 5965c42b
    # PLEASE DO NOT CLOBBER THIS FUNCTION WITH CODE SPECIFIC TO A GIVEN PHYSICS OBJECT.
    # CREATE ADDITIONAL FUNCTIONS IF NEEDED.

    if typeIMetCorrections:
    	jetCorrections = (jetCorrections[0],jetCorrections[1],'Type-1')
    """Switch PAT to use PF2PAT instead of AOD sources. if 'runPF2PAT' is true, we'll also add PF2PAT in front of the PAT sequence"""

    # -------- CORE ---------------
    from PhysicsTools.PatAlgos.tools.helpers import loadWithPostfix
    if runPF2PAT:
	loadWithPostfix(process,'PhysicsTools.PatAlgos.patSequences_cff',postfix)
	loadWithPostfix(process,"CommonTools.ParticleFlow.PF2PAT_cff",postfix)
    else:
	loadWithPostfix(process,'PhysicsTools.PatAlgos.patSequences_cff',postfix)




    # -------- OBJECTS ------------
    # Muons

    adaptPFMuons(process,
                 applyPostfix(process,"patMuons",postfix),
                 postfix)

    # Electrons

    adaptPFElectrons(process,
                     applyPostfix(process,"patElectrons",postfix),
                     postfix)

    # Photons
    #print "Temporarily switching off photons completely"

    #removeSpecificPATObjects(process,names=['Photons'],outputModules=outputModules,postfix=postfix)

    # Jets
    if runOnMC :
        switchToPFJets( process, cms.InputTag('pfNoTauClones'+postfix), jetAlgo, postfix=postfix,
                        jetCorrections=jetCorrections, type1=typeIMetCorrections, outputModules=outputModules )

    else :
        if not 'L2L3Residual' in jetCorrections[1]:
		### think of a more accurate warning
            print '#################################################'
            print 'WARNING! Not using L2L3Residual but this is data.'
            print 'If this is okay with you, disregard this message.'
            print '#################################################'
        switchToPFJets( process, cms.InputTag('pfNoTauClones'+postfix), jetAlgo, postfix=postfix,
                        jetCorrections=jetCorrections, type1=typeIMetCorrections, outputModules=outputModules )
    # Taus
    #adaptPFTaus( process, tauType='shrinkingConePFTau', postfix=postfix )
    #adaptPFTaus( process, tauType='fixedConePFTau', postfix=postfix )
    adaptPFTaus( process, tauType='hpsPFTau', postfix=postfix )
    # MET
    switchToPFMET(process, cms.InputTag('pfMET'+postfix), type1=typeIMetCorrections, postfix=postfix)

    # Unmasked PFCandidates
    addPFCandidates(process,cms.InputTag('pfNoJetClones'+postfix),patLabel='PFParticles'+postfix,cut="",postfix=postfix)

    # adapt primary vertex collection
    adaptPVs(process, pvCollection=pvCollection, postfix=postfix)

    if not runOnMC:
        runOnData(process,postfix=postfix,outputModules=outputModules)

    # Configure Top Projections
    getattr(process,"pfNoPileUpJME"+postfix).enable = True
    getattr(process,"pfNoMuonJME"+postfix).enable = True
    getattr(process,"pfNoElectronJME"+postfix).enable = True
    getattr(process,"pfNoTau"+postfix).enable = False
    getattr(process,"pfNoJet"+postfix).enable = True
    exclusionList = ''
    for object in excludeFromTopProjection:
        jme = ''
        if object in ['Muon','Electron']:
            jme = 'JME'
        getattr(process,"pfNo"+object+jme+postfix).enable = False
        exclusionList=exclusionList+object+','
    exclusionList=exclusionList.rstrip(',')
    print "Done: PF2PAT interfaced to PAT, postfix=", postfix,", Excluded from Top Projection:",exclusionList<|MERGE_RESOLUTION|>--- conflicted
+++ resolved
@@ -353,25 +353,14 @@
     print "************************ "
     print "input collection: ", input
 
-<<<<<<< HEAD
-    if algo == 'AK5':
-        genJetCollection = cms.InputTag('ak5GenJetsNoNu'+postfix)
+    if algo == 'AK4':
+        genJetCollection = cms.InputTag('ak4GenJetsNoNu'+postfix)
         rParam=0.5
-=======
-    if( algo == 'IC5' ):
-        genJetCollection = cms.InputTag('iterativeCone5GenJetsNoNu')
-    elif algo == 'AK4':
-        genJetCollection = cms.InputTag('ak4GenJetsNoNu')
->>>>>>> 5965c42b
     elif algo == 'AK7':
         genJetCollection = cms.InputTag('ak7GenJetsNoNu'+postfix)
         rParam=0.7
     else:
-<<<<<<< HEAD
-        print 'bad jet algorithm:', algo, '! for now, only AK5 and AK7 are allowed. If you need other algorithms, please contact Colin'
-=======
-        print 'bad jet algorithm:', algo, '! for now, only IC5, AK4 and AK7 are allowed. If you need other algorithms, please contact Colin'
->>>>>>> 5965c42b
+        print 'bad jet algorithm:', algo, '! for now, only AK4 and AK7 are allowed. If you need other algorithms, please contact Colin'
         sys.exit(1)
 
     # changing the jet collection in PF2PAT:
@@ -448,11 +437,7 @@
                 setattr(getattr(process,m),namePvSrc,deepcopy(pvCollection))
 
 
-<<<<<<< HEAD
-def usePF2PAT(process,runPF2PAT=True, jetAlgo='AK5', runOnMC=True, postfix="", jetCorrections=('AK5PFchs', ['L1FastJet','L2Relative','L3Absolute'],'None'), pvCollection=cms.InputTag('goodOfflinePrimaryVerticesPFlow',), typeIMetCorrections=False, outputModules=['out'],excludeFromTopProjection=['Tau']):
-=======
-def usePF2PAT(process,runPF2PAT=True, jetAlgo='ak4', runOnMC=True, postfix="", jetCorrections=('AK4PFchs', ['L1FastJet','L2Relative','L3Absolute'],'None'), pvCollection=cms.InputTag('offlinePrimaryVertices',), typeIMetCorrections=False, outputModules=['out'],excludeFromTopProjection=['Tau']):
->>>>>>> 5965c42b
+def usePF2PAT(process,runPF2PAT=True, jetAlgo='AK4', runOnMC=True, postfix="", jetCorrections=('AK4PFchs', ['L1FastJet','L2Relative','L3Absolute'],'None'), pvCollection=cms.InputTag('goodOfflinePrimaryVerticesPFlow',), typeIMetCorrections=False, outputModules=['out'],excludeFromTopProjection=['Tau']):
     # PLEASE DO NOT CLOBBER THIS FUNCTION WITH CODE SPECIFIC TO A GIVEN PHYSICS OBJECT.
     # CREATE ADDITIONAL FUNCTIONS IF NEEDED.
 
