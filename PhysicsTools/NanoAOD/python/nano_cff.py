--- conflicted
+++ resolved
@@ -90,33 +90,11 @@
     )
 
 
-<<<<<<< HEAD
-genWeightsTable = cms.EDProducer("GenWeightsTableProducer",
-    genEvent = cms.InputTag("generator"),
-    genLumiInfoHeader = cms.InputTag("generator"),
-    lheInfo = cms.VInputTag(cms.InputTag("externalLHEProducer"), cms.InputTag("source")),
-    preferredPDFs = cms.VPSet( # see https://lhapdf.hepforge.org/pdfsets.html
-        cms.PSet( name = cms.string("PDF4LHC15_nnlo_30_pdfas"), lhaid = cms.uint32(91400) ),
-        cms.PSet( name = cms.string("NNPDF31_nnlo_hessian_pdfas"), lhaid = cms.uint32(306000) ),
-        cms.PSet( name = cms.string("NNPDF30_nlo_as_0118"), lhaid = cms.uint32(260000) ), # for some 92X samples. Note that the nominal weight, 260000, is not included in the LHE ...
-        cms.PSet( name = cms.string("NNPDF30_lo_as_0130"), lhaid = cms.uint32(262000) ), # some MLM 80X samples have only this (e.g. /store/mc/RunIISummer16MiniAODv2/DYJetsToLL_M-50_TuneCUETP8M1_13TeV-madgraphMLM-pythia8/MINIAODSIM/PUMoriond17_80X_mcRun2_asymptotic_2016_TrancheIV_v6_ext1-v2/120000/02A210D6-F5C3-E611-B570-008CFA197BD4.root )
-        cms.PSet( name = cms.string("NNPDF30_nlo_nf_4_pdfas"), lhaid = cms.uint32(292000) ), # some FXFX 80X samples have only this (e.g. WWTo1L1Nu2Q, WWTo4Q)
-        cms.PSet( name = cms.string("NNPDF30_nlo_nf_5_pdfas"), lhaid = cms.uint32(292200) ), # some FXFX 80X samples have only this (e.g. DYJetsToLL_Pt, WJetsToLNu_Pt, DYJetsToNuNu_Pt)
-    ),
-    namedWeightIDs = cms.vstring(),
-    namedWeightLabels = cms.vstring(),
-    lheWeightPrecision = cms.int32(14),
-    maxPdfWeights = cms.uint32(150), 
-    debug = cms.untracked.bool(False),
-)
-
 lhcInfoTable = cms.EDProducer("LHCInfoProducer",
     precision = cms.int32(10),
 )
 
 
-=======
->>>>>>> d404347c
 lheInfoTable = cms.EDProducer("LHETablesProducer",
     lheInfo = cms.VInputTag(cms.InputTag("externalLHEProducer"), cms.InputTag("source")),
     precision = cms.int32(14),
