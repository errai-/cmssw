#include "GeneratorInterface/RivetInterface/interface/ParticleLevelProducer.h"

#include "FWCore/Framework/interface/Event.h"
#include "DataFormats/Candidate/interface/Candidate.h"
#include "DataFormats/HepMCCandidate/interface/GenParticle.h"
#include "DataFormats/Common/interface/RefToPtr.h"
#include "DataFormats/METReco/interface/METFwd.h"
#include "DataFormats/METReco/interface/MET.h"
#include "RecoJets/JetProducers/interface/JetSpecific.h"
#include "CommonTools/Utils/interface/PtComparator.h"

#include "Rivet/Analysis.hh"

using namespace std;
using namespace edm;
using namespace reco;
using namespace Rivet;

ParticleLevelProducer::ParticleLevelProducer(const edm::ParameterSet& pset)
    : srcToken_(consumes<edm::HepMCProduct>(pset.getParameter<edm::InputTag>("src"))),
      rivetAnalysis_(new Rivet::RivetAnalysis(pset)) {
  usesResource("Rivet");

  genVertex_ = reco::Particle::Point(0, 0, 0);

  produces<reco::GenParticleCollection>("neutrinos");
  produces<reco::GenParticleCollection>("photons");
  produces<reco::GenJetCollection>("leptons");
  produces<reco::GenJetCollection>("jets");
  produces<reco::GenJetCollection>("fatjets");
  produces<reco::GenParticleCollection>("consts");
  produces<reco::GenParticleCollection>("tags");
  produces<reco::METCollection>("mets");

  analysisHandler_.setIgnoreBeams(true);
  analysisHandler_.addAnalysis(rivetAnalysis_);
}

void ParticleLevelProducer::addGenJet(Rivet::Jet jet,
                                      std::unique_ptr<reco::GenJetCollection>& jets,
                                      std::unique_ptr<reco::GenParticleCollection>& consts,
                                      edm::RefProd<reco::GenParticleCollection>& constsRefHandle,
                                      int& iConstituent,
                                      std::unique_ptr<reco::GenParticleCollection>& tags,
                                      edm::RefProd<reco::GenParticleCollection>& tagsRefHandle,
                                      int& iTag) {
  const auto pjet = jet.pseudojet();

  reco::GenJet genJet;
  genJet.setP4(p4(jet));
  genJet.setVertex(genVertex_);
  if (jet.bTagged())
    genJet.setPdgId(5);
  else if (jet.cTagged())
    genJet.setPdgId(4);
  genJet.setJetArea(pjet.has_area() ? pjet.area() : 0);

  for (auto const& p : jet.particles()) {
    auto pp4 = p4(p);
    bool match = false;
    int iMatch = -1;
    for (auto const& q : *consts) {
      ++iMatch;
      if (q.p4() == pp4) {
        match = true;
        break;
      }
    }
    if (match) {
      genJet.addDaughter(edm::refToPtr(reco::GenParticleRef(constsRefHandle, iMatch)));
    } else {
      consts->push_back(reco::GenParticle(p.charge(), pp4, genVertex_, p.pdgId(), 1, true));
      genJet.addDaughter(edm::refToPtr(reco::GenParticleRef(constsRefHandle, ++iConstituent)));
    }
  }
  for (auto const& p : jet.tags()) {
    // The tag particles are accessible as jet daughters, so scale down p4 for safety.
    // p4 needs to be multiplied by 1e20 for fragmentation analysis.
    auto pp4 = p4(p) * 1e-20;
    bool match = false;
    int iMatch = -1;
    for (auto const& q : *tags) {
      ++iMatch;
      if (q.p4() == pp4) {
        match = true;
        break;
      }
    }
    if (match) {
      genJet.addDaughter(edm::refToPtr(reco::GenParticleRef(tagsRefHandle, iMatch)));
    } else {
      tags->push_back(reco::GenParticle(p.charge(), p4(p) * 1e-20, genVertex_, p.pdgId(), 2, true));
      genJet.addDaughter(edm::refToPtr(reco::GenParticleRef(tagsRefHandle, ++iTag)));
    }
  }

  jets->push_back(genJet);
}

void ParticleLevelProducer::produce(edm::Event& event, const edm::EventSetup& eventSetup) {
  using namespace Rivet;
  typedef reco::Candidate::LorentzVector LorentzVector;

  std::unique_ptr<reco::GenParticleCollection> neutrinos(new reco::GenParticleCollection);
  std::unique_ptr<reco::GenParticleCollection> photons(new reco::GenParticleCollection);
  std::unique_ptr<reco::GenJetCollection> leptons(new reco::GenJetCollection);
  std::unique_ptr<reco::GenJetCollection> jets(new reco::GenJetCollection);
  std::unique_ptr<reco::GenJetCollection> fatjets(new reco::GenJetCollection);
  std::unique_ptr<reco::GenParticleCollection> consts(new reco::GenParticleCollection);
  std::unique_ptr<reco::GenParticleCollection> tags(new reco::GenParticleCollection);
  std::unique_ptr<reco::METCollection> mets(new reco::METCollection);
  auto constsRefHandle = event.getRefBeforePut<reco::GenParticleCollection>("consts");
  auto tagsRefHandle = event.getRefBeforePut<reco::GenParticleCollection>("tags");

  edm::Handle<HepMCProduct> srcHandle;
  event.getByToken(srcToken_, srcHandle);

  const HepMC::GenEvent* genEvent = srcHandle->GetEvent();
  analysisHandler_.analyze(*genEvent);

  // Convert into edm objects
  // Prompt neutrinos
  for (auto const& p : rivetAnalysis_->neutrinos()) {
    neutrinos->push_back(reco::GenParticle(p.charge(), p4(p), genVertex_, p.pdgId(), 1, true));
  }
  std::sort(neutrinos->begin(), neutrinos->end(), GreaterByPt<reco::Candidate>());

  // Photons
  for (auto const& p : rivetAnalysis_->photons()) {
    photons->push_back(reco::GenParticle(p.charge(), p4(p), genVertex_, p.pdgId(), 1, true));
  }
  std::sort(photons->begin(), photons->end(), GreaterByPt<reco::Candidate>());

  // Prompt leptons
  int iConstituent = -1;
<<<<<<< HEAD
  for (auto const& lepton : rivetAnalysis_->leptons()) {
=======
  int iTag = -1;
  for ( auto const & lepton : rivetAnalysis_->leptons() ) {
>>>>>>> 4d6a1e5f
    reco::GenJet lepJet;
    lepJet.setP4(p4(lepton));
    lepJet.setVertex(genVertex_);
    lepJet.setPdgId(lepton.pdgId());
    lepJet.setCharge(lepton.charge());
<<<<<<< HEAD

    const auto& cl = lepton.constituentLepton();
    consts->push_back(reco::GenParticle(cl.charge(), p4(cl), genVertex_, cl.pdgId(), 1, true));
    lepJet.addDaughter(edm::refToPtr(reco::GenParticleRef(constsRefHandle, ++iConstituent)));

    for (auto const& p : lepton.constituentPhotons()) {
      consts->push_back(reco::GenParticle(p.charge(), p4(p), genVertex_, p.pdgId(), 1, true));
      lepJet.addDaughter(edm::refToPtr(reco::GenParticleRef(constsRefHandle, ++iConstituent)));
=======
    
    for ( auto const & p : lepton.constituents()) {
      // ghost taus (momentum scaled with 10e-20 in RivetAnalysis.h already)
      if (p.abspid() == 15) {
        tags->push_back(reco::GenParticle(p.charge(), p4(p), genVertex_, p.pdgId(), 2, true));
        lepJet.addDaughter(edm::refToPtr(reco::GenParticleRef(tagsRefHandle, ++iTag)));
      }
      // electrons, muons, photons
      else {
        consts->push_back(reco::GenParticle(p.charge(), p4(p), genVertex_, p.pdgId(), 1, true));
        lepJet.addDaughter(edm::refToPtr(reco::GenParticleRef(constsRefHandle, ++iConstituent)));
      }
>>>>>>> 4d6a1e5f
    }

    leptons->push_back(lepJet);
  }
  std::sort(leptons->begin(), leptons->end(), GreaterByPt<reco::GenJet>());

  // Jets with constituents and tag particles
<<<<<<< HEAD
  int iTag = -1;
  for (auto jet : rivetAnalysis_->jets()) {
=======
  for ( auto jet : rivetAnalysis_->jets() ) {
>>>>>>> 4d6a1e5f
    addGenJet(jet, jets, consts, constsRefHandle, iConstituent, tags, tagsRefHandle, iTag);
  }
  for (auto jet : rivetAnalysis_->fatjets()) {
    addGenJet(jet, fatjets, consts, constsRefHandle, iConstituent, tags, tagsRefHandle, iTag);
  }

  // MET
  reco::Candidate::LorentzVector metP4(rivetAnalysis_->met().x(),
                                       rivetAnalysis_->met().y(),
                                       0.,
                                       sqrt(pow(rivetAnalysis_->met().x(), 2) + pow(rivetAnalysis_->met().y(), 2)));
  mets->push_back(reco::MET(metP4, genVertex_));

  event.put(std::move(neutrinos), "neutrinos");
  event.put(std::move(photons), "photons");
  event.put(std::move(leptons), "leptons");
  event.put(std::move(jets), "jets");
  event.put(std::move(fatjets), "fatjets");
  event.put(std::move(consts), "consts");
  event.put(std::move(tags), "tags");
  event.put(std::move(mets), "mets");
}

DEFINE_FWK_MODULE(ParticleLevelProducer);<|MERGE_RESOLUTION|>--- conflicted
+++ resolved
@@ -133,29 +133,15 @@
 
   // Prompt leptons
   int iConstituent = -1;
-<<<<<<< HEAD
+  int iTag = -1;
   for (auto const& lepton : rivetAnalysis_->leptons()) {
-=======
-  int iTag = -1;
-  for ( auto const & lepton : rivetAnalysis_->leptons() ) {
->>>>>>> 4d6a1e5f
     reco::GenJet lepJet;
     lepJet.setP4(p4(lepton));
     lepJet.setVertex(genVertex_);
     lepJet.setPdgId(lepton.pdgId());
     lepJet.setCharge(lepton.charge());
-<<<<<<< HEAD
 
-    const auto& cl = lepton.constituentLepton();
-    consts->push_back(reco::GenParticle(cl.charge(), p4(cl), genVertex_, cl.pdgId(), 1, true));
-    lepJet.addDaughter(edm::refToPtr(reco::GenParticleRef(constsRefHandle, ++iConstituent)));
-
-    for (auto const& p : lepton.constituentPhotons()) {
-      consts->push_back(reco::GenParticle(p.charge(), p4(p), genVertex_, p.pdgId(), 1, true));
-      lepJet.addDaughter(edm::refToPtr(reco::GenParticleRef(constsRefHandle, ++iConstituent)));
-=======
-    
-    for ( auto const & p : lepton.constituents()) {
+    for (auto const & p : lepton.constituents()) {
       // ghost taus (momentum scaled with 10e-20 in RivetAnalysis.h already)
       if (p.abspid() == 15) {
         tags->push_back(reco::GenParticle(p.charge(), p4(p), genVertex_, p.pdgId(), 2, true));
@@ -166,7 +152,6 @@
         consts->push_back(reco::GenParticle(p.charge(), p4(p), genVertex_, p.pdgId(), 1, true));
         lepJet.addDaughter(edm::refToPtr(reco::GenParticleRef(constsRefHandle, ++iConstituent)));
       }
->>>>>>> 4d6a1e5f
     }
 
     leptons->push_back(lepJet);
@@ -174,12 +159,7 @@
   std::sort(leptons->begin(), leptons->end(), GreaterByPt<reco::GenJet>());
 
   // Jets with constituents and tag particles
-<<<<<<< HEAD
-  int iTag = -1;
   for (auto jet : rivetAnalysis_->jets()) {
-=======
-  for ( auto jet : rivetAnalysis_->jets() ) {
->>>>>>> 4d6a1e5f
     addGenJet(jet, jets, consts, constsRefHandle, iConstituent, tags, tagsRefHandle, iTag);
   }
   for (auto jet : rivetAnalysis_->fatjets()) {
