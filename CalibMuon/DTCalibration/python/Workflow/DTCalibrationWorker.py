--- conflicted
+++ resolved
@@ -2,18 +2,10 @@
 from __future__ import absolute_import
 import sys,os,time
 import subprocess
-<<<<<<< HEAD
-from tools import loadCmsProcess
-from DTWorkflow import DTWorkflow
-from DTTtrigWorkflow import DTttrigWorkflow
-from DTVdriftWorkflow import DTvdriftWorkflow
-from DTT0WireWorkflow import DTT0WireWorkflow
-=======
 from .tools import loadCmsProcess
 from .DTWorkflow import DTWorkflow
 from .DTTtrigWorkflow import DTttrigWorkflow
 from .DTVdriftWorkflow import DTvdriftWorkflow
->>>>>>> fbfd5f2b
 import logging
 # setup logging
 log = logging.getLogger(__name__)
