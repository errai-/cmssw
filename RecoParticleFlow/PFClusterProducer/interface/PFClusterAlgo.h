#ifndef RecoParticleFlow_PFClusterProducer_PFClusterAlgo_h
#define RecoParticleFlow_PFClusterProducer_PFClusterAlgo_h


#include "DataFormats/ParticleFlowReco/interface/PFCluster.h"
#include "DataFormats/ParticleFlowReco/interface/PFRecHit.h"
#include "DataFormats/ParticleFlowReco/interface/PFRecHitFwd.h"
#include "DataFormats/ParticleFlowReco/interface/PFLayer.h"
#include "DataFormats/Common/interface/OrphanHandle.h"

// for E/gamma position calc
#include "FWCore/Framework/interface/ESHandle.h"
#include "RecoEcal/EgammaCoreTools/interface/PositionCalc.h"

#include <string>
#include <vector>
#include <map>
#include <set>

#include <memory>

class TFile;
class TH2F;

/// \brief Algorithm for particle flow clustering
/*!
  This class takes as an input a map of pointers to PFRecHit's, and creates 
  PFCluster's from these rechits. Clustering is implemented for ECAL, HCAL, 
  and preshower.

  \todo describe algorithm and parameters. give a use case

  \author Colin Bernet, Patrick Janot
  \date July 2006
*/

namespace edm {
  template<> 
  struct StrictWeakOrdering<reco::PFRecHit> {   
    typedef unsigned key_type;
    bool operator()(unsigned a, reco::PFRecHit const& b) const { 
      return a < b.detId(); 
    }
    bool operator()(reco::PFRecHit const& a, unsigned b) const { 
      return a.detId() < b; 
    }
    bool operator()(reco::PFRecHit const& a, reco::PFRecHit const& b) const { 
      return ( a.detId() < b.detId()  ); 
    }
  };
}

class PFClusterAlgo {

 public:
<<<<<<< HEAD

  typedef edm::StrictWeakOrdering<reco::PFRecHit> PFStrictWeakOrdering;
  typedef edm::SortedCollection<reco::PFRecHit> SortedPFRecHitCollection;

  enum PositionCalcType { EGPositionCalc,
			  EGPositionFormula,			  
			  PFPositionCalc,
			  kNotDefined };

=======
  typedef edm::Handle<edm::View<reco::PFCluster> > PFClusterHandle;
>>>>>>> 2ebbccef
  /// constructor
  PFClusterAlgo();

  /// destructor
  virtual ~PFClusterAlgo() {;}

  /// set hits on which clustering will be performed 
  // void init(const std::map<unsigned, reco::PFRecHit* >& rechits );

  /// enable/disable debugging
  void enableDebugging(bool debug) { debug_ = debug;}
 

  typedef edm::Handle< reco::PFRecHitCollection > PFRecHitHandle;
  
  /// perform clustering
  void doClustering( const reco::PFRecHitCollection& rechits );
  void doClustering( const reco::PFRecHitCollection& rechits, 
		     const std::vector<bool> & mask );

  /// perform clustering in full framework
  void doClustering( const PFRecHitHandle& rechitsHandle );  
  void doClustering( const PFRecHitHandle& rechitsHandle, 
		     const std::vector<bool> & mask );
    
  /// setters -------------------------------------------------------
  
  /// set barrel threshold
  void setThreshBarrel(double thresh) {threshBarrel_ = thresh;}
  void setThreshPtBarrel(double thresh) {threshPtBarrel_ = thresh;}

  /// set barrel seed threshold
  void setThreshSeedBarrel(double thresh) {threshSeedBarrel_ = thresh;}
  void setThreshPtSeedBarrel(double thresh) {threshPtSeedBarrel_ = thresh;}

  /// set barrel clean threshold
  void setThreshCleanBarrel(double thresh) {threshCleanBarrel_ = thresh;}
  void setS4S1CleanBarrel(const std::vector<double>& coeffs) {minS4S1Barrel_ = coeffs;}

  /// set endcap thresholds for double spike cleaning
  void setThreshDoubleSpikeBarrel( double thresh ) { threshDoubleSpikeBarrel_ = thresh;}
  void setS6S2DoubleSpikeBarrel( double cut ) { minS6S2DoubleSpikeBarrel_ = cut;}

  /// set  endcap threshold
  void setThreshEndcap(double thresh) {threshEndcap_ = thresh;}
  void setThreshPtEndcap(double thresh) {threshPtEndcap_ = thresh;}

  /// set  endcap seed threshold
  void setThreshSeedEndcap(double thresh) {threshSeedEndcap_ = thresh;}
  void setThreshPtSeedEndcap(double thresh) {threshPtSeedEndcap_ = thresh;}

  /// set endcap clean threshold
  void setThreshCleanEndcap(double thresh) {threshCleanEndcap_ = thresh;}
  void setS4S1CleanEndcap(const std::vector<double>& coeffs) {minS4S1Endcap_ = coeffs;}

  /// set endcap thresholds for double spike cleaning
  void setThreshDoubleSpikeEndcap( double thresh ) { threshDoubleSpikeEndcap_ = thresh;}
  void setS6S2DoubleSpikeEndcap( double cut ) { minS6S2DoubleSpikeEndcap_ = cut;}

  /// set endcap clean threshold
  void setHistos(TFile* file, TH2F* hB, TH2F* hE) {file_=file; hBNeighbour = hB; hENeighbour = hE;}

  /// set number of neighbours for  
  void setNNeighbours(int n) { nNeighbours_ = n;}

  // set position calculation variant
  void setPositionCalcType( const PositionCalcType& t ) {which_pos_calc_ = t;}

  // setup E/gamma position calc
  void setEGammaPosCalc( const edm::ParameterSet& conf ) { 
    eg_pos_calc.reset(new PositionCalc(conf));
  }
  void setEBGeom(const CaloSubdetectorGeometry* esh) {
    eb_geom = esh;
  }
  void setEEGeom(const CaloSubdetectorGeometry* esh) {
    ee_geom = esh;
  }
  void setPreshowerGeom(const CaloSubdetectorGeometry* esh) {
    preshower_geom = esh;
  }

  // set W0 parameter for EG-type position formula
  void setPosCalcW0( double w0 ) { param_W0_ = w0; }

  /// set p1 for position calculation
  void setPosCalcP1( double p1 ) { posCalcP1_ = p1; }

  /// set number of crystals for position calculation (-1 all,5, or 9)
  void setPosCalcNCrystal(int n) { posCalcNCrystal_ = n;}

  /// set shower sigma for 
  void setShowerSigma( double sigma ) { showerSigma_ = sigma;}

  /// activate use of cells with a common corner to build topo-clusters
  void setUseCornerCells( bool usecornercells ) { useCornerCells_ = usecornercells;}
  
  /// Activate cleaning of HCAL RBX's and HPD's
  void setCleanRBXandHPDs( bool cleanRBXandHPDs) { cleanRBXandHPDs_ = cleanRBXandHPDs; }

  /// getters -------------------------------------------------------
 
  /// get barrel threshold
  double threshBarrel() const {return threshBarrel_;}

  /// get barrel seed threshold
  double threshSeedBarrel() const  {return threshSeedBarrel_;}


  /// get  endcap threshold
  double threshEndcap() const {return threshEndcap_;}

  /// get  endcap seed threshold
  double threshSeedEndcap() const {return threshSeedEndcap_;}


  /// get number of neighbours for  
  int nNeighbours() const { return nNeighbours_;}

  /// get p1 for position calculation
  double posCalcP1() const { return posCalcP1_; }

  /// get number of crystals for position calculation (-1 all,5, or 9)
  int posCalcNCrystal() const {return  posCalcNCrystal_;}

  /// get shower sigma
  double showerSigma() const { return showerSigma_ ;}
  
  /// write histos
  void write();
  /// ----------------------------------------------------------------



  /// \return hit with index i. performs a test on the vector range
  const reco::PFRecHit& rechit(unsigned i,
			       const reco::PFRecHitCollection& rechits );

  /// \return mask flag for the rechit
  bool masked(unsigned rhi) const;

  enum Color { 
    NONE=0,
    SEED, 
    SPECIAL 
  };

  /// \return color of the rechit
  unsigned color(unsigned rhi) const;

  /// \return seed flag (not seed state) for rechit with index rhi
  bool isSeed(unsigned rhi) const;

  /// \return particle flow clusters
  std::auto_ptr< std::vector< reco::PFCluster > >& clusters()  
    {return pfClusters_;}

  /// \return cleaned rechits
  std::auto_ptr< std::vector< reco::PFRecHit > >& rechitsCleaned()  
    {return pfRecHitsCleaned_;}
  
  /// \return threshold, seed threshold, (gaussian width, p1 ??)
  /// for a given zone (endcap, barrel, VFCAL ??)

  enum Parameter { THRESH, 
		   SEED_THRESH,
		   PT_THRESH,
		   SEED_PT_THRESH,
                   CLEAN_THRESH,
                   CLEAN_S4S1,
                   DOUBLESPIKE_THRESH,
                   DOUBLESPIKE_S6S2
  };
  
  /// \return the value of a parameter of a given type, see enum Parameter,
  /// in a given layer. 
    double parameter( Parameter paramtype, PFLayer::Layer layer, unsigned iCoeff = 0, int iring0=0) const; 

  
  enum SeedState {
    UNKNOWN=-1,
    NO=0,
    YES=1,
    CLEAN=2
  };


  friend std::ostream& operator<<(std::ostream& out,const PFClusterAlgo& algo);

  typedef std::map<unsigned, unsigned >::const_iterator IDH;
  typedef std::multimap<double, unsigned >::iterator EH;
 

 private:
  /// perform clustering
  void doClusteringWorker( const reco::PFRecHitCollection& rechits );  

  /// Clean HCAL readout box noise and HPD discharge
  void cleanRBXAndHPD( const reco::PFRecHitCollection& rechits );

  /// look for seeds 
  void findSeeds( const reco::PFRecHitCollection& rechits );

  /// build topoclusters around seeds
  void buildTopoClusters( const reco::PFRecHitCollection& rechits ); 

  /// build a topocluster (recursive)
  void buildTopoCluster( std::vector< unsigned >& cluster, unsigned rhi, 
			 const reco::PFRecHitCollection& rechits ); 
  
  /// build PFClusters from a topocluster
  void buildPFClusters( const std::vector< unsigned >& cluster, 
			const reco::PFRecHitCollection& rechits ); 

  /// calculate position of a cluster
  void calculateClusterPosition( reco::PFCluster& cluster, 
                                 reco::PFCluster& clusterwodepthcor,
				 bool depcor = true,
				 int posCalcNCrystal=0);
  
  /// create a reference to a rechit. 
  /// in case  rechitsHandle_.isValid(), this reference is permanent.
  reco::PFRecHitRef  createRecHitRef( const reco::PFRecHitCollection& rechits, 
				      unsigned rhi );

  /// paint a rechit with a color. 
  void paint( unsigned rhi, unsigned color=1 );

  /// distance to a crack in the ECAL barrel in eta and phi direction
  std::pair<double,double> dCrack(double phi, double eta);  

  PFRecHitHandle           rechitsHandle_;   
  // for E\gamma Position calc
  std::auto_ptr<SortedPFRecHitCollection> sortedRecHits_; 

  /// ids of rechits used in seed search
  std::set<unsigned>       idUsedRecHits_;

  /// indices to rechits, sorted by decreasing E (not E_T)
  std::multimap<double, unsigned, std::greater<double> >  eRecHits_;

  /// mask, for all rechits. only masked rechits will be clustered
  /// by default, all rechits are masked. see setMask function.
  std::vector< bool >      mask_;

  /// color, for all rechits
  std::vector< unsigned >  color_;

  /// seed state, for all rechits
  std::vector< SeedState > seedStates_;

  /// used in topo cluster? for all rechits
  std::vector< bool >      usedInTopo_;

  /// vector of indices for seeds.   
  std::vector< unsigned >  seeds_; 

  /// sets of cells having one common side, and energy over threshold
  std::vector< std::vector< unsigned > > topoClusters_;

  /// all clusters
  // std::vector< reco::PFCluster >  allClusters_;

  /// particle flow clusters
  std::auto_ptr< std::vector<reco::PFCluster> > pfClusters_;
  
  /// particle flow rechits cleaned
  std::auto_ptr< std::vector<reco::PFRecHit> > pfRecHitsCleaned_;  

  ///  barrel threshold
  double threshBarrel_;
  double threshPtBarrel_;

  ///  barrel seed threshold
  double threshSeedBarrel_;
  double threshPtSeedBarrel_;

  ///  endcap threshold 
  double threshEndcap_;
  double threshPtEndcap_;

  ///  endcap seed threshold
  double threshSeedEndcap_;
  double threshPtSeedEndcap_;

  /// Barrel cleaning threshold and S4/S1 smallest fractiom
  double threshCleanBarrel_;
  std::vector<double> minS4S1Barrel_;

  /// Barrel double-spike cleaning
  double threshDoubleSpikeBarrel_;
  double minS6S2DoubleSpikeBarrel_;

  /// Endcap cleaning threshold and S4/S1 smallest fractiom
  double threshCleanEndcap_;
  std::vector<double> minS4S1Endcap_;

  /// Endcap double-spike cleaning
  double threshDoubleSpikeEndcap_;
  double minS6S2DoubleSpikeEndcap_;

  ///  number of neighbours
  int    nNeighbours_;

  ///  number of crystals for position calculation
  int    posCalcNCrystal_;

  /// parameter for position calculation  
  PositionCalcType which_pos_calc_;
  double posCalcP1_;
  double param_W0_; // for EG position calc variant
  std::auto_ptr<PositionCalc> eg_pos_calc; //directly use E/gamma pos calc
  const CaloSubdetectorGeometry *eb_geom, *ee_geom, *preshower_geom;

  /// sigma of shower (cm)
  double showerSigma_;

  /// option to use cells with a common corner to build topo-clusters
  bool useCornerCells_;

  /// option to clean HCAL RBX's and HPD's
  bool cleanRBXandHPDs_;

  /// debugging on/off
  bool   debug_;


  /// product number 
  static  unsigned  prodNum_;

  // Histograms
  TH2F* hBNeighbour;
  TH2F* hENeighbour;
  TFile*     file_; 

};

#endif<|MERGE_RESOLUTION|>--- conflicted
+++ resolved
@@ -53,19 +53,16 @@
 class PFClusterAlgo {
 
  public:
-<<<<<<< HEAD
 
   typedef edm::StrictWeakOrdering<reco::PFRecHit> PFStrictWeakOrdering;
   typedef edm::SortedCollection<reco::PFRecHit> SortedPFRecHitCollection;
+  typedef edm::Handle<edm::View<reco::PFCluster> > PFClusterHandle;
 
   enum PositionCalcType { EGPositionCalc,
 			  EGPositionFormula,			  
 			  PFPositionCalc,
 			  kNotDefined };
 
-=======
-  typedef edm::Handle<edm::View<reco::PFCluster> > PFClusterHandle;
->>>>>>> 2ebbccef
   /// constructor
   PFClusterAlgo();
 
