#include "Geometry/CaloTopology/interface/HcalTopology.h"
#include <cmath>
#include <iostream>
#include <cassert>
#include <algorithm>
#include "FWCore/Utilities/interface/Exception.h"
#include "DataFormats/HcalDetId/interface/HcalDetId.h"
#include "DataFormats/HcalDetId/interface/HcalTrigTowerDetId.h"
#include "DataFormats/HcalDetId/interface/HcalCalibDetId.h"
#include "Geometry/CaloTopology/interface/HcalTopologyRestrictionParser.h"
#include "CLHEP/Units/GlobalPhysicalConstants.h"

static const int IPHI_MAX=72;

HcalTopology::HcalTopology(const HcalDDDRecConstants* hcons, HcalTopologyMode::TriggerMode tmode) :
  hcons_(hcons),
  excludeHB_(false),  excludeHE_(false),  excludeHO_(false),  excludeHF_(false),
  triggerMode_(tmode),
  firstHBRing_(1), 
  firstHERing_(999), lastHERing_(0), 
  firstHFRing_(29), lastHFRing_(41),
  firstHORing_(1),  lastHORing_(15),
  firstHEDoublePhiRing_(999), firstHEQuadPhiRing_(999),
  firstHFQuadPhiRing_(40), firstHETripleDepthRing_(999),
  singlePhiBins_(72), doublePhiBins_(36) {

  StringToEnumParser<HcalTopologyMode::Mode> eparser;
  mode_       = eparser.parseString(hcons_->getTopoMode());
  maxDepthHB_ = hcons_->getMaxDepth(0);
  maxDepthHE_ = hcons_->getMaxDepth(1);
  etaBinsHB_  = hcons_->getEtaBins(0);
  etaBinsHE_  = hcons_->getEtaBins(1);
  nEtaHB_     = (int)(etaBinsHB_.size());
  lastHBRing_ = firstHBRing_+nEtaHB_-1;
  for (int i = 0; i < (int)(etaBinsHE_.size()); ++i) {
    if (firstHERing_ > etaBinsHE_[i].ieta) firstHERing_ = etaBinsHE_[i].ieta;
    if (lastHERing_  < etaBinsHE_[i].ieta) lastHERing_  = etaBinsHE_[i].ieta;
    int unit = (int)((etaBinsHE_[i].dphi+0.01)/(5.0*CLHEP::deg));
    if (unit == 2 && firstHEDoublePhiRing_ > etaBinsHE_[i].ieta)
      firstHEDoublePhiRing_ = etaBinsHE_[i].ieta;
    if (unit == 4 && firstHEQuadPhiRing_ > etaBinsHE_[i].ieta)
      firstHEQuadPhiRing_ = etaBinsHE_[i].ieta;
    if (etaBinsHE_[i].layer.size() > 2 && firstHETripleDepthRing_ > etaBinsHE_[i].ieta) 
      firstHETripleDepthRing_ = etaBinsHE_[i].ieta;
  }
  nEtaHE_     = (lastHERing_ - firstHERing_ + 1);
  if (mode_==HcalTopologyMode::LHC) {
    topoVersion_=0; //DL
    HBSize_     = kHBSizePreLS1; // qie-per-fiber * fiber/rm * rm/rbx * rbx/barrel * barrel/hcal
    HESize_     = kHESizePreLS1; // qie-per-fiber * fiber/rm * rm/rbx * rbx/endcap * endcap/hcal
    HOSize_     = kHOSizePreLS1; // ieta * iphi * 2
    HFSize_     = kHFSizePreLS1; // phi * eta * depth * pm 
    HTSize_     = kHTSizePreLS1; 
    numberOfShapes_ = 87;
  } else if (mode_==HcalTopologyMode::SLHC) { // need to know more eventually
    topoVersion_=10;
    HBSize_     = nEtaHB_*72*maxDepthHB_*2;
    HESize_     = nEtaHE_*72*maxDepthHE_*2;
    HOSize_     = (lastHORing_-firstHORing_+1)*72*2; // ieta * iphi * 2
    HFSize_     = (lastHFRing_-firstHFRing_+1)*72*2*2; // ieta * iphi * depth * 2
    HTSize_     = kHTSizePreLS1;  //no clue!
    numberOfShapes_ = 500;
  }
  maxEta_ = (lastHERing_ > lastHFRing_) ? lastHERing_ : lastHFRing_;

  //The transition between HE/HF in eta
  etaTableHF  = hcons_->getEtaTableHF();
  etaTable    = hcons_->getEtaTable();
  dPhiTableHF = hcons_->getPhiTableHF();
  dPhiTable   = hcons_->getPhiTable();
  std::pair<int,int>  ietaHF = hcons_->getEtaRange(2);
  double eta  = etaBinsHE_[etaBinsHE_.size()-1].etaMax;
  etaHE2HF_   = firstHFRing_;
  for (unsigned int i=1; i<etaTableHF.size(); ++i) {
    if (eta < etaTableHF[i]) {
      etaHE2HF_ = ietaHF.first + i - 1;
      break;
    }
  }
  eta         = etaTableHF[0];
  etaHF2HE_   = lastHERing_;
  for (unsigned int i=0; i<etaBinsHE_.size(); ++i) {
    if (eta < etaBinsHE_[i].etaMax) {
      etaHF2HE_ = etaBinsHE_[i].ieta;
      break;
    }
  }
  const double fiveDegInRad = 2*M_PI/72;
  for (unsigned int k=0; k<dPhiTable.size(); ++k) {
    int units = (int)(dPhiTable[k]/fiveDegInRad+0.5);
    unitPhi.push_back(units);
  }
  for (unsigned int k=0; k<dPhiTableHF.size(); ++k) {
    int units = (int)(dPhiTableHF[k]/fiveDegInRad+0.5);
    unitPhiHF.push_back(units);
  }
  std::cout << "Constants in HcalTopology " << firstHBRing_ << ":" << lastHBRing_ << " " << firstHERing_ << ":" << lastHERing_ << ":" << firstHEDoublePhiRing_ << ":" << firstHEQuadPhiRing_ << ":" << firstHETripleDepthRing_ << " " << firstHFRing_ << ":" << lastHFRing_ << ":" << firstHFQuadPhiRing_ << " " << firstHORing_ << ":" << lastHORing_ << " " << maxDepthHB_ << ":" << maxDepthHE_ << " " << nEtaHB_ << ":" << nEtaHE_ << " " << etaHE2HF_ << ":" << etaHF2HE_ << std::endl;
}

HcalTopology::HcalTopology(HcalTopologyMode::Mode mode, int maxDepthHB, int maxDepthHE, HcalTopologyMode::TriggerMode tmode) :
  hcons_(0),
  excludeHB_(false),
  excludeHE_(false),
  excludeHO_(false),
  excludeHF_(false),
  mode_(mode),
  triggerMode_(tmode),
  firstHBRing_(1),   lastHBRing_(16),
  firstHERing_(16),  lastHERing_(29),
  firstHFRing_(29),  lastHFRing_(41),
  firstHORing_(1),   lastHORing_(15),
  firstHEDoublePhiRing_((mode==HcalTopologyMode::H2 || mode==HcalTopologyMode::H2HE)?(22):(21)),
  firstHEQuadPhiRing_(999), firstHFQuadPhiRing_(40),
  firstHETripleDepthRing_((mode==HcalTopologyMode::H2 || mode==HcalTopologyMode::H2HE)?(24):(27)),
  singlePhiBins_(72),
  doublePhiBins_(36),
  maxDepthHB_(maxDepthHB),
  maxDepthHE_(maxDepthHE),
  etaHE2HF_(30), etaHF2HE_(29),
  HBSize_(kHBSizePreLS1),
  HESize_(kHESizePreLS1),
  HOSize_(kHOSizePreLS1),
  HFSize_(kHFSizePreLS1),
  HTSize_(kHTSizePreLS1),
  numberOfShapes_(( mode==HcalTopologyMode::SLHC ) ? 500 : 87 ) {

  if (mode_==HcalTopologyMode::LHC) {
    topoVersion_=0; //DL
    HBSize_= kHBSizePreLS1; // qie-per-fiber * fiber/rm * rm/rbx * rbx/barrel * barrel/hcal
    HESize_= kHESizePreLS1; // qie-per-fiber * fiber/rm * rm/rbx * rbx/endcap * endcap/hcal
    HOSize_= kHOSizePreLS1; // ieta * iphi * 2
    HFSize_= kHFSizePreLS1; // phi * eta * depth * pm 
    HTSize_= kHTSizePreLS1; 
  } else if (mode_==HcalTopologyMode::SLHC) { // need to know more eventually
    HBSize_= maxDepthHB*16*72*2;
    HESize_= maxDepthHE*(29-16+1)*72*2;
    HOSize_= 15*72*2; // ieta * iphi * 2
    HFSize_= 72*13*2*2; // phi * eta * depth * pm 
    HTSize_= kHTSizePreLS1;  //no clue!

    topoVersion_=10;
  }
  nEtaHB_ = (lastHBRing_-firstHBRing_+1);
  nEtaHE_ = (lastHERing_-firstHERing_+1);
}

bool HcalTopology::valid(const DetId& id) const {
  assert(id.det()==DetId::Hcal);
  return validHcal(id);
}

bool HcalTopology::validHcal(const HcalDetId& id) const {
  // check the raw rules
  bool ok=validRaw(id);

  ok=ok && !isExcluded(id);

  return ok;
}

bool HcalTopology::isExcluded(const HcalDetId& id) const {
  bool exed=false;
  // first, check the full detector exclusions...  (fast)
  switch (id.subdet()) {
  case(HcalBarrel):  exed=excludeHB_; break;
  case(HcalEndcap):  exed=excludeHE_; break;
  case(HcalOuter):   exed=excludeHO_; break;
  case(HcalForward): exed=excludeHF_; break;
  default: exed=false;
  }
  // next, check the list (slower)
  if (!exed && !exclusionList_.empty()) {
    std::vector<HcalDetId>::const_iterator i=std::lower_bound(exclusionList_.begin(),exclusionList_.end(),id);
    if (i!=exclusionList_.end() && *i==id) exed=true;
  }
  return exed;
}

void HcalTopology::exclude(const HcalDetId& id) {
  std::vector<HcalDetId>::iterator i=std::lower_bound(exclusionList_.begin(),exclusionList_.end(),id);
  if (i==exclusionList_.end() || *i!=id) {
    exclusionList_.insert(i,id);
  }
}

void HcalTopology::excludeSubdetector(HcalSubdetector subdet) {
  switch (subdet) {
  case(HcalBarrel):  excludeHB_=true; break;
  case(HcalEndcap):  excludeHE_=true; break;
  case(HcalOuter):   excludeHO_=true; break;
  case(HcalForward): excludeHF_=true; break;
  default: break;
  }
}

std::vector<DetId> HcalTopology::east(const DetId& id) const {
  std::vector<DetId> vNeighborsDetId;
  HcalDetId neighbors[2];
  for (int i=0;i<decIEta(HcalDetId(id),neighbors);i++)
    vNeighborsDetId.push_back(DetId(neighbors[i].rawId()));
  return vNeighborsDetId;
}

std::vector<DetId> HcalTopology::west(const DetId& id) const {
  std::vector<DetId> vNeighborsDetId;
  HcalDetId neighbors[2];
  for (int i=0;i<incIEta(HcalDetId(id),neighbors);i++)
    vNeighborsDetId.push_back(DetId(neighbors[i].rawId()));
  return  vNeighborsDetId;
}

std::vector<DetId> HcalTopology::north(const DetId& id) const {
  std::vector<DetId> vNeighborsDetId;
  HcalDetId neighbor;
  if (incIPhi(HcalDetId(id),neighbor))
    vNeighborsDetId.push_back(DetId(neighbor.rawId()));
  return  vNeighborsDetId;
}

std::vector<DetId> HcalTopology::south(const DetId& id) const {
  std::vector<DetId> vNeighborsDetId;
  HcalDetId neighbor;
  if (decIPhi(HcalDetId(id),neighbor))
    vNeighborsDetId.push_back(DetId(neighbor.rawId()));
  return  vNeighborsDetId;
}

std::vector<DetId> HcalTopology::up(const DetId& id) const {
  HcalDetId neighbor = id;
  std::vector<DetId> vNeighborsDetId;
  if (incrementDepth(neighbor)) {
    vNeighborsDetId.push_back(neighbor);
  }
  return  vNeighborsDetId;
}

std::vector<DetId> HcalTopology::down(const DetId& id) const {
  HcalDetId neighbor = id;
  std::vector<DetId> vNeighborsDetId;
  if (decrementDepth(neighbor)) {
    vNeighborsDetId.push_back(neighbor);
  }
  return  vNeighborsDetId;
}

int HcalTopology::exclude(HcalSubdetector subdet, int ieta1, int ieta2, int iphi1, int iphi2, int depth1, int depth2) {

  bool exed=false;
  // first, check the full detector exclusions...  (fast)
  switch (subdet) {
  case(HcalBarrel):  exed=excludeHB_; break;
  case(HcalEndcap):  exed=excludeHE_; break;
  case(HcalOuter):   exed=excludeHO_; break;
  case(HcalForward): exed=excludeHF_; break;
  default: exed=false;
  }
  if (exed) return 0; // if the whole detector is excluded...

  int ieta_l=std::min(ieta1,ieta2);
  int ieta_h=std::max(ieta1,ieta2);
  int iphi_l=std::min(iphi1,iphi2);
  int iphi_h=std::max(iphi1,iphi2);
  int depth_l=std::min(depth1,depth2);
  int depth_h=std::max(depth1,depth2);

  int n=0;
  for (int ieta=ieta_l; ieta<=ieta_h; ieta++) 
    for (int iphi=iphi_l; iphi<=iphi_h; iphi++) 
      for (int depth=depth_l; depth<=depth_h; depth++) {
	HcalDetId id(subdet,ieta,iphi,depth);
	if (validRaw(id)) { // use 'validRaw' to include check validity in "uncut" detector
	  exclude(id);  
	  n++;
	}
      }
  return n;
}

  /** Basic rules used to derive this code:
      
  HB has 72 towers in iphi.  Ieta 1-14 have depth=1, Ieta 15-16 have depth=1 or 2.

  HE ieta=16-20 have 72 towers in iphi
     ieta=21-29 have 36 towers in iphi
     ieta=16 is depth 3 only
     ieta=17 is depth 1 only
     ieta=18-26 & 29 have depth 1 and 2
     ieta=27-28 has depth 1-3

  HF ieta=29-39 have 36 in iphi
     ieta=40-41 have 18 in iphi (71,3,7,11...)
     all have two depths


  HO has 15 towers in ieta and 72 in iphi and depth = 4 (one value)

  At H2:

  HE ieta 17 is two depths
  HE ieta 22- have 36 towers in iphi (starts one higher)
  HE ieta 24- has three depths

  */

bool HcalTopology::validDetIdPreLS1(const HcalDetId& id) const {
  const HcalSubdetector sd (id.subdet());
  const int             ie (id.ietaAbs());
  const int             ip (id.iphi());
  const int             dp (id.depth());

  return ( ( ip >=  1         ) &&
	   ( ip <= IPHI_MAX   ) &&
	   ( dp >=  1         ) &&
	   ( ie >=  1         ) &&
	   ( ( ( sd == HcalBarrel ) &&
	       ( ( ( ie <= 14         ) &&
		   ( dp ==  1         )    ) ||
		 ( ( ( ie == 15 ) || ( ie == 16 ) ) && 
		   ( dp <= 2          )                ) ) ) ||
	     (  ( sd == HcalEndcap ) &&
		( ( ( ie == firstHERing() ) &&
		    ( dp ==  3 )          ) ||
		  ( ( ie == 17 ) &&
		    ( dp ==  1 )          ) ||
		  ( ( ie >= 18 ) &&
		    ( ie <= 20 ) &&
		    ( dp <=  2 )          ) ||
		  ( ( ie >= 21 ) &&
		    ( ie <= 26 ) &&
		    ( dp <=  2 ) &&
		    ( ip%2 == 1 )         ) ||
		  ( ( ie >= 27 ) &&
		    ( ie <= 28 ) &&
		    ( dp <=  3 ) &&
		    ( ip%2 == 1 )         ) ||
		  ( ( ie == 29 ) &&
		    ( dp <=  2 ) &&
		    ( ip%2 == 1 )         )          )      ) ||
	     (  ( sd == HcalOuter ) &&
		( ie <= 15 ) &&
		( dp ==  4 )           ) ||
	     (  ( sd == HcalForward ) &&
		( dp <=  2 )          &&
		( ( ( ie >= firstHFRing() ) &&
		    ( ie <  firstHFQuadPhiRing() ) &&
		    ( ip%2 == 1 )    ) ||
		  ( ( ie >= firstHFQuadPhiRing() ) &&
		    ( ie <= lastHFRing() ) &&
		    ( ip%4 == 3 )         )  ) ) ) ) ;
}

  /** Is this a valid cell id? */
bool HcalTopology::validRaw(const HcalDetId& id) const {
  bool ok=true;
  int ieta=id.ieta();
  int aieta=id.ietaAbs();
  int depth=id.depth();
  int iphi=id.iphi();
  if ((ieta==0 || iphi<=0 || iphi>IPHI_MAX) || aieta>maxEta_) return false; // outer limits
 
  if (ok) {
    HcalSubdetector subdet=id.subdet();
    if (subdet==HcalBarrel) {
      if (mode_==HcalTopologyMode::SLHC || mode_==HcalTopologyMode::H2HE) {
	if ((aieta>lastHBRing() || depth>maxDepthHB_ || (aieta==lastHBRing() && depth > 2))) ok=false;
      } else {
	if (aieta>lastHBRing() || depth>2 || (aieta<=14 && depth>1)) ok=false;
      }
    } else if (subdet==HcalEndcap) {
      if (mode_==HcalTopologyMode::SLHC || mode_==HcalTopologyMode::H2HE) {
	if (depth>maxDepthHE_ || aieta<firstHERing() || aieta>lastHERing() ||
	    (aieta==firstHERing() && depth<3)) {
	  ok = false;
	} else {
	  for (unsigned int i=0; i<etaBinsHE_.size(); ++i) {
	    if (aieta == etaBinsHE_[i].ieta) {
	      if (aieta >= firstHEDoublePhiRing() && (iphi%2)==0) ok=false;
	      if (aieta >= firstHEQuadPhiRing()   && (iphi%4)!=3) ok=false;
	      if (depth < etaBinsHE_[i].depthStart || 
		  depth > (etaBinsHE_[i].depthStart+(int)(etaBinsHE_[i].layer.size())))
		ok = false;
	      break;
	    }
	  }
	}
      } else {
	if (depth>3 || aieta<firstHERing() || aieta>lastHERing() || (aieta==firstHERing() && depth!=3) || (aieta==17 && depth!=1 && mode_!=HcalTopologyMode::H2) || // special case at H2
	    (((aieta>=17 && aieta<firstHETripleDepthRing()) || aieta==lastHERing()) && depth>2) ||
	    (aieta>=firstHEDoublePhiRing() && (iphi%2)==0)) ok=false;
      }
    } else if (subdet==HcalOuter) {
      if (aieta>lastHORing() || iphi>IPHI_MAX || depth!=4) ok=false;
    } else if (subdet==HcalForward) {
      if (aieta<firstHFRing() || aieta>lastHFRing() || ((iphi%2)==0) || (depth>2) ||  (aieta>=firstHFQuadPhiRing() && ((iphi+1)%4)!=0)) ok=false;
    } else {
      ok=false;
    }
  }
  return ok;
}

bool HcalTopology::incIPhi(const HcalDetId& id, HcalDetId &neighbor) const {
  bool ok=valid(id);
  if (ok) {
    switch (id.subdet()) {
    case (HcalBarrel):
    case (HcalOuter):
      if (id.iphi()==IPHI_MAX) neighbor=HcalDetId(id.subdet(),id.ieta(),1,id.depth()); 
      else                     neighbor=HcalDetId(id.subdet(),id.ieta(),id.iphi()+1,id.depth()); 
      break;
    case (HcalEndcap):
      if (id.ietaAbs()>=firstHEQuadPhiRing()) {
	if (id.iphi()==IPHI_MAX-1) neighbor=HcalDetId(id.subdet(),id.ieta(),3,id.depth()); 
	else                       neighbor=HcalDetId(id.subdet(),id.ieta(),id.iphi()+4,id.depth()); 
      } else if (id.ietaAbs()>=firstHEDoublePhiRing()) {
	if (id.iphi()==IPHI_MAX-1) neighbor=HcalDetId(id.subdet(),id.ieta(),1,id.depth()); 
	else                       neighbor=HcalDetId(id.subdet(),id.ieta(),id.iphi()+2,id.depth()); 
      } else {
	if (id.iphi()==IPHI_MAX) neighbor=HcalDetId(id.subdet(),id.ieta(),1,id.depth()); 
	else                     neighbor=HcalDetId(id.subdet(),id.ieta(),id.iphi()+1,id.depth()); 
      }	
      break;
    case (HcalForward):
      if (id.ietaAbs()>=firstHFQuadPhiRing()) {
	if (id.iphi()==IPHI_MAX-1) neighbor=HcalDetId(id.subdet(),id.ieta(),3,id.depth()); 
	else                       neighbor=HcalDetId(id.subdet(),id.ieta(),id.iphi()+4,id.depth()); 
      } else {
	if (id.iphi()==IPHI_MAX-1) neighbor=HcalDetId(id.subdet(),id.ieta(),1,id.depth()); 
	else                       neighbor=HcalDetId(id.subdet(),id.ieta(),id.iphi()+2,id.depth()); 
      }
      break;
    default: ok=false;
    }
  } 
  return ok;
}

/** Get the neighbor (if present) of the given cell with lower iphi */
bool HcalTopology::decIPhi(const HcalDetId& id, HcalDetId &neighbor) const {
  bool ok=valid(id);
  if (ok) {
    switch (id.subdet()) {
    case (HcalBarrel):
    case (HcalOuter):
      if (id.iphi()==1) neighbor=HcalDetId(id.subdet(),id.ieta(),IPHI_MAX,id.depth()); 
      else              neighbor=HcalDetId(id.subdet(),id.ieta(),id.iphi()-1,id.depth()); 
      break;
    case (HcalEndcap):
      if (id.ietaAbs()>=firstHEQuadPhiRing()) {
	if (id.iphi()==3) neighbor=HcalDetId(id.subdet(),id.ieta(),IPHI_MAX-1,id.depth()); 
	else              neighbor=HcalDetId(id.subdet(),id.ieta(),id.iphi()-4,id.depth()); 
      } else if (id.ietaAbs()>=firstHEDoublePhiRing()) {
	if (id.iphi()==1) neighbor=HcalDetId(id.subdet(),id.ieta(),IPHI_MAX-1,id.depth()); 
	else              neighbor=HcalDetId(id.subdet(),id.ieta(),id.iphi()-2,id.depth()); 
      } else {
	if (id.iphi()==1) neighbor=HcalDetId(id.subdet(),id.ieta(),IPHI_MAX,id.depth()); 
	else              neighbor=HcalDetId(id.subdet(),id.ieta(),id.iphi()-1,id.depth()); 
      }
      break;
    case (HcalForward):
      if (id.ietaAbs()>=firstHFQuadPhiRing()) {
	if (id.iphi()==3) neighbor=HcalDetId(id.subdet(),id.ieta(),IPHI_MAX-1,id.depth()); 
	else              neighbor=HcalDetId(id.subdet(),id.ieta(),id.iphi()-4,id.depth()); 
      } else {
	if (id.iphi()==1) neighbor=HcalDetId(id.subdet(),id.ieta(),IPHI_MAX-1,id.depth()); 
	else              neighbor=HcalDetId(id.subdet(),id.ieta(),id.iphi()-2,id.depth()); 
      }
      break;
    default: ok=false;
    }
  } 
  return ok;
}

int HcalTopology::incIEta(const HcalDetId& id, HcalDetId neighbors[2]) const {
  if (id.zside()==1) return incAIEta(id,neighbors);
  else               return decAIEta(id,neighbors);
}

int HcalTopology::decIEta(const HcalDetId& id, HcalDetId neighbors[2]) const {
  if (id.zside()==1) return decAIEta(id,neighbors);
  else               return incAIEta(id,neighbors);
}

/** Increasing in |ieta|, there is always at most one neighbor */
int HcalTopology::incAIEta(const HcalDetId& id, HcalDetId neighbors[2]) const {
  int n=1;
  int aieta=id.ietaAbs();

  if (aieta==firstHEDoublePhiRing()-1 && (id.iphi()%2)==0) 
    neighbors[0]=HcalDetId(id.subdet(),(aieta+1)*id.zside(),id.iphi()-1,id.depth());
  else if (aieta==firstHFQuadPhiRing()-1 && ((id.iphi()+1)%4)!=0) 
    neighbors[0]=HcalDetId(id.subdet(),(aieta+1)*id.zside(),((id.iphi()==1)?(71):(id.iphi()-2)),id.depth());
  else if (aieta==firstHEQuadPhiRing()-1 && ((id.iphi()+1)%4)!=0) 
    neighbors[0]=HcalDetId(id.subdet(),(aieta+1)*id.zside(),((id.iphi()==1)?(71):(id.iphi()-2)),id.depth());
  else if (aieta==lastHBRing()) 
    neighbors[0]=HcalDetId(HcalEndcap,(aieta+1)*id.zside(),id.iphi(),1);
  else if (aieta==lastHERing()) 
    neighbors[0]=HcalDetId(HcalForward,etaHE2HF_*id.zside(),id.iphi(),1);
  else
    neighbors[0]=HcalDetId(id.subdet(),(aieta+1)*id.zside(),id.iphi(),id.depth());
    
  if (!valid(neighbors[0])) n=0;
  return n;
}

/** Decreasing in |ieta|, there are be two neighbors of 40 and 21*/
int HcalTopology::decAIEta(const HcalDetId& id, HcalDetId neighbors[2]) const {
  int n=1;
  int aieta=id.ietaAbs();

  if (aieta==firstHEDoublePhiRing()) { 
    n=2;
    neighbors[0]=HcalDetId(id.subdet(),(aieta-1)*id.zside(),id.iphi(),id.depth());
    neighbors[1]=HcalDetId(id.subdet(),(aieta-1)*id.zside(),id.iphi()+1,id.depth());
  } else if (aieta==firstHFQuadPhiRing()) {
    n=2;
    neighbors[0]=HcalDetId(id.subdet(),(aieta-1)*id.zside(),id.iphi(),id.depth());
    if (id.iphi()==IPHI_MAX-1) neighbors[1]=HcalDetId(id.subdet(),(aieta-1)*id.zside(),1,id.depth());
    else neighbors[1]=HcalDetId(id.subdet(),(aieta-1)*id.zside(),id.iphi()+2,id.depth());
  } else if (aieta==firstHEQuadPhiRing()) {
    n=2;
    neighbors[0]=HcalDetId(id.subdet(),(aieta-1)*id.zside(),id.iphi(),id.depth());
    if (id.iphi()==IPHI_MAX-1) neighbors[1]=HcalDetId(id.subdet(),(aieta-1)*id.zside(),1,id.depth());
    else                       neighbors[1]=HcalDetId(id.subdet(),(aieta-1)*id.zside(),id.iphi()+2,id.depth());
  } else if (aieta==1) {
    neighbors[0]=HcalDetId(id.subdet(),-aieta*id.zside(),id.iphi(),id.depth());
  } else if (aieta==firstHERing()) {
    neighbors[0]=HcalDetId(HcalBarrel,(aieta-1)*id.zside(),id.iphi(),1);
  } else if (aieta==firstHFRing()) {
    neighbors[0]=HcalDetId(HcalEndcap,etaHF2HE_*id.zside(),id.iphi(),1);
  } else
    neighbors[0]=HcalDetId(id.subdet(),(aieta-1)*id.zside(),id.iphi(),id.depth());
  
  if (!valid(neighbors[0]) && n==2) {
    if (!valid(neighbors[1])) n=0;
    else {
      n=1;
      neighbors[0]=neighbors[1];
    }
  }
  if (n==2 && !valid(neighbors[1])) n=1;
  if (n==1 && !valid(neighbors[0])) n=0;

  return n;
}


void HcalTopology::depthBinInformation(HcalSubdetector subdet, int etaRing,
                                       int & nDepthBins, int & startingBin) const {

  if(subdet == HcalBarrel) {
    if (mode_==HcalTopologyMode::SLHC || mode_==HcalTopologyMode::H2HE) {
      startingBin = 1;
      if (etaRing==lastHBRing()) {
	nDepthBins = 2;
      } else {
	nDepthBins = maxDepthHB_;
      }
    } else {
      if (etaRing<=14) {
	nDepthBins  = 1;
	startingBin = 1;
      } else {
	nDepthBins  = 2;
	startingBin = 1;
      }
    }
  } else if(subdet == HcalEndcap) {
    if (mode_==HcalTopologyMode::SLHC || mode_==HcalTopologyMode::H2HE) {
      if (etaRing==firstHERing()) {
	nDepthBins  = 1;
	startingBin = 3;
      } else {
	nDepthBins  = maxDepthHE_;
	startingBin = 1;
      }
    } else {
      if (etaRing==firstHERing()) {
	nDepthBins  = 1;
	startingBin = 3;
      } else if (etaRing==17) {
	nDepthBins  = 1;
	startingBin = 1;
      } else if (etaRing==lastHERing()) {
	nDepthBins  = 2;
	startingBin = 1;
      }	else {
	nDepthBins  = (etaRing >= firstHETripleDepthRing()) ? 3 : 2;
	startingBin = 1;
      }
    }
  } else if(subdet == HcalForward) {
    nDepthBins  = 2;
    startingBin = 1;
  } else if(subdet == HcalOuter) {
    nDepthBins  = 1;
    startingBin = 4;
  } else {
    std::cerr << "Bad HCAL subdetector " << subdet << std::endl;
  }
}


bool HcalTopology::incrementDepth(HcalDetId & detId) const {
  HcalSubdetector subdet = detId.subdet();
  int ieta    = detId.ieta();
  int etaRing = detId.ietaAbs();
  int depth   = detId.depth();
  int nDepthBins, startingBin;
  depthBinInformation(subdet, etaRing, nDepthBins, startingBin);

  // see if the new depth bin exists
  ++depth;
  if (depth > nDepthBins) {
    // handle on a case-by-case basis
    if (subdet == HcalBarrel && etaRing < lastHORing())  {
      // HO
      subdet = HcalOuter;
      depth  = 4;
    } else if (subdet == HcalBarrel && etaRing == lastHBRing()) {
      // overlap
      subdet = HcalEndcap;
    } else if (subdet == HcalEndcap && etaRing ==  lastHERing()-1 &&
	       mode_ != HcalTopologyMode::SLHC) {
      // guard ring HF29 is behind HE 28
      subdet = HcalForward;
      (ieta > 0) ? ++ieta : --ieta;
      depth = 1;
    } else if (subdet == HcalEndcap && etaRing ==  lastHERing() &&
	       mode_ != HcalTopologyMode::SLHC) {
      // split cells go to bigger granularity.  Ring 29 -> 28
      (ieta > 0) ? --ieta : ++ieta;
    } else {
      // no more chances
      detId = HcalDetId();
      return false;
    }
  }
  detId = HcalDetId(subdet, ieta, detId.iphi(), depth);
  return validRaw(detId);
}

bool HcalTopology::decrementDepth(HcalDetId & detId) const {
  HcalSubdetector subdet = detId.subdet();
  int ieta    = detId.ieta();
  int etaRing = detId.ietaAbs();
  int depth   = detId.depth();
  int nDepthBins, startingBin;
  depthBinInformation(subdet, etaRing, nDepthBins, startingBin);

  // see if the new depth bin exists
  --depth;
  if ((subdet == HcalOuter) ||
      (subdet == HcalEndcap && etaRing == firstHERing())) {
    subdet = HcalBarrel;
    for (int i=0; i<nEtaHB_; ++i) {
      if (etaRing == etaBinsHB_[i].ieta) {
	depth = etaBinsHB_[i].depthStart+etaBinsHB_[i].layer.size()-1;
	break;
      }
    }
  } else if (subdet == HcalEndcap && etaRing ==  lastHERing() && depth == 2 &&
	     mode_ != HcalTopologyMode::SLHC) {
    (ieta > 0) ? --ieta : ++ieta;
  } else if (depth <= 0) {
    if (subdet == HcalEndcap && etaRing ==  firstHFRing()) {
      // overlap
      subdet = HcalEndcap;
      etaRing= etaHF2HE_;
      ieta   = (ieta > 0) ? etaRing : -etaRing;
      for (unsigned int i=0; i<etaBinsHE_.size(); ++i) {
	if (etaRing == etaBinsHE_[i].ieta) {
	  depth = etaBinsHE_[i].depthStart+etaBinsHE_[i].layer.size()-1;
	  break;
	}
      }
    } else {
      // no more chances
      detId = HcalDetId();
      return false;
    }
  }
  detId = HcalDetId(subdet, ieta, detId.iphi(), depth);
  return validRaw(detId);
}

int HcalTopology::nPhiBins(int etaRing) const {
  int lastPhiBin=singlePhiBins_;
  if      (etaRing>= firstHFQuadPhiRing())   lastPhiBin=doublePhiBins_/2;
  else if (etaRing>= firstHEDoublePhiRing()) lastPhiBin=doublePhiBins_;
  return lastPhiBin;
}

int HcalTopology::nPhiBins(HcalSubdetector bc, int etaRing) const {
  static const double twopi = M_PI+M_PI;
  int lastPhiBin=singlePhiBins_;
  if (bc == HcalForward) {
    lastPhiBin = (int)((twopi+0.001)/dPhiTableHF[etaRing-firstHFRing_]);
  } else {
    lastPhiBin = (int)((twopi+0.001)/dPhiTable[etaRing-firstHBRing_]);
  }
  return lastPhiBin;
}

int HcalTopology::etaRing(HcalSubdetector bc, double abseta) const {

  int etaring = firstHBRing_;
  if (bc == HcalForward) {
    etaring = firstHFRing_;
    for (unsigned int k=0; k<etaTableHF.size()-1; ++k) {
      if (abseta < etaTableHF[k+1]) {
	etaring += k;
        break;
      }
    }
  } else {
    for (unsigned int k=0; k<etaTable.size()-1; ++k) {
      if (abseta < etaTable[k+1]) {
	etaring += k;
        break;
      }
    }
  }
  return etaring;
}

int HcalTopology::phiBin(HcalSubdetector bc, int etaring, double phi) const {
  static const double twopi = M_PI+M_PI;
  //put phi in correct range (0->2pi)
  if (phi<0.0)   phi += twopi;
  if (phi>twopi) phi -= twopi;
  int phibin(1), unit(1), index(0);
  if (bc == HcalForward) {
    index = (etaring-firstHFRing_);
    if (index < (int)(dPhiTableHF.size())) {
      unit    = unitPhiHF[index];
      phibin  = static_cast<int>(phi/dPhiTableHF[index])+1;
    }
  } else {
    index = (etaring-firstHBRing_);
    if (index < (int)(dPhiTable.size())) {
      phibin  = static_cast<int>(phi/dPhiTable[index])+1;
      unit    = unitPhi[index];
    }
  }
  int iphi(phibin);
  if      (unit == 2) iphi = (phibin-1)*2+1;
  else if (unit == 4) iphi = (phibin-1)*4+3;
  return iphi;
}

void HcalTopology::getDepthSegmentation(unsigned ring, std::vector<int> & readoutDepths) const {
  // if it doesn't exist, return the first entry with a lower index.  So if we only
  // have entries for 1 and 17, any input from 1-16 should return the entry for ring 1
  SegmentationMap::const_iterator pos = depthSegmentation_.upper_bound(ring);
  if (pos == depthSegmentation_.begin()) {
    throw cms::Exception("HcalTopology") << "No depth segmentation found for ring" << ring;
  }
  --pos;
    // pos now refers to the last element with key <= ring.
  readoutDepths = pos->second;
}

void HcalTopology::setDepthSegmentation(unsigned ring, const std::vector<int> & readoutDepths) {
  depthSegmentation_[ring] = readoutDepths;
}

std::pair<int, int> HcalTopology::segmentBoundaries(unsigned ring, unsigned depth) const {
  std::vector<int> readoutDepths;
  getDepthSegmentation(ring, readoutDepths);
  int d1 = std::lower_bound(readoutDepths.begin(), readoutDepths.end(), depth) - readoutDepths.begin();
  int d2 = std::upper_bound(readoutDepths.begin(), readoutDepths.end(), depth) - readoutDepths.begin();
  return std::pair<int, int>(d1, d2);
}

unsigned int HcalTopology::detId2denseIdPreLS1 (const DetId& id) const {

  HcalDetId hid(id);
  const HcalSubdetector sd (hid.subdet()  ) ;
  const int             ip (hid.iphi()    ) ;
  const int             ie (hid.ietaAbs() ) ;
  const int             dp (hid.depth()   ) ;
  const int             zn (hid.zside() < 0 ? 1 : 0 ) ;
  unsigned int  retval = ( ( sd == HcalBarrel ) ?
			   ( ip - 1 )*18 + dp - 1 + ie - ( ie<16 ? 1 : 0 ) + zn*kHBhalf :
			   ( ( sd == HcalEndcap ) ?
			     2*kHBhalf + ( ip - 1 )*8 + ( ip/2 )*20 +
			     ( ( ie==16 || ie==17 ) ? ie - 16 :
			       ( ( ie>=18 && ie<=20 ) ? 2 + 2*( ie - 18 ) + dp - 1 :
				 ( ( ie>=21 && ie<=26 ) ? 8 + 2*( ie - 21 ) + dp - 1 :
				   ( ( ie>=27 && ie<=28 ) ? 20 + 3*( ie - 27 ) + dp - 1 :
				     26 + 2*( ie - 29 ) + dp - 1 ) ) ) ) + zn*kHEhalf :
			     ( ( sd == HcalOuter ) ?
			       2*kHBhalf + 2*kHEhalf + ( ip - 1 )*15 + ( ie - 1 ) + zn*kHOhalf :
			       ( ( sd == HcalForward ) ?
				 2*kHBhalf + 2*kHEhalf + 2*kHOhalf + 
				 ( ( ip - 1 )/4 )*4 + ( ( ip - 1 )/2 )*22 + 
				 2*( ie - 29 ) + ( dp - 1 ) + zn*kHFhalf : 0xFFFFFFFFu ) ) ) ) ; 
  return retval;
}


unsigned int HcalTopology::detId2denseIdHB(const DetId& id) const {
  HcalDetId hid(id);
  const int             ip (hid.iphi()    ) ;
  const int             ie (hid.ietaAbs() ) ;
  const int             dp (hid.depth()   ) ;
  const int             zn (hid.zside() < 0 ? 1 : 0 ) ;
  unsigned int  retval = 0xFFFFFFFFu;
  if (topoVersion_==0) {
    retval=( ip - 1 )*18 + dp - 1 + ie - ( ie<16 ? 1 : 0 ) + zn*kHBhalf;
  } else if (topoVersion_==10) {
    retval=(dp-1)+maxDepthHB_*(ip-1);
<<<<<<< HEAD
    if (hid.ieta()>0) retval+=maxDepthHB_*72*(hid.ieta()-1);
    else              retval+=maxDepthHB_*72*(32+hid.ieta());
=======
    if (hid.ieta()>0) retval+=maxDepthHB_*72*(hid.ieta()-firstHBRing());
    else              retval+=maxDepthHB_*72*(hid.ieta()+lastHBRing()+nEtaHB_);
>>>>>>> 46a028eb
  }
  return retval;
}

unsigned int HcalTopology::detId2denseIdHE(const DetId& id) const {
  HcalDetId hid(id);
  const int             ip (hid.iphi()    ) ;
  const int             ie (hid.ietaAbs() ) ;
  const int             dp (hid.depth()   ) ;
  const int             zn (hid.zside() < 0 ? 1 : 0 ) ;
  unsigned int  retval =  0xFFFFFFFFu;
  if (topoVersion_==0) {
    retval=( ip - 1 )*8 + ( ip/2 )*20 +
      ( ( ie==16 || ie==17 ) ? ie - 16 :
	( ( ie>=18 && ie<=20 ) ? 2 + 2*( ie - 18 ) + dp - 1 :
	  ( ( ie>=21 && ie<=26 ) ? 8 + 2*( ie - 21 ) + dp - 1 :
	    ( ( ie>=27 && ie<=28 ) ? 20 + 3*( ie - 27 ) + dp - 1 :
	      26 + 2*( ie - 29 ) + dp - 1 ) ) ) ) + zn*kHEhalf;
  } else if (topoVersion_==10) {
    retval=(dp-1)+maxDepthHE_*(ip-1);
<<<<<<< HEAD
    if (hid.ieta()>0) retval+=maxDepthHE_*72*(hid.ieta()-16);
    else              retval+=maxDepthHE_*72*((14+29)+hid.ieta());
=======
    if (hid.ieta()>0) retval+=maxDepthHE_*72*(hid.ieta()-firstHERing());
    else              retval+=maxDepthHE_*72*(hid.ieta()+lastHERing()+nEtaHE_);
>>>>>>> 46a028eb
  }
  return retval;
}

unsigned int HcalTopology::detId2denseIdHO(const DetId& id) const {
  HcalDetId hid(id);
  const int             ip (hid.iphi()    ) ;
  const int             ie (hid.ietaAbs() ) ;
  const int             zn (hid.zside() < 0 ? 1 : 0 ) ;

  unsigned int  retval = 0xFFFFFFFFu;
  if (topoVersion_==0) {
    retval=( ip - 1 )*15 + ( ie - 1 ) + zn*kHOhalf;
  } else if (topoVersion_==10) {
    if   (hid.ieta()>0) retval=(ip-1)+72*(hid.ieta()-1);
    else                retval=(ip-1)+72*(30+hid.ieta());
  }
  return retval;
}

unsigned int HcalTopology::detId2denseIdHF(const DetId& id) const {
  HcalDetId hid(id);
  const int             ip (hid.iphi()    ) ;
  const int             ie (hid.ietaAbs() ) ;
  const int             dp (hid.depth()   ) ;
  const int             zn (hid.zside() < 0 ? 1 : 0 ) ;

  unsigned int  retval = 0xFFFFFFFFu;
  if (topoVersion_==0) {
    retval = ( ( ip - 1 )/4 )*4 + ( ( ip - 1 )/2 )*22 + 
      2*( ie - 29 ) + ( dp - 1 ) + zn*kHFhalf;
  } else if (topoVersion_==10) {
    retval=dp-1+2*(ip-1);
    if (hid.ieta()>0) retval+=2*72*(hid.ieta()-29);
    else              retval+=2*72*((41+13)+hid.ieta());
  }
  return retval;
}

unsigned int HcalTopology::detId2denseIdHT(const DetId& id) const {
  HcalTrigTowerDetId tid(id); 
  int zside = tid.zside();
  unsigned int ietaAbs = tid.ietaAbs();
  unsigned int iphi = tid.iphi();

  unsigned int index;
  if ((iphi-1)%4==0) index = (iphi-1)*32 + (ietaAbs-1) - (12*((iphi-1)/4));
  else               index = (iphi-1)*28 + (ietaAbs-1) + (4*(((iphi-1)/4)+1));
  
  if (zside == -1) index += kHThalf;

  return index;
}

unsigned int HcalTopology::detId2denseIdCALIB(const DetId& id) const {
  HcalCalibDetId tid(id);
  int    channel = tid.cboxChannel();
  int ieta = tid.ieta();
  int iphi = tid.iphi();
  int zside = tid.zside();
  unsigned int index=0xFFFFFFFFu;
      
  if (tid.calibFlavor()==HcalCalibDetId::CalibrationBox) {
        
    HcalSubdetector subDet = tid.hcalSubdet();
        
    if (subDet==HcalBarrel) {
      //std::cout<<"CALIB_HB:  ";
      //dphi = 4 (18 phi values), 3 channel types (0,1,2), eta = -1 or 1
      //total of 18*3*2=108 channels
      index = ((iphi+1)/4-1) + 18*channel + 27*(ieta+1);
    } else if (subDet==HcalEndcap) {
      //std::cout<<"CALIB_HE:  ";
      //dphi = 4 (18 phi values), 6 channel types (0,1,3,4,5,6), eta = -1 or 1
      //total of 18*6*2=216 channels
      if (channel>2) channel-=1;
      index = ((iphi+1)/4-1) + 18*channel + 54*(ieta+1) + 108;
    } else if (subDet==HcalForward) {
      //std::cout<<"CALIB_HF:  ";
      //dphi = 18 (4 phi values), 3 channel types (0,1,8), eta = -1 or 1
      if (channel==8) channel = 2;
      //total channels 4*3*2=24
      index = (iphi-1)/18 + 4*channel + 6*(ieta+1) + 324;
    } else if (subDet==HcalOuter) {
      //std::cout<<"CALIB_HO:  ";
      //there are 5 special calib crosstalk channels, one in each ring
      if (channel==7) {
	channel = 2;
	index = (ieta+2) + 420;
      //for HOM/HOP dphi = 6 (12 phi values),  2 channel types (0,1), eta = -2,-1 or 1,2
      //for HO0/YB0 dphi = 12 (6 phi values),  2 channel types (0,1), eta = 0
      } else{
	if (ieta<0) index      = ((iphi+1)/12-1) + 36*channel + 6*(ieta+2) + 348;
	else if (ieta>0) index = ((iphi+1)/12-1) + 36*channel + 6*(ieta+2) + 6 + 348;
	else index             = ((iphi+1)/6-1)  + 36*channel + 6*(ieta+2) + 348;
      }
    } else {
      std::cout << "HCAL Det Id not valid!" << std::endl;
      index = 0;
    }
        
  } else if (tid.calibFlavor()==HcalCalibDetId::HOCrosstalk) {
    //std::cout<<"HX:  ";
    //for YB0/HO0 phi is grouped in 6 groups of 6 with dphi=2 but the transitions are 1 or 3
    // in such a way that the %36 operation yeilds unique values for every iphi
    if (abs(ieta)==4)  index = ((iphi-1)%36) + (((zside+1)*36)/2) + 72 + 425;   //ieta = 1 YB0/HO0;
    else               index = (iphi-1) + (36*(zside+1)*2) + 425;  //ieta = 0 for HO2M/HO1M ieta=2 for HO1P/HO2P;
  }
  //std::cout << "  " << ieta << "  " << zside << "  " << iphi << "  " << depth << "  " << index << std::endl;
  return index;
}


unsigned int HcalTopology::detId2denseId(const DetId& id) const {
  unsigned int retval(0);
  if (topoVersion_==0) { // pre-LS1
    retval = detId2denseIdPreLS1(id);
  } else if (topoVersion_==10) {
    HcalDetId hid(id);
    if (hid.subdet()==HcalBarrel) {
      retval=(hid.depth()-1)+maxDepthHB_*(hid.iphi()-1);
      if (hid.ieta()>0) {
	retval+=maxDepthHB_*72*(hid.ieta()-firstHBRing());
      } else {
	retval+=maxDepthHB_*72*(hid.ieta()+lastHBRing()+nEtaHB_);
      }
    } else if (hid.subdet()==HcalEndcap) {
      retval=HBSize_;
      retval+=(hid.depth()-1)+maxDepthHE_*(hid.iphi()-1);
      if (hid.ieta()>0) {
	retval+=maxDepthHE_*72*(hid.ieta()-firstHERing());
      } else {
	retval+=maxDepthHE_*72*(hid.ieta()+lastHERing()+nEtaHE_);
      }
    } else if (hid.subdet()==HcalOuter) {
      retval=HBSize_+HESize_;
      if   (hid.ieta()>0) retval+=(hid.iphi()-1)+72*(hid.ieta()-1);
      else retval+=(hid.iphi()-1)+72*(30+hid.ieta());
    } else if (hid.subdet()==HcalForward) { 
      retval=HBSize_+HESize_+HOSize_;
      retval+=hid.depth()-1+2*(hid.iphi()-1);
      if (hid.ieta()>0) retval+=2*72*(hid.ieta()-29);
      else retval+=2*72*((41+13)+hid.ieta());
    } else {
      return 0xFFFFFFFu;
    }
  }
  return retval;
}

DetId HcalTopology::denseId2detId(unsigned int denseid) const {

  HcalSubdetector sd ( HcalBarrel ) ;
  int ie ( 0 ) ;
  int ip ( 0 ) ;
  int dp ( 0 ) ;
  int in ( denseid ) ;
  int iz ( 1 ) ;
  if (topoVersion_==0) { //DL// pre-LS1
    if (denseid < kSizeForDenseIndexingPreLS1) {
      if ( in > 2*( kHBhalf + kHEhalf + kHOhalf ) - 1 ) { // HF
	sd  = HcalForward ;
	in -= 2*( kHBhalf + kHEhalf + kHOhalf ) ; 
	iz  = ( in<kHFhalf ? 1 : -1 ) ;
	in %= kHFhalf ; 
	ip  = 4*( in/48 ) ;
	in %= 48 ;
	ip += 1 + ( in>21 ? 2 : 0 ) ;
	if( 3 == ip%4 ) in -= 22 ;
	ie  = 29 + in/2 ;
	dp  = 1 + in%2 ;
      } else if ( in > 2*( kHBhalf + kHEhalf ) - 1 ) { // HO
	sd  = HcalOuter ;
	in -= 2*( kHBhalf + kHEhalf ) ; 
	iz  = ( in<kHOhalf ? 1 : -1 ) ;
	in %= kHOhalf ; 
	dp  = 4 ;
	ip  = 1 + in/15 ;
	ie  = 1 + ( in - 15*( ip - 1 ) ) ;
      } else if ( in > 2*kHBhalf - 1 ) { // Endcap
	sd  = HcalEndcap ;
	in -= 2*kHBhalf ;
	iz  = ( in<kHEhalf ? 1 : -1 ) ;
	in %= kHEhalf ; 
	ip  = 2*( in/36 ) ;
	in %= 36 ;
	ip += 1 + in/28 ;
	if( 0 == ip%2 ) in %= 28 ;
	ie  = 15 + ( in<2 ? 1 + in : 2 + 
		     ( in<20 ? 1 + ( in - 2 )/2 : 9 +
		       ( in<26 ? 1 + ( in - 20 )/3 : 3 ) ) ) ;
	dp  = ( in<1 ? 3 :
		( in<2 ? 1 : 
		  ( in<20 ? 1 + ( in - 2 )%2 : 
		    ( in<26 ? 1 + ( in - 20 )%3 : 
		      ( 1 + ( in - 26 )%2 ) ) ) ) ) ;
      } else { // barrel
	iz  = ( in<kHBhalf ? 1 : -1 ) ;
	in %= kHBhalf ; 
	ip = in/18 + 1 ;
	in %= 18 ;
	if ( in < 14 ) {
	  dp = 1 ;
	  ie = in + 1 ;
	} else {
	  in %= 14 ;
	  dp =  1 + in%2 ;
	  ie = 15 + in/2 ;
	}
      }
    }
  } else if (topoVersion_==10) {
    if (denseid < ncells()) {
      if (denseid >= (HBSize_+HESize_+HOSize_)) {
	sd  = HcalForward ;
	in -= (HBSize_+HESize_+HOSize_);
	dp  = (in%2) + 1;
	ip  = (in - dp + 1)%144;
	ip  = (ip/2) + 1;
	ie  = (in - dp + 1 - 2*(ip -1))/144;
	if (ie > 12) {ie  = 54 -ie; iz = -1;}
	else         {ie += 29;     iz =  1;}
      } else if (denseid >= (HBSize_+HESize_)) {
	sd  = HcalOuter ;
	in -= (HBSize_+HESize_);
	dp  = 4;
	ip  = (in%72) + 1;
	ie  = (in - ip + 1)/72;
	if (ie > 14) {ie  = 30 -ie; iz = -1;}
	else         {ie += 1;      iz =  1;}
      } else if (denseid >= (HBSize_)) {
	sd  = HcalEndcap ;
	in -= (HBSize_);
	dp  = (in%maxDepthHE_)+1;
	ip  = (in - dp + 1)%(maxDepthHE_*72);
	ip  = (ip/maxDepthHE_) + 1;
	ie  = (in - dp + 1 - maxDepthHE_*(ip-1))/(72*maxDepthHE_);
	if (ie >= nEtaHE_) {ie = lastHERing()+nEtaHE_ - ie; iz = -1;}
	else               {ie = firstHERing() + ie;        iz =  1;}
      } else {
	sd  = HcalBarrel ;
	dp  = (in%maxDepthHB_)+1;
	ip  = (in - dp + 1)%(maxDepthHB_*72);
	ip  = (ip/maxDepthHB_) + 1;
	ie  = (in - dp + 1 - maxDepthHB_*(ip-1))/(72*maxDepthHB_);
	if (ie >= nEtaHB_) {ie  = lastHBRing()+nEtaHB_ - ie; iz = -1;}
	else               {ie = firstHERing() + ie;         iz =  1;}
      }	
    }
  }
  return HcalDetId( sd, iz*int(ie), ip, dp );
}

unsigned int HcalTopology::ncells() const {
  return HBSize_+HESize_+HOSize_+HFSize_;
}

int HcalTopology::topoVersion() const {
  return topoVersion_;
}<|MERGE_RESOLUTION|>--- conflicted
+++ resolved
@@ -812,13 +812,8 @@
     retval=( ip - 1 )*18 + dp - 1 + ie - ( ie<16 ? 1 : 0 ) + zn*kHBhalf;
   } else if (topoVersion_==10) {
     retval=(dp-1)+maxDepthHB_*(ip-1);
-<<<<<<< HEAD
-    if (hid.ieta()>0) retval+=maxDepthHB_*72*(hid.ieta()-1);
-    else              retval+=maxDepthHB_*72*(32+hid.ieta());
-=======
     if (hid.ieta()>0) retval+=maxDepthHB_*72*(hid.ieta()-firstHBRing());
     else              retval+=maxDepthHB_*72*(hid.ieta()+lastHBRing()+nEtaHB_);
->>>>>>> 46a028eb
   }
   return retval;
 }
@@ -839,13 +834,8 @@
 	      26 + 2*( ie - 29 ) + dp - 1 ) ) ) ) + zn*kHEhalf;
   } else if (topoVersion_==10) {
     retval=(dp-1)+maxDepthHE_*(ip-1);
-<<<<<<< HEAD
-    if (hid.ieta()>0) retval+=maxDepthHE_*72*(hid.ieta()-16);
-    else              retval+=maxDepthHE_*72*((14+29)+hid.ieta());
-=======
     if (hid.ieta()>0) retval+=maxDepthHE_*72*(hid.ieta()-firstHERing());
     else              retval+=maxDepthHE_*72*(hid.ieta()+lastHERing()+nEtaHE_);
->>>>>>> 46a028eb
   }
   return retval;
 }
