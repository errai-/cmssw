--- conflicted
+++ resolved
@@ -2,16 +2,6 @@
 <DDDefinition xmlns="http://www.cern.ch/cms/DDL" xmlns:xsi="http://www.w3.org/2001/XMLSchema-instance" xsi:schemaLocation="http://www.cern.ch/cms/DDL ../../../../DetectorDescription/Schema/DDLSchema.xsd">
 
 <SpecParSection label="hgcalReco.xml" eval="true">
-<<<<<<< HEAD
-  <SpecPar name="HGCalWafer">
-    <PartSelector path="//HGCalWafer.*"/>
-    <Parameter name="Volume" value="HGCalWafer" eval="false"/>
-    <Parameter name="WaferSize"      value="[hgcal:WaferW]"/>
-  </SpecPar>
-  <SpecPar name="HGCalCell">
-    <PartSelector path="//HGCalCell.*"/>
-    <Parameter name="Volume" value="HGCalCell" eval="false"/>
-=======
   <SpecPar name="HGCalEEWafer">
     <PartSelector path="//HGCalEEWafer.*"/>
     <Parameter name="Volume" value="HGCalEEWafer" eval="false"/>
@@ -31,7 +21,6 @@
   <SpecPar name="HGCalHECell">
     <PartSelector path="//HGCalHECell.*"/>
     <Parameter name="Volume" value="HGCalHECell" eval="false"/>
->>>>>>> 93fb804c
     <Parameter name="CellSize"      value="[hgcalwafer:CellWF]"/>
     <Parameter name="CellSize"      value="[hgcalwafer:CellWC]"/>
   </SpecPar>
