<?xml version="1.0"?>
<DDDefinition xmlns="http://www.cern.ch/cms/DDL" xmlns:xsi="http://www.w3.org/2001/XMLSchema-instance" xsi:schemaLocation="http://www.cern.ch/cms/DDL ../../../../DetectorDescription/Schema/DDLSchema.xsd">

<ConstantsSection label="hgcalHE.xml" eval="true">
  <Constant name="rMinFine"   value="0.0*fm"/>
  <Constant name="rMaxFine"   value="0.0*fm"/>
  <Constant name="rMaxMiddle" value="0.0*fm"/>
  <Constant name="rMaxCoarse" value="2000.0*cm"/>
  <Constant name="rMin"       value="[hgcal:rminHE]"/>
  <Constant name="rMax"       value="[hgcal:rmaxHE]"/>
  <Constant name="absorbW"    value="1.5*[hgcal:WaferW]"/>
  <Constant name="absorbH"    value="1.5*[hgcal:WaferW]"/>
</ConstantsSection>

<PosPartSection label="hgcalHE.xml">
  <Algorithm name="hgcal:DDHGCalTBModule">
    <rParent name="hgcal:HGCalHE"/>
    <Vector name="WaferName" type="string" nEntries="2">
      hgcalwafer:HGCalHEWaferFine, hgcalwafer:HGCalHEWaferCoarse</Vector>
<<<<<<< HEAD
    <Vector name="MaterialNames" type="string" nEntries="9">
      materials:StainlessSteel, materials:G10, materials:Copper, 
      materials:Copper, materials:Silicon, materials:Kapton, materials:Air,
      materials:StainlessSteel, materials:Air</Vector>
    <Vector name="VolumeNames" type="string" nEntries="9">
      HESiliconAbsorber1, HEPCB1, HESiliconShield, HESiliconHeatShield, 
      HESiliconSensitive, HESiliconPCB, HESiliconAirGap, HESiliconSupport, 
      HEThermalGap</Vector>
    <Vector name="Thickness" type="numeric" nEntries="9">
      40.0*mm, 1.6*mm, 1.2*mm, 6.0*mm, 0.1*mm, 0.01*mm, 6.89*mm, 10.0*mm,
      6.0*mm</Vector>
=======
    <Vector name="CoverName" type="string" nEntries="3">
      hgcal:HGCalHEPCB, hgcal:HGCalHEKapton, hgcal:HGCalHEAbsorber</Vector>
    <Vector name="MaterialNames" type="string" nEntries="8">
      materials:StainlessSteel, materials:Air, materials:Air, 
      materials:Copper, materials:Air, materials:Air, materials:Air,
      materials:StainlessSteel</Vector>
    <Vector name="VolumeNames" type="string" nEntries="8">
      HESiliconAbsorber1, HESiliconPCB1, HESiliconShield1, HESiliconHeatShield, 
      HESiliconSensitive, HESiliconKapton1, HESiliconAirGap, 
      HESiliconSupport</Vector>
    <Vector name="Thickness" type="numeric" nEntries="8">
      40.0*mm, [hgcal:thPCB], [hgcal:thAbsHE], 6.0*mm, 0.1*mm, [hgcal:thKapton],
      6.89*mm, 10.0*mm</Vector>
>>>>>>> 4f15b524
    <Vector name="Layers" type="numeric" nEntries="13"> 
      1, 9, 9, 9, 9, 9, 9, 9, 9, 9, 9, 9, 7</Vector>
    <Vector name="LayerThick" type="numeric" nEntries="13"> 
      10.0*mm, 56.0*mm, 56.0*mm, 56.0*mm, 56.0*mm, 56.0*mm, 56.0*mm, 56.0*mm,
      56.0*mm, 56.0*mm, 56.0*mm, 56.0*mm, 9.11*mm</Vector>
    <Vector name="LayerType" type="numeric" nEntries="107"> 
      7, 
      3, 2, 5, 4, 4, 4, 1, 6, 0,  3, 2, 5, 4, 4, 4, 1, 6, 0,  
      3, 2, 5, 4, 4, 4, 1, 6, 0,  3, 2, 5, 4, 4, 4, 1, 6, 0,  
      3, 2, 5, 4, 4, 4, 1, 6, 0,  3, 2, 5, 4, 4, 4, 1, 6, 0,  
      3, 2, 5, 4, 4, 4, 1, 6, 0,  3, 2, 5, 4, 4, 4, 1, 6, 0,  
      3, 2, 5, 4, 4, 4, 1, 6, 0,  3, 2, 5, 4, 4, 4, 1, 6, 0,  
      3, 2, 5, 4, 4, 4, 1, 6, 0,  3, 2, 5, 4, 4, 4, 1  
    </Vector>
    <Vector name="LayerSense" type="numeric" nEntries="107">
      0,
<<<<<<< HEAD
      0, 0, 0, 1, 1, 1, 0, 0, 0,  0, 0, 0, 1, 1, 1, 0, 0, 0,
      0, 0, 0, 1, 1, 1, 0, 0, 0,  0, 0, 0, 1, 1, 1, 0, 0, 0,
      0, 0, 0, 1, 1, 1, 0, 0, 0,  0, 0, 0, 1, 1, 1, 0, 0, 0,
      0, 0, 0, 1, 1, 1, 0, 0, 0,  0, 0, 0, 1, 1, 1, 0, 0, 0,
      0, 0, 0, 1, 1, 1, 0, 0, 0,  0, 0, 0, 1, 1, 1, 0, 0, 0,
      0, 0, 0, 1, 1, 1, 0, 0, 0,  0, 0, 0, 1, 1, 1, 0
=======
      0, 4, 3, 1, 1, 1, 2, 0, 0,  0, 4, 3, 1, 1, 1, 2, 0, 0,
      0, 4, 3, 1, 1, 1, 2, 0, 0,  0, 4, 3, 1, 1, 1, 2, 0, 0,
      0, 4, 3, 1, 1, 1, 2, 0, 0,  0, 4, 3, 1, 1, 1, 2, 0, 0,
      0, 4, 3, 1, 1, 1, 2, 0, 0,  0, 4, 3, 1, 1, 1, 2, 0, 0,
      0, 4, 3, 1, 1, 1, 2, 0, 0,  0, 4, 3, 1, 1, 1, 2, 0, 0,
      0, 4, 3, 1, 1, 1, 2, 0, 0,  0, 4, 3, 1, 1, 1, 2
>>>>>>> 4f15b524
    </Vector>
    <Numeric name="zMinBlock"   value="[hgcal:zminHE]"/>
    <Numeric name="rMaxFine"    value="[rMaxFine]"/>
    <Numeric name="waferW"      value="[hgcal:WaferW]"/>
    <Numeric name="waferGap"    value="1.0*mm"/>
<<<<<<< HEAD
=======
    <Numeric name="absorberW"   value="[hgcalHE:absorbW]"/>
    <Numeric name="absorberH"   value="[hgcalHE:absorbH]"/>
>>>>>>> 4f15b524
    <Numeric name="Sectors"     value="12"/>
    <Vector name="SlopeBottom" type="numeric" nEntries="2">
      0.0, 0.0</Vector>
    <Vector name="SlopeTop" type="numeric" nEntries="2">
      0, 0</Vector>
    <Vector name="ZFront" type="numeric" nEntries="2">
      [hgcal:zminHE], [hgcal:zmaxHE]</Vector>
    <Vector name="RMaxFront" type="numeric" nEntries="2">
      [hgcal:rmaxHE], [hgcal:rmaxHE]</Vector>
    <String name="RotNameSpace" value="hgcalmodule"/>
  </Algorithm>
</PosPartSection> 

<SpecParSection label="hgcalHE.xml" eval="true">
  <SpecPar name="HGCalHE">
    <PartSelector path="//HGCalHESiliconSensitive.*"/>
    <Parameter name="Volume" value="HGCalHESiliconSensitive" eval="false"/>
    <Parameter name="GeometryMode" value="HGCalGeometryMode::Hexagon" eval="false"/>
    <Parameter name="RadiusBound"  value="[rMinFine]"/>
    <Parameter name="RadiusBound"  value="[rMaxFine]"/>
    <Parameter name="RadiusBound"  value="[rMaxMiddle]"/>
    <Parameter name="RadiusBound"  value="[rMaxCoarse]"/>
    <Parameter name="RadiusLimits" value="[rMin]"/>
    <Parameter name="RadiusLimits" value="[rMax]"/>
    <Parameter name="LevelTop"     value="99"/>
  </SpecPar>
</SpecParSection>

</DDDefinition><|MERGE_RESOLUTION|>--- conflicted
+++ resolved
@@ -17,19 +17,6 @@
     <rParent name="hgcal:HGCalHE"/>
     <Vector name="WaferName" type="string" nEntries="2">
       hgcalwafer:HGCalHEWaferFine, hgcalwafer:HGCalHEWaferCoarse</Vector>
-<<<<<<< HEAD
-    <Vector name="MaterialNames" type="string" nEntries="9">
-      materials:StainlessSteel, materials:G10, materials:Copper, 
-      materials:Copper, materials:Silicon, materials:Kapton, materials:Air,
-      materials:StainlessSteel, materials:Air</Vector>
-    <Vector name="VolumeNames" type="string" nEntries="9">
-      HESiliconAbsorber1, HEPCB1, HESiliconShield, HESiliconHeatShield, 
-      HESiliconSensitive, HESiliconPCB, HESiliconAirGap, HESiliconSupport, 
-      HEThermalGap</Vector>
-    <Vector name="Thickness" type="numeric" nEntries="9">
-      40.0*mm, 1.6*mm, 1.2*mm, 6.0*mm, 0.1*mm, 0.01*mm, 6.89*mm, 10.0*mm,
-      6.0*mm</Vector>
-=======
     <Vector name="CoverName" type="string" nEntries="3">
       hgcal:HGCalHEPCB, hgcal:HGCalHEKapton, hgcal:HGCalHEAbsorber</Vector>
     <Vector name="MaterialNames" type="string" nEntries="8">
@@ -43,7 +30,6 @@
     <Vector name="Thickness" type="numeric" nEntries="8">
       40.0*mm, [hgcal:thPCB], [hgcal:thAbsHE], 6.0*mm, 0.1*mm, [hgcal:thKapton],
       6.89*mm, 10.0*mm</Vector>
->>>>>>> 4f15b524
     <Vector name="Layers" type="numeric" nEntries="13"> 
       1, 9, 9, 9, 9, 9, 9, 9, 9, 9, 9, 9, 7</Vector>
     <Vector name="LayerThick" type="numeric" nEntries="13"> 
@@ -60,31 +46,19 @@
     </Vector>
     <Vector name="LayerSense" type="numeric" nEntries="107">
       0,
-<<<<<<< HEAD
-      0, 0, 0, 1, 1, 1, 0, 0, 0,  0, 0, 0, 1, 1, 1, 0, 0, 0,
-      0, 0, 0, 1, 1, 1, 0, 0, 0,  0, 0, 0, 1, 1, 1, 0, 0, 0,
-      0, 0, 0, 1, 1, 1, 0, 0, 0,  0, 0, 0, 1, 1, 1, 0, 0, 0,
-      0, 0, 0, 1, 1, 1, 0, 0, 0,  0, 0, 0, 1, 1, 1, 0, 0, 0,
-      0, 0, 0, 1, 1, 1, 0, 0, 0,  0, 0, 0, 1, 1, 1, 0, 0, 0,
-      0, 0, 0, 1, 1, 1, 0, 0, 0,  0, 0, 0, 1, 1, 1, 0
-=======
       0, 4, 3, 1, 1, 1, 2, 0, 0,  0, 4, 3, 1, 1, 1, 2, 0, 0,
       0, 4, 3, 1, 1, 1, 2, 0, 0,  0, 4, 3, 1, 1, 1, 2, 0, 0,
       0, 4, 3, 1, 1, 1, 2, 0, 0,  0, 4, 3, 1, 1, 1, 2, 0, 0,
       0, 4, 3, 1, 1, 1, 2, 0, 0,  0, 4, 3, 1, 1, 1, 2, 0, 0,
       0, 4, 3, 1, 1, 1, 2, 0, 0,  0, 4, 3, 1, 1, 1, 2, 0, 0,
       0, 4, 3, 1, 1, 1, 2, 0, 0,  0, 4, 3, 1, 1, 1, 2
->>>>>>> 4f15b524
     </Vector>
     <Numeric name="zMinBlock"   value="[hgcal:zminHE]"/>
     <Numeric name="rMaxFine"    value="[rMaxFine]"/>
     <Numeric name="waferW"      value="[hgcal:WaferW]"/>
     <Numeric name="waferGap"    value="1.0*mm"/>
-<<<<<<< HEAD
-=======
     <Numeric name="absorberW"   value="[hgcalHE:absorbW]"/>
     <Numeric name="absorberH"   value="[hgcalHE:absorbH]"/>
->>>>>>> 4f15b524
     <Numeric name="Sectors"     value="12"/>
     <Vector name="SlopeBottom" type="numeric" nEntries="2">
       0.0, 0.0</Vector>
