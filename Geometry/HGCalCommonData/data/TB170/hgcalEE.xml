<?xml version="1.0"?>
<DDDefinition xmlns="http://www.cern.ch/cms/DDL" xmlns:xsi="http://www.w3.org/2001/XMLSchema-instance" xsi:schemaLocation="http://www.cern.ch/cms/DDL ../../../../DetectorDescription/Schema/DDLSchema.xsd">

<ConstantsSection label="hgcalEE.xml" eval="true">
  <Constant name="rMinFine"   value="0.0*fm"/>
  <Constant name="rMaxFine"   value="0.0*cm"/>
  <Constant name="rMaxMiddle" value="120.0*cm"/>
  <Constant name="rMaxCoarse" value="2000.0*cm"/>
  <Constant name="rMin"       value="0.0*fm"/>
  <Constant name="rMax"       value="10.0*cm"/>
<<<<<<< HEAD
=======
  <Constant name="absorbW"    value="0.5*[hgcal:WaferW]"/>
  <Constant name="absorbH"    value="[hgcal:WaferW]*[hgcal:tan30deg]"/>
>>>>>>> 4f15b524
</ConstantsSection>

<PosPartSection label="hgcalEE.xml">
  <Algorithm name="hgcal:DDHGCalTBModule">
    <rParent name="hgcal:HGCalEE"/>
    <Vector name="WaferName" type="string" nEntries="2">
      hgcalwafer:HGCalEEWaferFine, hgcalwafer:HGCalEEWaferCoarse</Vector>
<<<<<<< HEAD
    <Vector name="MaterialNames" type="string" nEntries="10">
      materials:G10, materials:M_NEMA FR4 plate, materials:Kapton,
      materials:Air, materials:Air, hgcal:WCu, materials:StainlessSteel,
      materials:Lead, materials:Copper, materials:Air</Vector>
    <Vector name="VolumeNames" type="string" nEntries="10">
      EEPCB1,      EECover,     EEKapton,    EEAirGap1,    EEPAirGap2,
      EEAbsorber1, EEAbsorber2, EEAbsorber3, EEHeatShield, EESensitive</Vector>
    <Vector name="Thickness" type="numeric" nEntries="10">
      1.6*mm, 0.50*mm, 0.01*mm, 3.0*mm, 6.0*mm, 1.2*mm, 0.3*mm, 4.9*mm,
      6.0*mm, 0.10*mm</Vector>
=======
    <Vector name="CoverName" type="string" nEntries="3">
      hgcal:HGCalEEPCB, hgcal:HGCalEEKapton, hgcal:HGCalEEAbsorber</Vector>
    <Vector name="MaterialNames" type="string" nEntries="8">
      materials:Air, materials:Air, materials:Air, materials:Air, 
      materials:StainlessSteel, materials:Lead, materials:Copper,
      materials:Air</Vector>
    <Vector name="VolumeNames" type="string" nEntries="8">
      EEPCB1,      EEKapton1,   EEAirGap,     EEShield1, 
      EEAbsorber1, EEAbsorber2, EEHeatShield, EESensitive</Vector>
    <Vector name="Thickness" type="numeric" nEntries="8">
      [hgcal:thPCB], [hgcal:thKapton], 3.0*mm, [hgcal:thAbsEE], 0.3*mm,
      4.9*mm, 6.0*mm, 0.10*mm</Vector>
>>>>>>> 4f15b524
    <Vector name="Layers" type="numeric" nEntries="14"> 
      18, 18, 18, 18, 18, 18, 18, 18, 18, 18, 18, 18, 18, 18</Vector>
    <Vector name="LayerThick" type="numeric" nEntries="14"> 
      23.72*mm, 23.72*mm, 23.72*mm, 23.72*mm, 23.72*mm, 23.72*mm, 23.72*mm,
      23.72*mm, 23.72*mm, 23.72*mm, 23.72*mm, 23.72*mm, 23.72*mm, 23.72*mm
    </Vector>
    <Vector name="LayerType" type="numeric" nEntries="252"> 
<<<<<<< HEAD
      6, 7, 6, 3, 0, 9, 9, 9, 2, 5, 8, 5, 2, 9, 9, 9, 0, 3,
      6, 7, 6, 3, 0, 9, 9, 9, 2, 5, 8, 5, 2, 9, 9, 9, 0, 3,
      6, 7, 6, 3, 0, 9, 9, 9, 2, 5, 8, 5, 2, 9, 9, 9, 0, 3,
      6, 7, 6, 3, 0, 9, 9, 9, 2, 5, 8, 5, 2, 9, 9, 9, 0, 3,
      6, 7, 6, 3, 0, 9, 9, 9, 2, 5, 8, 5, 2, 9, 9, 9, 0, 3,
      6, 7, 6, 3, 0, 9, 9, 9, 2, 5, 8, 5, 2, 9, 9, 9, 0, 3,
      6, 7, 6, 3, 0, 9, 9, 9, 2, 5, 8, 5, 2, 9, 9, 9, 0, 3,
      6, 7, 6, 3, 0, 9, 9, 9, 2, 5, 8, 5, 2, 9, 9, 9, 0, 3,
      6, 7, 6, 3, 0, 9, 9, 9, 2, 5, 8, 5, 2, 9, 9, 9, 0, 3,
      6, 7, 6, 3, 0, 9, 9, 9, 2, 5, 8, 5, 2, 9, 9, 9, 0, 3,
      6, 7, 6, 3, 0, 9, 9, 9, 2, 5, 8, 5, 2, 9, 9, 9, 0, 3,
      6, 7, 6, 3, 0, 9, 9, 9, 2, 5, 8, 5, 2, 9, 9, 9, 0, 3,
      6, 7, 6, 3, 0, 9, 9, 9, 2, 5, 8, 5, 2, 9, 9, 9, 0, 3,
      6, 7, 6, 3, 0, 9, 9, 9, 2, 5, 8, 5, 2, 9, 9, 9, 0, 3
    </Vector>
    <Vector name="LayerSense" type="numeric" nEntries="252">
      0, 0, 0, 0, 0, 1, 1, 1, 0, 0, 0, 0, 0, 1, 1, 1, 0, 0,
      0, 0, 0, 0, 0, 1, 1, 1, 0, 0, 0, 0, 0, 1, 1, 1, 0, 0,
      0, 0, 0, 0, 0, 1, 1, 1, 0, 0, 0, 0, 0, 1, 1, 1, 0, 0,
      0, 0, 0, 0, 0, 1, 1, 1, 0, 0, 0, 0, 0, 1, 1, 1, 0, 0,
      0, 0, 0, 0, 0, 1, 1, 1, 0, 0, 0, 0, 0, 1, 1, 1, 0, 0,
      0, 0, 0, 0, 0, 1, 1, 1, 0, 0, 0, 0, 0, 1, 1, 1, 0, 0,
      0, 0, 0, 0, 0, 1, 1, 1, 0, 0, 0, 0, 0, 1, 1, 1, 0, 0,
      0, 0, 0, 0, 0, 1, 1, 1, 0, 0, 0, 0, 0, 1, 1, 1, 0, 0,
      0, 0, 0, 0, 0, 1, 1, 1, 0, 0, 0, 0, 0, 1, 1, 1, 0, 0,
      0, 0, 0, 0, 0, 1, 1, 1, 0, 0, 0, 0, 0, 1, 1, 1, 0, 0,
      0, 0, 0, 0, 0, 1, 1, 1, 0, 0, 0, 0, 0, 1, 1, 1, 0, 0,
      0, 0, 0, 0, 0, 1, 1, 1, 0, 0, 0, 0, 0, 1, 1, 1, 0, 0,
      0, 0, 0, 0, 0, 1, 1, 1, 0, 0, 0, 0, 0, 1, 1, 1, 0, 0,
      0, 0, 0, 0, 0, 1, 1, 1, 0, 0, 0, 0, 0, 1, 1, 1, 0, 0
=======
      4, 5, 4, 2, 0, 7, 7, 7, 1, 3, 6, 3, 1, 7, 7, 7, 0, 2,
      4, 5, 4, 2, 0, 7, 7, 7, 1, 3, 6, 3, 1, 7, 7, 7, 0, 2,
      4, 5, 4, 2, 0, 7, 7, 7, 1, 3, 6, 3, 1, 7, 7, 7, 0, 2,
      4, 5, 4, 2, 0, 7, 7, 7, 1, 3, 6, 3, 1, 7, 7, 7, 0, 2,
      4, 5, 4, 2, 0, 7, 7, 7, 1, 3, 6, 3, 1, 7, 7, 7, 0, 2,
      4, 5, 4, 2, 0, 7, 7, 7, 1, 3, 6, 3, 1, 7, 7, 7, 0, 2,
      4, 5, 4, 2, 0, 7, 7, 7, 1, 3, 6, 3, 1, 7, 7, 7, 0, 2,
      4, 5, 4, 2, 0, 7, 7, 7, 1, 3, 6, 3, 1, 7, 7, 7, 0, 2,
      4, 5, 4, 2, 0, 7, 7, 7, 1, 3, 6, 3, 1, 7, 7, 7, 0, 2,
      4, 5, 4, 2, 0, 7, 7, 7, 1, 3, 6, 3, 1, 7, 7, 7, 0, 2,
      4, 5, 4, 2, 0, 7, 7, 7, 1, 3, 6, 3, 1, 7, 7, 7, 0, 2,
      4, 5, 4, 2, 0, 7, 7, 7, 1, 3, 6, 3, 1, 7, 7, 7, 0, 2,
      4, 5, 4, 2, 0, 7, 7, 7, 1, 3, 6, 3, 1, 7, 7, 7, 0, 2,
      4, 5, 4, 2, 0, 7, 7, 7, 1, 3, 6, 3, 1, 7, 7, 7, 0, 2
    </Vector>
    <Vector name="LayerSense" type="numeric" nEntries="252">
      0, 0, 0, 0, 2, 1, 1, 1, 3, 4, 0, 4, 3, 1, 1, 1, 2, 0,
      0, 0, 0, 0, 2, 1, 1, 1, 3, 4, 0, 4, 3, 1, 1, 1, 2, 0,
      0, 0, 0, 0, 2, 1, 1, 1, 3, 4, 0, 4, 3, 1, 1, 1, 2, 0,
      0, 0, 0, 0, 2, 1, 1, 1, 3, 4, 0, 4, 3, 1, 1, 1, 2, 0,
      0, 0, 0, 0, 2, 1, 1, 1, 3, 4, 0, 4, 3, 1, 1, 1, 2, 0,
      0, 0, 0, 0, 2, 1, 1, 1, 3, 4, 0, 4, 3, 1, 1, 1, 2, 0,
      0, 0, 0, 0, 2, 1, 1, 1, 3, 4, 0, 4, 3, 1, 1, 1, 2, 0,
      0, 0, 0, 0, 2, 1, 1, 1, 3, 4, 0, 4, 3, 1, 1, 1, 2, 0,
      0, 0, 0, 0, 2, 1, 1, 1, 3, 4, 0, 4, 3, 1, 1, 1, 2, 0,
      0, 0, 0, 0, 2, 1, 1, 1, 3, 4, 0, 4, 3, 1, 1, 1, 2, 0,
      0, 0, 0, 0, 2, 1, 1, 1, 3, 4, 0, 4, 3, 1, 1, 1, 2, 0,
      0, 0, 0, 0, 2, 1, 1, 1, 3, 4, 0, 4, 3, 1, 1, 1, 2, 0,
      0, 0, 0, 0, 2, 1, 1, 1, 3, 4, 0, 4, 3, 1, 1, 1, 2, 0,
      0, 0, 0, 0, 2, 1, 1, 1, 3, 4, 0, 4, 3, 1, 1, 1, 2, 0
>>>>>>> 4f15b524
    </Vector>
    <Numeric name="zMinBlock"   value="[hgcal:zminEE]"/>
    <Numeric name="rMaxFine"    value="[rMaxFine]"/>
    <Numeric name="waferW"      value="[hgcal:WaferW]"/>
    <Numeric name="waferGap"    value="0.0*fm"/>
<<<<<<< HEAD
=======
    <Numeric name="absorberW"   value="[hgcalEE:absorbW]"/>
    <Numeric name="absorberH"   value="[hgcalEE:absorbH]"/>
>>>>>>> 4f15b524
    <Numeric name="Sectors"     value="12"/>
    <Vector name="SlopeBottom" type="numeric" nEntries="2">
      0.0, 0.0</Vector>
    <Vector name="SlopeTop" type="numeric" nEntries="2">
      0, 0</Vector>
    <Vector name="ZFront" type="numeric" nEntries="2">
      [hgcal:zminEE], [hgcal:zmaxEE]</Vector>
    <Vector name="RMaxFront" type="numeric" nEntries="2">
      [hgcal:rmaxEE], [hgcal:rmaxEE]</Vector>
    <String name="RotNameSpace" value="hgcalmodule"/>
  </Algorithm>
</PosPartSection> 

<SpecParSection label="hgcalEE.xml" eval="true">
  <SpecPar name="HGCalEE">
    <PartSelector path="//HGCalEESensitive.*"/>    
    <Parameter name="Volume" value="HGCalEESensitive" eval="false"/>
    <Parameter name="GeometryMode" value="HGCalGeometryMode::Hexagon" eval="false"/>
    <Parameter name="RadiusBound"  value="[rMinFine]"/>
    <Parameter name="RadiusBound"  value="[rMaxFine]"/>
    <Parameter name="RadiusBound"  value="[rMaxMiddle]"/>
    <Parameter name="RadiusBound"  value="[rMaxCoarse]"/>
    <Parameter name="RadiusLimits" value="[rMin]"/>
    <Parameter name="RadiusLimits" value="[rMax]"/>
    <Parameter name="LevelTop"     value="99"/>
  </SpecPar>
</SpecParSection>

</DDDefinition><|MERGE_RESOLUTION|>--- conflicted
+++ resolved
@@ -8,11 +8,8 @@
   <Constant name="rMaxCoarse" value="2000.0*cm"/>
   <Constant name="rMin"       value="0.0*fm"/>
   <Constant name="rMax"       value="10.0*cm"/>
-<<<<<<< HEAD
-=======
   <Constant name="absorbW"    value="0.5*[hgcal:WaferW]"/>
   <Constant name="absorbH"    value="[hgcal:WaferW]*[hgcal:tan30deg]"/>
->>>>>>> 4f15b524
 </ConstantsSection>
 
 <PosPartSection label="hgcalEE.xml">
@@ -20,18 +17,6 @@
     <rParent name="hgcal:HGCalEE"/>
     <Vector name="WaferName" type="string" nEntries="2">
       hgcalwafer:HGCalEEWaferFine, hgcalwafer:HGCalEEWaferCoarse</Vector>
-<<<<<<< HEAD
-    <Vector name="MaterialNames" type="string" nEntries="10">
-      materials:G10, materials:M_NEMA FR4 plate, materials:Kapton,
-      materials:Air, materials:Air, hgcal:WCu, materials:StainlessSteel,
-      materials:Lead, materials:Copper, materials:Air</Vector>
-    <Vector name="VolumeNames" type="string" nEntries="10">
-      EEPCB1,      EECover,     EEKapton,    EEAirGap1,    EEPAirGap2,
-      EEAbsorber1, EEAbsorber2, EEAbsorber3, EEHeatShield, EESensitive</Vector>
-    <Vector name="Thickness" type="numeric" nEntries="10">
-      1.6*mm, 0.50*mm, 0.01*mm, 3.0*mm, 6.0*mm, 1.2*mm, 0.3*mm, 4.9*mm,
-      6.0*mm, 0.10*mm</Vector>
-=======
     <Vector name="CoverName" type="string" nEntries="3">
       hgcal:HGCalEEPCB, hgcal:HGCalEEKapton, hgcal:HGCalEEAbsorber</Vector>
     <Vector name="MaterialNames" type="string" nEntries="8">
@@ -44,7 +29,6 @@
     <Vector name="Thickness" type="numeric" nEntries="8">
       [hgcal:thPCB], [hgcal:thKapton], 3.0*mm, [hgcal:thAbsEE], 0.3*mm,
       4.9*mm, 6.0*mm, 0.10*mm</Vector>
->>>>>>> 4f15b524
     <Vector name="Layers" type="numeric" nEntries="14"> 
       18, 18, 18, 18, 18, 18, 18, 18, 18, 18, 18, 18, 18, 18</Vector>
     <Vector name="LayerThick" type="numeric" nEntries="14"> 
@@ -52,38 +36,6 @@
       23.72*mm, 23.72*mm, 23.72*mm, 23.72*mm, 23.72*mm, 23.72*mm, 23.72*mm
     </Vector>
     <Vector name="LayerType" type="numeric" nEntries="252"> 
-<<<<<<< HEAD
-      6, 7, 6, 3, 0, 9, 9, 9, 2, 5, 8, 5, 2, 9, 9, 9, 0, 3,
-      6, 7, 6, 3, 0, 9, 9, 9, 2, 5, 8, 5, 2, 9, 9, 9, 0, 3,
-      6, 7, 6, 3, 0, 9, 9, 9, 2, 5, 8, 5, 2, 9, 9, 9, 0, 3,
-      6, 7, 6, 3, 0, 9, 9, 9, 2, 5, 8, 5, 2, 9, 9, 9, 0, 3,
-      6, 7, 6, 3, 0, 9, 9, 9, 2, 5, 8, 5, 2, 9, 9, 9, 0, 3,
-      6, 7, 6, 3, 0, 9, 9, 9, 2, 5, 8, 5, 2, 9, 9, 9, 0, 3,
-      6, 7, 6, 3, 0, 9, 9, 9, 2, 5, 8, 5, 2, 9, 9, 9, 0, 3,
-      6, 7, 6, 3, 0, 9, 9, 9, 2, 5, 8, 5, 2, 9, 9, 9, 0, 3,
-      6, 7, 6, 3, 0, 9, 9, 9, 2, 5, 8, 5, 2, 9, 9, 9, 0, 3,
-      6, 7, 6, 3, 0, 9, 9, 9, 2, 5, 8, 5, 2, 9, 9, 9, 0, 3,
-      6, 7, 6, 3, 0, 9, 9, 9, 2, 5, 8, 5, 2, 9, 9, 9, 0, 3,
-      6, 7, 6, 3, 0, 9, 9, 9, 2, 5, 8, 5, 2, 9, 9, 9, 0, 3,
-      6, 7, 6, 3, 0, 9, 9, 9, 2, 5, 8, 5, 2, 9, 9, 9, 0, 3,
-      6, 7, 6, 3, 0, 9, 9, 9, 2, 5, 8, 5, 2, 9, 9, 9, 0, 3
-    </Vector>
-    <Vector name="LayerSense" type="numeric" nEntries="252">
-      0, 0, 0, 0, 0, 1, 1, 1, 0, 0, 0, 0, 0, 1, 1, 1, 0, 0,
-      0, 0, 0, 0, 0, 1, 1, 1, 0, 0, 0, 0, 0, 1, 1, 1, 0, 0,
-      0, 0, 0, 0, 0, 1, 1, 1, 0, 0, 0, 0, 0, 1, 1, 1, 0, 0,
-      0, 0, 0, 0, 0, 1, 1, 1, 0, 0, 0, 0, 0, 1, 1, 1, 0, 0,
-      0, 0, 0, 0, 0, 1, 1, 1, 0, 0, 0, 0, 0, 1, 1, 1, 0, 0,
-      0, 0, 0, 0, 0, 1, 1, 1, 0, 0, 0, 0, 0, 1, 1, 1, 0, 0,
-      0, 0, 0, 0, 0, 1, 1, 1, 0, 0, 0, 0, 0, 1, 1, 1, 0, 0,
-      0, 0, 0, 0, 0, 1, 1, 1, 0, 0, 0, 0, 0, 1, 1, 1, 0, 0,
-      0, 0, 0, 0, 0, 1, 1, 1, 0, 0, 0, 0, 0, 1, 1, 1, 0, 0,
-      0, 0, 0, 0, 0, 1, 1, 1, 0, 0, 0, 0, 0, 1, 1, 1, 0, 0,
-      0, 0, 0, 0, 0, 1, 1, 1, 0, 0, 0, 0, 0, 1, 1, 1, 0, 0,
-      0, 0, 0, 0, 0, 1, 1, 1, 0, 0, 0, 0, 0, 1, 1, 1, 0, 0,
-      0, 0, 0, 0, 0, 1, 1, 1, 0, 0, 0, 0, 0, 1, 1, 1, 0, 0,
-      0, 0, 0, 0, 0, 1, 1, 1, 0, 0, 0, 0, 0, 1, 1, 1, 0, 0
-=======
       4, 5, 4, 2, 0, 7, 7, 7, 1, 3, 6, 3, 1, 7, 7, 7, 0, 2,
       4, 5, 4, 2, 0, 7, 7, 7, 1, 3, 6, 3, 1, 7, 7, 7, 0, 2,
       4, 5, 4, 2, 0, 7, 7, 7, 1, 3, 6, 3, 1, 7, 7, 7, 0, 2,
@@ -114,17 +66,13 @@
       0, 0, 0, 0, 2, 1, 1, 1, 3, 4, 0, 4, 3, 1, 1, 1, 2, 0,
       0, 0, 0, 0, 2, 1, 1, 1, 3, 4, 0, 4, 3, 1, 1, 1, 2, 0,
       0, 0, 0, 0, 2, 1, 1, 1, 3, 4, 0, 4, 3, 1, 1, 1, 2, 0
->>>>>>> 4f15b524
     </Vector>
     <Numeric name="zMinBlock"   value="[hgcal:zminEE]"/>
     <Numeric name="rMaxFine"    value="[rMaxFine]"/>
     <Numeric name="waferW"      value="[hgcal:WaferW]"/>
     <Numeric name="waferGap"    value="0.0*fm"/>
-<<<<<<< HEAD
-=======
     <Numeric name="absorberW"   value="[hgcalEE:absorbW]"/>
     <Numeric name="absorberH"   value="[hgcalEE:absorbH]"/>
->>>>>>> 4f15b524
     <Numeric name="Sectors"     value="12"/>
     <Vector name="SlopeBottom" type="numeric" nEntries="2">
       0.0, 0.0</Vector>
