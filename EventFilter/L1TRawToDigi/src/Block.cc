#include "FWCore/MessageLogger/interface/MessageLogger.h"

#include "EventFilter/L1TRawToDigi/interface/Block.h"

#define EDM_ML_DEBUG 1

namespace l1t {
   uint32_t
   BlockHeader::raw(block_t type) const
   {
      if (type_ == MP7) {
<<<<<<< HEAD
         LogTrace("L1T") << "Writing MP7 link header";
         return ((id_ & ID_mask) << ID_shift) | ((size_ & size_mask) << size_shift);
      }
      LogTrace("L1T") << "Writing CTP7 link header";
=======
         LogDebug("L1T") << "Writing MP7 link header";
         return ((id_ & ID_mask) << ID_shift) | ((size_ & size_mask) << size_shift);
      }
      LogDebug("L1T") << "Writing CTP7 link header";
>>>>>>> 4bb460ca
      return ((id_ & CTP7_mask) << CTP7_shift);
   }

   std::auto_ptr<Block>
   Payload::getBlock()
   {
      if (end_ - data_ < getHeaderSize())
         return std::auto_ptr<Block>();
      auto header = getHeader();

      if (end_ - data_ < header.getSize()) {
         edm::LogError("L1T")
            << "Expecting a block size of " << header.getSize()
            << " but only " << (end_ - data_) << " words remaining";
         return std::auto_ptr<Block>();
      }

<<<<<<< HEAD
      LogTrace("L1T") << "Creating block with size " << header.getSize();
=======
      LogDebug("L1T") << "Creating block with size " << header.getSize();
>>>>>>> 4bb460ca

      auto res = std::auto_ptr<Block>(new Block(header, data_, data_ + header.getSize()));
      data_ += header.getSize();
      return res;
   }

   MP7Payload::MP7Payload(const uint32_t * data, const uint32_t * end) : Payload(data, end)
   {
      // FIXME extract firmware version here
      // skip header for now
<<<<<<< HEAD
      LogTrace("L1T") << "Skipping " << std::hex << *data_;
=======
      edm::LogInfo("L1T") << "Skipping " << std::hex << *data_;
>>>>>>> 4bb460ca
      ++data_;
   }

   BlockHeader
   MP7Payload::getHeader()
   {
<<<<<<< HEAD
      LogTrace("L1T") << "Getting header from " << std::hex << *data_;
=======
      LogDebug("L1T") << "Getting header from " << std::hex << *data_;
>>>>>>> 4bb460ca
      return BlockHeader(data_++);
   }

   CTP7Payload::CTP7Payload(const uint32_t * data, const uint32_t * end) : Payload(data, end)
   {
      ++data_;
      size_ = (*data >> size_shift) & size_mask;
      ++data_;
   }

   BlockHeader
   CTP7Payload::getHeader()
   {
      return BlockHeader(data_++, size_);
   }
}<|MERGE_RESOLUTION|>--- conflicted
+++ resolved
@@ -9,17 +9,10 @@
    BlockHeader::raw(block_t type) const
    {
       if (type_ == MP7) {
-<<<<<<< HEAD
          LogTrace("L1T") << "Writing MP7 link header";
          return ((id_ & ID_mask) << ID_shift) | ((size_ & size_mask) << size_shift);
       }
       LogTrace("L1T") << "Writing CTP7 link header";
-=======
-         LogDebug("L1T") << "Writing MP7 link header";
-         return ((id_ & ID_mask) << ID_shift) | ((size_ & size_mask) << size_shift);
-      }
-      LogDebug("L1T") << "Writing CTP7 link header";
->>>>>>> 4bb460ca
       return ((id_ & CTP7_mask) << CTP7_shift);
    }
 
@@ -37,11 +30,7 @@
          return std::auto_ptr<Block>();
       }
 
-<<<<<<< HEAD
       LogTrace("L1T") << "Creating block with size " << header.getSize();
-=======
-      LogDebug("L1T") << "Creating block with size " << header.getSize();
->>>>>>> 4bb460ca
 
       auto res = std::auto_ptr<Block>(new Block(header, data_, data_ + header.getSize()));
       data_ += header.getSize();
@@ -52,22 +41,15 @@
    {
       // FIXME extract firmware version here
       // skip header for now
-<<<<<<< HEAD
       LogTrace("L1T") << "Skipping " << std::hex << *data_;
-=======
-      edm::LogInfo("L1T") << "Skipping " << std::hex << *data_;
->>>>>>> 4bb460ca
       ++data_;
    }
 
    BlockHeader
    MP7Payload::getHeader()
    {
-<<<<<<< HEAD
       LogTrace("L1T") << "Getting header from " << std::hex << *data_;
-=======
-      LogDebug("L1T") << "Getting header from " << std::hex << *data_;
->>>>>>> 4bb460ca
+
       return BlockHeader(data_++);
    }
 
