--- conflicted
+++ resolved
@@ -230,13 +230,8 @@
                            << " expected:" << c_->get_adler32_ini() << " obtained:" << adler32c;
     }
     else {
-<<<<<<< HEAD
-      edm::LogWarning("RecoEventOutputModuleForFU") << "Ini file checksum -: "<< streamLabel_ << " " << adler32c;
+      LogDebug("RecoEventOutputModuleForFU") << "Ini file checksum -: "<< stream_label_ << " " << adler32c;
       boost::filesystem::rename(openIniFileName,edm::Service<evf::EvFDaqDirector>()->getInitFilePath(streamLabel_));
-=======
-      LogDebug("RecoEventOutputModuleForFU") << "Ini file checksum -: "<< stream_label_ << " " << adler32c;
-      boost::filesystem::rename(openIniFileName,edm::Service<evf::EvFDaqDirector>()->getInitFilePath(stream_label_));
->>>>>>> ef598b6d
     }
   }
    
