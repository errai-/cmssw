--- conflicted
+++ resolved
@@ -9,11 +9,6 @@
 
 // Original Author:  Alexandre Sakharov
 //         Created:  Sun May 10 15:43:28 CEST 2009
-<<<<<<< HEAD
-//
-//
-=======
->>>>>>> b49cb735
 
 #include <memory>
 
