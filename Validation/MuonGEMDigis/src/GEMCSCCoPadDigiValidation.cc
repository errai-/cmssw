#include "Validation/MuonGEMDigis/interface/GEMCSCCoPadDigiValidation.h"

GEMCSCCoPadDigiValidation::GEMCSCCoPadDigiValidation(DQMStore* dbe,
                                               const edm::InputTag & inputTag)
:  GEMBaseValidation(dbe, inputTag) { }
<<<<<<< HEAD

void GEMCSCCoPadDigiValidation::bookHisto() {

   int npadsGE11 = theGEMGeometry->regions()[0]->stations()[0]->superChambers()[0]->chambers()[0]->etaPartitions()[0]->npads();
   int nPads = npadsGE11 ;
 
   theCSCCoPad_xy_rm1 = dbe_->book2D("copad_dg_xy_rm1", "Digi occupancy: region -1;globalX [cm]; globalY[cm]", 260,-260,260,260,-260,260);
   theCSCCoPad_xy_rp1 = dbe_->book2D("copad_dg_xy_rp1", "Digi occupancy: region  1;globalX [cm]; globalY[cm]", 260,-260,260,260,-260,260);

   theCSCCoPad_phipad_rm1 =  dbe_->book2D("copad_dg_phipad_rm1", "Digi occupancy: region -1; phi [rad];pad number ", 280, -TMath::Pi(),TMath::Pi(),nPads/2,0,nPads);
   theCSCCoPad_phipad_rp1 =  dbe_->book2D("copad_dg_phipad_rp1", "Digi occupancy: region  1; phi [rad];pad number ", 280, -TMath::Pi(),TMath::Pi(),nPads/2,0,nPads);

   theCSCCoPad_rm1 =  dbe_->book1D("copad_dg_rm1", "Digi occupancy per stip number: region -1;pad number; entries", nPads,0.5,nPads+0.5);
   theCSCCoPad_rp1 =  dbe_->book1D("copad_dg_rp1", "Digi occupancy per stip number: region  1;pad number; entries", nPads,0.5,nPads+0.5);
=======

void GEMCSCCoPadDigiValidation::bookHisto() {
  const double PI = TMath::Pi();
  std::string region[2]= { "-1","1" } ;
  std::string station[3]= { "1","2","3" } ;

>>>>>>> fb5e1148

  int npadsGE11 = theGEMGeometry->regions()[0]->stations()[0]->superChambers()[0]->chambers()[0]->etaPartitions()[0]->npads();
  int npadsGE21 = 0;
  int nPads = 0;

<<<<<<< HEAD
   theCSCCoPad_bx_rm1 = dbe_->book1D("copad_dg_bx_rm1", "Bunch crossing: region -1; bunch crossing ; entries", 11,-5.5,5.5);
   theCSCCoPad_bx_rp1 = dbe_->book1D("copad_dg_bx_rp1", "Bunch crossing: region  1; bunch crossing ; entries", 11,-5.5,5.5);

   theCSCCoPad_zr_rm1 =  dbe_->book2D("copad_dg_zr_rm1", "Digi occupancy: region-1; globalZ [cm] ; globalR [cm] ", 200,-573,-564,55,130,240);
   theCSCCoPad_zr_rp1 =  dbe_->book2D("copad_dg_zr_rp1", "Digi occupancy: region 1; globalZ [cm] ; globalR [cm] ", 200, 564, 573,55,130,240);
=======
  int nregions = theGEMGeometry->regions().size();
  int nstations = theGEMGeometry->regions()[0]->stations().size(); 
  if ( nstations > 1 ) {
    npadsGE21  = theGEMGeometry->regions()[0]->stations()[1]->superChambers()[0]->chambers()[0]->etaPartitions()[0]->npads();
  }
  theCSCCoPad_zr_rm1 =  dbe_->book2D("copad_dg_zr_rm1", "Digi occupancy: region-1; globalZ [cm] ; globalR [cm] ", 200,-573,-564,55,130,240);
  theCSCCoPad_zr_rp1 =  dbe_->book2D("copad_dg_zr_rp1", "Digi occupancy: region 1; globalZ [cm] ; globalR [cm] ", 200, 564, 573,55,130,240);

  for( int region_num = 0 ; region_num < nregions ; region_num++ ) {
      std::string name_prefix  = std::string("_r")+region[region_num];
      std::string label_prefix = "region "+region[region_num];
      theCSCCoPad_bx[region_num] = dbe_->book1D( ("copad_dg_bx"+name_prefix).c_str(), ("Bunch crossing: "+label_prefix+"; bunch crossing ; entries").c_str(), 11,-5.5,5.5);
      for( int station_num = 0 ; station_num < nstations ; station_num++) {
        if ( station_num == 0 ) nPads = npadsGE11;
        else nPads = npadsGE21;
        name_prefix  = std::string("_r")+region[region_num]+"_st"+station[station_num];
        label_prefix = "region"+region[region_num]+" station "+station[station_num];
        theCSCCoPad_phipad[region_num][station_num] = dbe_->book2D( ("copad_dg_phipad"+name_prefix).c_str(), ("Digi occupancy: "+label_prefix+"; phi [rad]; Pad number").c_str(), 280,-PI,PI, nPads/2,0,nPads );
        theCSCCoPad[region_num][station_num] = dbe_->book1D( ("copad_dg"+name_prefix).c_str(), ("Digi occupancy per pad number: "+label_prefix+";Pad number; entries").c_str(), nPads,0.5,nPads+0.5);
        theCSCCoPad_xy[region_num][station_num] = dbe_->book2D( ("copad_dg_xy"+name_prefix).c_str(), ("Digi occupancy: "+label_prefix+";globalX [cm]; globalY[cm]").c_str(), 260, -260,260,260,-260,260);
      }
    }
>>>>>>> fb5e1148
}


GEMCSCCoPadDigiValidation::~GEMCSCCoPadDigiValidation() {
 

}


void GEMCSCCoPadDigiValidation::analyze(const edm::Event& e,
                                     const edm::EventSetup&)
{
  edm::Handle<GEMCSCPadDigiCollection> gem_digis;
  e.getByLabel(theInputTag, gem_digis);
  if (!gem_digis.isValid()) {
    edm::LogError("GEMCSCCoPadDigiValidation") << "Cannot get pads by label "
                                       << theInputTag.encode();
  }
  for (GEMCSCPadDigiCollection::DigiRangeIterator cItr=gem_digis->begin(); cItr!=gem_digis->end(); cItr++) {

    GEMDetId id = (*cItr).first;

    const GeomDet* gdet = theGEMGeometry->idToDet(id);
    const BoundPlane & surface = gdet->surface();
    const GEMEtaPartition * roll = theGEMGeometry->etaPartition(id);

<<<<<<< HEAD
    Short_t region = (Short_t) id.region();
=======
    Short_t region  = (Short_t)  id.region();
    Short_t station = (Short_t) id.station();
>>>>>>> fb5e1148

    GEMCSCPadDigiCollection::const_iterator digiItr;
    //loop over digis of given roll
    for (digiItr = (*cItr ).second.first; digiItr != (*cItr ).second.second; ++digiItr)
    {
      Short_t pad = (Short_t) digiItr->pad();
      Short_t bx = (Short_t) digiItr->bx();

      LocalPoint lp = roll->centreOfPad(digiItr->pad());

      GlobalPoint gp = surface.toGlobal(lp);
      Float_t g_r = (Float_t) gp.perp();
      Float_t g_phi = (Float_t) gp.phi();
      Float_t g_x = (Float_t) gp.x();
      Float_t g_y = (Float_t) gp.y();
      Float_t g_z = (Float_t) gp.z();
      edm::LogInfo("GEMCSCCoPadDIGIValidation")<<"Global x "<<g_x<<"Global y "<<g_y<<"\n";	
      edm::LogInfo("GEMCSCCoPadDIGIValidation")<<"Global pad "<<pad<<"Global phi "<<g_phi<<std::endl;	
      edm::LogInfo("GEMCSCCoPadDIGIValidation")<<"Global bx "<<bx<<std::endl;	
<<<<<<< HEAD
=======

      int region_num=0;
      if ( region == -1 ) region_num = 0 ; 
      else if (region == 1 ) region_num = 1; 
      int station_num = station-1;

      theCSCCoPad_xy[region_num][station_num]->Fill(g_x,g_y);     
      theCSCCoPad_phipad[region_num][station_num]->Fill(g_phi,pad);
      theCSCCoPad[region_num][station_num]->Fill(pad);
      theCSCCoPad_bx[region_num]->Fill(bx);
>>>>>>> fb5e1148

      // fill hist
      if ( region== -1 ) {
                theCSCCoPad_zr_rm1->Fill(g_z,g_r);
      }
      else if ( region == 1 ) {
                theCSCCoPad_zr_rp1->Fill(g_z,g_r);
      }
      else {
        edm::LogInfo("GEMCSCCOPadDIGIValidation")<<"region : "<<region<<std::endl;
      }
   }
  }
}<|MERGE_RESOLUTION|>--- conflicted
+++ resolved
@@ -3,41 +3,17 @@
 GEMCSCCoPadDigiValidation::GEMCSCCoPadDigiValidation(DQMStore* dbe,
                                                const edm::InputTag & inputTag)
 :  GEMBaseValidation(dbe, inputTag) { }
-<<<<<<< HEAD
-
-void GEMCSCCoPadDigiValidation::bookHisto() {
-
-   int npadsGE11 = theGEMGeometry->regions()[0]->stations()[0]->superChambers()[0]->chambers()[0]->etaPartitions()[0]->npads();
-   int nPads = npadsGE11 ;
- 
-   theCSCCoPad_xy_rm1 = dbe_->book2D("copad_dg_xy_rm1", "Digi occupancy: region -1;globalX [cm]; globalY[cm]", 260,-260,260,260,-260,260);
-   theCSCCoPad_xy_rp1 = dbe_->book2D("copad_dg_xy_rp1", "Digi occupancy: region  1;globalX [cm]; globalY[cm]", 260,-260,260,260,-260,260);
-
-   theCSCCoPad_phipad_rm1 =  dbe_->book2D("copad_dg_phipad_rm1", "Digi occupancy: region -1; phi [rad];pad number ", 280, -TMath::Pi(),TMath::Pi(),nPads/2,0,nPads);
-   theCSCCoPad_phipad_rp1 =  dbe_->book2D("copad_dg_phipad_rp1", "Digi occupancy: region  1; phi [rad];pad number ", 280, -TMath::Pi(),TMath::Pi(),nPads/2,0,nPads);
-
-   theCSCCoPad_rm1 =  dbe_->book1D("copad_dg_rm1", "Digi occupancy per stip number: region -1;pad number; entries", nPads,0.5,nPads+0.5);
-   theCSCCoPad_rp1 =  dbe_->book1D("copad_dg_rp1", "Digi occupancy per stip number: region  1;pad number; entries", nPads,0.5,nPads+0.5);
-=======
 
 void GEMCSCCoPadDigiValidation::bookHisto() {
   const double PI = TMath::Pi();
   std::string region[2]= { "-1","1" } ;
   std::string station[3]= { "1","2","3" } ;
 
->>>>>>> fb5e1148
 
   int npadsGE11 = theGEMGeometry->regions()[0]->stations()[0]->superChambers()[0]->chambers()[0]->etaPartitions()[0]->npads();
   int npadsGE21 = 0;
   int nPads = 0;
 
-<<<<<<< HEAD
-   theCSCCoPad_bx_rm1 = dbe_->book1D("copad_dg_bx_rm1", "Bunch crossing: region -1; bunch crossing ; entries", 11,-5.5,5.5);
-   theCSCCoPad_bx_rp1 = dbe_->book1D("copad_dg_bx_rp1", "Bunch crossing: region  1; bunch crossing ; entries", 11,-5.5,5.5);
-
-   theCSCCoPad_zr_rm1 =  dbe_->book2D("copad_dg_zr_rm1", "Digi occupancy: region-1; globalZ [cm] ; globalR [cm] ", 200,-573,-564,55,130,240);
-   theCSCCoPad_zr_rp1 =  dbe_->book2D("copad_dg_zr_rp1", "Digi occupancy: region 1; globalZ [cm] ; globalR [cm] ", 200, 564, 573,55,130,240);
-=======
   int nregions = theGEMGeometry->regions().size();
   int nstations = theGEMGeometry->regions()[0]->stations().size(); 
   if ( nstations > 1 ) {
@@ -60,7 +36,6 @@
         theCSCCoPad_xy[region_num][station_num] = dbe_->book2D( ("copad_dg_xy"+name_prefix).c_str(), ("Digi occupancy: "+label_prefix+";globalX [cm]; globalY[cm]").c_str(), 260, -260,260,260,-260,260);
       }
     }
->>>>>>> fb5e1148
 }
 
 
@@ -87,12 +62,8 @@
     const BoundPlane & surface = gdet->surface();
     const GEMEtaPartition * roll = theGEMGeometry->etaPartition(id);
 
-<<<<<<< HEAD
-    Short_t region = (Short_t) id.region();
-=======
     Short_t region  = (Short_t)  id.region();
     Short_t station = (Short_t) id.station();
->>>>>>> fb5e1148
 
     GEMCSCPadDigiCollection::const_iterator digiItr;
     //loop over digis of given roll
@@ -112,8 +83,6 @@
       edm::LogInfo("GEMCSCCoPadDIGIValidation")<<"Global x "<<g_x<<"Global y "<<g_y<<"\n";	
       edm::LogInfo("GEMCSCCoPadDIGIValidation")<<"Global pad "<<pad<<"Global phi "<<g_phi<<std::endl;	
       edm::LogInfo("GEMCSCCoPadDIGIValidation")<<"Global bx "<<bx<<std::endl;	
-<<<<<<< HEAD
-=======
 
       int region_num=0;
       if ( region == -1 ) region_num = 0 ; 
@@ -124,7 +93,6 @@
       theCSCCoPad_phipad[region_num][station_num]->Fill(g_phi,pad);
       theCSCCoPad[region_num][station_num]->Fill(pad);
       theCSCCoPad_bx[region_num]->Fill(bx);
->>>>>>> fb5e1148
 
       // fill hist
       if ( region== -1 ) {
