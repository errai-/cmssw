--- conflicted
+++ resolved
@@ -45,20 +45,13 @@
 
 #include "Validation/MuonGEMHits/interface/SimTrackMatchManager.h"
 #include "Validation/MuonGEMDigis/interface/GEMDigiTrackMatch.h"
-<<<<<<< HEAD
-=======
 #include "Validation/MuonGEMDigis/plugins/MuonGEMDigis.h"
->>>>>>> fb5e1148
 #include <vector>
 
 
 MuonGEMDigis::MuonGEMDigis(const edm::ParameterSet& ps)
 {
-<<<<<<< HEAD
-  outputFile_ =  ps.getParameter<std::string>("outputFile");
-=======
   hasGEMGeometry_ = false;
->>>>>>> fb5e1148
 
   stripLabel_ = ps.getParameter<edm::InputTag>("stripLabel");
   cscPadLabel_ = ps.getParameter<edm::InputTag>("cscPadLabel");
@@ -67,11 +60,8 @@
   simTrackMatching_ = ps.getParameterSet("simTrackMatching");
   
   dbe_ = edm::Service<DQMStore>().operator->();
-<<<<<<< HEAD
-=======
   outputFile_ =  ps.getParameter<std::string>("outputFile");
 
->>>>>>> fb5e1148
   theGEMStripDigiValidation  = new  GEMStripDigiValidation(dbe_, stripLabel_ );
   theGEMCSCPadDigiValidation = new GEMCSCPadDigiValidation(dbe_, cscPadLabel_ );
   theGEMCSCCoPadDigiValidation = new GEMCSCCoPadDigiValidation(dbe_, cscCopadLabel_ );
@@ -91,20 +81,12 @@
 void
 MuonGEMDigis::analyze(const edm::Event& iEvent, const edm::EventSetup& iSetup)
 {
-<<<<<<< HEAD
-  using namespace edm;
-  theGEMStripDigiValidation->analyze(iEvent,iSetup );  
-  theGEMCSCPadDigiValidation->analyze(iEvent,iSetup );  
-  theGEMCSCCoPadDigiValidation->analyze(iEvent,iSetup );  
-  theGEMDigiTrackMatch->analyze(iEvent,iSetup) ;
-=======
   if ( hasGEMGeometry_) { 
     theGEMStripDigiValidation->analyze(iEvent,iSetup );  
     theGEMCSCPadDigiValidation->analyze(iEvent,iSetup );  
     theGEMCSCCoPadDigiValidation->analyze(iEvent,iSetup );  
     theGEMDigiTrackMatch->analyze(iEvent,iSetup) ;
   }
->>>>>>> fb5e1148
 }
 
 
@@ -124,22 +106,6 @@
 MuonGEMDigis::beginRun(edm::Run const&, edm::EventSetup const& iSetup)
 {
   iSetup.get<MuonGeometryRecord>().get(gem_geo_);
-<<<<<<< HEAD
-  gem_geometry_ = &*gem_geo_;
-  dbe_->setCurrentFolder("MuonGEMDigisV/GEMDigiTask");
-
-  theGEMStripDigiValidation->setGeometry(gem_geometry_);
-  theGEMStripDigiValidation->bookHisto();
-
-  theGEMCSCPadDigiValidation->setGeometry(gem_geometry_);
-  theGEMCSCPadDigiValidation->bookHisto();
-  theGEMCSCCoPadDigiValidation->setGeometry(gem_geometry_);
-  theGEMCSCCoPadDigiValidation->bookHisto();
-
-
-  theGEMDigiTrackMatch->setGeometry(gem_geometry_);
-  theGEMDigiTrackMatch->bookHisto();
-=======
   try{
     gem_geometry_ = &*gem_geo_;
     hasGEMGeometry_ = true;
@@ -163,7 +129,6 @@
     theGEMDigiTrackMatch->setGeometry(gem_geometry_);
     theGEMDigiTrackMatch->bookHisto();
   }
->>>>>>> fb5e1148
 }
 
 
@@ -173,10 +138,7 @@
   if ( outputFile_.size() != 0 && dbe_ ) dbe_->save(outputFile_);
 }
 
-<<<<<<< HEAD
-=======
 
->>>>>>> fb5e1148
 void
 MuonGEMDigis::fillDescriptions(edm::ConfigurationDescriptions& descriptions) {
   //The following says we do not know what parameters are allowed so do no validation
