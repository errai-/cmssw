#! /bin/tcsh
cmsenv

echo " START Geometry Validation"
set loctag = ''
if ($#argv == 0) then
    set gtag="auto:run1_mc"
    set geometry="GeometryExtended"
else if($#argv == 1) then
    set gtag=`echo ${1}`
    set geometry="GeometryExtended"
else if ($#argv == 2) then
    set gtag=`echo ${1}`
    set geometry=`echo ${2}`
else if ($#argv == 3) then 
    set gtag=`echo ${1}`
    set geometry=`echo ${2}`
    set loctag = `echo ${3}`
endif
echo GlobalTag = ${gtag}
echo geometry = ${geometry}
#global tag gtag is assumed to be of the form GeometryWORD such as GeometryExtended or GeometryIdeal
#as of 3.4.X loaded objects in the DB, these correspond to condlabels Extended, Ideal, etc...
# Run 2 Extended condlabel corresponds to GeometryExtended2015 scenario. 
set condlabel = `(echo $geometry | sed '{s/Geometry//g}' | sed '{s/2015//g}')`
echo ${condlabel} " geometry label from db"
<<<<<<< HEAD
echo "Check out and compile the needed packages"
git cms-addpkg DetectorDescription/Schema
git cms-addpkg GeometryReaders/XMLIdealGeometryESSource  
git cms-addpkg Geometry/CaloEventSetup

if ($loctag != '') then 
    git cms-addpkg CondCore/ESSources
    cd CondCore/ESSources/python
    set escloctag = `(echo $loctag | sed '{s/\//\\\//g}')`
    sed -i "{s/frontier:\/\/FrontierProd\/CMS_CONDITIONS/${escloctag}/g}" CondDBESSource_cfi.py 
endif

cd $CMSSW_BASE/src
scram build

echo "Finish the setup of release working area"
=======
>>>>>>> 6e2f2cba

mkdir workArea
cd workArea
set myDir=`pwd`
echo $myDir

cp $CMSSW_RELEASE_BASE/src/CondTools/Geometry/test/geometryxmlwriter.py .
echo $geometry
sed -i "{s/GeometryExtended/${geometry}/}" geometryxmlwriter.py >  GeometryValidation.log
cmsRun geometryxmlwriter.py >>  GeometryValidation.log

cp $CMSSW_RELEASE_BASE/src/CondTools/Geometry/test/geometrywriter.py .
sed -i "{s/GeometryExtended/${geometry}/}" geometrywriter.py >>  GeometryValidation.log
##sed -i "{s/geTagXX.xml/fred.xml/g}" geometrywriter.py >>  GeometryValidation.log
cmsRun geometrywriter.py >>  GeometryValidation.log
if ( -e myfile.db ) then
    echo "The local DB file is present" | tee -a GeometryValidation.log
else
    echo "ERROR the local DB file is not present" | tee -a GeometryValidation.log
    exit
endif

echo "Start compare the content of GT and the local DB" | tee -a GeometryValidation.log

# (MEC:1) The following two tests with the diff below them actually make
# sure that the Global Tag (GT) and Local DB XML file blobs are fine... 
# meaning that the full simulation geometry source is fine (XML blob)
# as well as the reco geometries.
cp $CMSSW_RELEASE_BASE/src/CondTools/Geometry/test/geometrytest_local.py .
sed -i "{/process.GlobalTag.globaltag/d}" geometrytest_local.py >> GeometryValidation.log
sed -i "/FrontierConditions_GlobalTag_cff/ a\from Configuration.AlCa.GlobalTag import GlobalTag\nprocess.GlobalTag = GlobalTag(process.GlobalTag, '${gtag}', '')" geometrytest_local.py >> GeometryValidation.log

cmsRun geometrytest_local.py > outLocalDB.log
if ( -s outLocalDB.log ) then
    echo "Local DB access run ok" | tee -a GeometryValidation.log
else
    echo "ERROR the output of Local DB access test is empty" | tee -a GeometryValidation.log
    exit
endif

cp $CMSSW_RELEASE_BASE/src/CondTools/Geometry/test/geometrytest_db.py .
sed -i "{/process.GlobalTag.globaltag/d}" geometrytest_db.py >> GeometryValidation.log 
sed -i "/FrontierConditions_GlobalTag_cff/ a\from Configuration.AlCa.GlobalTag import GlobalTag\nprocess.GlobalTag = GlobalTag(process.GlobalTag, '${gtag}', '')" geometrytest_db.py >> GeometryValidation.log
sed -i "/FrontierConditions_GlobalTag_cff/ a\process.XMLFromDBSource.label = cms.string('${condlabel}')" geometrytest_db.py >> GeometryValidation.log 
cmsRun geometrytest_db.py > outGTDB.log
if ( -s outGTDB.log ) then
    echo "GT DB access run ok" | tee -a GeometryValidation.log
else
    echo "ERROR the output of GT DB access test is empty" | tee -a GeometryValidation.log
    exit
endif

diff outLocalDB.log outGTDB.log > logDiffLocalvsGT.log
if ( -s logLocalvsGTDiff.log ) then
    echo "WARNING THE CONTENT OF GLOBAL TAG IS DIFFERENT WHIT RESPECT TO THE LOCAL DB FILE" | tee -a GeometryValidation.log
endif

echo "End compare the content of GT and the local DB" | tee -a GeometryValidation.log

echo "Start Tracker RECO geometry validation" | tee -a GeometryValidation.log

mkdir tkdb
mkdir tkdblocal
mkdir tkddd

cp myfile.db tkdblocal

cd tkdb
cp $CMSSW_RELEASE_BASE/src/Geometry/TrackerGeometryBuilder/test/trackerModuleInfoDB_cfg.py .
sed -i "{/process.GlobalTag.globaltag/d}" trackerModuleInfoDB_cfg.py >> ../GeometryValidation.log
sed -i "/FrontierConditions_GlobalTag_cff/ a\from Configuration.AlCa.GlobalTag import GlobalTag\nprocess.GlobalTag = GlobalTag(process.GlobalTag, '${gtag}', '')" trackerModuleInfoDB_cfg.py >> ../GeometryValidation.log 
sed -i "/FrontierConditions_GlobalTag_cff/ a\process.XMLFromDBSource.label = cms.string('${condlabel}')" trackerModuleInfoDB_cfg.py >> ../GeometryValidation.log 
cmsRun trackerModuleInfoDB_cfg.py >> ../GeometryValidation.log
mv trackerModuleInfoDB_cfg.py ../
if ( -s ModuleInfo.log ) then
    echo "TK test from DB run ok" | tee -a ../GeometryValidation.log
else
    echo "ERROR the output of TK test from DB is empty" | tee -a ../GeometryValidation.log
    exit
endif

cd ../tkdblocal
cp $CMSSW_RELEASE_BASE/src/Geometry/TrackerGeometryBuilder/test/trackerModuleInfoLocalDB_cfg.py .
sed -i "{/process.GlobalTag.globaltag/d}" trackerModuleInfoLocalDB_cfg.py >> ../GeometryValidation.log
sed -i "/FrontierConditions_GlobalTag_cff/ a\from Configuration.AlCa.GlobalTag import GlobalTag\nprocess.GlobalTag = GlobalTag(process.GlobalTag, '${gtag}', '')" trackerModuleInfoLocalDB_cfg.py >> ../GeometryValidation.log 
sed -i "/FrontierConditions_GlobalTag_cff/ a\process.XMLFromDBSource.label = cms.string('${condlabel}')" trackerModuleInfoLocalDB_cfg.py >> ../GeometryValidation.log 
cmsRun trackerModuleInfoLocalDB_cfg.py >> ../GeometryValidation.log
mv trackerModuleInfoLocalDB_cfg.py ../
if ( -s ModuleInfo.log ) then
    echo "TK test from Local DB run ok" | tee -a ../GeometryValidation.log
else
    echo "ERROR the output of TK test from Local DB is empty" | tee -a ../GeometryValidation.log
    exit
endif

cd ../tkddd
cp $CMSSW_RELEASE_BASE/src/Geometry/TrackerGeometryBuilder/test/trackerModuleInfoDDD_cfg.py .
sed -i "{/process.GlobalTag.globaltag/d}" trackerModuleInfoDDD_cfg.py >> ../GeometryValidation.log
sed -i "/FrontierConditions_GlobalTag_cff/ a\from Configuration.AlCa.GlobalTag import GlobalTag\nprocess.GlobalTag = GlobalTag(process.GlobalTag, '${gtag}', '')" trackerModuleInfoDDD_cfg.py >> ../GeometryValidation.log 
cmsRun trackerModuleInfoDDD_cfg.py >> ../GeometryValidation.log
mv trackerModuleInfoDDD_cfg.py ../
if ( -s ModuleInfo.log ) then
    echo "TK test from DDD run ok" | tee -a ../GeometryValidation.log
else
    echo "ERROR the output of TK test from DDD is empty" | tee -a ../GeometryValidation.log
    exit
endif

cd ../
rm -f tkdblocal/myfile.db
diff -r tkdb/ tkddd/ > logTkDiffGTvsDDD.log
if ( -s logTkDiffGTvsDDD.log ) then
    echo "WARNING THE TRACKER RECO GEOMETRY IS DIFFERENT BETWEEN DDD AND GT DB" | tee -a GeometryValidation.log
endif

diff -r tkdblocal/ tkddd/ > logTkDiffLocalvsDDD.log
if ( -s logTkDiffLocalvsDDD.log ) then
    echo "WARNING THE TRACKER RECO GEOMETRY IS DIFFERENT BETWEEN DDD AND LOCAL DB" | tee -a GeometryValidation.log
endif

diff -r tkdb/ tkdblocal/ > logTkDiffGTvsLocal.log
if ( -s logTkDiffGTvsLocal.log ) then
    echo "WARNING THE TRACKER RECO GEOMETRY IS DIFFERENT BETWEEN GT DB AND LOCAL DB" | tee -a GeometryValidation.log
endif

echo "End Tracker RECO geometry validation" | tee -a GeometryValidation.log

echo "Start DT RECO geometry validation" | tee -a GeometryValidation.log

cp $CMSSW_RELEASE_BASE/src/Geometry/DTGeometry/test/testDTGeometryFromDB_cfg.py .  
sed -i "{/process.GlobalTag.globaltag/d}" testDTGeometryFromDB_cfg.py >> GeometryValidation.log
sed -i "/FrontierConditions_GlobalTag_cff/ a\from Configuration.AlCa.GlobalTag import GlobalTag\nprocess.GlobalTag = GlobalTag(process.GlobalTag, '${gtag}', '')" testDTGeometryFromDB_cfg.py >> GeometryValidation.log 
sed -i "/FrontierConditions_GlobalTag_cff/ a\process.XMLFromDBSource.label = cms.string('${condlabel}')" testDTGeometryFromDB_cfg.py >> GeometryValidation.log 
cmsRun testDTGeometryFromDB_cfg.py > outDB_DT.log
if ( -s outDB_DT.log ) then
    echo "DT test from DB run ok" | tee -a GeometryValidation.log
else
    echo "ERROR the output of DT test from DB is empty" | tee -a GeometryValidation.log
    exit
endif

cp $CMSSW_RELEASE_BASE/src/Geometry/DTGeometry/test/testDTGeometryFromLocalDB_cfg.py .  
sed -i "{/process.GlobalTag.globaltag/d}" testDTGeometryFromLocalDB_cfg.py >> GeometryValidation.log
sed -i "/FrontierConditions_GlobalTag_cff/ a\from Configuration.AlCa.GlobalTag import GlobalTag\nprocess.GlobalTag = GlobalTag(process.GlobalTag, '${gtag}', '')" testDTGeometryFromLocalDB_cfg.py >> GeometryValidation.log 
sed -i "/FrontierConditions_GlobalTag_cff/ a\process.XMLFromDBSource.label = cms.string('${condlabel}')" testDTGeometryFromLocalDB_cfg.py >> GeometryValidation.log 
cmsRun testDTGeometryFromLocalDB_cfg.py > outLocalDB_DT.log
if ( -s outDB_DT.log ) then
    echo "DT test from Local DB run ok" | tee -a GeometryValidation.log
else
    echo "ERROR the output of DT test from Local DB is empty" | tee -a GeometryValidation.log
    exit
endif

cp $CMSSW_RELEASE_BASE/src/Geometry/DTGeometry/test/testDTGeometry_cfg.py .
sed -i "{s/GeometryExtended/${geometry}/}" testDTGeometry_cfg.py >>  GeometryValidation.log
sed -i "{/process.GlobalTag.globaltag/d}" testDTGeometry_cfg.py >> GeometryValidation.log
sed -i "/FrontierConditions_GlobalTag_cff/ a\from Configuration.AlCa.GlobalTag import GlobalTag\nprocess.GlobalTag = GlobalTag(process.GlobalTag, '${gtag}', '')" testDTGeometry_cfg.py >> GeometryValidation.log 
cmsRun testDTGeometry_cfg.py > outDDD_DT.log
if ( -s outDDD_DT.log ) then
    echo "DT test from DDD run ok" | tee -a GeometryValidation.log
else
    echo "ERROR the output of DT test from DDD is empty" | tee -a GeometryValidation.log
    exit
endif

diff --ignore-matching-lines='Geometry node for DTGeom' outDB_DT.log outDDD_DT.log > logDTDiffGTvsDDD.log
if ( -s logDTDiffGTvsDDD.log ) then
    echo "WARNING THE DT RECO GEOMETRY IS DIFFERENT BETWEEN DDD AND GT DB" | tee -a GeometryValidation.log
endif

diff --ignore-matching-lines='Geometry node for DTGeom' outLocalDB_DT.log outDDD_DT.log > logDTDiffLocalvsDDD.log
if ( -s logDTDiffLocalvsDDD.log ) then
    echo "WARNING THE DT RECO GEOMETRY IS DIFFERENT BETWEEN DDD AND LOCAL DB" | tee -a GeometryValidation.log
endif

diff --ignore-matching-lines='Geometry node for DTGeom' outDB_DT.log outLocalDB_DT.log > logDTDiffGTvsLocal.log
if ( -s logDTDiffGTvsLocal.log ) then
    echo "WARNING THE DT RECO GEOMETRY IS DIFFERENT BETWEEN GT DB AND  LOCAL DB" | tee -a GeometryValidation.log
endif

echo "End DT RECO geometry validation" | tee -a GeometryValidation.log

echo "Start CSC RECO geometry validation" | tee -a GeometryValidation.log

cp $CMSSW_RELEASE_BASE/src/Geometry/CSCGeometry/test/testCSCGeometryFromDB_cfg.py .  
sed -i "{/process.GlobalTag.globaltag/d}" testCSCGeometryFromDB_cfg.py >> GeometryValidation.log
sed -i "/FrontierConditions_GlobalTag_cff/ a\from Configuration.AlCa.GlobalTag import GlobalTag\nprocess.GlobalTag = GlobalTag(process.GlobalTag, '${gtag}', '')" testCSCGeometryFromDB_cfg.py >> GeometryValidation.log 
sed -i "/FrontierConditions_GlobalTag_cff/ a\process.XMLFromDBSource.label = cms.string('${condlabel}')" testCSCGeometryFromDB_cfg.py >> GeometryValidation.log 
cmsRun testCSCGeometryFromDB_cfg.py > outDB_CSC.log
if ( -s outDB_CSC.log ) then
    echo "CSC test from GT DB run ok" | tee -a GeometryValidation.log
else
    echo "ERROR the output of CSC test from GT DB is empty" | tee -a GeometryValidation.log
    exit
endif

cp $CMSSW_RELEASE_BASE/src/Geometry/CSCGeometry/test/testCSCGeometryFromLocalDB_cfg.py .  
sed -i "{/process.GlobalTag.globaltag/d}" testCSCGeometryFromLocalDB_cfg.py >> GeometryValidation.log
sed -i "/FrontierConditions_GlobalTag_cff/ a\from Configuration.AlCa.GlobalTag import GlobalTag\nprocess.GlobalTag = GlobalTag(process.GlobalTag, '${gtag}', '')" testCSCGeometryFromLocalDB_cfg.py >> GeometryValidation.log 
sed -i "/FrontierConditions_GlobalTag_cff/ a\process.XMLFromDBSource.label = cms.string('${condlabel}')" testCSCGeometryFromLocalDB_cfg.py >> GeometryValidation.log 
cmsRun testCSCGeometryFromLocalDB_cfg.py > outLocalDB_CSC.log
if ( -s outLocalDB_CSC.log ) then
    echo "CSC test from Local DB run ok" | tee -a GeometryValidation.log
else
    echo "ERROR the output of CSC test from Local DB is empty" | tee -a GeometryValidation.log
    exit
endif

cp $CMSSW_RELEASE_BASE/src/Geometry/CSCGeometry/test/testCSCGeometry_cfg.py .
sed -i "{s/GeometryExtended/${geometry}/}" testCSCGeometry_cfg.py >>  GeometryValidation.log
sed -i "{/process.GlobalTag.globaltag/d}" testCSCGeometry_cfg.py >> GeometryValidation.log
sed -i "/FrontierConditions_GlobalTag_cff/ a\from Configuration.AlCa.GlobalTag import GlobalTag\nprocess.GlobalTag = GlobalTag(process.GlobalTag, '${gtag}', '')" testCSCGeometry_cfg.py >> GeometryValidation.log 
cmsRun testCSCGeometry_cfg.py > outDDD_CSC.log
if ( -s outDDD_CSC.log ) then
    echo "CSC test from DDD run ok" | tee -a GeometryValidation.log
else
    echo "ERROR the output of CSC test from DDD is empty" | tee -a GeometryValidation.log
    exit
endif

diff --ignore-matching-lines='Geometry node for CSCGeom' outDB_CSC.log outDDD_CSC.log > logCSCDiffGTvsDDD.log
if ( -s logCSCDiffGTvsDDD.log ) then
    echo "WARNING THE CSC RECO GEOMETRY IS DIFFERENT BETWEEN DDD AND GT DB" | tee -a GeometryValidation.log
endif

diff --ignore-matching-lines='Geometry node for CSCGeom' outLocalDB_CSC.log outDDD_CSC.log > logCSCDiffLocalvsDDD.log
if ( -s logCSCDiffLocalvsDDD.log ) then
    echo "WARNING THE CSC RECO GEOMETRY IS DIFFERENT BETWEEN DDD AND LOCAL DB" | tee -a GeometryValidation.log
endif

diff --ignore-matching-lines='Geometry node for CSCGeom' outLocalDB_CSC.log outDB_CSC.log > logCSCDiffLocalvsGT.log
if ( -s logCSCDiffLocalvsGT.log ) then
    echo "WARNING THE CSC RECO GEOMETRY IS DIFFERENT BETWEEN GT DB AND LOCAL DB" | tee -a GeometryValidation.log
endif

echo "End CSC RECO geometry validation" | tee -a GeometryValidation.log

echo "Start RPC RECO geometry validation" | tee -a GeometryValidation.log

cp $CMSSW_RELEASE_BASE/src/Geometry/RPCGeometry/test/testRPCGeometryFromDB_cfg.py .  
sed -i "{/process.GlobalTag.globaltag/d}" testRPCGeometryFromDB_cfg.py >> GeometryValidation.log
sed -i "/FrontierConditions_GlobalTag_cff/ a\from Configuration.AlCa.GlobalTag import GlobalTag\nprocess.GlobalTag = GlobalTag(process.GlobalTag, '${gtag}', '')" testRPCGeometryFromDB_cfg.py >> GeometryValidation.log 
sed -i "/FrontierConditions_GlobalTag_cff/ a\process.XMLFromDBSource.label = cms.string('${condlabel}')" testRPCGeometryFromDB_cfg.py >> GeometryValidation.log 
cmsRun testRPCGeometryFromDB_cfg.py > outDB_RPC.log
if ( -s outDB_RPC.log ) then
    echo "RPC test from GT DB run ok" | tee -a GeometryValidation.log
else
    echo "ERROR the output of RPC test from GT DB is empty" | tee -a GeometryValidation.log
    exit
endif

cp $CMSSW_RELEASE_BASE/src/Geometry/RPCGeometry/test/testRPCGeometryFromLocalDB_cfg.py .  
sed -i "{/process.GlobalTag.globaltag/d}" testRPCGeometryFromLocalDB_cfg.py >> GeometryValidation.log
sed -i "/FrontierConditions_GlobalTag_cff/ a\from Configuration.AlCa.GlobalTag import GlobalTag\nprocess.GlobalTag = GlobalTag(process.GlobalTag, '${gtag}', '')" testRPCGeometryFromLocalDB_cfg.py >> GeometryValidation.log 
sed -i "/FrontierConditions_GlobalTag_cff/ a\process.XMLFromDBSource.label = cms.string('${condlabel}')" testRPCGeometryFromLocalDB_cfg.py >> GeometryValidation.log 
cmsRun testRPCGeometryFromLocalDB_cfg.py > outLocalDB_RPC.log
if ( -s outLocalDB_RPC.log ) then
    echo "RPC test from Local DB run ok" | tee -a GeometryValidation.log
else
    echo "ERROR the output of RPC test from Local DB is empty" | tee -a GeometryValidation.log
    exit
endif

cp $CMSSW_RELEASE_BASE/src/Geometry/RPCGeometry/test/testRPCGeometry_cfg.py .
sed -i "{s/GeometryExtended/${geometry}/}" testRPCGeometry_cfg.py >>  GeometryValidation.log
sed -i "{/process.GlobalTag.globaltag/d}" testRPCGeometry_cfg.py >> GeometryValidation.log
sed -i "/FrontierConditions_GlobalTag_cff/ a\from Configuration.AlCa.GlobalTag import GlobalTag\nprocess.GlobalTag = GlobalTag(process.GlobalTag, '${gtag}', '')" testRPCGeometry_cfg.py >> GeometryValidation.log 
cmsRun testRPCGeometry_cfg.py > outDDD_RPC.log
if ( -s outDDD_RPC.log ) then
    echo "RPC test from DDD run ok" | tee -a GeometryValidation.log
else
    echo "ERROR the output of RPC test from DDD is empty" | tee -a GeometryValidation.log
    exit
endif

diff --ignore-matching-lines='Geometry node for RPCGeom' outDB_RPC.log outDDD_RPC.log > logRPCDiffGTvsDDD.log
if ( -s logRPCDiffGTvsDDD.log ) then
    echo "WARNING THE RPC RECO GEOMETRY IS DIFFERENT BETWEEN DDD AND GT DB" | tee -a GeometryValidation.log
endif

diff --ignore-matching-lines='Geometry node for RPCGeom' outLocalDB_RPC.log outDDD_RPC.log > logRPCDiffLocalvsDDD.log
if ( -s logRPCDiffLocalvsDDD.log ) then
    echo "WARNING THE RPC RECO GEOMETRY IS DIFFERENT BETWEEN DDD AND LOCAL DB" | tee -a GeometryValidation.log
endif

diff --ignore-matching-lines='Geometry node for RPCGeom' outLocalDB_RPC.log outDB_RPC.log > logRPCDiffLocalvsDB.log
if ( -s logRPCDiffLocalvsDB.log ) then
    echo "WARNING THE RPC RECO GEOMETRY IS DIFFERENT BETWEEN GT DB AND LOCAL DB" | tee -a GeometryValidation.log
endif

echo "End RPC RECO geometry validation" | tee -a GeometryValidation.log

echo "Start CALO RECO geometry validation" | tee -a GeometryValidation.log

cp myfile.db $CMSSW_BASE/src/Geometry/CaloEventSetup/test/
cd $CMSSW_BASE/src/Geometry/CaloEventSetup/
cd data
wget -i download.url
cd ../test
source setup.scr >> ${myDir}/GeometryValidation.log
sed -i "{s/GeometryExtended/${geometry}/}" runTestCaloGeometryDDD_cfg.py >> ${myDir}/GeometryValidation.log
sed -i "{/process.GlobalTag.globaltag/d}" runTestCaloGeometryDDD_cfg.py >> ${myDir}/GeometryValidation.log
sed -i "/FrontierConditions_GlobalTag_cff/ a\from Configuration.AlCa.GlobalTag import GlobalTag\nprocess.GlobalTag = GlobalTag(process.GlobalTag, '${gtag}', '')" runTestCaloGeometryDDD_cfg.py >> ${myDir}/GeometryValidation.log 
cmsRun runTestCaloGeometryDDD_cfg.py > GeometryCaloValidationDDD.log
if ( -s GeometryCaloValidationDDD.log ) then
    echo "CALO test from DDD run ok" | tee -a ${myDir}/GeometryValidation.log
else
    echo "ERROR the output of CALO test from DDD is empty" | tee -a ${myDir}/GeometryValidation.log
    exit
endif

sed -i "{/process.GlobalTag.globaltag/d}" runTestCaloGeometryDB_cfg.py >> ${myDir}/GeometryValidation.log
sed -i "s/auto:startup/${gtag}/" runTestCaloGeometryDB_cfg.py >> ${myDir}/GeometryValidation.log 
sed -i "/FrontierConditions_GlobalTag_cff/ a\process.XMLFromDBSource.label = cms.string('${condlabel}')" runTestCaloGeometryDB_cfg.py >> ${myDir}/GeometryValidation.log 
cmsRun runTestCaloGeometryDB_cfg.py > GeometryCaloValidationDB.log
if ( -s GeometryCaloValidationDB.log ) then
    echo "CALO test from GT DB run ok" | tee -a ${myDir}/GeometryValidation.log
else
    echo "ERROR the output of CALO test from GT DB is empty" | tee -a ${myDir}/GeometryValidation.log
    exit
endif

sed -i "{/process.GlobalTag.globaltag/d}" runTestCaloGeometryLocalDB_cfg.py >> ${myDir}/GeometryValidation.log
sed -i "/FrontierConditions_GlobalTag_cff/ a\from Configuration.AlCa.GlobalTag import GlobalTag\nprocess.GlobalTag = GlobalTag(process.GlobalTag, '${gtag}', '')" runTestCaloGeometryLocalDB_cfg.py >> ${myDir}/GeometryValidation.log 
sed -i "/FrontierConditions_GlobalTag_cff/ a\process.XMLFromDBSource.label = cms.string('${condlabel}')" runTestCaloGeometryLocalDB_cfg.py >> ${myDir}/GeometryValidation.log 
cmsRun runTestCaloGeometryLocalDB_cfg.py > GeometryCaloValidationLocal.log
if ( -s GeometryCaloValidationLocal.log ) then
    echo "CALO Local test from Local DB run ok" | tee -a ${myDir}/GeometryValidation.log
else
    echo "ERROR the output of CALO test from Local DB is empty" | tee -a ${myDir}/GeometryValidation.log
    exit
endif
cd ${myDir}

less $CMSSW_BASE/src/Geometry/CaloEventSetup/test/GeometryCaloValidationDDD.log | tee -a GeometryValidation.log
less $CMSSW_BASE/src/Geometry/CaloEventSetup/test/GeometryCaloValidationDB.log | tee -a GeometryValidation.log
less $CMSSW_BASE/src/Geometry/CaloEventSetup/test/GeometryCaloValidationLocal.log | tee -a GeometryValidation.log

grep 'BIG DISAGREEMENT FOUND' $CMSSW_BASE/src/Geometry/CaloEventSetup/test/GeometryCaloValidationDDD.log > CALODDDError.log 
grep 'BIG DISAGREEMENT FOUND' $CMSSW_BASE/src/Geometry/CaloEventSetup/test/GeometryCaloValidationDB.log > CALODBError.log 
grep 'BIG DISAGREEMENT FOUND' $CMSSW_BASE/src/Geometry/CaloEventSetup/test/GeometryCaloValidationLocal.log > CALOLocalError.log 

rm -f $CMSSW_BASE/src/Geometry/CaloEventSetup/test/GeometryCaloValidationDDD.log
rm -f $CMSSW_BASE/src/Geometry/CaloEventSetup/test/GeometryCaloValidationDB.log
rm -f $CMSSW_BASE/src/Geometry/CaloEventSetup/test/GeometryCaloValidationLocal.log
source $CMSSW_BASE/src/Geometry/CaloEventSetup/test/clean.scr

if ( -s CALODDDError.log ) then                                                               
    echo "WARNING THE CALO GEOMETRY IS DIFFERENT BETWEEN DDD AND REF" | tee -a GeometryValidation.log                                                                                  
endif                                                                                                      

if ( -s CALODBError.log ) then                                                               
    echo "WARNING THE CALO GEOMETRY IS DIFFERENT BETWEEN GT DB AND REF" | tee -a GeometryValidation.log                                                                                  
endif                                                                                                      

if ( -s CALOLocalError.log ) then                                                               
    echo "WARNING THE CALO GEOMETRY IS DIFFERENT BETWEEN LOCAL DB AND REF" | tee -a GeometryValidation.log                                                                                  
endif                                                                                                      
                                                                                              
echo "End CALO RECO geometry validation" | tee -a GeometryValidation.log

echo "Start Simulation geometry validation" | tee -a GeometryValidation.log

# (MEC:2) see (MEC:1) Since the global tag versus the local database
# blobs have been verified, it is possible to argue that 
# there is really no reason to check those two blobs using this method.
# However, in this test, the actual DDD is built and dumped for each 
# of standard (STD, i.e. the list of smaller xml files), the "BIG" XML
# File (BDB, i.e. the one prepped to become a blob), the local database
# file blob (LocDB, after Big is loaded into the local database), and
# the file blob that comes from the global tag that was provided to the 
# script (GTDB, could be same or older version).

echo "Here I am " > readXML.expected
echo "Top Most LogicalPart =cms:OCMS " >> readXML.expected
echo " mat=materials:Air" >> readXML.expected
echo " solid=cms:OCMS   Polycone_rrz: 0 6.28319 -450000 0 1000 -27000 0 1000 -27000 0 17500 27000 0 17500 27000 0 1000 450000 0 1000 " >> readXML.expected
echo "After the GeoHistory in the output file dumpGeoHistoryOnRead you will see x, y, z, r11, r12, r13, r21, r22, r23, r31, r32, r33" >> readXML.expected
echo "finished" >> readXML.expected


cp $CMSSW_RELEASE_BASE/src/GeometryReaders/XMLIdealGeometryESSource/test/readExtendedAndDump.py .
sed -i "{s/GeometryExtended/${geometry}/}" readExtendedAndDump.py >>  GeometryValidation.log
cmsRun readExtendedAndDump.py > readXMLAndDump.log

cp $CMSSW_RELEASE_BASE/src/GeometryReaders/XMLIdealGeometryESSource/test/testReadXMLFromGTDB.py .
sed -i "{/process.GlobalTag.globaltag/d}" testReadXMLFromGTDB.py >> GeometryValidation.log
sed -i "{/process.XMLFromDBSource.label/d}" testReadXMLFromGTDB.py >> GeometryValidation.log
sed -i "/FrontierConditions_GlobalTag_cff/ a\from Configuration.AlCa.GlobalTag import GlobalTag\nprocess.GlobalTag = GlobalTag(process.GlobalTag, '${gtag}', '')" testReadXMLFromGTDB.py >> GeometryValidation.log
sed -i "/FrontierConditions_GlobalTag_cff/ a\process.XMLFromDBSource.label = cms.string('${condlabel}')" testReadXMLFromGTDB.py >> GeometryValidation.log
cmsRun testReadXMLFromGTDB.py > readXMLfromGTDB.log

cp $CMSSW_RELEASE_BASE/src/GeometryReaders/XMLIdealGeometryESSource/test/testReadXMLFromDB.py .
sed -i "{/process.GlobalTag.globaltag/d}" testReadXMLFromDB.py >> GeometryValidation.log
sed -i "{/process.XMLFromDBSource.label/d}" testReadXMLFromDB.py >> GeometryValidation.log
sed -i "/FrontierConditions_GlobalTag_cff/ a\from Configuration.AlCa.GlobalTag import GlobalTag\nprocess.GlobalTag = GlobalTag(process.GlobalTag, '${gtag}', '')" testReadXMLFromDB.py >> GeometryValidation.log
sed -i "/FrontierConditions_GlobalTag_cff/ a\process.XMLFromDBSource.label = cms.string('')" testReadXMLFromDB.py >> GeometryValidation.log
cmsRun testReadXMLFromDB.py > readXMLfromLocDB.log

cp $CMSSW_RELEASE_BASE/src/GeometryReaders/XMLIdealGeometryESSource/test/readBigXMLAndDump.py .
sed -i "{/geomXMLFiles = cms.vstring('GeometryReaders\/XMLIdealGeometryESSource\/test\/fred.xml'),/d}" readBigXMLAndDump.py >> GeometryValidation.log
sed -i "/XMLIdealGeometryESSource/ a\\t\tgeomXMLFiles=cms.vstring('workArea\/fred.xml')," readBigXMLAndDump.py >>  GeometryValidation.log
cmsRun readBigXMLAndDump.py > readBigXMLAndDump.log

diff readXMLAndDump.log readXML.expected > diffreadXMLSTD.log
diff readXMLfromGTDB.log readXML.expected > diffreadXMLGTDB.log
diff readXMLfromLocDB.log readXML.expected > diffreadXMLLocDB.log
diff readBigXMLAndDump.log readXML.expected > diffreadXMLBDB.log

if ( -s diffreadXMLSTD.log ) then
    echo "ERROR THE MULTI-XML FILE GEOMETRY WAS NOT DUMPED PROPERLY." | tee -a GeometryValidation.log
    exit
else
    echo "GeometryFile dump from multiple XML files done."
endif

if ( -s diffreadXMLGTDB.log ) then
    echo "ERROR THE GLOBAL TAG DATABASE GEOMETRY WAS NOT DUMPED PROPERLY." | tee -a GeometryValidation.log
    exit
else
    echo "GeometryFile dump from global tag database done."
endif

if ( -s diffreadXMLLocDB.log ) then
    echo "ERROR THE LOCAL DATABASE GEOMETRY WAS NOT DUMPED PROPERLY." | tee -a GeometryValidation.log
    exit
else
    echo "GeometryFile dump from local database done."
endif

if ( -s diffreadXMLBDB.log ) then
    echo "ERROR THE BIG SINGLE XML FILE WAS NOT DUMPED PROPERLY." | tee -a GeometryValidation.log
    exit
else
    echo "GeometryFile dump from big single XML file done."
endif

#    ,dumpFile1 = cms.string("workarea/xml/dumpSTD")
#    ,dumpFile2 = cms.string("workarea/db/dumpBDB")
#dumpBDB                            dumpGTDB
#dumpLocDB                          dumpSTD
#>>> processing event # run: 1 lumi: 1 event: 1 time 1
#>>> processed 1 events

echo ">>> processing event # run: 1 lumi: 1 event: 1 time 1" >compDDdumperrors.expected
echo ">>> processed 1 events" >>compDDdumperrors.expected

cp $CMSSW_RELEASE_BASE/src/GeometryReaders/XMLIdealGeometryESSource/test/testCompareDumpFiles.py .
sed -i "{/,dumpFile1 /d}" testCompareDumpFiles.py
sed -i "{/,dumpFile2 /d}" testCompareDumpFiles.py
sed -i "/TestCompareDDDumpFiles/ a\,dumpFile1=cms.string\('./dumpSTD'\)\,dumpFile2=cms.string\('./dumpBDB'\)" testCompareDumpFiles.py
cmsRun testCompareDumpFiles.py > tcdfSTDvsBDB.log


if (-s tcdfSTDvsBDB.log || -s diffcompSTDvsBDB.log ) then
    echo "WARNING THE GEOMETRYFILE IS DIFFERENT BETWEEN STD XML AND BIG SINGLE XML." | tee -a GeometryValidation.log
endif

cp $CMSSW_RELEASE_BASE/src/GeometryReaders/XMLIdealGeometryESSource/test/testCompareDumpFiles.py .
sed -i "{/,dumpFile1 /d}" testCompareDumpFiles.py
sed -i "{/,dumpFile2 /d}" testCompareDumpFiles.py
sed -i "/TestCompareDDDumpFiles/ a\,dumpFile1=cms.string\('./dumpSTD'\)\,dumpFile2=cms.string\('./dumpLocDB'\)" testCompareDumpFiles.py
cmsRun testCompareDumpFiles.py > tcdfSTDvsLocDB.log

diff compDDdumperrors.log compDDdumperrors.expected > diffcompSTDvsLocDB.log
if (-s tcdfSTDvsLocDB.log || -s diffcompSTDvsLocDB.log ) then
    echo "WARNING THE GEOMETRYFILE IS DIFFERENT BETWEEN STD XML AND LOCAL DATABASE BLOB." | tee -a GeometryValidation.log
endif

cp $CMSSW_RELEASE_BASE/src/GeometryReaders/XMLIdealGeometryESSource/test/testCompareDumpFiles.py .
sed -i "{/,dumpFile1 /d}" testCompareDumpFiles.py
sed -i "{/,dumpFile2 /d}" testCompareDumpFiles.py
sed -i "/TestCompareDDDumpFiles/ a\,dumpFile1=cms.string\('./dumpSTD'\)\,dumpFile2=cms.string\('./dumpGTDB'\)" testCompareDumpFiles.py
cmsRun testCompareDumpFiles.py > tcdfSTDvsGTDB.log

diff compDDdumperrors.log compDDdumperrors.expected > diffcompSTDvsGTDB.log
if (-s tcdfSTDvsGTDB.log || -s diffcompSTDvsGTDB.log ) then
    echo "WARNING THE GEOMETRYFILE IS DIFFERENT BETWEEN STD XML AND GLOBALTAG DATABASE BLOB." | tee -a GeometryValidation.log
endif

cp $CMSSW_RELEASE_BASE/src/GeometryReaders/XMLIdealGeometryESSource/test/testCompareDumpFiles.py .
sed -i "{/,dumpFile1 /d}" testCompareDumpFiles.py
sed -i "{/,dumpFile2 /d}" testCompareDumpFiles.py
sed -i "/TestCompareDDDumpFiles/ a\,dumpFile1=cms.string\('./dumpBDB'\)\,dumpFile2=cms.string\('./dumpLocDB'\)" testCompareDumpFiles.py
cmsRun testCompareDumpFiles.py > tcdfBDBvsLocDB.log

diff compDDdumperrors.log compDDdumperrors.expected > diffcompBDBvsLocDB.log
if (-s tcdfBDBvsLocDB.log || -s diffcompBDBvsLocDB.log ) then
    echo "WARNING THE GEOMETRYFILE IS DIFFERENT BETWEEN SINGLE BIG XML FILE AND LOCAL DATABASE BLOB." | tee -a GeometryValidation.log
endif

cp $CMSSW_RELEASE_BASE/src/GeometryReaders/XMLIdealGeometryESSource/test/testCompareDumpFiles.py .
sed -i "{/,dumpFile1 /d}" testCompareDumpFiles.py
sed -i "{/,dumpFile2 /d}" testCompareDumpFiles.py
sed -i "/TestCompareDDDumpFiles/ a\,dumpFile1=cms.string\('./dumpBDB'\)\,dumpFile2=cms.string\('./dumpGTDB'\)" testCompareDumpFiles.py
cmsRun testCompareDumpFiles.py > tcdfBDBvsGTDB.log

diff compDDdumperrors.log compDDdumperrors.expected > diffcompBDBvsGTDB.log
if (-s tcdfBDBvsGTDB.log || -s diffcompBDBvsGTDB.log ) then
    echo "WARNING THE GEOMETRYFILE IS DIFFERENT BETWEEN SINGLE BIG XML FILE AND GLOBALTAG DATABASE BLOB."  | tee -a GeometryValidation.log
endif

cp $CMSSW_RELEASE_BASE/src/GeometryReaders/XMLIdealGeometryESSource/test/testCompareDumpFiles.py .
sed -i "{/,dumpFile1 /d}" testCompareDumpFiles.py
sed -i "{/,dumpFile2 /d}" testCompareDumpFiles.py
sed -i "/TestCompareDDDumpFiles/ a\,dumpFile1=cms.string\('./dumpLocDB'\)\,dumpFile2=cms.string\('./dumpGTDB'\)" testCompareDumpFiles.py
cmsRun testCompareDumpFiles.py > tcdfLocDBvsGTDB.log

diff compDDdumperrors.log compDDdumperrors.expected > diffcompLocDBvsGTDB.log
if (-s tcdfLocDBvsGTDB.log || -s diffcompLocDBvsGTDB.log ) then
    echo "WARNING THE GEOMETRYFILE IS DIFFERENT BETWEEN LOCAL AND GLOBALTAG DATABASE BLOBS."  | tee -a GeometryValidation.log
endif

echo "End Simulation geometry validation" | tee -a GeometryValidation.log<|MERGE_RESOLUTION|>--- conflicted
+++ resolved
@@ -24,25 +24,6 @@
 # Run 2 Extended condlabel corresponds to GeometryExtended2015 scenario. 
 set condlabel = `(echo $geometry | sed '{s/Geometry//g}' | sed '{s/2015//g}')`
 echo ${condlabel} " geometry label from db"
-<<<<<<< HEAD
-echo "Check out and compile the needed packages"
-git cms-addpkg DetectorDescription/Schema
-git cms-addpkg GeometryReaders/XMLIdealGeometryESSource  
-git cms-addpkg Geometry/CaloEventSetup
-
-if ($loctag != '') then 
-    git cms-addpkg CondCore/ESSources
-    cd CondCore/ESSources/python
-    set escloctag = `(echo $loctag | sed '{s/\//\\\//g}')`
-    sed -i "{s/frontier:\/\/FrontierProd\/CMS_CONDITIONS/${escloctag}/g}" CondDBESSource_cfi.py 
-endif
-
-cd $CMSSW_BASE/src
-scram build
-
-echo "Finish the setup of release working area"
-=======
->>>>>>> 6e2f2cba
 
 mkdir workArea
 cd workArea
