--- conflicted
+++ resolved
@@ -1,21 +1,14 @@
 autoValidation = { 'liteTracking' : ['prevalidationLiteTracking','validationLiteTracking','validationHarvesting'],
                    'trackingOnlyValidation' : ['globalPrevalidationTrackingOnly','globalValidationTrackingOnly','postValidation_trackingOnly'],
                    'muonOnlyValidation' : ['globalPrevalidationMuons','globalValidationMuons','postValidation_muons'],
-<<<<<<< HEAD
                    'bTagOnlyValidation' : ['prebTagSequenceMC','bTagPlotsMCbcl','bTagCollectorSequenceMCbcl'],
-=======
                    'JetMETOnlyValidation' : ['globalPrevalidationJetMETOnly','globalValidationJetMETonly','postValidation_JetMET'],
->>>>>>> 8dbf8670
                    'baseValidation' : ['baseCommonPreValidation','baseCommonValidation','postValidation_common'],
                    'miniAODValidation' : ['prevalidationMiniAOD','validationMiniAOD','validationHarvestingMiniAOD'],
                    'standardValidation' : ['prevalidation','validation','validationHarvesting']
                  }
 
-<<<<<<< HEAD
-_phase2_allowed = ['baseValidation','trackingOnlyValidation','muonOnlyValidation','bTagOnlyValidation']
-=======
-_phase2_allowed = ['baseValidation','trackingOnlyValidation','muonOnlyValidation','JetMETOnlyValidation']
->>>>>>> 8dbf8670
+_phase2_allowed = ['baseValidation','trackingOnlyValidation','muonOnlyValidation','JetMETOnlyValidation','bTagOnlyValidation']
 autoValidation['phase2Validation'] = ['','','']
 for i in range(0,3):
     autoValidation['phase2Validation'][i] = '+'.join([autoValidation[m][i] for m in _phase2_allowed])