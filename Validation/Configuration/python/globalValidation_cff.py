--- conflicted
+++ resolved
@@ -2,15 +2,9 @@
 
 from SimGeneral.TrackingAnalysis.simHitTPAssociation_cfi import *
 from Validation.TrackerHits.trackerHitsValidation_cff import *
-<<<<<<< HEAD
-from Validation.OuterTrackerMCTruth.OuterTrackerMCTruth_cfi import *
-from Validation.OuterTrackerCluster.OuterTrackerCluster_cfi import *
-from Validation.OuterTrackerStub.OuterTrackerStub_cfi import *
-=======
 from Validation.Phase2OuterTracker.OuterTrackerMCTruth_cfi import *
 from Validation.Phase2OuterTracker.OuterTrackerCluster_cfi import *
 from Validation.Phase2OuterTracker.OuterTrackerStub_cfi import *
->>>>>>> caaf090a
 from Validation.TrackerDigis.trackerDigisValidation_cff import *
 from Validation.TrackerRecHits.trackerRecHitsValidation_cff import *
 from Validation.TrackingMCTruth.trackingTruthValidation_cfi import *
@@ -63,11 +57,7 @@
                                  + trackerDigisValidation 
                                  + OuterTrackerMCTruth
                                  + OuterTrackerCluster
-<<<<<<< HEAD
-																 + OuterTrackerStub
-=======
                                  + OuterTrackerStub
->>>>>>> caaf090a
                                  + trackerRecHitsValidation 
                                  + trackingTruthValid 
                                  + trackingRecHitsValid 
