import FWCore.ParameterSet.Config as cms

from Validation.RecoTrack.HLTmultiTrackValidator_cfi import *
hltPixelTracksV = hltMultiTrackValidator.clone()
hltPixelTracksV.label                           = cms.VInputTag(cms.InputTag("hltPixelTracks"))
hltPixelTracksV.associatormap                   = cms.InputTag ( "tpToHLTpixelTrackAssociation" ) 
hltPixelTracksV.trackCollectionForDrCalculation = cms.InputTag("hltPixelTracks") 

hltIter0V = hltMultiTrackValidator.clone()
hltIter0V.label                           = cms.VInputTag( cms.InputTag("hltIter0PFlowTrackSelectionHighPurity") )
hltIter0V.associatormap                   = cms.InputTag( "tpToHLTiter0HPtracksAssociation" )
hltIter0V.trackCollectionForDrCalculation = cms.InputTag("hltIter0PFlowTrackSelectionHighPurity")

hltIter1V = hltMultiTrackValidator.clone()
hltIter1V.label                           = cms.VInputTag( cms.InputTag("hltIter1PFlowTrackSelectionHighPurity") )
hltIter1V.associatormap                   = cms.InputTag ( "tpToHLTiter1HPtracksAssociation" ) 
hltIter1V.trackCollectionForDrCalculation = cms.InputTag("hltIter1PFlowTrackSelectionHighPurity")

hltIter1MergedV = hltMultiTrackValidator.clone()
hltIter1MergedV.label                           = cms.VInputTag( cms.InputTag("hltIter1Merged") )
hltIter1MergedV.associatormap                   = cms.InputTag ( "tpToHLTiter1MergedTracksAssociation" ) 
hltIter1MergedV.trackCollectionForDrCalculation = cms.InputTag("hltIter1Merged")

hltIter2V = hltMultiTrackValidator.clone()
hltIter2V.label                           = cms.VInputTag( cms.InputTag("hltIter2PFlowTrackSelectionHighPurity") )
hltIter2V.associatormap                   = cms.InputTag ( "tpToHLTiter2HPtracksAssociation" ) 
hltIter2V.trackCollectionForDrCalculation = cms.InputTag("hltIter2PFlowTrackSelectionHighPurity")

hltIter2MergedV = hltMultiTrackValidator.clone()
hltIter2MergedV.label                           = cms.VInputTag( cms.InputTag("hltIter2Merged") )
hltIter2MergedV.associatormap                   = cms.InputTag ("tpToHLTiter2MergedTracksAssociation" )  
hltIter2MergedV.trackCollectionForDrCalculation = cms.InputTag("hltIter2Merged")

hltIter3V = hltMultiTrackValidator.clone()
hltIter3V.label                           = cms.VInputTag( cms.InputTag("hltIter3PFlowTrackSelectionHighPurity") )
hltIter3V.associatormap                   = cms.InputTag( "tpToHLTiter3HPtracksAssociation" )
hltIter3V.trackCollectionForDrCalculation = cms.InputTag("hltIter3PFlowTrackSelectionHighPurity")

hltIter3MergedV = hltMultiTrackValidator.clone()
hltIter3MergedV.label                           = cms.VInputTag( cms.InputTag("hltIter3Merged") )
hltIter3MergedV.associatormap                   = cms.InputTag ( "tpToHLTiter3MergedTracksAssociation" ) 
hltIter3MergedV.trackCollectionForDrCalculation = cms.InputTag("hltIter3Merged")

hltIter4V = hltMultiTrackValidator.clone()
hltIter4V.label                           = cms.VInputTag( cms.InputTag("hltIter4PFlowTrackSelectionHighPurity") )
hltIter4V.associatormap                   = cms.InputTag( "tpToHLTiter4HPtracksAssociation" )
hltIter4V.trackCollectionForDrCalculation = cms.InputTag("hltIter4PFlowTrackSelectionHighPurity")

hltIter4MergedV = hltMultiTrackValidator.clone()
hltIter4MergedV.label                           = cms.VInputTag( cms.InputTag("hltIter4Merged") )
hltIter4MergedV.associatormap                   = cms.InputTag ( "tpToHLTiter4MergedTracksAssociation" ) 
hltIter4MergedV.trackCollectionForDrCalculation = cms.InputTag("hltIter4Merged")

from Validation.RecoTrack.cutsTPEffic_cfi import *
from Validation.RecoTrack.cutsTPFake_cfi import *

from SimGeneral.TrackingAnalysis.simHitTPAssociation_cfi import *

hltMultiTrackValidation = cms.Sequence(
#    simHitTPAssocProducer
#    +
    hltTPClusterProducer
    + tpToHLTtracksAssociationSequence
    + cms.ignore(cutsTPEffic)
    + cms.ignore(cutsTPFake)
    + hltPixelTracksV
    + hltIter0V
    + hltIter1V
    + hltIter1MergedV
    + hltIter2V
    + hltIter2MergedV
    + hltIter3V
    + hltIter3MergedV
    + hltIter4V
    + hltIter4MergedV
<<<<<<< HEAD
)    
=======
)    
>>>>>>> 0e4ff6d6
<|MERGE_RESOLUTION|>--- conflicted
+++ resolved
@@ -73,8 +73,4 @@
     + hltIter3MergedV
     + hltIter4V
     + hltIter4MergedV
-<<<<<<< HEAD
-)    
-=======
-)    
->>>>>>> 0e4ff6d6
+)    