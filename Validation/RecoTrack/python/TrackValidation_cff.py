--- conflicted
+++ resolved
@@ -819,16 +819,9 @@
 
 ## customization for timing
 from Configuration.Eras.Modifier_phase2_timing_layer_cff import phase2_timing_layer
-<<<<<<< HEAD
-phase2_timing_layer.toModify( generalTracksFromPV,
-                              vertexTag = cms.InputTag('offlinePrimaryVertices4D'),
-                              timesTag  = cms.InputTag('trackTimeValueMapProducer:generalTracksConfigurableFlatResolutionModel'),
-                              timeResosTag = cms.InputTag('trackTimeValueMapProducer:generalTracksConfigurableFlatResolutionModelResolution'),
-=======
 phase2_timing_layer.toModify( generalTracksFromPV, 
                               timesTag  = cms.InputTag('trackTimeValueMapProducer:generalTracksConfigurableFlatResolutionModel'), 
                               timeResosTag = cms.InputTag('trackTimeValueMapProducer:generalTracksConfigurableFlatResolutionModelResolution'), 
->>>>>>> 2632ee17
                               nSigmaDtVertex = cms.double(3) )
 phase2_timing_layer.toModify( trackValidatorStandalone,
                               label_vertex = cms.untracked.InputTag('offlinePrimaryVertices4D') )
