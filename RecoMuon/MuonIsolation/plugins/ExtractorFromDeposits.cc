#include "ExtractorFromDeposits.h"

#include "DataFormats/Common/interface/Handle.h"
#include "FWCore/MessageLogger/interface/MessageLogger.h"
#include "DataFormats/RecoCandidate/interface/IsoDepositDirection.h"


using namespace edm;
using namespace std;
using namespace reco;
using namespace muonisolation;
using reco::isodeposit::Direction;

<<<<<<< HEAD
ExtractorFromDeposits::ExtractorFromDeposits( const ParameterSet& par,edm::ConsumesCollector& iC ) :
=======
ExtractorFromDeposits::ExtractorFromDeposits( const ParameterSet& par) :
>>>>>>> d063ff6f
  theCollectionTag(par.getParameter<edm::InputTag>("IsolationCollectionTag"))
{ 

}


void ExtractorFromDeposits::registerProducts(edm::ConsumesCollector& iC) {
  isoToken_ = iC.consumes<reco::IsoDepositMap> (theCollectionTag );

}
<<<<<<< HEAD
void ExtractorFromDeposits::fillVetos (const edm::Event & ev,
    const edm::EventSetup & evSetup, const reco::TrackCollection & muons)
=======

>>>>>>> d063ff6f

void ExtractorFromDeposits::fillVetos (const edm::Event & ev, 
    const edm::EventSetup & evSetup, const reco::TrackCollection & muons) 
{ }

IsoDeposit ExtractorFromDeposits::deposit(const Event & event,
    const EventSetup & eventSetup, const Track & muon) const
{
  static std::string metname = "RecoMuon|ExtractorFromDeposits";
  Handle<reco::IsoDepositMap> depMap;
  event.getByToken(isoToken_, depMap);
<<<<<<< HEAD
=======

>>>>>>> d063ff6f
  LogWarning(metname)<<"Call this method only if the original muon track collection is lost";

  // double vtx_z = muon.vz();
  reco::isodeposit::Direction muonDir(muon.eta(), muon.phi());

  typedef reco::IsoDepositMap::const_iterator iterator_i;
  typedef reco::IsoDepositMap::container::const_iterator iterator_ii;
  iterator_i depI = depMap->begin();
  iterator_i depIEnd = depMap->end();
  for (; depI != depIEnd; ++depI){
    iterator_ii depII = depI.begin();
    iterator_ii depIIEnd = depI.end();
    for (; depII != depIIEnd; ++depII){
      reco::isodeposit::Direction depDir(depII->direction());
      if (muonDir.deltaR(depDir) < 1.e-6) return *depII;
    }
  }

  return IsoDeposit();
}

IsoDeposit ExtractorFromDeposits::deposit(const Event & event,
    const EventSetup & eventSetup, const TrackRef & muon) const
{
  static std::string metname = "RecoMuon|ExtractorFromDeposits";
  Handle<reco::IsoDepositMap> depMap;
  event.getByToken(isoToken_,depMap);
<<<<<<< HEAD
=======

>>>>>>> d063ff6f
  return (*depMap)[muon];
}<|MERGE_RESOLUTION|>--- conflicted
+++ resolved
@@ -11,11 +11,8 @@
 using namespace muonisolation;
 using reco::isodeposit::Direction;
 
-<<<<<<< HEAD
+
 ExtractorFromDeposits::ExtractorFromDeposits( const ParameterSet& par,edm::ConsumesCollector& iC ) :
-=======
-ExtractorFromDeposits::ExtractorFromDeposits( const ParameterSet& par) :
->>>>>>> d063ff6f
   theCollectionTag(par.getParameter<edm::InputTag>("IsolationCollectionTag"))
 { 
 
@@ -26,12 +23,6 @@
   isoToken_ = iC.consumes<reco::IsoDepositMap> (theCollectionTag );
 
 }
-<<<<<<< HEAD
-void ExtractorFromDeposits::fillVetos (const edm::Event & ev,
-    const edm::EventSetup & evSetup, const reco::TrackCollection & muons)
-=======
-
->>>>>>> d063ff6f
 
 void ExtractorFromDeposits::fillVetos (const edm::Event & ev, 
     const edm::EventSetup & evSetup, const reco::TrackCollection & muons) 
@@ -43,10 +34,6 @@
   static std::string metname = "RecoMuon|ExtractorFromDeposits";
   Handle<reco::IsoDepositMap> depMap;
   event.getByToken(isoToken_, depMap);
-<<<<<<< HEAD
-=======
-
->>>>>>> d063ff6f
   LogWarning(metname)<<"Call this method only if the original muon track collection is lost";
 
   // double vtx_z = muon.vz();
@@ -74,9 +61,5 @@
   static std::string metname = "RecoMuon|ExtractorFromDeposits";
   Handle<reco::IsoDepositMap> depMap;
   event.getByToken(isoToken_,depMap);
-<<<<<<< HEAD
-=======
-
->>>>>>> d063ff6f
   return (*depMap)[muon];
 }