#include "CaloExtractor.h"

#include "DataFormats/Common/interface/Handle.h"
#include "FWCore/Framework/interface/ESHandle.h"
#include "FWCore/MessageLogger/interface/MessageLogger.h"
#include "FWCore/ParameterSet/interface/ParameterSet.h"

#include "Geometry/CaloGeometry/interface/CaloGeometry.h"

#include "MagneticField/Engine/interface/MagneticField.h"
#include "MagneticField/Records/interface/IdealMagneticFieldRecord.h"
#include "Geometry/Records/interface/CaloGeometryRecord.h"
#include "DataFormats/Math/interface/deltaR.h"
//#include "CommonTools/Utils/interface/deltaR.h"
//#include "PhysicsTools/Utilities/interface/deltaR.h"
#include "CommonTools/Utils/interface/normalizedPhi.h"
//#include "PhysicsTools/Utilities/interface/normalizedPhi.h"

using namespace edm;
using namespace std;
using namespace reco;
using namespace muonisolation;
using reco::isodeposit::Direction;

CaloExtractor::CaloExtractor(const ParameterSet& par) :
  theCaloTowerCollectionLabel(par.getParameter<edm::InputTag>("CaloTowerCollectionLabel")),
  theDepositLabel(par.getUntrackedParameter<string>("DepositLabel")),
  theWeight_E(par.getParameter<double>("Weight_E")),
  theWeight_H(par.getParameter<double>("Weight_H")),
  theThreshold_E(par.getParameter<double>("Threshold_E")),
  theThreshold_H(par.getParameter<double>("Threshold_H")),
  theDR_Veto_E(par.getParameter<double>("DR_Veto_E")),
  theDR_Veto_H(par.getParameter<double>("DR_Veto_H")),
  theDR_Max(par.getParameter<double>("DR_Max")),
  vertexConstraintFlag_XY(par.getParameter<bool>("Vertex_Constraint_XY")),
  vertexConstraintFlag_Z(par.getParameter<bool>("Vertex_Constraint_Z"))
{
}



void CaloExtractor::registerProducts(edm::ConsumesCollector& iC) {
  caloTowerToken_ = iC.consumes<CaloTowerCollection>(theCaloTowerCollectionLabel);
}


void CaloExtractor::fillVetos(const edm::Event& event, const edm::EventSetup& eventSetup, const TrackCollection& muons)
{
  theVetoCollection.clear();

  Handle<CaloTowerCollection> towers;
  event.getByToken(caloTowerToken_,towers);

  edm::ESHandle<CaloGeometry> caloGeom;
  eventSetup.get<CaloGeometryRecord>().get(caloGeom);

  edm::ESHandle<MagneticField> bField;
  eventSetup.get<IdealMagneticFieldRecord>().get(bField);
  double bz = bField->inInverseGeV(GlobalPoint(0.,0.,0.)).z();

  TrackCollection::const_iterator mu;
  TrackCollection::const_iterator muEnd(muons.end());

  CaloTowerCollection::const_iterator cal;
  CaloTowerCollection::const_iterator calEnd(towers->end());

  for ( mu = muons.begin(); mu != muEnd; ++mu ) {
    for ( cal = towers->begin(); cal != calEnd; ++cal ) {
      //! make this abit faster
      double dEta = fabs(mu->eta()-cal->eta());
      if (fabs(dEta) > theDR_Max) continue;

            double deltar0 = reco::deltaR(*mu,*cal);
            if (deltar0>theDR_Max) continue;

            double etecal = cal->emEt();
            double eecal = cal->emEnergy();
            bool doEcal = theWeight_E>0 && etecal>theThreshold_E && eecal>3*noiseEcal(*cal);
            double ethcal = cal->hadEt();
            double ehcal = cal->hadEnergy();
            bool doHcal = theWeight_H>0 && ethcal>theThreshold_H && ehcal>3*noiseHcal(*cal);
            if ((!doEcal) && (!doHcal)) continue;

            DetId calId = cal->id();
            GlobalPoint endpos = caloGeom->getPosition(calId);
            GlobalPoint muatcal = MuonAtCaloPosition(*mu,bz,endpos, vertexConstraintFlag_XY, vertexConstraintFlag_Z);
            double deltar = reco::deltaR(muatcal,endpos);

            if (doEcal) {
                  if (deltar<theDR_Veto_E) theVetoCollection.push_back(calId);
            } else {
                  if (deltar<theDR_Veto_H) theVetoCollection.push_back(calId);
            }
      }
  }

}

IsoDeposit CaloExtractor::deposit( const Event & event, const EventSetup& eventSetup, const Track & muon) const
{
  IsoDeposit dep(muon.eta(), muon.phi() );
  LogDebug("Muon|RecoMuon|L2MuonIsolationProducer")
	  << " >>> Muon: pt " << muon.pt()
	  << " eta " << muon.eta()
	  << " phi " << muon.phi();

  Handle<CaloTowerCollection> towers;
<<<<<<< HEAD
<<<<<<< HEAD
  event.getByToken(theCaloTowerCollectionToken,towers);
=======
  event.getByToken(caloTowerToken_,towers);
>>>>>>> Adding everyhting
=======
  event.getByToken(caloTowerToken_,towers);
>>>>>>> d063ff6f

  edm::ESHandle<CaloGeometry> caloGeom;
  eventSetup.get<CaloGeometryRecord>().get(caloGeom);

  edm::ESHandle<MagneticField> bField;
  eventSetup.get<IdealMagneticFieldRecord>().get(bField);
  double bz = bField->inInverseGeV(GlobalPoint(0.,0.,0.)).z();

  CaloTowerCollection::const_iterator cal;
  CaloTowerCollection::const_iterator calEnd(towers->end());
  for ( cal = towers->begin(); cal != calEnd; ++cal ) {
      //! make this abit faster
      double dEta = fabs(muon.eta()-cal->eta());
      if (fabs(dEta) > theDR_Max) continue;

      double deltar0 = reco::deltaR(muon,*cal);
      if (deltar0>theDR_Max) continue;

      double etecal = cal->emEt();
      double eecal = cal->emEnergy();
      bool doEcal = theWeight_E>0 && etecal>theThreshold_E && eecal>3*noiseEcal(*cal);
      double ethcal = cal->hadEt();
      double ehcal = cal->hadEnergy();
      bool doHcal = theWeight_H>0 && ethcal>theThreshold_H && ehcal>3*noiseHcal(*cal);
      if ((!doEcal) && (!doHcal)) continue;

      DetId calId = cal->id();
      GlobalPoint endpos = caloGeom->getPosition(calId);
      GlobalPoint muatcal = MuonAtCaloPosition(muon,bz,endpos,vertexConstraintFlag_XY, vertexConstraintFlag_Z);
      double deltar = reco::deltaR(muatcal,endpos);

      if (deltar<theDR_Veto_H) {
	      dep.setVeto(IsoDeposit::Veto(reco::isodeposit::Direction(muatcal.eta(), muatcal.phi()), theDR_Veto_H));
      }

      if (doEcal) {
            if (deltar<theDR_Veto_E) {
                  double calodep = theWeight_E*etecal;
                  if (doHcal) calodep += theWeight_H*ethcal;
                  dep.addCandEnergy(calodep);
	            LogDebug("Muon|RecoMuon|L2MuonIsolationProducer")
	            << " >>> Calo deposit inside veto (with ECAL): deltar " << deltar
	            << " calodep " << calodep
	            << " ecaldep " << etecal
	            << " hcaldep " << ethcal
	            << " eta " << cal->eta()
	            << " phi " << cal->phi();
                  continue;
            }
      } else {
            if (deltar<theDR_Veto_H) {
                  dep.addCandEnergy(theWeight_H*ethcal);
	            LogDebug("Muon|RecoMuon|L2MuonIsolationProducer")
	            << " >>> Calo deposit inside veto (no ECAL): deltar " << deltar
	            << " calodep " << theWeight_H*ethcal
	            << " eta " << cal->eta()
	            << " phi " << cal->phi();
                  continue;
            }
      }

      if (std::find(theVetoCollection.begin(), theVetoCollection.end()
                  , calId)!=theVetoCollection.end()) {
            LogDebug("Muon|RecoMuon|L2MuonIsolationProducer")
            << " >>> Deposits belongs to other track: deltar, etecal, ethcal= "
            << deltar << ", " << etecal << ", " << ethcal;
            continue;
      }

      if (doEcal) {
            if (deltar>theDR_Veto_E) {
                  double calodep = theWeight_E*etecal;
                  if (doHcal) calodep += theWeight_H*ethcal;
                  dep.addDeposit(reco::isodeposit::Direction(endpos.eta(), endpos.phi()),calodep);
	            LogDebug("Muon|RecoMuon|L2MuonIsolationProducer")
	            << " >>> Calo deposit (with ECAL): deltar " << deltar
	            << " calodep " << calodep
	            << " ecaldep " << etecal
	            << " hcaldep " << ethcal
	            << " eta " << cal->eta()
	            << " phi " << cal->phi();
            }
      } else {
            if (deltar>theDR_Veto_H) {
	            dep.addDeposit(reco::isodeposit::Direction(endpos.eta(), endpos.phi()),theWeight_H*ethcal);
	            LogDebug("Muon|RecoMuon|L2MuonIsolationProducer")
	            << " >>> Calo deposit (no ECAL): deltar " << deltar
	            << " calodep " << theWeight_H*ethcal
	            << " eta " << cal->eta()
	            << " phi " << cal->phi();
            }
      }
  }

  return dep;

}

GlobalPoint CaloExtractor::MuonAtCaloPosition(const Track& muon, const double bz, const GlobalPoint& endpos, bool fixVxy, bool fixVz) {
      double qoverp= muon.qoverp();
      double cur = bz*muon.charge()/muon.pt();
      double phi0 = muon.phi();
      double dca = muon.dxy();
      double theta = muon.theta();
      double dz = muon.dz();

      //LogDebug("Muon|RecoMuon|L2MuonIsolationProducer")
          //<< " Pt(GeV): " <<  muon.pt()
          //<< ", phi0 " <<  muon.phi0()
             //<< ", eta " <<  muon.eta();
      //LogDebug("Muon|RecoMuon|L2MuonIsolationProducer")
          //<< " d0 " <<  muon.d0()
          //<< ", dz " <<  muon.dz();
      //LogDebug("Muon|RecoMuon|L2MuonIsolationProducer")
          //<< " rhocal " <<  endpos.perp()
          //<< ", zcal " <<  endpos.z();

      if (fixVxy && fixVz) {
            // Note that here we assume no correlation between XY and Z projections
            // This should be a reasonable approximation for our purposes
            double errd02 = muon.covariance(muon.i_dxy,muon.i_dxy);
            if (pow(muon.dxy(),2)<4*errd02) {
                  phi0 -= muon.dxy()*muon.covariance(muon.i_dxy,muon.i_phi)
                                     /errd02;
                  cur -= muon.dxy()*muon.covariance(muon.i_dxy,muon.i_qoverp)
                                     /errd02 * (cur/qoverp);
                  dca = 0;
            }
            double errdsz2 = muon.covariance(muon.i_dsz,muon.i_dsz);
            if (pow(muon.dsz(),2)<4*errdsz2) {
                  theta += muon.dsz()*muon.covariance(muon.i_dsz,muon.i_lambda)
                                     /errdsz2;
                  dz = 0;
            }
      } else if (fixVxy) {
            double errd02 = muon.covariance(muon.i_dxy,muon.i_dxy);
            if (pow(muon.dxy(),2)<4*errd02) {
                  phi0  -= muon.dxy()*muon.covariance(muon.i_dxy,muon.i_phi)
                                     /errd02;
                  cur -= muon.dxy()*muon.covariance(muon.i_dxy,muon.i_qoverp)
                                     /errd02 * (cur/qoverp);
                  theta += muon.dxy()*muon.covariance(muon.i_dxy,muon.i_lambda)
                                     /errd02;
                  dz    -= muon.dxy()*muon.covariance(muon.i_dxy,muon.i_dsz)
                                     /errd02 * muon.p()/muon.pt();
                  dca = 0;
            }
      } else if (fixVz) {
            double errdsz2 = muon.covariance(muon.i_dsz,muon.i_dsz);
            if (pow(muon.dsz(),2)<4*errdsz2) {
                  theta += muon.dsz()*muon.covariance(muon.i_dsz,muon.i_lambda)
                                     /errdsz2;
                  phi0  -= muon.dsz()*muon.covariance(muon.i_dsz,muon.i_phi)
                                     /errdsz2;
                  cur -= muon.dsz()*muon.covariance(muon.i_dsz,muon.i_qoverp)
                                     /errdsz2 * (cur/qoverp);
                  dca   -= muon.dsz()*muon.covariance(muon.i_dsz,muon.i_dxy)
                                     /errdsz2;
                  dz = 0;
            }
      }

      double sphi0 = sin(phi0);
      double cphi0 = cos(phi0);

      double xsin =  endpos.x()*sphi0 - endpos.y()*cphi0;
      double xcos =  endpos.x()*cphi0 + endpos.y()*sphi0;
      double fcdca = fabs(1-cur*dca);
      double phif = atan2( fcdca*sphi0-cur*endpos.x()
                         , fcdca*cphi0+cur*endpos.y());
      double tphif2 = tan(0.5*(phif-phi0));
      double dcaf = dca + xsin + xcos*tphif2;

      double x = endpos.x() - dcaf*sin(phif);
      double y = endpos.y() + dcaf*cos(phif);

      double deltas =  (x-muon.vx())*cphi0 + (y-muon.vy())*sphi0;
      double deltaphi = normalizedPhi(phif-phi0);
      if (deltaphi!=0) deltas = deltas*deltaphi/sin(deltaphi);

      double z =dz;
      double tantheta = tan(theta);
      if (tantheta!=0) {
            z += deltas/tan(theta);
      } else {
            z = endpos.z();
      }

      return GlobalPoint(x,y,z);
}

double CaloExtractor::noiseEcal(const CaloTower& tower) const {
      double noise = 0.04;
      double eta = tower.eta();
      if (fabs(eta)>1.479) noise = 0.15;
      return noise;
}

double CaloExtractor::noiseHcal(const CaloTower& tower) const {
      double noise = 0.2;
      return noise;
}<|MERGE_RESOLUTION|>--- conflicted
+++ resolved
@@ -105,16 +105,7 @@
 	  << " phi " << muon.phi();
 
   Handle<CaloTowerCollection> towers;
-<<<<<<< HEAD
-<<<<<<< HEAD
-  event.getByToken(theCaloTowerCollectionToken,towers);
-=======
   event.getByToken(caloTowerToken_,towers);
->>>>>>> Adding everyhting
-=======
-  event.getByToken(caloTowerToken_,towers);
->>>>>>> d063ff6f
-
   edm::ESHandle<CaloGeometry> caloGeom;
   eventSetup.get<CaloGeometryRecord>().get(caloGeom);
 
