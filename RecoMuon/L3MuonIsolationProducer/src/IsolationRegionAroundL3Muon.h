--- conflicted
+++ resolved
@@ -21,15 +21,9 @@
 
     edm::ParameterSet regionPSet = cfg.getParameter<edm::ParameterSet>("RegionPSet");
 
-<<<<<<< HEAD
-    theVertexSrc   = regionPSet.getParameter<std::string>("vertexSrc");
-    if (theVertexSrc.length()>1) theVertexToken   = iC.consumes<reco::VertexCollection>(
-	edm::InputTag(theVertexSrc));
+    theVertexSrc   = regionPSet.getParameter<edm::InputTag>("vertexSrc");
+    if (theVertexSrc.label().length()>1) theVertexToken   = iC.consumes<reco::VertexCollection>(theVertexSrc);
     theInputTrkToken = iC.consumes<reco::TrackCollection>(regionPSet.getParameter<edm::InputTag>("TrkSrc"));
-=======
-    theVertexSrc   = regionPSet.getParameter<edm::InputTag>("vertexSrc");
-    theInputTrkSrc = regionPSet.getParameter<edm::InputTag>("TrkSrc");
->>>>>>> 9e3b5676
 
     thePtMin              = regionPSet.getParameter<double>("ptMin");
     theOriginRadius       = regionPSet.getParameter<double>("originRadius");
@@ -83,14 +77,9 @@
 
 private:
 
-<<<<<<< HEAD
-  std::string theVertexSrc;
+  edm::InputTag theVertexSrc;
   edm::EDGetTokenT<reco::VertexCollection> theVertexToken;
   edm::EDGetTokenT<reco::TrackCollection> theInputTrkToken;
-=======
-  edm::InputTag theVertexSrc;
-  edm::InputTag theInputTrkSrc;
->>>>>>> 9e3b5676
 
   double thePtMin; 
   double theOriginRadius; 
