--- conflicted
+++ resolved
@@ -125,11 +125,7 @@
     CSCDetId chamberId(id.rawId());
     //    int station = chamberId.station();
 
-<<<<<<< HEAD
-    if ((*rechit)->specificRecHits().empty()) continue;
-=======
     if (rechit->specificRecHits().empty()) continue;
->>>>>>> a37ee8e4
 
     const std::vector<CSCRecHit2D>& hits2d(rechit->specificRecHits());
 
