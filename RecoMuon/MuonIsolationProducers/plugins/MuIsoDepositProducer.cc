#include "RecoMuon/MuonIsolationProducers/plugins/MuIsoDepositProducer.h"

// Framework
#include "FWCore/Framework/interface/EDProducer.h"
#include "FWCore/Framework/interface/Event.h"
#include "FWCore/Framework/interface/EventSetup.h"
#include "FWCore/Framework/interface/ConsumesCollector.h"
#include "DataFormats/Common/interface/Handle.h"

#include "FWCore/Framework/interface/ESHandle.h"

#include "DataFormats/Common/interface/ValueMap.h"



#include "RecoMuon/MuonIsolation/interface/Range.h"

#include "FWCore/MessageLogger/interface/MessageLogger.h"
#include <string>

using namespace edm;
using namespace std;
using namespace reco;
using namespace muonisolation;


//! constructor with config
MuIsoDepositProducer::MuIsoDepositProducer(const ParameterSet& par) :
  theConfig(par),
  theDepositNames(std::vector<std::string>(1,std::string())),
  theExtractor(0)
{
  LogDebug("RecoMuon|MuonIsolation")<<" MuIsoDepositProducer CTOR";

  edm::ParameterSet ioPSet = par.getParameter<edm::ParameterSet>("IOPSet");

  theInputType = ioPSet.getParameter<std::string>("InputType");
  theExtractForCandidate = ioPSet.getParameter<bool>("ExtractForCandidate");
  theMuonTrackRefType = ioPSet.getParameter<std::string>("MuonTrackRefType");
  theMuonCollectionTag = ioPSet.getParameter<edm::InputTag>("inputMuonCollection");
  theMultipleDepositsFlag = ioPSet.getParameter<bool>("MultipleDepositsFlag");
<<<<<<< HEAD
=======
  
>>>>>>> d063ff6f
  bool readFromRecoTrack = theInputType == "TrackCollection";
  bool readFromRecoMuon = theInputType == "MuonCollection";
  bool readFromCandidateView = theInputType == "CandidateView";

  if (readFromRecoMuon)
    muonToken = consumes<edm::View<reco::RecoCandidate> >(theMuonCollectionTag);
  else if (readFromRecoTrack)
    trackToken = consumes<edm::View<reco::Track> >(theMuonCollectionTag);
  else if (readFromCandidateView||theExtractForCandidate)
    candToken = consumes<edm::View<reco::Candidate> >(theMuonCollectionTag);
  
  if (theMultipleDepositsFlag){
    theDepositNames = par.getParameter<edm::ParameterSet>("ExtractorPSet")
      .getParameter<std::vector<std::string> >("DepositInstanceLabels");
  }

  for (unsigned int i = 0; i < theDepositNames.size(); ++i){
    std::string alias = theConfig.getParameter<std::string>("@module_label");
    if (theDepositNames[i] != "") alias += "_" + theDepositNames[i];
    produces<reco::IsoDepositMap>(theDepositNames[i]).setBranchAlias(alias);
  }



  if (!theExtractor) {
    edm::ParameterSet extractorPSet = theConfig.getParameter<edm::ParameterSet>("ExtractorPSet");
    std::string extractorName = extractorPSet.getParameter<std::string>("ComponentName");
<<<<<<< HEAD
    theExtractor = IsoDepositExtractorFactoryFromHelper::get()->create( extractorName, extractorPSet,iC);
=======
    theExtractor = IsoDepositExtractorFactory::get()->create( extractorName, extractorPSet);
>>>>>>> d063ff6f
    LogDebug(metname)<<" Load extractor..."<<extractorName;
  }



}

//! destructor
MuIsoDepositProducer::~MuIsoDepositProducer(){
  LogDebug("RecoMuon/MuIsoDepositProducer")<<" MuIsoDepositProducer DTOR";
  delete theExtractor;
}

//! build deposits
void MuIsoDepositProducer::produce(Event& event, const EventSetup& eventSetup){
  std::string metname = "RecoMuon|MuonIsolationProducers|MuIsoDepositProducer";

  LogDebug(metname)<<" Muon Deposit producing..."
		   <<" BEGINING OF EVENT " <<"================================";

<<<<<<< HEAD
=======

>>>>>>> d063ff6f

  unsigned int nDeps = theMultipleDepositsFlag ? theDepositNames.size() : 1;



  // Take the muon container
  LogTrace(metname)<<" Taking the muons: "<<theMuonCollectionTag;
  Handle<View<Track> > tracks;
  //! read them as RecoCandidates: need to have track() standAloneMuon() etc in the interface
  Handle<View<RecoCandidate> > muons;//! get rid of this at some point and use the cands
  Handle<View<Candidate> > cands;

  unsigned int nMuons = 0;

  bool readFromRecoTrack = theInputType == "TrackCollection";
  bool readFromRecoMuon = theInputType == "MuonCollection";
  bool readFromCandidateView = theInputType == "CandidateView";

  if (readFromRecoMuon){
    event.getByToken(muonToken,muons);
    nMuons = muons->size();
    LogDebug(metname) <<"Got Muons of size "<<nMuons;

  }
  if (readFromRecoTrack){
    event.getByToken(trackToken,tracks);
    nMuons = tracks->size();
    LogDebug(metname) <<"Got MuonTracks of size "<<nMuons;
  }
  if (readFromCandidateView || theExtractForCandidate){
    event.getByToken(candToken,cands);
    unsigned int nCands = cands->size();
    if (readFromRecoMuon && theExtractForCandidate){
      //! expect nMuons set already
      if (nMuons != nCands) edm::LogError(metname)<<"Inconsistent configuration or failure to read Candidate-muon view";
    }
        nMuons = nCands;
    LogDebug(metname)<< "Got candidate view with size "<<nMuons;
  }

  static const unsigned int MAX_DEPS=10;
  std::auto_ptr<reco::IsoDepositMap> depMaps[MAX_DEPS];

  if (nDeps >10 ) LogError(metname)<<"Unable to handle more than 10 input deposits";
  for (unsigned int i =0;i<nDeps; ++i){
    depMaps[i] =  std::auto_ptr<reco::IsoDepositMap>(new reco::IsoDepositMap());
  }

  //! OK, now we know how many deps for how many muons each we will create
  //! might linearize this at some point (lazy)
  //! do it in case some muons are there only
  if (nMuons > 0){

    std::vector<std::vector<IsoDeposit> > deps2D(nDeps, std::vector<IsoDeposit>(nMuons));

    for (unsigned int i=0; i<  nMuons; ++i) {
      TrackBaseRef muRef;
      if (readFromRecoMuon){
	if (theMuonTrackRefType == "track"){
	  muRef = TrackBaseRef((*muons)[i].track());
	} else if (theMuonTrackRefType == "standAloneMuon"){
	  muRef = TrackBaseRef((*muons)[i].standAloneMuon());
	} else if (theMuonTrackRefType == "combinedMuon"){
	  muRef = TrackBaseRef((*muons)[i].combinedMuon());
	} else if (theMuonTrackRefType == "bestGlbTrkSta"){
	  if (!(*muons)[i].combinedMuon().isNull()){
	    muRef = TrackBaseRef((*muons)[i].combinedMuon());
	  } else if (!(*muons)[i].track().isNull()){
	    muRef = TrackBaseRef((*muons)[i].track());
	  } else {
	    muRef = TrackBaseRef((*muons)[i].standAloneMuon());
	  }
	} else if (theMuonTrackRefType == "bestTrkSta"){
	  if (!(*muons)[i].track().isNull()){
	    muRef = TrackBaseRef((*muons)[i].track());
	  } else {
	    muRef = TrackBaseRef((*muons)[i].standAloneMuon());
	  }
	}else {
	  edm::LogWarning(metname)<<"Wrong track type is supplied: breaking";
	  break;
	}
      } else if (readFromRecoTrack){
	muRef = TrackBaseRef(tracks, i);
      }

      if (! theMultipleDepositsFlag){
                if (readFromCandidateView || theExtractForCandidate) deps2D[0][i] = theExtractor->deposit(event, eventSetup, (*cands)[i]);
	else deps2D[0][i] = theExtractor->deposit(event, eventSetup, muRef);

      } else {
	std::vector<IsoDeposit> deps(nDeps);
                if (readFromCandidateView || theExtractForCandidate) deps = theExtractor->deposits(event, eventSetup, (*cands)[i]);
	else deps = theExtractor->deposits(event, eventSetup, muRef);
	for (unsigned int iDep =0; iDep<nDeps; ++iDep) {
	  deps2D[iDep][i] = deps[iDep];
	}
      }
    }//! end for (nMuons)

    //! now fill in selectively
    for (unsigned int iDep=0; iDep < nDeps; ++iDep){
      //!some debugging stuff
      for (unsigned int iMu = 0; iMu< nMuons; ++iMu){
	LogTrace(metname)<<"Contents of "<<theDepositNames[iDep]
			 <<" for a muon at index "<<iMu;
	LogTrace(metname)<<deps2D[iDep][iMu].print();
      }

      //! fill the maps here
      reco::IsoDepositMap::Filler filler(*depMaps[iDep]);

      //!now figure out the source handle (see getByLabel above)
      if (readFromRecoMuon){
	filler.insert(muons, deps2D[iDep].begin(), deps2D[iDep].end());
      } else if (readFromRecoTrack){
	filler.insert(tracks, deps2D[iDep].begin(), deps2D[iDep].end());
      } else if (readFromCandidateView){
	filler.insert(cands, deps2D[iDep].begin(), deps2D[iDep].end());
      } else {
	edm::LogError(metname)<<"Inconsistent configuration: unknown type requested";
      }

      //! now actually fill
      filler.fill();
    }
  }//! end if (nMuons>0)


  for (unsigned int iMap = 0; iMap < nDeps; ++iMap){
    LogTrace(metname)<<"About to put a deposit named "<<theDepositNames[iMap]
		     <<" of size "<<depMaps[iMap]->size()
		     <<" into edm::Event";
    event.put(depMaps[iMap], theDepositNames[iMap]);
  }

  LogTrace(metname) <<" END OF EVENT " <<"================================";
}

#include "FWCore/PluginManager/interface/ModuleDef.h"
#include "FWCore/Framework/interface/MakerMacros.h"
DEFINE_FWK_MODULE(MuIsoDepositProducer);<|MERGE_RESOLUTION|>--- conflicted
+++ resolved
@@ -39,10 +39,7 @@
   theMuonTrackRefType = ioPSet.getParameter<std::string>("MuonTrackRefType");
   theMuonCollectionTag = ioPSet.getParameter<edm::InputTag>("inputMuonCollection");
   theMultipleDepositsFlag = ioPSet.getParameter<bool>("MultipleDepositsFlag");
-<<<<<<< HEAD
-=======
-  
->>>>>>> d063ff6f
+
   bool readFromRecoTrack = theInputType == "TrackCollection";
   bool readFromRecoMuon = theInputType == "MuonCollection";
   bool readFromCandidateView = theInputType == "CandidateView";
@@ -70,11 +67,7 @@
   if (!theExtractor) {
     edm::ParameterSet extractorPSet = theConfig.getParameter<edm::ParameterSet>("ExtractorPSet");
     std::string extractorName = extractorPSet.getParameter<std::string>("ComponentName");
-<<<<<<< HEAD
     theExtractor = IsoDepositExtractorFactoryFromHelper::get()->create( extractorName, extractorPSet,iC);
-=======
-    theExtractor = IsoDepositExtractorFactory::get()->create( extractorName, extractorPSet);
->>>>>>> d063ff6f
     LogDebug(metname)<<" Load extractor..."<<extractorName;
   }
 
@@ -94,11 +87,6 @@
 
   LogDebug(metname)<<" Muon Deposit producing..."
 		   <<" BEGINING OF EVENT " <<"================================";
-
-<<<<<<< HEAD
-=======
-
->>>>>>> d063ff6f
 
   unsigned int nDeps = theMultipleDepositsFlag ? theDepositNames.size() : 1;
 
