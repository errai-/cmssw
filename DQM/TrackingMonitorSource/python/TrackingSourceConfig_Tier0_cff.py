import FWCore.ParameterSet.Config as cms
from Configuration.StandardSequences.Eras import eras
import RecoTracker.IterativeTracking.iterativeTkConfig as _cfg

### load which are the tracks collection 2 be monitored
from DQM.TrackingMonitorSource.TrackCollections2monitor_cff import *

### load the different flavour of settings of the TrackingMonitor module
from DQM.TrackingMonitorSource.TrackerCollisionTrackingMonitor_cff import *


### define one EDAnalyzer per each track collection
### following suggestion 2. in
### https://hypernews.cern.ch/HyperNews/CMS/get/sw-develtools/1908/1.html
for tracks in selectedTracks :
    label = 'TrackerCollisionSelectedTrackMonCommon' + str(tracks)
    locals()[label] = TrackerCollisionTrackMonCommon.clone()
    locals()[label].TrackProducer    = cms.InputTag(tracks)
    locals()[label].FolderName       = cms.string(mainfolderName[tracks])
    locals()[label].PVFolderName     = cms.string(vertexfolderName[tracks])
    locals()[label].TrackPtMin       = trackPtMin[tracks]
    locals()[label].TrackPtBin       = trackPtN[tracks]
    locals()[label].TrackPtMax       = trackPtMax[tracks]
    locals()[label].TrackPBin        = trackPtN[tracks]
    locals()[label].TrackPMin        = trackPtMin[tracks]
    locals()[label].TrackPMax        = trackPtMax[tracks]
    locals()[label].doDCAPlots       = doPlotsPCA[tracks]
    locals()[label].doDCAwrtPVPlots  = doPlotsPCA[tracks]
    locals()[label].doDCAwrt000Plots = doPlotsPCA[tracks]
    locals()[label].doSIPPlots       = doPlotsPCA[tracks]
    locals()[label].numCut           = numCutString[tracks]
    locals()[label].denCut           = denCutString[tracks]
    locals()[label].doGoodTracksPlots                   = doGoodTracksPlots                   [tracks]
    locals()[label].doTrackerSpecific                   = doTrackerSpecific                   [tracks]
    locals()[label].doHitPropertiesPlots                = doHitPropertiesPlots                [tracks]
    locals()[label].doGeneralPropertiesPlots            = doGeneralPropertiesPlots            [tracks]
    locals()[label].doBeamSpotPlots                     = doBeamSpotPlots                     [tracks]
    locals()[label].doSeedParameterHistos               = doSeedParameterHistos               [tracks]
    locals()[label].doRecHitVsPhiVsEtaPerTrack          = doRecHitVsPhiVsEtaPerTrack          [tracks]
    locals()[label].doGoodTrackRecHitVsPhiVsEtaPerTrack = doGoodTrackRecHitVsPhiVsEtaPerTrack [tracks]
    locals()[label].doLayersVsPhiVsEtaPerTrack          = doLayersVsPhiVsEtaPerTrack          [tracks]
    locals()[label].doGoodTrackLayersVsPhiVsEtaPerTrack = doGoodTrackLayersVsPhiVsEtaPerTrack [tracks]
    locals()[label].doPUmonitoring                      = doPUmonitoring                      [tracks]
    locals()[label].doPlotsVsBXlumi                     = doPlotsVsBXlumi                     [tracks]
    locals()[label].doPlotsVsGoodPVtx                   = doPlotsVsGoodPVtx                   [tracks]
    locals()[label].doEffFromHitPatternVsPU             = doEffFromHitPatternVsPU             [tracks]
<<<<<<< HEAD
    if tracks == 'generalTracks':
        locals()[label].doEffFromHitPatternVsBX = False
    else:
        locals()[label].doEffFromHitPatternVsBX = doEffFromHitPatternVsBX[tracks]
=======
    locals()[label].doEffFromHitPatternVsBX             = cms.bool(False)
#    locals()[label].doEffFromHitPatternVsBX             = doEffFromHitPatternVsBX             [tracks]
    locals()[label].doEffFromHitPatternVsLUMI           = cms.bool(False)
>>>>>>> 26365e00
#    locals()[label].doStopSource                        = doStopSource                        [tracks]    
    locals()[label].setLabel(label)
    

    label = 'TrackerCollisionSelectedTrackMonMB' + str(tracks)                       
    locals()[label] = TrackerCollisionTrackMonMB.clone()
    locals()[label].TrackProducer    = cms.InputTag(tracks)
    locals()[label].FolderName       = cms.string(mainfolderName[tracks])
    locals()[label].PVFolderName     = cms.string(vertexfolderName[tracks])
    locals()[label].TrackPtMin       = trackPtMin[tracks]
    locals()[label].TrackPtBin       = trackPtN[tracks]
    locals()[label].TrackPtMax       = trackPtMax[tracks]
    locals()[label].TrackPBin        = trackPtN[tracks]
    locals()[label].TrackPMin        = trackPtMin[tracks]
    locals()[label].TrackPMax        = trackPtMax[tracks]
    locals()[label].doDCAPlots       = doPlotsPCA[tracks]
    locals()[label].doDCAwrtPVPlots  = doPlotsPCA[tracks]
    locals()[label].doDCAwrt000Plots = doPlotsPCA[tracks]
    locals()[label].doSIPPlots       = doPlotsPCA[tracks]
    locals()[label].numCut           = numCutString[tracks]
    locals()[label].denCut           = denCutString[tracks]
    locals()[label].doGoodTracksPlots                   = doGoodTracksPlots                   [tracks]
    locals()[label].doTrackerSpecific                   = doTrackerSpecific                   [tracks]
    locals()[label].doHitPropertiesPlots                = doHitPropertiesPlots                [tracks]
    locals()[label].doGeneralPropertiesPlots            = doGeneralPropertiesPlots            [tracks]
    locals()[label].doBeamSpotPlots                     = doBeamSpotPlots                     [tracks]
    locals()[label].doSeedParameterHistos               = doSeedParameterHistos               [tracks]
    locals()[label].doRecHitVsPhiVsEtaPerTrack          = doRecHitVsPhiVsEtaPerTrack          [tracks]
    locals()[label].doGoodTrackRecHitVsPhiVsEtaPerTrack = doGoodTrackRecHitVsPhiVsEtaPerTrack [tracks]
    locals()[label].doLayersVsPhiVsEtaPerTrack          = doLayersVsPhiVsEtaPerTrack          [tracks]
    locals()[label].doGoodTrackLayersVsPhiVsEtaPerTrack = doGoodTrackLayersVsPhiVsEtaPerTrack [tracks]
    locals()[label].doPUmonitoring                      = doPUmonitoring                      [tracks]
    locals()[label].doPlotsVsBXlumi                     = doPlotsVsBXlumi                     [tracks]
    locals()[label].doPlotsVsGoodPVtx                   = doPlotsVsGoodPVtx                   [tracks]
    locals()[label].doEffFromHitPatternVsPU             = doEffFromHitPatternVsPU             [tracks]
    locals()[label].doEffFromHitPatternVsBX             = doEffFromHitPatternVsBX             [tracks]
    locals()[label].doEffFromHitPatternVsLUMI           = cms.bool(True)
    locals()[label].doStopSource                        = doStopSource                        [tracks]    
    locals()[label].setLabel(label)


#-------------------------------------------------
# Tracking Monitor 
#-------------------------------------------------
import DQM.TrackingMonitor.TrackingMonitorSeed_cfi

from DQM.TrackingMonitorSource.IterTrackingModules4seedMonitoring_cfi import *
# Create first modules for all possible iterations, select later which
# ones to actually use based on era
for step in seedInputTag.iterkeys():
    label = 'TrackSeedMon'+str(step)
    locals()[label] = DQM.TrackingMonitor.TrackingMonitorSeed_cfi.TrackMonSeed.clone(
        doTrackCandHistos = cms.bool(True)
    )
    locals()[label].TrackProducer = cms.InputTag("generalTracks")
    locals()[label].FolderName    = cms.string("Tracking/TrackParameters/generalTracks")
    locals()[label].SeedProducer  = seedInputTag[step]
    locals()[label].TCProducer    = trackCandInputTag[step]
    locals()[label].AlgoName      = cms.string( str(step) )
    locals()[label].TkSeedSizeBin = trackSeedSizeBin[step]
    locals()[label].TkSeedSizeMin = trackSeedSizeMin[step]
    locals()[label].TkSeedSizeMax = trackSeedSizeMax[step]
    locals()[label].ClusterLabels = clusterLabel[step]
    if clusterLabel[step] == cms.vstring('Pix') :
        locals()[label].NClusPxBin = clusterBin[step]
        locals()[label].NClusPxMax = clusterMax[step]
    elif clusterLabel[step] == cms.vstring('Strip') or clusterLabel[step] == cms.vstring('Tot') :
        locals()[label].NClusStrBin = clusterBin[step]
        locals()[label].NClusStrMax = clusterMax[step]

# DQM Services
dqmInfoTracking = cms.EDAnalyzer("DQMEventInfo",
    subSystemFolder = cms.untracked.string('Tracking')
)

# LogMessageMonitor ####
### load which are the module to monitor
from DQM.TrackingMonitorSource.EDModules2monitor_cfi import *

### load the different flavour of settings of the LogMessageMonitor module
from DQM.TrackingMonitorSource.LogMessageMonitor_cff import *

for module in selectedModules :
    label = str(module)+'LogMessageMonCommon'
    locals()[label] = LogMessageMonCommon.clone()
    locals()[label].pluginsMonName = pluginsMonName[module]
    locals()[label].modules        = modulesLabel[module]
    locals()[label].categories     = categories[module]
    locals()[label].setLabel(label)

    label = str(module)+'LogMessageMonMB'
    locals()[label] = LogMessageMonMB.clone()
    locals()[label].pluginsMonName = pluginsMonName[module]
    locals()[label].modules        = modulesLabel[module]
    locals()[label].categories     = categories[module]
    locals()[label].setLabel(label)


# dEdx monitor ####
### load which dedx
from DQM.TrackingMonitorSource.dedxHarmonic2monitor_cfi import *

### load the different flavour of settings of the dEdxAnalyzer module
from DQM.TrackingMonitorSource.dEdxAnalyzer_cff import *


# temporary patch in order to have BXlumi 
from RecoLuminosity.LumiProducer.lumiProducer_cff import *

# temporary test in order to temporary produce the "goodPrimaryVertexCollection"
# define with a new name if changes are necessary, otherwise simply include
# it from CommonTools/ParticleFlow/python/goodOfflinePrimaryVertices_cfi.py
# uncomment when necessary
from PhysicsTools.SelectorUtils.pvSelector_cfi import pvSelector
from CommonTools.ParticleFlow.goodOfflinePrimaryVertices_cfi import goodOfflinePrimaryVertices
trackingDQMgoodOfflinePrimaryVertices = goodOfflinePrimaryVertices.clone()
trackingDQMgoodOfflinePrimaryVertices.filterParams = pvSelector.clone( minNdof = cms.double(4.0), maxZ = cms.double(24.0) )
trackingDQMgoodOfflinePrimaryVertices.src=cms.InputTag('offlinePrimaryVertices')
trackingDQMgoodOfflinePrimaryVertices.filter = cms.bool(False)

# Sequence
TrackingDQMSourceTier0 = cms.Sequence()
# dEdx monitoring
TrackingDQMSourceTier0 += dedxHarmonicSequence * dEdxMonCommon * dEdxHitMonCommon   
#    # temporary patch in order to have BXlumi
#    * lumiProducer
# track collections
for tracks in selectedTracks :
    if tracks != 'generalTracks':
        TrackingDQMSourceTier0 += sequenceName[tracks]
    label = 'TrackerCollisionSelectedTrackMonCommon' + str(tracks)
    TrackingDQMSourceTier0 += locals()[label]
# seeding monitoring
for era in _cfg.allEras() + ["trackingPhase2PU140"]: # FIXME:: allEras() extension should be removed when phase2 tracking is migrated to eras
    postfix = _cfg.postfix(era)
    _seq = cms.Sequence()
    for step in locals()["selectedIterTrackingStep"+postfix]:
        _seq += locals()["TrackSeedMon"+step]
    if era == "":
        locals()["TrackSeedMonSequence"] = _seq
    else:
        getattr(eras, era).toReplaceWith(TrackSeedMonSequence, _seq)
TrackingDQMSourceTier0 += TrackSeedMonSequence
# MessageLog
for module in selectedModules :
    label = str(module)+'LogMessageMonCommon'
    TrackingDQMSourceTier0 += locals()[label]
TrackingDQMSourceTier0 += dqmInfoTracking


TrackingDQMSourceTier0Common = cms.Sequence()
# dEdx monitoring
TrackingDQMSourceTier0Common += (dedxHarmonicSequence * dEdxMonCommon * dEdxHitMonCommon)    
## monitor track collections
for tracks in selectedTracks :
    if tracks != 'generalTracks':
        TrackingDQMSourceTier0Common+=sequenceName[tracks]
    label = 'TrackerCollisionSelectedTrackMonCommon' + str(tracks)
    TrackingDQMSourceTier0Common += locals()[label]
# seeding monitoring
TrackingDQMSourceTier0Common += TrackSeedMonSequence
# MessageLog
for module in selectedModules :
    label = str(module)+'LogMessageMonCommon'
    TrackingDQMSourceTier0Common += locals()[label]
TrackingDQMSourceTier0Common += dqmInfoTracking

TrackingDQMSourceTier0MinBias = cms.Sequence()
# dEdx monitoring
TrackingDQMSourceTier0MinBias += dedxHarmonicSequence * dEdxMonCommon * dEdxHitMonCommon    
#    * lumiProducer
#    * trackingDQMgoodOfflinePrimaryVertices
# monitor track collections
for tracks in selectedTracks :
    if tracks != 'generalTracks':
        TrackingDQMSourceTier0MinBias += sequenceName[tracks]
    label = 'TrackerCollisionSelectedTrackMonMB' + str(tracks)
    TrackingDQMSourceTier0MinBias += locals()[label]
# seeding monitoring
TrackingDQMSourceTier0MinBias += TrackSeedMonSequence
# MessageLog
for module in selectedModules :
    label = str(module)+'LogMessageMonMB'
    TrackingDQMSourceTier0MinBias += locals()[label]
TrackingDQMSourceTier0MinBias += dqmInfoTracking
<|MERGE_RESOLUTION|>--- conflicted
+++ resolved
@@ -44,16 +44,10 @@
     locals()[label].doPlotsVsBXlumi                     = doPlotsVsBXlumi                     [tracks]
     locals()[label].doPlotsVsGoodPVtx                   = doPlotsVsGoodPVtx                   [tracks]
     locals()[label].doEffFromHitPatternVsPU             = doEffFromHitPatternVsPU             [tracks]
-<<<<<<< HEAD
     if tracks == 'generalTracks':
         locals()[label].doEffFromHitPatternVsBX = False
     else:
         locals()[label].doEffFromHitPatternVsBX = doEffFromHitPatternVsBX[tracks]
-=======
-    locals()[label].doEffFromHitPatternVsBX             = cms.bool(False)
-#    locals()[label].doEffFromHitPatternVsBX             = doEffFromHitPatternVsBX             [tracks]
-    locals()[label].doEffFromHitPatternVsLUMI           = cms.bool(False)
->>>>>>> 26365e00
 #    locals()[label].doStopSource                        = doStopSource                        [tracks]    
     locals()[label].setLabel(label)
     
