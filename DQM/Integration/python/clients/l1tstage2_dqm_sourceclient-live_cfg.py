--- conflicted
+++ resolved
@@ -52,14 +52,11 @@
 
 process.gtDigis.DaqGtFedId = cms.untracked.int32(813)
 
-<<<<<<< HEAD
-process.stage2UnpackPath = cms.Path(process.caloStage2Digis +
+process.stage2UnpackPath = cms.Path(process.l1tCaloLayer1Digis +
+                                    process.caloStage2Digis +
                                     process.gmtStage2Digis +
                                     process.gtStage2Digis +
                                     process.emtfStage2Digis)
-=======
-process.stage2UnpackPath = cms.Path(process.l1tCaloLayer1Digis+process.caloStage2Digis+process.gmtStage2Digis)
->>>>>>> c2f0da17
 
 process.l1tMonitorPath = cms.Path(process.l1tStage2online)
 
