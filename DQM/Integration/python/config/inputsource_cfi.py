import FWCore.ParameterSet.Config as cms
import FWCore.ParameterSet.VarParsing as VarParsing

import sys
from dqmPythonTypes import *

options = VarParsing.VarParsing('analysis')

# options.inputFiles are inherited from 'analysis'
options.register('runNumber',
                 111,
                 VarParsing.VarParsing.multiplicity.singleton,
                 VarParsing.VarParsing.varType.int,
                 "Run number.")

options.register('runInputDir',
                 '/tmp',
                 VarParsing.VarParsing.multiplicity.singleton,
                 VarParsing.VarParsing.varType.string,
                 "Directory where the DQM files will appear.")

options.register('scanOnce',
                 False, # default value
                 VarParsing.VarParsing.multiplicity.singleton,
                 VarParsing.VarParsing.varType.bool,
                 "Don't repeat file scans: use what was found during the initial scan. EOR file is ignored and the state is set to 'past end of run'.")

options.register('skipFirstLumis',
                 False, # default value
                 VarParsing.VarParsing.multiplicity.singleton,
                 VarParsing.VarParsing.varType.bool,
                 "Skip (and ignore the minEventsPerLumi parameter) for the files which have been available at the begining of the processing. ")

# Parameters for runType

options.register ('runkey',
          'pp_run',
          VarParsing.VarParsing.multiplicity.singleton,
          VarParsing.VarParsing.varType.string,
          "Run Keys of CMS")

options.parseArguments()

# Fix to allow scram to compile
#if len(sys.argv) > 1:
#  options.parseArguments()

runType = RunType()
if not options.runkey.strip():
  options.runkey = 'pp_run'

runType.setRunType(options.runkey.strip())

<<<<<<< HEAD
# Input source
nextLumiTimeoutMillis = 90000
endOfRunKills = True

if options.scanOnce:
    endOfRunKills = False
    nextLumiTimeoutMillis = 0

source = cms.Source("DQMStreamerReader",
    runNumber = cms.untracked.uint32(options.runNumber),
    runInputDir = cms.untracked.string(options.runInputDir),
    SelectEvents = cms.untracked.vstring('*'),
    streamLabel = cms.untracked.string('streamDQM'),
    scanOnce = cms.untracked.bool(options.scanOnce),
    minEventsPerLumi = cms.untracked.int32(1),
    delayMillis = cms.untracked.uint32(500),
    nextLumiTimeoutMillis = cms.untracked.int32(nextLumiTimeoutMillis),
    skipFirstLumis = cms.untracked.bool(options.skipFirstLumis),
    deleteDatFiles = cms.untracked.bool(False),
    endOfRunKills  = cms.untracked.bool(endOfRunKills),
)
=======
if not options.inputFiles:
    # Input source
    nextLumiTimeoutMillis = 90000
    endOfRunKills = True
    
    if options.scanOnce:
        endOfRunKills = False
        nextLumiTimeoutMillis = 0
    
    source = cms.Source("DQMStreamerReader",
        runNumber = cms.untracked.uint32(options.runNumber),
        runInputDir = cms.untracked.string(options.runInputDir),
        SelectEvents = cms.untracked.vstring('*'),
        streamLabel = cms.untracked.string('streamDQM'),
        scanOnce = cms.untracked.bool(options.scanOnce),
        minEventsPerLumi = cms.untracked.int32(1),
        delayMillis = cms.untracked.uint32(500),
        nextLumiTimeoutMillis = cms.untracked.int32(nextLumiTimeoutMillis),
        skipFirstLumis = cms.untracked.bool(options.skipFirstLumis),
        deleteDatFiles = cms.untracked.bool(False),
        endOfRunKills  = cms.untracked.bool(endOfRunKills),
    )
else:
    print "The list of input files is provided. Disabling discovery and running on everything."
    files = map(lambda x: "file://" + x, options.inputFiles)
    source = cms.Source("PoolSource",
        fileNames = cms.untracked.vstring(files),
        secondaryFileNames = cms.untracked.vstring()
    )
>>>>>>> fa1b3e1e

#source = cms.Source("PoolSource",
#    fileNames = cms.untracked.vstring(
#       '/store/user/tosi/STEAM/DQM/online/outputDQM_3.root'
#    ),
#    secondaryFileNames = cms.untracked.vstring()
#)

print "Source:", source<|MERGE_RESOLUTION|>--- conflicted
+++ resolved
@@ -51,29 +51,6 @@
 
 runType.setRunType(options.runkey.strip())
 
-<<<<<<< HEAD
-# Input source
-nextLumiTimeoutMillis = 90000
-endOfRunKills = True
-
-if options.scanOnce:
-    endOfRunKills = False
-    nextLumiTimeoutMillis = 0
-
-source = cms.Source("DQMStreamerReader",
-    runNumber = cms.untracked.uint32(options.runNumber),
-    runInputDir = cms.untracked.string(options.runInputDir),
-    SelectEvents = cms.untracked.vstring('*'),
-    streamLabel = cms.untracked.string('streamDQM'),
-    scanOnce = cms.untracked.bool(options.scanOnce),
-    minEventsPerLumi = cms.untracked.int32(1),
-    delayMillis = cms.untracked.uint32(500),
-    nextLumiTimeoutMillis = cms.untracked.int32(nextLumiTimeoutMillis),
-    skipFirstLumis = cms.untracked.bool(options.skipFirstLumis),
-    deleteDatFiles = cms.untracked.bool(False),
-    endOfRunKills  = cms.untracked.bool(endOfRunKills),
-)
-=======
 if not options.inputFiles:
     # Input source
     nextLumiTimeoutMillis = 90000
@@ -103,8 +80,7 @@
         fileNames = cms.untracked.vstring(files),
         secondaryFileNames = cms.untracked.vstring()
     )
->>>>>>> fa1b3e1e
-
+    
 #source = cms.Source("PoolSource",
 #    fileNames = cms.untracked.vstring(
 #       '/store/user/tosi/STEAM/DQM/online/outputDQM_3.root'
