--- conflicted
+++ resolved
@@ -64,11 +64,7 @@
 SiStripMonitorTrack::~SiStripMonitorTrack() {
   if (dcsStatus_) delete dcsStatus_;
   if (genTriggerEventFlag_) delete genTriggerEventFlag_;
-<<<<<<< HEAD
-  
-=======
-
->>>>>>> 2efa9721
+
 }
 
 //------------------------------------------------------------------------
@@ -332,19 +328,11 @@
     ibooker.book2D("ClusterStoNCorr_OnTrack_FECSlotVsFECRing_TECP","TEC- [FECCrate=2] (OnTrack)",10,-0.5,9.5,22,0.5,22.5);
   ClusterStoNCorr_OnTrack_FECSlotVsFECRing_TECP->setAxisTitle("FEC Ring",1);
   ClusterStoNCorr_OnTrack_FECSlotVsFECRing_TECP->setAxisTitle("FEC Slot",2);
-<<<<<<< HEAD
-  
+
   //----------------------------------------
   // for conting the number of clusters, for the mean S/N calculation
    //book control view plots
- 
-=======
-
-  //----------------------------------------
-  // for conting the number of clusters, for the mean S/N calculation
-   //book control view plots
-
->>>>>>> 2efa9721
+
   ClusterCount_OnTrack_FECCratevsFECSlot =
     ibooker.book2D("ClusterCount_OnTrack_FECCratevsFECSlot"," S/N (On track)",22,0.5,22.5,4,0.5,4.5);
   ClusterCount_OnTrack_FECCratevsFECSlot->setAxisTitle("FEC Slot",1);
@@ -374,17 +362,10 @@
     ibooker.book2D("ClusterCount_OnTrack_FECSlotVsFECRing_TECP","TEC- [FECCrate=2] (OnTrack)",10,-0.5,9.5,22,0.5,22.5);
   ClusterCount_OnTrack_FECSlotVsFECRing_TECP->setAxisTitle("FEC Ring",1);
   ClusterCount_OnTrack_FECSlotVsFECRing_TECP->setAxisTitle("FEC Slot",2);
-<<<<<<< HEAD
-  
-  
-  
-  
-=======
-
-
-
-
->>>>>>> 2efa9721
+
+
+
+
 }
 
 //--------------------------------------------------------------------------------
@@ -661,8 +642,6 @@
   axisName = "Number of off-track clusters in " + name;
   theSubDetMEs.nClustersOffTrack = bookME1D(ibooker , "TH1nClustersOff", completeName.c_str());
   theSubDetMEs.nClustersOffTrack->setAxisTitle(axisName);
-<<<<<<< HEAD
-=======
 
   double xmaximum=0;
   if(name.find("TIB") != std::string::npos){
@@ -682,7 +661,6 @@
     theSubDetMEs.nClustersOffTrack->setAxisRange(0.0,xmaximum, 1);
   }
 
->>>>>>> 2efa9721
   theSubDetMEs.nClustersOffTrack->getTH1()->StatOverflows(kTRUE);
 
   // Cluster Gain
@@ -1373,34 +1351,16 @@
       } // end of looping over the fed chan connections
     } // end of looping over the rechits of the track
   } // end of looping over the tracks
-<<<<<<< HEAD
-  
-  
-  
-  
-=======
-
-
-
-
->>>>>>> 2efa9721
+
+
+
+
   return true;
 }
 
 
 void SiStripMonitorTrack::return2DME(MonitorElement* input1, MonitorElement* input2, int binx, int biny, double value) {
 
-<<<<<<< HEAD
-  if (input1->getBinContent(binx,biny)==0.) { 
-    input1->setBinContent(binx,biny,value); 
-    input2->setBinContent(binx,biny,1);
-  }
-  else { 
-    double nentries = input2->getBinContent(binx,biny);
-    double theMeanSoN = (input1->getBinContent(binx,biny)*nentries + value)/(nentries+1);
-    //input1->setBinContent(binx,biny,((input1->getBinContent(binx,biny)+value)/2.)); 
-    input1->setBinContent(binx,biny,  theMeanSoN ); 
-=======
   if (input1->getBinContent(binx,biny)==0.) {
     input1->setBinContent(binx,biny,value);
     input2->setBinContent(binx,biny,1);
@@ -1410,7 +1370,6 @@
     double theMeanSoN = (input1->getBinContent(binx,biny)*nentries + value)/(nentries+1);
     //input1->setBinContent(binx,biny,((input1->getBinContent(binx,biny)+value)/2.));
     input1->setBinContent(binx,biny,  theMeanSoN );
->>>>>>> 2efa9721
     input2->setBinContent(binx,biny, input2->getBinContent(binx,biny)+1 );
   }
 
