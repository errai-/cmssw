--- conflicted
+++ resolved
@@ -17,11 +17,7 @@
     sources = cms.PSet(
       muons = cms.InputTag("muons"),
       elecs = cms.InputTag("particleFlow"),
-<<<<<<< HEAD
-      jets  = cms.InputTag("ak5PFJetsCHS"),
-=======
       jets  = cms.InputTag("ak4PFJetsCHS"),
->>>>>>> 232bac71
       mets  = cms.VInputTag("met", "tcMet", "pfMet"),
       pvs   = cms.InputTag("offlinePrimaryVertices")
     ),
@@ -262,10 +258,6 @@
       label  = cms.string("presel"),
       src    = cms.InputTag("offlinePrimaryVertices"),
       select = cms.string('!isFake && ndof >= 4 && abs(z)<24. && position.Rho <= 2.0 '),
-<<<<<<< HEAD
-     
-=======
->>>>>>> 232bac71
    ),
    cms.PSet(
       label  = cms.string("muons/pf:step0"),
