//#include <algorithm>
#include "JetMETCorrections/Objects/interface/JetCorrectionsRecord.h"
#include "DataFormats/JetReco/interface/CaloJet.h"
#include "DataFormats/BTauReco/interface/JetTag.h"
#include "DQM/Physics/src/TopDiLeptonOfflineDQM.h"
#include "DataFormats/JetReco/interface/PFJet.h"
#include "DQM/Physics/interface/TopDQMHelpers.h"

namespace TopDiLeptonOffline {

  MonitorEnsemble::MonitorEnsemble(const char* label, const edm::ParameterSet& cfg) :
   label_(label), eidPattern_(0), elecIso_(0), elecSelect_(0), muonIso_(0), muonSelect_(0), jetIDSelect_(0),
   lowerEdge_(-1.), upperEdge_(-1.), elecMuLogged_(0), diMuonLogged_(0), diElecLogged_(0)
  {
    // sources have to be given; this PSet is not optional
    edm::ParameterSet sources=cfg.getParameter<edm::ParameterSet>("sources");
    muons_= sources.getParameter<edm::InputTag>("muons");
    elecs_= sources.getParameter<edm::InputTag>("elecs");
    jets_ = sources.getParameter<edm::InputTag>("jets" );
    mets_ = sources.getParameter<std::vector<edm::InputTag> >("mets" );

    // elecExtras are optional; they may be omitted or empty
    if( cfg.existsAs<edm::ParameterSet>("elecExtras") ){
      edm::ParameterSet elecExtras=cfg.getParameter<edm::ParameterSet>("elecExtras");
      // select is optional; in case it's not found no
      // selection will be applied
      if( elecExtras.existsAs<std::string>("select") ){
	elecSelect_= new StringCutObjectSelector<reco::GsfElectron>(elecExtras.getParameter<std::string>("select"));
      }
      // isolation is optional; in case it's not found no
      // isolation will be applied
      if( elecExtras.existsAs<std::string>("isolation") ){
	elecIso_= new StringCutObjectSelector<reco::GsfElectron>(elecExtras.getParameter<std::string>("isolation"));
      }
      // electronId is optional; in case it's not found the
      // InputTag will remain empty
      if( elecExtras.existsAs<edm::ParameterSet>("electronId") ){
	edm::ParameterSet elecId=elecExtras.getParameter<edm::ParameterSet>("electronId");
	electronId_= elecId.getParameter<edm::InputTag>("src");
	eidPattern_= elecId.getParameter<int>("pattern");
      }
    }
    // muonExtras are optional; they may be omitted or empty
    if( cfg.existsAs<edm::ParameterSet>("muonExtras") ){
      edm::ParameterSet muonExtras=cfg.getParameter<edm::ParameterSet>("muonExtras");
      // select is optional; in case it's not found no
      // selection will be applied
      if( muonExtras.existsAs<std::string>("select") ){
	muonSelect_= new StringCutObjectSelector<reco::Muon>(muonExtras.getParameter<std::string>("select"));
      }
      // isolation is optional; in case it's not found no
      // isolation will be applied
      if( muonExtras.existsAs<std::string>("isolation") ){
	muonIso_= new StringCutObjectSelector<reco::Muon>(muonExtras.getParameter<std::string>("isolation"));
      }
    }
    // jetExtras are optional; they may be omitted or empty
    if( cfg.existsAs<edm::ParameterSet>("jetExtras") ){
      edm::ParameterSet jetExtras=cfg.getParameter<edm::ParameterSet>("jetExtras");
      // jetCorrector is optional; in case it's not found
      // the InputTag will remain empty
      if( jetExtras.existsAs<std::string>("jetCorrector") ){
	jetCorrector_= jetExtras.getParameter<std::string>("jetCorrector");
      }
      // read jetID information if it exists
      if(jetExtras.existsAs<edm::ParameterSet>("jetID")){
	edm::ParameterSet jetID=jetExtras.getParameter<edm::ParameterSet>("jetID");
	jetIDLabel_ =jetID.getParameter<edm::InputTag>("label");
	jetIDSelect_= new StringCutObjectSelector<reco::JetID>(jetID.getParameter<std::string>("select"));
      }
      // select is optional; in case it's not found no
      // selection will be applied (only implemented for
      // CaloJets at the moment)
      if( jetExtras.existsAs<std::string>("select") ){
	jetSelect_= jetExtras.getParameter<std::string>("select");
      }
    }
    // triggerExtras are optional; they may be omitted or empty
    if( cfg.existsAs<edm::ParameterSet>("triggerExtras") ){
      edm::ParameterSet triggerExtras=cfg.getParameter<edm::ParameterSet>("triggerExtras");
      triggerTable_=triggerExtras.getParameter<edm::InputTag>("src");
      elecMuPaths_ =triggerExtras.getParameter<std::vector<std::string> >("pathsELECMU");
      diMuonPaths_ =triggerExtras.getParameter<std::vector<std::string> >("pathsDIMUON");
    }
    // massExtras is optional; in case it's not found no mass
    // window cuts are applied for the same flavor monitor
    // histograms
    if( cfg.existsAs<edm::ParameterSet>("massExtras") ){
      edm::ParameterSet massExtras=cfg.getParameter<edm::ParameterSet>("massExtras");
      lowerEdge_= massExtras.getParameter<double>("lowerEdge");
      upperEdge_= massExtras.getParameter<double>("upperEdge");
    }

    // setup the verbosity level for booking histograms;
    // per default the verbosity level will be set to
    // STANDARD. This will also be the chosen level in
    // the case when the monitoring PSet is not found
    verbosity_=STANDARD;
    if( cfg.existsAs<edm::ParameterSet>("monitoring") ){
      edm::ParameterSet monitoring=cfg.getParameter<edm::ParameterSet>("monitoring");
      if(monitoring.getParameter<std::string>("verbosity") == "DEBUG"   )
	verbosity_= DEBUG;
      if(monitoring.getParameter<std::string>("verbosity") == "VERBOSE" )
	verbosity_= VERBOSE;
      if(monitoring.getParameter<std::string>("verbosity") == "STANDARD")
	verbosity_= STANDARD;
    }
    // and don't forget to do the histogram booking
    book(cfg.getParameter<std::string>("directory"));
  }

  void
  MonitorEnsemble::book(std::string directory)
  {
    //set up the current directory path
    std::string current(directory); current+=label_;
    store_=edm::Service<DQMStore>().operator->();
    store_->setCurrentFolder(current);

    // determine number of bins for trigger monitoring
    unsigned int nElecMu=elecMuPaths_.size();
    unsigned int nDiMuon=diMuonPaths_.size();

    // --- [STANDARD] --- //
    //Run Number
    hists_["RunNumb_"    ] = store_->book1D("RunNumber"  , "Run Nr."          ,   1.e4,  1.5e5,    3.e5);
    // invariant mass of opposite charge lepton pair (only filled for same flavor)
    hists_["invMass_"     ] = store_->book1D("InvMass"     , "M(lep1, lep2)"           ,       80,   0.,     320.);
    // invariant mass of opposite charge lepton pair (only filled for same flavor)
    hists_["invMassLog_"  ] = store_->book1D("InvMassLog"  , "log_{10}(M(lep1, lep2))" ,       80,   .1,      2.5);
    // invariant mass of same charge lepton pair (log10 for low mass region, only filled for same flavor)
    hists_["invMassWC_"   ] = store_->book1D("InvMassWC"   , "M_{WC}(L1, L2)"          ,       80,   0.,     320.);
    // invariant mass of same charge lepton pair (log10 for low mass region, only filled for same flavor)
    hists_["invMassWCLog_"] = store_->book1D("InvMassLogWC", "log_{10}(M_{WC})"        ,       80,   .1,      2.5);
    // decay channel [1]: muon/muon, [2]:elec/elec, [3]:elec/muon
    hists_["decayChannel_"] = store_->book1D("DecayChannel", "Decay Channel"           ,        3,    0,        3);
    // trigger efficiency estimates for the electron muon channel
    hists_["elecMuEff_"   ] = store_->book1D("ElecMuEff"   , "Eff(e/#mu paths)"        ,  nElecMu,   0.,  nElecMu);
    // monitored trigger occupancy for the electron muon channel
    hists_["elecMuMon_"   ] = store_->book1D("ElecMuMon"   , "Mon(e/#mu paths)"        ,  nElecMu,   0.,  nElecMu);
    // trigger efficiency estimates for the di muon channel
    hists_["diMuonEff_"   ] = store_->book1D("DiMuonEff"   , "Eff(#mu/#mu paths)"      ,  nDiMuon,   0.,  nDiMuon);
    // monitored trigger occupancy for the di muon channel
    hists_["diMuonMon_"   ] = store_->book1D("DiMuonMon"   , "Mon(#mu/#mu paths)"      ,  nDiMuon,   0.,  nDiMuon);
    // pt of the leading lepton
    hists_["lep1Pt_"      ] = store_->book1D("Lep1Pt"      , "pt(lep1)"                ,       50,   0.,     200.);
    // pt of the 2. leading lepton
    hists_["lep2Pt_"      ] = store_->book1D("Lep2Pt"      , "pt(lep2)"                ,       50,   0.,     200.);
    // multiplicity of jets with pt>30 (corrected to L2+L3)
<<<<<<< HEAD
    hists_["jetMult_"     ] = store_->book1D("JetMult"     , "N_{30}(jet)"             ,       10,   0.,      10.);
=======
    hists_["jetMult_"     ] = store_->book1D("JetMult"     , "N_{30}(jet)"             ,       21, -0.5,      20.5); 
>>>>>>> a61e1a4c
    // MET (calo)
    hists_["metCalo_"     ] = store_->book1D("METCalo"     , "MET_{Calo}"              ,       50,   0.,     200.);

    // set bin labels for trigger monitoring
    triggerBinLabels(std::string("elecMu"), elecMuPaths_);
    triggerBinLabels(std::string("diMuon"), diMuonPaths_);
    // set bin labels for decayChannel_
    hists_["decayChannel_"]->setBinLabel( 1, "#mu e"  , 1);
    hists_["decayChannel_"]->setBinLabel( 2, "#mu #mu", 1);
    hists_["decayChannel_"]->setBinLabel( 3, "e e"    , 1);

    if( verbosity_==STANDARD) return;

    // --- [VERBOSE] --- //
    // mean eta of the candidate leptons
<<<<<<< HEAD
    hists_["sumEtaL1L2_"  ] = store_->book1D("SumEtaL1L2"  , "<#eta>(lep1, lep2)"      ,       30,  -5.,       5.);
=======
    hists_["sumEtaL1L2_"  ] = store_->book1D("SumEtaL1L2"  , "<#eta>(lep1, lep2)"      ,       100,  -5.,       5.); 
>>>>>>> a61e1a4c
    // deltaEta between the 2 candidate leptons
    hists_["dEtaL1L2_"    ] = store_->book1D("DEtaL1L2"    , "#Delta#eta(lep1,lep2)"   ,       80,  -4.,       4.);
    // deltaPhi between the 2 candidate leptons
    hists_["dPhiL1L2_"    ] = store_->book1D("DPhiL1L2"    , "#Delta#phi(lep1,lep2)"   ,       64, -3.2,      3.2);
    // pt of the candidate electron (depending on the decay channel)
    hists_["elecPt_"      ] = store_->book1D("ElecPt"      , "pt(e)"                   ,       50,   0.,     200.);
    // relative isolation of the candidate electron (depending on the decay channel)
    hists_["elecRelIso_"  ] = store_->book1D("ElecRelIso"  , "Iso_{Rel}(e)"            ,       50,   0.,       1.);
    // pt of the canddiate muon (depending on the decay channel)
    hists_["muonPt_"      ] = store_->book1D("MuonPt"      , "pt(#mu)"                 ,       50,   0.,     200.);
    // relative isolation of the candidate muon (depending on the decay channel)
    hists_["muonRelIso_"  ] = store_->book1D("MuonRelIso"  , "Iso_{Rel}(#mu)"          ,       50,   0.,       1.);
    // pt of the 1. leading jet (corrected to L2+L3)
    hists_["jet1Pt_"      ] = store_->book1D("Jet1Pt"      , "pt_{L2L3}(jet1)"         ,       60,   0.,     300.);
    // pt of the 2. leading jet (corrected to L2+L3)
    hists_["jet2Pt_"      ] = store_->book1D("Jet2Pt"      , "pt_{L2L3}(jet2)"         ,       60,   0.,     300.);
    // MET (PF)
    hists_["metPflow_"    ] = store_->book1D("METPflow"    , "MET_{Pflow}"             ,       50,   0.,     200.);
    // MET (TC)
    hists_["metTC_"       ] = store_->book1D("METTC"       , "MET_{TC}"                ,       50,   0.,     200.);
    // dz for muons (to suppress cosmis)
    hists_["muonDelZ_"    ] = store_->book1D("MuonDelZ"    , "d_{z}(#mu)"              ,       50, -25.,      25.);
    // dxy for muons (to suppress cosmics)
    hists_["muonDelXY_"   ] = store_->book2D("MuonDelXY"   , "d_{xy}(#mu)"             , 50,  -1.,  1., 50, -1., 1.);
    // lepton multiplicity after std isolation
    hists_["lepMultIso_"  ] = store_->book2D("LepMultIso"  , "N_{Iso}(e) vs N_{Iso}(#mu)" ,  5,    0.,   5.,  5,   0.,    5.);

    // set axes titles for dxy for muons
    hists_["muonDelXY_"   ]->setAxisTitle( "x [cm]", 1); hists_["muonDelXY_"   ]->setAxisTitle( "y [cm]", 2);
    // set axes titles for lepton multiplicity after std isolation
    hists_["lepMultIso_"  ]->setAxisTitle( "N_{Iso}(#mu)", 1); hists_["lepMultIso_"   ]->setAxisTitle( "N_{Iso}(elec)", 2);

    if( verbosity_==VERBOSE) return;

    // --- [DEBUG] --- //
    // electron multiplicity after std isolation
    hists_["elecMultIso_" ] = store_->book1D("ElecMultIso" , "N_{Iso}(e)"              ,       11, -0.5,     10.5);
    // muon multiplicity after std isolation
    hists_["muonMultIso_" ] = store_->book1D("MuonMultIso" , "N_{Iso}(#mu)"            ,       11, -0.5,     10.5);
    // calo isolation of the candidate muon (depending on the decay channel)
    hists_["muonCalIso_"  ] = store_->book1D("MuonCalIso"  , "Iso_{Cal}(#mu)"          ,       50,   0.,       1.);
    // track isolation of the candidate muon (depending on the decay channel)
    hists_["muonTrkIso_"  ] = store_->book1D("MuonTrkIso"  , "Iso_{Trk}(#mu)"          ,       50,   0.,       1.);
    // calo isolation of the candidate electron (depending on the decay channel)
    hists_["elecCalIso_"  ] = store_->book1D("ElecCalIso"  , "Iso_{Cal}(e)"            ,       50,   0.,       1.);
    // track isolation of the candidate electron (depending on the decay channel)
    hists_["elecTrkIso_"  ] = store_->book1D("ElecTrkIso"  , "Iso_{Trk}(e)"            ,       50,   0.,       1.);
    // eta of the leading jet
    hists_["jet1Eta_"     ] = store_->book1D("Jet1Eta"     , "#eta(jet1)"              ,       30,  -5.,       5.);
    // eta of the 2. leading jet
    hists_["jet2Eta_"     ] = store_->book1D("Jet2Eta"     , "#eta(jet2)"              ,       30,  -5.,       5.);
    // pt of the 1. leading jet (not corrected)
    hists_["jet1PtRaw_"   ] = store_->book1D("Jet1PtRaw"   , "pt_{Raw}(jet1)"          ,       60,   0.,     300.);
    // pt of the 2. leading jet (not corrected)
    hists_["jet2PtRaw_"   ] = store_->book1D("Jet2PtRaw"   , "pt_{Raw}(jet2)"          ,       60,   0.,     300.);
    // deltaEta between the 2 leading jets
    hists_["dEtaJet1Jet2_"] = store_->book1D("DEtaJet1Jet2", "#Delta#eta(jet1,jet2)"   ,       80,  -4.,       4.);
    // deltaEta between the lepton and the leading jet
    hists_["dEtaJet1Lep1_"] = store_->book1D("DEtaJet1Lep1", "#Delta#eta(jet1,lep1)"   ,       80,  -4.,       4.);
    // deltaEta between the lepton and MET
    hists_["dEtaLep1MET_" ] = store_->book1D("DEtaLep1MET" , "#Delta#eta(lep1,MET)"    ,       80,  -4.,       4.);
    // deltaEta between leading jet and MET
    hists_["dEtaJet1MET_" ] = store_->book1D("DEtaJet1MET" , "#Delta#eta(jet1,MET)"    ,       80,  -4.,       4.);
    // deltaPhi of 2 leading jets
    hists_["dPhiJet1Jet2_"] = store_->book1D("DPhiJet1Jet2", "#Delta#phi(jet1,jet2)"   ,       64, -3.2,      3.2);
    // deltaPhi of 1. lepton and 1. jet
    hists_["dPhiJet1Lep1_"] = store_->book1D("DPhiJet1Lep1", "#Delta#phi(jet1,lep1)"   ,       64, -3.2,      3.2);
    // deltaPhi of 1. lepton and MET
    hists_["dPhiLep1MET_" ] = store_->book1D("DPhiLep1MET" , "#Delta#phi(lep1,MET)"    ,       64, -3.2,      3.2);
    // deltaPhi of 1. jet and MET
    hists_["dPhiJet1MET_" ] = store_->book1D("DPhiJet1MET" , "#Delta#phi(jet1,MET)"    ,       64, -3.2,      3.2);
    // selected dimuon events
    hists_["diMuonLogger_"] = store_->book2D("DiMuonLogger", "Logged DiMuon Events"    ,        8,   0.,       8.,   10,   0.,   10.);
    // selected dielec events
    hists_["diElecLogger_"] = store_->book2D("DiElecLogger", "Logged DiElec Events"    ,        8,   0.,       8.,   10,   0.,   10.);
    // selected elemu events
    hists_["elecMuLogger_"] = store_->book2D("ElecMuLogger", "Logged ElecMu Events"    ,        8,   0.,       8.,   10,   0.,   10.);

    // set bin labels for trigger monitoring
    loggerBinLabels(std::string("diMuonLogger_"));
    loggerBinLabels(std::string("diElecLogger_"));
    loggerBinLabels(std::string("elecMuLogger_"));
    return;
  }

  void
  MonitorEnsemble::fill(const edm::Event& event, const edm::EventSetup& setup)
  {
    // fetch trigger event if configured such
    edm::Handle<edm::TriggerResults> triggerTable;
    if(!triggerTable_.label().empty()) {
      if( !event.getByLabel(triggerTable_, triggerTable) ) return;
    }

    /*
<<<<<<< HEAD
=======
    ------------------------------------------------------------
    
    Run and Inst. Luminosity information (Inst. Lumi. filled now with a dummy value=5.0)
    
    ------------------------------------------------------------
    */
    
    if (!event.eventAuxiliary().run()) return;
    fill("RunNumb_", event.eventAuxiliary().run());   
    
    double dummy=5.; fill("InstLumi_", dummy);
     
    
    /* 
>>>>>>> a61e1a4c
    ------------------------------------------------------------

    Muon Selection

    ------------------------------------------------------------
    */

    // buffer isolated muons
    std::vector<const reco::Muon*> isoMuons;

    edm::Handle<edm::View<reco::Muon> > muons;
    if( !event.getByLabel(muons_, muons) ) return;

    for(edm::View<reco::Muon>::const_iterator muon=muons->begin(); muon!=muons->end(); ++muon){
      // restrict to globalMuons
      if( muon->isGlobalMuon() ){
	fill("muonDelZ_" , muon->globalTrack()->vz());
	fill("muonDelXY_", muon->globalTrack()->vx(), muon->globalTrack()->vy());
	// apply preselection
	if(!muonSelect_ || (*muonSelect_)(*muon)){
	  double isolationTrk = muon->pt()/(muon->pt()+muon->isolationR03().sumPt);
	  double isolationCal = muon->pt()/(muon->pt()+muon->isolationR03().emEt+muon->isolationR03().hadEt);
	  double isolationRel = (muon->isolationR03().sumPt+muon->isolationR03().emEt+muon->isolationR03().hadEt)/muon->pt();
	  fill("muonTrkIso_" , isolationTrk); fill("muonCalIso_" , isolationCal); fill("muonRelIso_" , isolationRel);
	  if(!muonIso_ || (*muonIso_)(*muon)) isoMuons.push_back(&(*muon));
	}
      }
    }
    fill("muonMultIso_", isoMuons.size());

    /*
    ------------------------------------------------------------

    Electron Selection

    ------------------------------------------------------------
    */

    // buffer isolated electronss
    std::vector<const reco::GsfElectron*> isoElecs;
    edm::Handle<edm::ValueMap<float> > electronId;
    if(!electronId_.label().empty()) {
      if( !event.getByLabel(electronId_, electronId) ) return;
    }

    edm::Handle<edm::View<reco::GsfElectron> > elecs;
    if( !event.getByLabel(elecs_, elecs) ) return;

    for(edm::View<reco::GsfElectron>::const_iterator elec=elecs->begin(); elec!=elecs->end(); ++elec){
      // restrict to electrons with good electronId
      int idx = elec-elecs->begin();
      if( electronId_.label().empty() ? true : ((int)(*electronId)[elecs->refAt(idx)] & eidPattern_) ){
	// apply preselection
	if(!elecSelect_ || (*elecSelect_)(*elec)){
	  double isolationTrk = elec->pt()/(elec->pt()+elec->dr03TkSumPt());
	  double isolationCal = elec->pt()/(elec->pt()+elec->dr03EcalRecHitSumEt()+elec->dr03HcalTowerSumEt());
	  double isolationRel = (elec->dr03TkSumPt()+elec->dr03EcalRecHitSumEt()+elec->dr03HcalTowerSumEt())/elec->pt();
	  fill("elecTrkIso_" , isolationTrk); fill("elecCalIso_" , isolationCal); fill("elecRelIso_" , isolationRel);
	  if(!elecIso_ || (*elecIso_)(*elec)) isoElecs.push_back(&(*elec));
	}
      }
    }
    fill("elecMultIso_", isoElecs.size());

    /*
    ------------------------------------------------------------

    Jet Selection

    ------------------------------------------------------------
    */

    const JetCorrector* corrector=0;
    if(!jetCorrector_.empty()){
      // check whether a jet correcto is in the event setup or not
      if(setup.find( edm::eventsetup::EventSetupRecordKey::makeKey<JetCorrectionsRecord>() )){
	corrector = JetCorrector::getJetCorrector(jetCorrector_, setup);
      }
      else{
	edm::LogVerbatim( "TopDiLeptonOfflineDQM" )
	  << "\n"
	  << "------------------------------------------------------------------------------------- \n"
	  << " No JetCorrectionsRecord available from EventSetup:                                   \n"
	  << "  - Jets will not be corrected.                                                       \n"
	  << "  - If you want to change this add the following lines to your cfg file:              \n"
	  << "                                                                                      \n"
	  << "  ## load jet corrections                                                             \n"
	  << "  process.load(\"JetMETCorrections.Configuration.JetCorrectionServicesAllAlgos_cff\") \n"
	  << "  process.prefer(\"ak5CaloL2L3\")                                                     \n"
	  << "                                                                                      \n"
	  << "------------------------------------------------------------------------------------- \n";
      }
    }

    unsigned int mult=0;
    // buffer leadingJets
    std::vector<reco::Jet> leadingJets;
    edm::Handle<edm::View<reco::Jet> > jets;
    if( !event.getByLabel(jets_, jets) ) return;

    edm::Handle<reco::JetIDValueMap> jetID;
    if(jetIDSelect_){
      if( !event.getByLabel(jetIDLabel_, jetID) ) return;
    }

    for(edm::View<reco::Jet>::const_iterator jet=jets->begin(); jet!=jets->end(); ++jet){
      unsigned int idx=jet-jets->begin();
      if( jetIDSelect_ && dynamic_cast<const reco::CaloJet*>(jets->refAt(idx).get())){
	if(!(*jetIDSelect_)((*jetID)[jets->refAt(idx)])) continue;
      }
      // chekc additional jet selection for calo, pf and bare reco jets
      if(dynamic_cast<const reco::CaloJet*>(&*jet)){
	reco::CaloJet sel = dynamic_cast<const reco::CaloJet&>(*jet); sel.scaleEnergy(corrector ? corrector->correction(*jet) : 1.);
	StringCutObjectSelector<reco::CaloJet> jetSelect(jetSelect_); if(!jetSelect(sel)){ continue;}
      }
      else if(dynamic_cast<const reco::PFJet*>(&*jet)){
	reco::PFJet sel= dynamic_cast<const reco::PFJet&>(*jet); sel.scaleEnergy(corrector ? corrector->correction(*jet) : 1.);
	StringCutObjectSelector<reco::PFJet> jetSelect(jetSelect_); if(!jetSelect(sel)) continue;
      }
      else{
	reco::Jet sel = *jet; sel.scaleEnergy(corrector ? corrector->correction(*jet) : 1.);
	StringCutObjectSelector<reco::Jet> jetSelect(jetSelect_); if(!jetSelect(sel)) continue;
      }
      // check for overlaps
      bool overlap=false;
      for(std::vector<const reco::GsfElectron*>::const_iterator elec=isoElecs.begin(); elec!=isoElecs.end(); ++elec){
	if(reco::deltaR((*elec)->eta(), (*elec)->phi(), jet->eta(), jet->phi())<0.4){overlap=true; break;}
      } if(overlap){continue;}
      // prepare jet to fill monitor histograms
      reco::Jet monitorJet=*jet; monitorJet.scaleEnergy(corrector ?  corrector->correction(*jet) : 1.);
      ++mult; // determine jet multiplicity
      if(idx==0) {
	leadingJets.push_back(monitorJet);
	fill("jet1Pt_"    , monitorJet.pt());
	fill("jet1PtRaw_" , jet->pt() );
	fill("jet1Eta_"   , jet->eta());
      }
      if(idx==1) {
	leadingJets.push_back(monitorJet);
	fill("jet2Pt_"    , monitorJet.pt());
	fill("jet2PtRaw_" , jet->pt() );
	fill("jet2Eta_"   , jet->eta());
      }
    }
    if(leadingJets.size()>1){
      fill("dEtaJet1Jet2_" , leadingJets[0].eta()-leadingJets[1].eta());
      fill("dPhiJet1Jet2_" , reco::deltaPhi(leadingJets[0].phi(), leadingJets[1].phi()));
      if( !isoMuons.empty() ){
	if( isoElecs.empty() || isoMuons[0]->pt()>isoElecs[0]->pt() ){
	  fill("dEtaJet1Lep1_" , isoMuons[0]->eta()-leadingJets[0].eta());
	  fill("dPhiJet1Lep1_" , reco::deltaPhi(isoMuons[0]->phi() , leadingJets[0].phi()));
	}
      }
      if( !isoElecs.empty() ){
	if( isoMuons.empty() || isoElecs[0]->pt()>isoMuons[0]->pt() ){
	  fill("dEtaJet1Lep1_" , isoElecs[0]->eta()-leadingJets[0].eta());
	  fill("dPhiJet1Lep1_" , reco::deltaPhi(isoElecs[0]->phi() , leadingJets[0].phi()));
	}
      }
    }
    fill("jetMult_", mult);

    /*
    ------------------------------------------------------------

    MET Selection

    ------------------------------------------------------------
    */

    // buffer for event logging
    reco::MET caloMET;
    for(std::vector<edm::InputTag>::const_iterator met_=mets_.begin(); met_!=mets_.end(); ++met_){

      edm::Handle<edm::View<reco::MET> > met;
      if( !event.getByLabel(*met_, met) ) continue;

      if(met->begin()!=met->end()){
	unsigned int idx=met_-mets_.begin();
	if(idx==0){
	  caloMET=*met->begin();
	  fill("metCalo_", met->begin()->et());
	  if(!leadingJets.empty()){
	    fill("dEtaJet1MET_" , leadingJets[0].eta()-met->begin()->eta());
	    fill("dPhiJet1MET_" , reco::deltaPhi(leadingJets[0].phi(), met->begin()->phi()));
	  }
	  if( !isoMuons.empty() ){
	    if( isoElecs.empty() || isoMuons[0]->pt()>isoElecs[0]->pt() ){
	      fill("dEtaLep1MET_" , isoMuons[0]->eta()-met->begin()->eta());
	      fill("dPhiLep1MET_" , reco::deltaPhi(isoMuons[0]->phi(), met->begin()->phi()));
	    }
	  }
	  if( !isoElecs.empty() ){
	    if( isoMuons.empty() || isoElecs[0]->pt()>isoMuons[0]->pt() ){
	      fill("dEtaLep1MET_" , isoElecs[0]->eta()-met->begin()->eta());
	      fill("dPhiLep1MET_" , reco::deltaPhi(isoElecs[0]->phi(), met->begin()->phi()));
	    }
	  }
	}
	if(idx==1){ fill("metTC_"   , met->begin()->et());}
	if(idx==2){ fill("metPflow_", met->begin()->et());}
      }
    }


    /*
    ------------------------------------------------------------

    Event Monitoring

    ------------------------------------------------------------
    */

    // check number of isolated leptons
    fill("lepMultIso_", isoMuons.size(), isoElecs.size());
    // ELECMU channel
    if( decayChannel(isoMuons, isoElecs) == ELECMU ){
      fill("decayChannel_", 0.5);
      double mass = (isoElecs[0]->p4()+isoMuons[0]->p4()).mass();
      if( (lowerEdge_==-1. && upperEdge_==-1.) || (lowerEdge_<mass && mass<upperEdge_) ){
<<<<<<< HEAD
	fill("dEtaL1L2_"  , isoElecs[0]->eta()-isoMuons[0]->eta());
	fill("sumEtaL1L2_", (isoElecs[0]->eta()+isoMuons[0]->eta())/2);
	fill("dPhiL1L2_"  , reco::deltaPhi(isoElecs[0]->phi(), isoMuons[0]->eta()));
	fill("elecPt_", isoElecs[0]->pt()); fill("muonPt_", isoMuons[0]->pt());
=======
        
	fill("dEtaL1L2_"  , isoElecs[0]->eta()-isoMuons[0]->eta()); 
	fill("sumEtaL1L2_", (isoElecs[0]->eta()+isoMuons[0]->eta())/2); 
	fill("dPhiL1L2_"  , reco::deltaPhi(isoElecs[0]->phi(), isoMuons[0]->eta())); 
	fill("elecPt_", isoElecs[0]->pt()); fill("muonPt_", isoMuons[0]->pt()); 
>>>>>>> a61e1a4c
	fill("lep1Pt_", isoElecs[0]->pt()>isoMuons[0]->pt() ? isoElecs[0]->pt() : isoMuons[0]->pt());
	fill("lep2Pt_", isoElecs[0]->pt()>isoMuons[0]->pt() ? isoMuons[0]->pt() : isoElecs[0]->pt());
	// fill plots for trigger monitoring
	if(!triggerTable_.label().empty()) fill(event, *triggerTable, "elecMu", elecMuPaths_);
	if(elecMuLogged_<=hists_.find("elecMuLogger_")->second->getNbinsY()){
	  // log runnumber, lumi block, event number & some
	  // more pysics infomation for interesting events
	  fill("elecMuLogger_", 0.5, elecMuLogged_+0.5, event.eventAuxiliary().run());
	  fill("elecMuLogger_", 1.5, elecMuLogged_+0.5, event.eventAuxiliary().luminosityBlock());
	  fill("elecMuLogger_", 2.5, elecMuLogged_+0.5, event.eventAuxiliary().event());
	  fill("elecMuLogger_", 3.5, elecMuLogged_+0.5, isoMuons[0]->pt());
	  fill("elecMuLogger_", 4.5, elecMuLogged_+0.5, isoElecs[0]->pt());
	  if(leadingJets.size()>0) fill("elecMuLogger_", 5.5, elecMuLogged_+0.5, leadingJets[0].pt());
	  if(leadingJets.size()>1) fill("elecMuLogger_", 6.5, elecMuLogged_+0.5, leadingJets[1].pt());
	  fill("elecMuLogger_", 7.5, elecMuLogged_+0.5, caloMET.et());
	  ++elecMuLogged_;
	}
      }
    }

    // DIMUON channel
    if( decayChannel(isoMuons, isoElecs) == DIMUON ){
      fill("decayChannel_", 1.5);
      int charge = isoMuons[0]->charge()*isoMuons[1]->charge();
      double mass = (isoMuons[0]->p4()+isoMuons[1]->p4()).mass();
      
      fill(charge<0 ? "invMass_"    : "invMassWC_"    , mass       );
      fill(charge<0 ? "invMassLog_" : "invMassWCLog_" , log10(mass));
      if((lowerEdge_==-1. && upperEdge_==-1.) || (lowerEdge_<mass && mass<upperEdge_) ){
<<<<<<< HEAD
	fill("dEtaL1L2"  , isoMuons[0]->eta()-isoMuons[1]->eta() );
	fill("sumEtaL1L2", (isoMuons[0]->eta()+isoMuons[1]->eta())/2);
	fill("dPhiL1L2"  , reco::deltaPhi(isoMuons[0]->phi(),isoMuons[1]->phi()) );
	fill("muonPt_", isoMuons[0]->pt()); fill("muonPt_", isoMuons[1]->pt());
	fill("lep1Pt_", isoMuons[0]->pt()); fill("lep2Pt_", isoMuons[1]->pt());
=======
        fill("dEtaL1L2_"  , isoMuons[0]->eta()-isoMuons[1]->eta() );
	fill("sumEtaL1L2_", (isoMuons[0]->eta()+isoMuons[1]->eta())/2);
	fill("dPhiL1L2_", reco::deltaPhi(isoMuons[0]->phi(),isoMuons[1]->phi()) );
	fill("muonPt_", isoMuons[0]->pt()); fill("muonPt_", isoMuons[1]->pt()); 
	fill("lep1Pt_", isoMuons[0]->pt()); fill("lep2Pt_", isoMuons[1]->pt()); 
>>>>>>> a61e1a4c
	// fill plots for trigger monitoring
	if(!triggerTable_.label().empty()) fill(event, *triggerTable, "diMuon", diMuonPaths_);
	if(diMuonLogged_<=hists_.find("diMuonLogger_")->second->getNbinsY()){
	  // log runnumber, lumi block, event number & some
	  // more pysics infomation for interesting events
	  fill("diMuonLogger_", 0.5, diMuonLogged_+0.5, event.eventAuxiliary().run());
	  fill("diMuonLogger_", 1.5, diMuonLogged_+0.5, event.eventAuxiliary().luminosityBlock());
	  fill("diMuonLogger_", 2.5, diMuonLogged_+0.5, event.eventAuxiliary().event());
	  fill("diMuonLogger_", 3.5, diMuonLogged_+0.5, isoMuons[0]->pt());
	  fill("diMuonLogger_", 4.5, diMuonLogged_+0.5, isoMuons[1]->pt());
	  if(leadingJets.size()>0) fill("diMuonLogger_", 5.5, diMuonLogged_+0.5, leadingJets[0].pt());
	  if(leadingJets.size()>1) fill("diMuonLogger_", 6.5, diMuonLogged_+0.5, leadingJets[1].pt());
	  fill("diMuonLogger_", 7.5, diMuonLogged_+0.5, caloMET.et());
	  ++diMuonLogged_;
	}
      }
    }

    // DIELEC channel
    if( decayChannel(isoMuons, isoElecs) == DIELEC ){
      fill("decayChannel_", 2.5);
      int charge = isoElecs[0]->charge()*isoElecs[1]->charge();
      double mass = (isoElecs[0]->p4()+isoElecs[1]->p4()).mass();
      fill(charge<0 ? "invMass_"    : "invMassWC_"    , mass       );
      fill(charge<0 ? "invMassLog_" : "invMassWCLog_" , log10(mass));
      if((lowerEdge_==-1. && upperEdge_==-1.) || (lowerEdge_<mass && mass<upperEdge_) ){
<<<<<<< HEAD
	fill("dEtaL1L2"  , isoElecs[0]->eta()-isoElecs[1]->eta() );
	fill("sumEtaL1L2", (isoElecs[0]->eta()+isoElecs[1]->eta())/2);
	fill("dPhiL1L2"  , reco::deltaPhi(isoElecs[0]->phi(),isoElecs[1]->phi()) );
	fill("elecPt_", isoElecs[0]->pt()); fill("elecPt_", isoElecs[1]->pt());
	fill("lep1Pt_", isoElecs[0]->pt()); fill("lep2Pt_", isoElecs[1]->pt());
=======
	fill("dEtaL1L2_"  , isoElecs[0]->eta()-isoElecs[1]->eta() );
	fill("sumEtaL1L2_", (isoElecs[0]->eta()+isoElecs[1]->eta())/2);
	fill("dPhiL1L2_"  , reco::deltaPhi(isoElecs[0]->phi(),isoElecs[1]->phi()) );
	fill("elecPt_", isoElecs[0]->pt()); fill("elecPt_", isoElecs[1]->pt()); 
	fill("lep1Pt_", isoElecs[0]->pt()); fill("lep2Pt_", isoElecs[1]->pt()); 
>>>>>>> a61e1a4c
	if(diElecLogged_<=hists_.find("diElecLogger_")->second->getNbinsY()){
	  // log runnumber, lumi block, event number & some
	  // more pysics infomation for interesting events
	  fill("diElecLogger_", 0.5, diElecLogged_+0.5, event.eventAuxiliary().run());
	  fill("diElecLogger_", 1.5, diElecLogged_+0.5, event.eventAuxiliary().luminosityBlock());
	  fill("diElecLogger_", 2.5, diElecLogged_+0.5, event.eventAuxiliary().event());
	  fill("diElecLogger_", 3.5, diElecLogged_+0.5, isoElecs[0]->pt());
	  fill("diElecLogger_", 4.5, diElecLogged_+0.5, isoElecs[1]->pt());
	  if(leadingJets.size()>0) fill("diElecLogger_", 5.5, diElecLogged_+0.5, leadingJets[0].pt());
	  if(leadingJets.size()>1) fill("diElecLogger_", 6.5, diElecLogged_+0.5, leadingJets[1].pt());
	  fill("diElecLogger_", 7.5, diElecLogged_+0.5, caloMET.et());
	  ++diElecLogged_;
	}
      }
   }
  }

}

TopDiLeptonOfflineDQM::TopDiLeptonOfflineDQM(const edm::ParameterSet& cfg): triggerTable_(""), vertex_(""), vertexSelect_(0), beamspotSelect_(0)
{
  // configure the preselection
  edm::ParameterSet presel=cfg.getParameter<edm::ParameterSet>("preselection");
  if( presel.existsAs<edm::ParameterSet>("trigger") ){
    edm::ParameterSet trigger=presel.getParameter<edm::ParameterSet>("trigger");
    triggerTable_=trigger.getParameter<edm::InputTag>("src");
    triggerPaths_=trigger.getParameter<std::vector<std::string> >("select");
  }
  if( presel.existsAs<edm::ParameterSet>("vertex" ) ){
    edm::ParameterSet vertex=presel.getParameter<edm::ParameterSet>("vertex");
    vertex_= vertex.getParameter<edm::InputTag>("src");
    vertexSelect_= new StringCutObjectSelector<reco::Vertex>(vertex.getParameter<std::string>("select"));
  }
  if( presel.existsAs<edm::ParameterSet>("beamspot" ) ){
    edm::ParameterSet beamspot=presel.getParameter<edm::ParameterSet>("beamspot");
    beamspot_= beamspot.getParameter<edm::InputTag>("src");
    beamspotSelect_= new StringCutObjectSelector<reco::BeamSpot>(beamspot.getParameter<std::string>("select"));
  }

  // conifgure the selection
  std::vector<edm::ParameterSet> sel=cfg.getParameter<std::vector<edm::ParameterSet> >("selection");
  for(unsigned int i=0; i<sel.size(); ++i){
    selectionOrder_.push_back(sel.at(i).getParameter<std::string>("label"));
    selection_[selectionStep(selectionOrder_.back())] = std::make_pair(sel.at(i), new TopDiLeptonOffline::MonitorEnsemble(selectionStep(selectionOrder_.back()).c_str(), cfg.getParameter<edm::ParameterSet>("setup")));
  }
}

void
TopDiLeptonOfflineDQM::analyze(const edm::Event& event, const edm::EventSetup& setup)
{
  if(!triggerTable_.label().empty()){
    edm::Handle<edm::TriggerResults> triggerTable;
    if( !event.getByLabel(triggerTable_, triggerTable) ) return;
    if(!accept(event, *triggerTable, triggerPaths_)) return;
  }
  if(!vertex_.label().empty()){
    edm::Handle<std::vector<reco::Vertex> > vertex;
    if( !event.getByLabel(vertex_, vertex) ) return;
    if(vertex->empty() || !(*vertexSelect_)(vertex->front())) return;
  }
  if(!beamspot_.label().empty()){
    edm::Handle<reco::BeamSpot> beamspot;
    if( !event.getByLabel(beamspot_, beamspot) ) return;
    if(!(*beamspotSelect_)(*beamspot)) return;
  }
  // apply selection steps
  for(std::vector<std::string>::const_iterator selIt=selectionOrder_.begin(); selIt!=selectionOrder_.end(); ++selIt){
    std::string key = selectionStep(*selIt), type = objectType(*selIt);
    if(selection_.find(key)!=selection_.end()){
      if(type=="empty"){
	selection_[key].second->fill(event, setup);
      }
      if(type=="muons"){
	SelectionStep<reco::Muon> step(selection_[key].first, consumesCollector());
	if(step.select(event)){
	  selection_[key].second->fill(event, setup);
	} else break;
      }
      if(type=="elecs"){
<<<<<<< HEAD
	SelectionStep<reco::GsfElectron> step(selection_[key].first);
	if(step.select(event)){
=======
	SelectionStep<reco::GsfElectron> step(selection_[key].first, consumesCollector());
	if(step.select(event)){ 
>>>>>>> a61e1a4c
	  selection_[key].second->fill(event, setup);
	} else break;
      }
      if(type=="jets" ){
	SelectionStep<reco::Jet> step(selection_[key].first, consumesCollector());
	if(step.select(event, setup)){
	  selection_[key].second->fill(event, setup);
	} else break;
      }
      if(type=="jets/pf" ){
	SelectionStep<reco::PFJet> step(selection_[key].first, consumesCollector());
	if(step.select(event, setup)){
	  selection_[key].second->fill(event, setup);
	} else break;
      }
      if(type=="jets/calo" ){
	SelectionStep<reco::CaloJet> step(selection_[key].first, consumesCollector());
	if(step.select(event, setup)){
	  selection_[key].second->fill(event, setup);
	} else break;
      }
      if(type=="met" ){
	SelectionStep<reco::MET> step(selection_[key].first, consumesCollector());
	if(step.select(event)){
	  selection_[key].second->fill(event, setup);
	} else break;
      }
    }
  }
}



// Local Variables:
// show-trailing-whitespace: t
// truncate-lines: t
// End:<|MERGE_RESOLUTION|>--- conflicted
+++ resolved
@@ -147,11 +147,7 @@
     // pt of the 2. leading lepton
     hists_["lep2Pt_"      ] = store_->book1D("Lep2Pt"      , "pt(lep2)"                ,       50,   0.,     200.);
     // multiplicity of jets with pt>30 (corrected to L2+L3)
-<<<<<<< HEAD
-    hists_["jetMult_"     ] = store_->book1D("JetMult"     , "N_{30}(jet)"             ,       10,   0.,      10.);
-=======
     hists_["jetMult_"     ] = store_->book1D("JetMult"     , "N_{30}(jet)"             ,       21, -0.5,      20.5); 
->>>>>>> a61e1a4c
     // MET (calo)
     hists_["metCalo_"     ] = store_->book1D("METCalo"     , "MET_{Calo}"              ,       50,   0.,     200.);
 
@@ -167,11 +163,7 @@
 
     // --- [VERBOSE] --- //
     // mean eta of the candidate leptons
-<<<<<<< HEAD
-    hists_["sumEtaL1L2_"  ] = store_->book1D("SumEtaL1L2"  , "<#eta>(lep1, lep2)"      ,       30,  -5.,       5.);
-=======
     hists_["sumEtaL1L2_"  ] = store_->book1D("SumEtaL1L2"  , "<#eta>(lep1, lep2)"      ,       100,  -5.,       5.); 
->>>>>>> a61e1a4c
     // deltaEta between the 2 candidate leptons
     hists_["dEtaL1L2_"    ] = store_->book1D("DEtaL1L2"    , "#Delta#eta(lep1,lep2)"   ,       80,  -4.,       4.);
     // deltaPhi between the 2 candidate leptons
@@ -267,8 +259,6 @@
     }
 
     /*
-<<<<<<< HEAD
-=======
     ------------------------------------------------------------
     
     Run and Inst. Luminosity information (Inst. Lumi. filled now with a dummy value=5.0)
@@ -283,7 +273,6 @@
      
     
     /* 
->>>>>>> a61e1a4c
     ------------------------------------------------------------
 
     Muon Selection
@@ -504,18 +493,11 @@
       fill("decayChannel_", 0.5);
       double mass = (isoElecs[0]->p4()+isoMuons[0]->p4()).mass();
       if( (lowerEdge_==-1. && upperEdge_==-1.) || (lowerEdge_<mass && mass<upperEdge_) ){
-<<<<<<< HEAD
-	fill("dEtaL1L2_"  , isoElecs[0]->eta()-isoMuons[0]->eta());
-	fill("sumEtaL1L2_", (isoElecs[0]->eta()+isoMuons[0]->eta())/2);
-	fill("dPhiL1L2_"  , reco::deltaPhi(isoElecs[0]->phi(), isoMuons[0]->eta()));
-	fill("elecPt_", isoElecs[0]->pt()); fill("muonPt_", isoMuons[0]->pt());
-=======
         
 	fill("dEtaL1L2_"  , isoElecs[0]->eta()-isoMuons[0]->eta()); 
 	fill("sumEtaL1L2_", (isoElecs[0]->eta()+isoMuons[0]->eta())/2); 
 	fill("dPhiL1L2_"  , reco::deltaPhi(isoElecs[0]->phi(), isoMuons[0]->eta())); 
 	fill("elecPt_", isoElecs[0]->pt()); fill("muonPt_", isoMuons[0]->pt()); 
->>>>>>> a61e1a4c
 	fill("lep1Pt_", isoElecs[0]->pt()>isoMuons[0]->pt() ? isoElecs[0]->pt() : isoMuons[0]->pt());
 	fill("lep2Pt_", isoElecs[0]->pt()>isoMuons[0]->pt() ? isoMuons[0]->pt() : isoElecs[0]->pt());
 	// fill plots for trigger monitoring
@@ -545,19 +527,11 @@
       fill(charge<0 ? "invMass_"    : "invMassWC_"    , mass       );
       fill(charge<0 ? "invMassLog_" : "invMassWCLog_" , log10(mass));
       if((lowerEdge_==-1. && upperEdge_==-1.) || (lowerEdge_<mass && mass<upperEdge_) ){
-<<<<<<< HEAD
-	fill("dEtaL1L2"  , isoMuons[0]->eta()-isoMuons[1]->eta() );
-	fill("sumEtaL1L2", (isoMuons[0]->eta()+isoMuons[1]->eta())/2);
-	fill("dPhiL1L2"  , reco::deltaPhi(isoMuons[0]->phi(),isoMuons[1]->phi()) );
-	fill("muonPt_", isoMuons[0]->pt()); fill("muonPt_", isoMuons[1]->pt());
-	fill("lep1Pt_", isoMuons[0]->pt()); fill("lep2Pt_", isoMuons[1]->pt());
-=======
         fill("dEtaL1L2_"  , isoMuons[0]->eta()-isoMuons[1]->eta() );
 	fill("sumEtaL1L2_", (isoMuons[0]->eta()+isoMuons[1]->eta())/2);
 	fill("dPhiL1L2_", reco::deltaPhi(isoMuons[0]->phi(),isoMuons[1]->phi()) );
 	fill("muonPt_", isoMuons[0]->pt()); fill("muonPt_", isoMuons[1]->pt()); 
 	fill("lep1Pt_", isoMuons[0]->pt()); fill("lep2Pt_", isoMuons[1]->pt()); 
->>>>>>> a61e1a4c
 	// fill plots for trigger monitoring
 	if(!triggerTable_.label().empty()) fill(event, *triggerTable, "diMuon", diMuonPaths_);
 	if(diMuonLogged_<=hists_.find("diMuonLogger_")->second->getNbinsY()){
@@ -584,19 +558,11 @@
       fill(charge<0 ? "invMass_"    : "invMassWC_"    , mass       );
       fill(charge<0 ? "invMassLog_" : "invMassWCLog_" , log10(mass));
       if((lowerEdge_==-1. && upperEdge_==-1.) || (lowerEdge_<mass && mass<upperEdge_) ){
-<<<<<<< HEAD
-	fill("dEtaL1L2"  , isoElecs[0]->eta()-isoElecs[1]->eta() );
-	fill("sumEtaL1L2", (isoElecs[0]->eta()+isoElecs[1]->eta())/2);
-	fill("dPhiL1L2"  , reco::deltaPhi(isoElecs[0]->phi(),isoElecs[1]->phi()) );
-	fill("elecPt_", isoElecs[0]->pt()); fill("elecPt_", isoElecs[1]->pt());
-	fill("lep1Pt_", isoElecs[0]->pt()); fill("lep2Pt_", isoElecs[1]->pt());
-=======
 	fill("dEtaL1L2_"  , isoElecs[0]->eta()-isoElecs[1]->eta() );
 	fill("sumEtaL1L2_", (isoElecs[0]->eta()+isoElecs[1]->eta())/2);
 	fill("dPhiL1L2_"  , reco::deltaPhi(isoElecs[0]->phi(),isoElecs[1]->phi()) );
 	fill("elecPt_", isoElecs[0]->pt()); fill("elecPt_", isoElecs[1]->pt()); 
 	fill("lep1Pt_", isoElecs[0]->pt()); fill("lep2Pt_", isoElecs[1]->pt()); 
->>>>>>> a61e1a4c
 	if(diElecLogged_<=hists_.find("diElecLogger_")->second->getNbinsY()){
 	  // log runnumber, lumi block, event number & some
 	  // more pysics infomation for interesting events
@@ -676,13 +642,8 @@
 	} else break;
       }
       if(type=="elecs"){
-<<<<<<< HEAD
-	SelectionStep<reco::GsfElectron> step(selection_[key].first);
-	if(step.select(event)){
-=======
 	SelectionStep<reco::GsfElectron> step(selection_[key].first, consumesCollector());
 	if(step.select(event)){ 
->>>>>>> a61e1a4c
 	  selection_[key].second->fill(event, setup);
 	} else break;
       }
