--- conflicted
+++ resolved
@@ -1096,19 +1096,11 @@
   }
 
   // fill tracklet based info
-<<<<<<< HEAD
   const TAxis *xa = AlphaTracklets->GetXaxis();
   int ybin  = AlphaTracklets->GetYaxis()->FindFixBin(pixels.size());
   int zbin  = AlphaTracklets->GetZaxis()->FindFixBin(trackletV.z());
   int tbin  = AlphaTracklets->GetBin(0,ybin,zbin);
   for(size_t k=0; k<tracklets.size(); ++k) {
-=======
-  TAxis *xa = AlphaTracklets->GetXaxis();
-  int ybin = AlphaTracklets->GetYaxis()->FindFixBin(pixels.size());
-  int zbin = AlphaTracklets->GetZaxis()->FindFixBin(trackletV.z());
-  int tbin = AlphaTracklets->GetBin(0, ybin, zbin);
-  for (size_t k = 0; k < tracklets.size(); ++k) {
->>>>>>> 7f420a91
     const Tracklet &tl(tracklets.at(k));
     fill2D(detaphi, tl.deta(), tl.dphi());
     fill1D(deta, tl.deta());
