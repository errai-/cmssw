--- conflicted
+++ resolved
@@ -103,11 +103,6 @@
 
   MonitorElement* kbmtf_hwDXY;
   MonitorElement* kbmtf_hwPt2;
-<<<<<<< HEAD
-  MonitorElement* kmtf_hwPt;
-  MonitorElement* kmtf_hwQual_bx;
-=======
->>>>>>> 171b3e9b
   /* MonitorElement* bmtf_twinmuxInput_PhiBX; */
   /* MonitorElement* bmtf_twinmuxInput_PhiPhi; */
   /* MonitorElement* bmtf_twinmuxInput_PhiPhiB; */
