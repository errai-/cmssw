--- conflicted
+++ resolved
@@ -31,20 +31,10 @@
   std::string monitorDir;
   bool verbose;
 
+  MonitorElement* emtferrors;
+  MonitorElement* emtflcts;
   MonitorElement* emtfChamberOccupancy;
- 
-  MonitorElement* emtfnTracks;
-  MonitorElement* emtfnLCTs;
-  MonitorElement* emtfTrackBX;
-  MonitorElement* emtfTrackPt;
-  MonitorElement* emtfTrackEta;
-  MonitorElement* emtfTrackPhi;
-  MonitorElement* emtfTrackOccupancy;
-<<<<<<< HEAD
-	MonitorElement* csctflcts;
-	MonitorElement* csctferrors;
-=======
-  MonitorElement* emtf_dphideta;
+
   MonitorElement* emtf_strip_ME11_NEG;
   MonitorElement* emtf_wire_ME11_NEG;
   MonitorElement* emtf_strip_ME12_NEG;
@@ -83,7 +73,6 @@
   MonitorElement* emtf_strip_ME42_POS;
   MonitorElement* emtf_wire_ME42_POS;
   
-  
   MonitorElement* emtf_chamberstrip_ME21_NEG;
   MonitorElement* emtf_chamberstrip_ME22_NEG;
   MonitorElement* emtf_chamberstrip_ME31_NEG;
@@ -97,8 +86,14 @@
   MonitorElement* emtf_chamberstrip_ME32_POS;
   MonitorElement* emtf_chamberstrip_ME41_POS;
   MonitorElement* emtf_chamberstrip_ME42_POS;
->>>>>>> 4f8c38f7
 
+  MonitorElement* emtfnTracks;
+  MonitorElement* emtfnLCTs;
+  MonitorElement* emtfTrackBX;
+  MonitorElement* emtfTrackPt;
+  MonitorElement* emtfTrackEta;
+  MonitorElement* emtfTrackPhi;
+  MonitorElement* emtfTrackOccupancy;
 };
 
 #endif