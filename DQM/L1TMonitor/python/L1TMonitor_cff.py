import FWCore.ParameterSet.Config as cms

# L1 Trigger DQM sequence
#
# used by DQM GUI: DQM/Integration/python/test/l1t_dqm_sourceclient-*_cfg.py
#
# standard RawToDigi sequence must be run before the L1T module, labels 
# from the standard sequence are used as default for the L1 DQM modules
# any configuration change in the unpacking must be done in l1t_dqm_sourceclient-*_cfg.py
#
# see CVS for previous authors
#
# V.M. Ghete 2011-05-25 revised version of L1 Trigger DQM
#                       

#
# DQM modules
#

# Bx Timing DQM module
from DQM.L1TMonitor.BxTiming_cfi import *

# ECAL TPG DQM module
# not run in L1T - do we need it? FIXME

# HCAL TPG DQM module 
# not run in L1T - do we need it? FIXME

# RCT DQM module 
from DQM.L1TMonitor.L1TRCT_cfi import *
l1tRctRun1 = l1tRct.clone()
l1tRct.rctSource = 'caloStage1Digis'
#l1tRct.gctSource = 'caloStage1Digis'

l1tRctfromRCT = l1tRct.clone()
l1tRctfromRCT.rctSource = 'rctDigis'
l1tRctfromRCT.HistFolder = cms.untracked.string('L1T/L1TRCT_FromRCT')

# RCT PUM DQM
from DQM.L1TMonitor.L1TPUM_cfi import *

# GCT DQM module 
from DQM.L1TMonitor.L1TGCT_cfi import *
from DQM.L1TMonitor.L1TStage1Layer2_cfi import *

# DTTPG DQM module 
# not run in L1T - do we need it? FIXME

# DTTF DQM module 
from DQM.L1TMonitor.L1TDTTF_cfi import *

# CSCTPG DQM module 
# not run in L1T - do we need it? FIXME

# CSCTF DQM module 
from DQM.L1TMonitor.L1TCSCTF_cff import *

# RPC DQM module - non-standard name of the module
from DQM.L1TMonitor.L1TRPCTF_cfi import *

# GMT DQM module 
from DQM.L1TMonitor.L1TGMT_cfi import *

# GT DQM module 
from DQM.L1TMonitor.L1TGT_cfi import *

# L1Extra DQM module
from DQM.L1TMonitor.L1ExtraDQM_cff import *

# L1 rates DQM module
from DQM.L1TMonitor.L1TRate_cfi import *

# L1 BPTX DQM module
from DQM.L1TMonitor.L1TBPTX_cfi import *

#
# other, non pure-L1 stuff
#

# scaler modules (SM and SCAL) - it uses DQM.TrigXMonitor
#
# SCAL scalers
from DQM.TrigXMonitor.L1TScalersSCAL_cfi import *
#
# SM scalers
from DQM.TrigXMonitor.L1Scalers_cfi import *
l1s.l1GtData = cms.InputTag("gtDigis")
l1s.dqmFolder = cms.untracked.string("L1T/L1Scalers_SM") 

############################################################
# Stage1 Layer1 unpacker
from EventFilter.RctRawToDigi.l1RctHwDigis_cfi import *

# Stage1 unpacker
from L1Trigger.L1TCommon.l1tRawToDigi_cfi import *
#caloStage1Digis.FedId = cms.int32(809)

# transfer stage1 format digis to legacy format digis

from L1Trigger.L1TCommon.caloStage1LegacyFormatDigis_cfi import *
caloStage1LegacyFormatDigis.bxMin = cms.int32(-2)
caloStage1LegacyFormatDigis.bxMax = cms.int32(2)

#################################################################

# GMT digis in parallel running
from EventFilter.L1GlobalTriggerRawToDigi.l1GtUnpack_cfi import *
l1GtUnpack.DaqGtInputTag = 'rawDataCollector'

#############################################################

#
# define sequences 
#


l1tRctSeq = cms.Sequence(
                    l1tRct + l1tRctfromRCT + l1tPUM 
                    )

l1tGctSeq = cms.Sequence(
                    l1tGct
                    )

l1tStage1Layer2Seq = cms.Sequence(
                    l1tStage1Layer2
                    )
    
# for L1ExtraDQM, one must run GGT and GMT/GT unpacker and L1Extra producer 
# with special configurations

l1ExtraDqmSeq = cms.Sequence(
                        dqmGctDigis *
                        dqmGtDigis *
                        dqmL1ExtraParticles * 
                        l1ExtraDQM
                        )

l1ExtraStage1DqmSeq = cms.Sequence(
    dqmGtDigis *
    dqmL1ExtraParticlesStage1 *
    l1ExtraDQMStage1
    )


# L1T monitor sequence 
#     modules are independent, so the order is irrelevant 

l1tMonitorOnline = cms.Sequence(
                          l1GtUnpack*
                          bxTiming +
                          l1tDttf +
                          l1tCsctf + 
                          l1tRpctf +
                          l1tGmt +
                          l1tGt + 
                          l1ExtraDqmSeq +
                          l1tBPTX +
                          l1tRate +
                          l1tRctRun1 +
                          l1tGctSeq
                          )

l1tMonitorStage1Online = cms.Sequence(
                          l1GtUnpack*
                          bxTiming +
                          l1tDttf +
                          l1tCsctf + 
                          l1tRpctf +
                          l1tGmt +
                          l1tGt +
                          rctDigis *
                          #caloStage1Digis *
                          #caloStage1LegacyFormatDigis*
                          l1ExtraStage1DqmSeq +
                          #l1tBPTX +
                          #l1tRate +
                          l1tStage1Layer2Seq +
<<<<<<< HEAD
                          l1tRctRun1 +
=======
                          #l1tRctRun1 +
>>>>>>> 79dd34ea
                          l1tRctSeq 
                          )


# sequence for L1 Trigger DQM modules on EndPath 
# FIXME clarify why needed on EndPath

l1tMonitorEndPathSeq = cms.Sequence(
                                    l1s +
                                    l1tscalers
                                    )
                            
<|MERGE_RESOLUTION|>--- conflicted
+++ resolved
@@ -176,11 +176,7 @@
                           #l1tBPTX +
                           #l1tRate +
                           l1tStage1Layer2Seq +
-<<<<<<< HEAD
-                          l1tRctRun1 +
-=======
                           #l1tRctRun1 +
->>>>>>> 79dd34ea
                           l1tRctSeq 
                           )
 
