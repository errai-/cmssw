/**
 * \class L1TStage2uGT
 *
 * Description: DQM for L1 Micro Global Trigger.
 *
 * \author Mateusz Zarucki 2016
 * \author J. Berryhill, I. Mikulec
 * \author Vasile Mihai Ghete - HEPHY Vienna
 *
 */

#include "DQM/L1TMonitor/interface/L1TStage2uGT.h"

// Constructor
L1TStage2uGT::L1TStage2uGT(const edm::ParameterSet& params):
   l1tStage2uGtSource_(consumes<GlobalAlgBlkBxCollection>(params.getParameter<edm::InputTag>("l1tStage2uGtSource"))),
   verbose_(params.getUntrackedParameter<bool>("verbose", false))
{
   histFolder_ = params.getUntrackedParameter<std::string> ("HistFolder", "L1T2016/L1TStage2uGT");
}

// Destructor
L1TStage2uGT::~L1TStage2uGT() {
   // empty
}

void L1TStage2uGT::dqmBeginRun(edm::Run const& iRun, edm::EventSetup const& evtSetup) {
   // empty 
}

void L1TStage2uGT::beginLuminosityBlock(const edm::LuminosityBlock& iLumi, const edm::EventSetup& evtSetup) { 
   // empty
}

void L1TStage2uGT::bookHistograms(DQMStore::IBooker &ibooker, edm::Run const&, edm::EventSetup const& evtSetup) {
   
   // Book histograms
   const int numLS = 2000;
   const double numLS_d = static_cast<double>(numLS);
   const int numAlgs = 512; // FIXME: Take number of algorithms from EventSetup
   const double numAlgs_d = static_cast<double>(numAlgs);
   const int numBx = 3564; 
   const double numBx_d = static_cast<double>(numBx);

   ibooker.setCurrentFolder(histFolder_);
   
   // Algorithm bits 
   algoBits_after_bxomask_ = ibooker.book1D("algoBits_after_bxomask", "uGT: Algorithm Trigger Bits (after BX mask, before prescale)", numAlgs, -0.5, numAlgs_d-0.5);
   algoBits_after_bxomask_->setAxisTitle("Algorithm Trigger Bits (after BX mask, before prescale)", 1);
   
   algoBits_after_prescaler_ = ibooker.book1D("algoBits_after_prescaler", "uGT: Algorithm Trigger Bits (after prescale)", numAlgs, -0.5, numAlgs_d-0.5);
   algoBits_after_prescaler_->setAxisTitle("Algorithm Trigger Bits (after prescale)", 1);
   
   algoBits_after_mask_ = ibooker.book1D("algoBits_after_mask", "uGT: Algorithm Trigger Bits (after mask)", numAlgs, -0.5, numAlgs_d-0.5);
   algoBits_after_mask_->setAxisTitle("Algorithm Trigger Bits (after mask)", 1);
  
   // Algorithm bits correlation 
   algoBits_after_bxomask_corr_ = ibooker.book2D("algoBits_after_bxomask_corr","uGT: Algorithm Trigger Bit Correlation (after BX mask, before prescale)", numAlgs, -0.5, numAlgs_d-0.5, numAlgs, -0.5, numAlgs_d-0.5);
   algoBits_after_bxomask_corr_->setAxisTitle("Algorithm Trigger Bits (after BX mask, before prescale)", 1);
   algoBits_after_bxomask_corr_->setAxisTitle("Algorithm Trigger Bits (after BX mask, before prescale)", 2);
   
   algoBits_after_prescaler_corr_ = ibooker.book2D("algoBits_after_prescaler_corr","uGT: Algorithm Trigger Bit Correlation (after prescale)", numAlgs, -0.5, numAlgs_d-0.5, numAlgs, -0.5, numAlgs_d-0.5);
   algoBits_after_prescaler_corr_->setAxisTitle("Algorithm Trigger Bits (after prescale)", 1);
   algoBits_after_prescaler_corr_->setAxisTitle("Algorithm Trigger Bits (after prescale)", 2);
   
   algoBits_after_mask_corr_ = ibooker.book2D("algoBits_after_mask_corr","uGT: Algorithm Trigger Bit Correlation (after mask)", numAlgs, -0.5, numAlgs_d-0.5, numAlgs, -0.5, numAlgs_d-0.5);
   algoBits_after_mask_corr_->setAxisTitle("Algorithm Trigger Bits (after mask)", 1);
   algoBits_after_mask_corr_->setAxisTitle("Algorithm Trigger Bits (after mask)", 2);
  
   // Algorithm bits vs global BX number
   algoBits_after_bxomask_bx_global_ = ibooker.book2D("algoBits_after_bxomask_bx_global", "uGT: Algorithm Trigger Bits (after BX mask, before prescale) vs. Global BX Number", numBx, 0.5, numBx_d + 0.5, numAlgs, -0.5, numAlgs_d-0.5);
   algoBits_after_bxomask_bx_global_->setAxisTitle("Global Bunch Crossing Number", 1); 
   algoBits_after_bxomask_bx_global_->setAxisTitle("Algorithm Trigger Bits (after BX mask, before prescale)", 2);
   
   algoBits_after_prescaler_bx_global_ = ibooker.book2D("algoBits_after_prescaler_bx_global", "uGT: Algorithm Trigger Bits (after prescale) vs. Global BX Number", numBx, 0.5, numBx_d + 0.5, numAlgs, -0.5, numAlgs_d-0.5);
   algoBits_after_prescaler_bx_global_->setAxisTitle("Global Bunch Crossing Number", 1); 
   algoBits_after_prescaler_bx_global_->setAxisTitle("Algorithm Trigger Bits (after prescale)", 2);
   
   algoBits_after_mask_bx_global_ = ibooker.book2D("algoBits_after_mask_bx_global", "uGT: Algorithm Trigger Bits (after mask) vs. Global BX Number", numBx, 0.5, numBx_d + 0.5, numAlgs, -0.5, numAlgs_d-0.5);
   algoBits_after_mask_bx_global_->setAxisTitle("Global Bunch Crossing Number", 1); 
   algoBits_after_mask_bx_global_->setAxisTitle("Algorithm Trigger Bits (after mask)", 2);
  
   // Algorithm bits vs BX number in event
   algoBits_after_bxomask_bx_inEvt_ = ibooker.book2D("algoBits_after_bxomask_bx_inEvt", "uGT: Algorithm Trigger Bits (after BX mask, before prescale) vs. BX Number in Event", 5, -2.5, 2.5, numAlgs, -0.5, numAlgs_d-0.5);
   algoBits_after_bxomask_bx_inEvt_->setAxisTitle("Bunch Crossing Number in Event", 1);
   algoBits_after_bxomask_bx_inEvt_->setAxisTitle("Algorithm Trigger Bits (after BX mask, before prescale)", 2);
   
   algoBits_after_prescaler_bx_inEvt_ = ibooker.book2D("algoBits_after_prescaler_bx_inEvt", "uGT: Algorithm Trigger Bits (after prescale) vs. BX Number in Event", 5, -2.5, 2.5, numAlgs, -0.5, numAlgs_d-0.5);
   algoBits_after_prescaler_bx_inEvt_->setAxisTitle("Bunch Crossing Number in Event", 1);
   algoBits_after_prescaler_bx_inEvt_->setAxisTitle("Algorithm Trigger Bits (after prescale)", 2);
   
   algoBits_after_mask_bx_inEvt_ = ibooker.book2D("algoBits_after_mask_bx_inEvt", "uGT: Algorithm Trigger Bits (after mask) vs. BX Number in Event", 5, -2.5, 2.5, numAlgs, -0.5, numAlgs_d-0.5);
   algoBits_after_mask_bx_inEvt_->setAxisTitle("Bunch Crossing Number in Event", 1);
   algoBits_after_mask_bx_inEvt_->setAxisTitle("Algorithm Trigger Bits (after mask)", 2);
  
   // Algorithm bits vs LS
   algoBits_after_bxomask_lumi_ = ibooker.book2D("algoBits_after_bxomask_lumi","uGT: Algorithm Trigger Bits (after BX mask, before prescale) vs. LS", numLS, 0., numLS_d, numAlgs, -0.5, numAlgs_d-0.5);
   algoBits_after_bxomask_lumi_->setAxisTitle("Luminosity Segment", 1);
   algoBits_after_bxomask_lumi_->setAxisTitle("Algorithm Trigger Bits (after BX mask, before prescale)", 2);
   
   algoBits_after_prescaler_lumi_ = ibooker.book2D("algoBits_after_prescaler_lumi","uGT: Algorithm Trigger Bits (after prescale) vs. LS", numLS, 0., numLS_d, numAlgs, -0.5, numAlgs_d-0.5);
   algoBits_after_prescaler_lumi_->setAxisTitle("Luminosity Segment", 1);
   algoBits_after_prescaler_lumi_->setAxisTitle("Algorithm Trigger Bits (after prescale)", 2);
  
   algoBits_after_mask_lumi_ = ibooker.book2D("algoBits_after_mask_lumi","uGT: Algorithm Trigger Bits (after mask) vs. LS", numLS, 0., numLS_d, numAlgs, -0.5, numAlgs_d-0.5);
   algoBits_after_mask_lumi_->setAxisTitle("Luminosity Segment", 1);
   algoBits_after_mask_lumi_->setAxisTitle("Algorithm Trigger Bits (after mask)", 2);

   // Prescale factor index 
   prescaleFactorSet_ = ibooker.book2D("prescaleFactorSet", "uGT: Index of Prescale Factor Set vs. LS", numLS, 0., numLS_d, 25, 0., 25.);
   prescaleFactorSet_->setAxisTitle("Luminosity Segment", 1);
   prescaleFactorSet_->setAxisTitle("Prescale Factor Set Index", 2);
}

void L1TStage2uGT::analyze(const edm::Event& evt, const edm::EventSetup& evtSetup) {
   // FIXME: Remove duplicate definition of numAlgs 
   const int numAlgs = 512;
  
   if (verbose_) {
      edm::LogInfo("L1TStage2uGT") << "L1TStage2uGT DQM: Analyzing.." << std::endl;
   }
   
   // Get standard event parameters 
   int lumi = evt.luminosityBlock();
   int bx = evt.bunchCrossing();
      
   // Open uGT readout record
   edm::Handle<GlobalAlgBlkBxCollection> uGtAlgs;
   evt.getByToken(l1tStage2uGtSource_, uGtAlgs);
   
   if (!uGtAlgs.isValid()) {
      edm::LogInfo("L1TStage2uGT") << "Cannot find uGT readout record.";
      return;
   }
   
   // Get uGT algo bit statistics
   else {
      //algoBits_->Fill(-1.); // fill underflow to normalize // FIXME: needed? 
      for (int ibx = uGtAlgs->getFirstBX(); ibx <= uGtAlgs->getLastBX(); ++ibx) {
         for (auto itr = uGtAlgs->begin(ibx); itr != uGtAlgs->end(ibx); ++itr) { // FIXME: redundant loop?
            
            // Fills prescale factor set histogram
            prescaleFactorSet_->Fill(lumi, itr->getPreScColumn());
             
            // Fills algorithm bits histograms
            for(int algoBit = 0; algoBit < numAlgs; ++algoBit) {
              
               // Algorithm bits after BX mask, before prescale 
               if(itr->getAlgoDecisionInitial(algoBit)) {
                  algoBits_after_bxomask_->Fill(algoBit);
                  algoBits_after_bxomask_lumi_->Fill(lumi, algoBit);
                  algoBits_after_bxomask_bx_inEvt_->Fill(ibx, algoBit); // FIXME: or itr->getbxInEventNr()/getbxNr()?
                  algoBits_after_bxomask_bx_global_->Fill(bx + ibx, algoBit);
                  
                  for(int algoBit2 = 0; algoBit2 < numAlgs; ++algoBit2) {
                     if(itr->getAlgoDecisionInitial(algoBit2)) {
                        algoBits_after_bxomask_corr_->Fill(algoBit, algoBit2);
                     }
                  }
               }  
               
               // Algorithm bits after prescale 
               if(itr->getAlgoDecisionInterm(algoBit)) {
                  algoBits_after_prescaler_->Fill(algoBit);
                  algoBits_after_prescaler_lumi_->Fill(lumi, algoBit);
<<<<<<< HEAD
                  algoBits_after_prescaler_bx_inEvt_->Fill(ibx, algoBit); // FIXME: or itr->getbxInEventNr()/getbxNr()?
=======
                  algoBits_after_prescaler_bx_inEvt_->Fill(ibx, algoBit);
>>>>>>> 873ee954
                  algoBits_after_prescaler_bx_global_->Fill(bx + ibx, algoBit);
                  
                  for(int algoBit2 = 0; algoBit2 < numAlgs; ++algoBit2) {
                     if(itr->getAlgoDecisionInterm(algoBit2)) {
                        algoBits_after_prescaler_corr_->Fill(algoBit, algoBit2);
                     }
                  }
               }  
               
               // Algorithm bits after mask 
               if(itr->getAlgoDecisionFinal(algoBit)) {
                  algoBits_after_mask_->Fill(algoBit);
                  algoBits_after_mask_lumi_->Fill(lumi, algoBit);
<<<<<<< HEAD
                  algoBits_after_mask_bx_inEvt_->Fill(ibx, algoBit); // FIXME: or itr->getbxInEventNr()/getbxNr()?
=======
                  algoBits_after_mask_bx_inEvt_->Fill(ibx, algoBit);
>>>>>>> 873ee954
                  algoBits_after_mask_bx_global_->Fill(bx + ibx, algoBit);
                  
                  for(int algoBit2 = 0; algoBit2 < numAlgs; ++algoBit2) {
                     if(itr->getAlgoDecisionFinal(algoBit2)) {
                        algoBits_after_mask_corr_->Fill(algoBit, algoBit2);
                     }
                  }
               }  
            }
         }
      }
   }
}

// End section
void L1TStage2uGT::endLuminosityBlock(const edm::LuminosityBlock& iLumi, const edm::EventSetup& evtSetup) {
   // empty
}<|MERGE_RESOLUTION|>--- conflicted
+++ resolved
@@ -163,11 +163,7 @@
                if(itr->getAlgoDecisionInterm(algoBit)) {
                   algoBits_after_prescaler_->Fill(algoBit);
                   algoBits_after_prescaler_lumi_->Fill(lumi, algoBit);
-<<<<<<< HEAD
                   algoBits_after_prescaler_bx_inEvt_->Fill(ibx, algoBit); // FIXME: or itr->getbxInEventNr()/getbxNr()?
-=======
-                  algoBits_after_prescaler_bx_inEvt_->Fill(ibx, algoBit);
->>>>>>> 873ee954
                   algoBits_after_prescaler_bx_global_->Fill(bx + ibx, algoBit);
                   
                   for(int algoBit2 = 0; algoBit2 < numAlgs; ++algoBit2) {
@@ -181,11 +177,7 @@
                if(itr->getAlgoDecisionFinal(algoBit)) {
                   algoBits_after_mask_->Fill(algoBit);
                   algoBits_after_mask_lumi_->Fill(lumi, algoBit);
-<<<<<<< HEAD
                   algoBits_after_mask_bx_inEvt_->Fill(ibx, algoBit); // FIXME: or itr->getbxInEventNr()/getbxNr()?
-=======
-                  algoBits_after_mask_bx_inEvt_->Fill(ibx, algoBit);
->>>>>>> 873ee954
                   algoBits_after_mask_bx_global_->Fill(bx + ibx, algoBit);
                   
                   for(int algoBit2 = 0; algoBit2 < numAlgs; ++algoBit2) {
