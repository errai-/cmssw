#include "FWCore/MessageLogger/interface/MessageLogger.h"
#include "FWCore/ServiceRegistry/interface/Service.h"
#include "FWCore/ParameterSet/interface/ParameterSet.h"

#include "DQMServices/Core/interface/DQMStore.h"
#include "DQMServices/Core/interface/MonitorElement.h"

#include "DQM/SiStripCommon/interface/SiStripFolderOrganizer.h"
#include "SiStripDcsInfo.h"
#include "DQM/SiStripMonitorClient/interface/SiStripUtility.h"

#include "CondFormats/SiStripObjects/interface/SiStripDetVOff.h"
#include "CondFormats/DataRecord/interface/SiStripCondDataRecords.h"
#include "CalibTracker/Records/interface/SiStripDetCablingRcd.h"
#include "CalibFormats/SiStripObjects/interface/SiStripDetCabling.h"

//Run Info
#include "CondFormats/DataRecord/interface/RunSummaryRcd.h"
#include "CondFormats/RunInfo/interface/RunSummary.h"
#include "CondFormats/RunInfo/interface/RunInfo.h"
#include "Geometry/Records/interface/TrackerTopologyRcd.h"

#include <iostream>
#include <iomanip>
#include <cstdio>
#include <string>
#include <sstream>
#include <cmath>

//
// -- Contructor
//
SiStripDcsInfo::SiStripDcsInfo(edm::ParameterSet const& pSet)
{
  LogDebug( "SiStripDcsInfo") << "SiStripDcsInfo::Deleting SiStripDcsInfo ";
}

void
SiStripDcsInfo::beginJob()
{
  // Since SubDetMEs is a struct, using the brace initialization will
  // zero-initialize all members that are not specified in the call.
  SubDetMEsMap.emplace("TIB", SubDetMEs{"TIB"});
  SubDetMEsMap.emplace("TOB", SubDetMEs{"TOB"});
  SubDetMEsMap.emplace("TECB", SubDetMEs{"TEC/MINUS"});
  SubDetMEsMap.emplace("TECF", SubDetMEs{"TEC/PLUS"});
  SubDetMEsMap.emplace("TIDB", SubDetMEs{"TID/MINUS"});
  SubDetMEsMap.emplace("TIDF", SubDetMEs{"TID/PLUS"});
}
//
// -- Begin Run
//
void
SiStripDcsInfo::beginRun(edm::Run const& run, edm::EventSetup const& eSetup)
{
  LogDebug ("SiStripDcsInfo") <<"SiStripDcsInfo:: Begining of Run";
  nFEDConnected_ = 0;
  constexpr int siStripFedIdMin{FEDNumbering::MINSiStripFEDID};
  constexpr int siStripFedIdMax{FEDNumbering::MAXSiStripFEDID};

  // Count Tracker FEDs from RunInfo
<<<<<<< HEAD
  edm::eventsetup::EventSetupRecordKey recordKey(edm::eventsetup::EventSetupRecordKey::TypeTag::findType("RunInfoRcd"));
  if( eSetup.find( recordKey ) != nullptr) {

    edm::ESHandle<RunInfo> sumFED;
    eSetup.get<RunInfoRcd>().get(sumFED);

=======
  if(auto runInfoRec = eSetup.tryToGet<RunInfoRcd>()) {
    
    edm::ESHandle<RunInfo> sumFED;
    runInfoRec->get(sumFED);
    
>>>>>>> ebc2aba3
    if ( sumFED.isValid() ) {
      std::vector<int> FedsInIds = sumFED->m_fed_in;
      for(unsigned int it = 0; it < FedsInIds.size(); ++it) {
        int fedID = FedsInIds[it];
        if (fedID >= siStripFedIdMin && fedID <= siStripFedIdMax)
          ++nFEDConnected_;
      }
      LogDebug ("SiStripDcsInfo") << " SiStripDcsInfo :: Connected FEDs " << nFEDConnected_;
    }
  }

  auto& dqm_store = *edm::Service<DQMStore>{};
  bookStatus(dqm_store);
  fillDummyStatus(dqm_store);
  if (nFEDConnected_ > 0) readCabling(eSetup);
}

void SiStripDcsInfo::analyze(edm::Event const& event, edm::EventSetup const& eSetup) {
}

void
SiStripDcsInfo::beginLuminosityBlock(edm::LuminosityBlock const& lumiSeg,
                                     edm::EventSetup const& eSetup)
{
  LogDebug( "SiStripDcsInfo") << "SiStripDcsInfo::beginLuminosityBlock";

  if (nFEDConnected_ == 0) return;

  // initialise BadModule list
  for (auto& subDetME : SubDetMEsMap) {
    subDetME.second.FaultyDetectors.clear();
  }
  readStatus(eSetup);
  nLumiAnalysed_++;
}

void
SiStripDcsInfo::endLuminosityBlock(edm::LuminosityBlock const& lumiSeg,
                                   edm::EventSetup const& eSetup)
{
  LogDebug( "SiStripDcsInfo") << "SiStripDcsInfo::endLuminosityBlock";

  if (nFEDConnected_ == 0) return;
  auto& dqm_store = *edm::Service<DQMStore>{};
  readStatus(eSetup);
  fillStatus(dqm_store);
}

void
SiStripDcsInfo::endRun(edm::Run const& run, edm::EventSetup const& eSetup)
{
  LogDebug ("SiStripDcsInfo") <<"SiStripDcsInfo::EndRun";

  if (nFEDConnected_ == 0) return;

  for (auto& subDetME : SubDetMEsMap) {
    subDetME.second.FaultyDetectors.clear();
  }
  readStatus(eSetup);
  auto& dqm_store = *edm::Service<DQMStore>{};
  addBadModules(dqm_store);
}
//
// -- Book MEs for SiStrip Dcs Fraction
//
void
SiStripDcsInfo::bookStatus(DQMStore& dqm_store)
{
  if (bookedStatus_) return;

  std::string strip_dir = "";
  SiStripUtility::getTopFolderPath(dqm_store, "SiStrip", strip_dir);
  if (!strip_dir.empty())
    dqm_store.setCurrentFolder(strip_dir + "/EventInfo");
  else
    dqm_store.setCurrentFolder("SiStrip/EventInfo");

  DcsFraction_ = dqm_store.bookFloat("DCSSummary");

  DcsFraction_->setLumiFlag();

  dqm_store.cd();
  if (!strip_dir.empty())
    dqm_store.setCurrentFolder(strip_dir + "/EventInfo/DCSContents");
  else
    dqm_store.setCurrentFolder("SiStrip/EventInfo/DCSContents");
  for (auto& [suffix, subDetME] : SubDetMEsMap) {
    std::string const me_name{"SiStrip_" + suffix};
    subDetME.DcsFractionME = dqm_store.bookFloat(me_name);
    subDetME.DcsFractionME->setLumiFlag();
  }
  bookedStatus_ = true;
  dqm_store.cd();
}

void SiStripDcsInfo::readCabling(edm::EventSetup const& eSetup) {

  //Retrieve tracker topology from geometry
  edm::ESHandle<TrackerTopology> tTopoHandle;
  eSetup.get<TrackerTopologyRcd>().get(tTopoHandle);
  const TrackerTopology* const tTopo = tTopoHandle.product();

  unsigned long long cacheID = eSetup.get<SiStripFedCablingRcd>().cacheIdentifier();
  if (m_cacheIDCabling_ != cacheID) {
    m_cacheIDCabling_ = cacheID;
    LogDebug("SiStripDcsInfo") << "SiStripDcsInfo::readCabling : "
                               << " Change in Cache";
    eSetup.get<SiStripDetCablingRcd>().get(detCabling_);

    std::vector<uint32_t> SelectedDetIds;
    detCabling_->addActiveDetectorsRawIds(SelectedDetIds);
    LogDebug("SiStripDcsInfo") << " SiStripDcsInfo::readCabling : "
                               << " Total Detectors " << SelectedDetIds.size();

    // initialise total # of detectors first
    for (std::map<std::string, SubDetMEs>::iterator it = SubDetMEsMap.begin(); it != SubDetMEsMap.end(); it++) {
      it->second.TotalDetectors = 0;
    }

    for (std::vector<uint32_t>::const_iterator idetid = SelectedDetIds.begin();
         idetid != SelectedDetIds.end();
         ++idetid) {
      uint32_t detId = *idetid;
      if (detId == 0 || detId == 0xFFFFFFFF) continue;
      std::string subdet_tag;
      SiStripUtility::getSubDetectorTag(detId, subdet_tag, tTopo);

      std::map<std::string, SubDetMEs>::iterator iPos = SubDetMEsMap.find(subdet_tag);
      if (iPos != SubDetMEsMap.end()) {
        iPos->second.TotalDetectors++;
      }
    }
  }
}
//
// -- Get Faulty Detectors
//
void SiStripDcsInfo::readStatus(edm::EventSetup const& eSetup) {

  //Retrieve tracker topology from geometry
  edm::ESHandle<TrackerTopology> tTopoHandle;
  eSetup.get<TrackerTopologyRcd>().get(tTopoHandle);
  const TrackerTopology* const tTopo = tTopoHandle.product();

  eSetup.get<SiStripDetVOffRcd>().get(siStripDetVOff_);
  std::vector <uint32_t> FaultyDetIds;
  siStripDetVOff_->getDetIds(FaultyDetIds);
  LogDebug("SiStripDcsInfo") << " SiStripDcsInfo::readStatus : "
                             << " Faulty Detectors " << FaultyDetIds.size();
  // Read and fille bad modules
  for (std::vector<uint32_t>::const_iterator ihvoff=FaultyDetIds.begin(); ihvoff!=FaultyDetIds.end();++ihvoff){
    uint32_t detId_hvoff = (*ihvoff);
    if (!detCabling_->IsConnected(detId_hvoff)) continue;
    std::string subdet_tag;
    SiStripUtility::getSubDetectorTag(detId_hvoff, subdet_tag, tTopo);

    std::map<std::string, SubDetMEs>::iterator iPos = SubDetMEsMap.find(subdet_tag);
    if (iPos != SubDetMEsMap.end()) {
      std::vector<uint32_t>::iterator ibad = std::find(iPos->second.FaultyDetectors.begin(), iPos->second.FaultyDetectors.end(), detId_hvoff);
      if (ibad ==  iPos->second.FaultyDetectors.end()) iPos->second.FaultyDetectors.push_back( detId_hvoff);
    }
  }
}
//
// -- Fill Status
//
void
SiStripDcsInfo::fillStatus(DQMStore& dqm_store)
{
  if (!bookedStatus_) bookStatus(dqm_store);
  assert(bookedStatus_);

  float total_det = 0.0;
  float faulty_det = 0.0;
  float fraction;
  for (auto const& [name, subDetMEs] : SubDetMEsMap) {
    int total_subdet = subDetMEs.TotalDetectors;
    int faulty_subdet = subDetMEs.FaultyDetectors.size();
    if (nFEDConnected_ == 0 || total_subdet == 0)
      fraction = -1;
    else
      fraction = 1.0 - faulty_subdet * 1.0 / total_subdet;
    subDetMEs.DcsFractionME->Reset();
    subDetMEs.DcsFractionME->Fill(fraction);
    edm::LogInfo("SiStripDcsInfo")
      << " SiStripDcsInfo::fillStatus : Sub Detector " << name
      << " Total Number " << total_subdet << " Faulty ones " << faulty_subdet;
    total_det += total_subdet;
    faulty_det += faulty_subdet;
  }
  if (nFEDConnected_ == 0 || total_det == 0)
    fraction = -1.0;
  else
    fraction = 1 - faulty_det / total_det;
  DcsFraction_->Reset();
  DcsFraction_->Fill(fraction);
  IsLumiGoodDcs_ = fraction > MinAcceptableDcsDetFrac_;
  if (!IsLumiGoodDcs_) return;

  ++nGoodDcsLumi_;
  for (auto& pr : SubDetMEsMap) {
    for (auto const detId_faulty : pr.second.FaultyDetectors) {
      pr.second.NLumiDetectorIsFaulty[detId_faulty]++;
    }
  }
}

//
// -- Fill with Dummy values
//
void
SiStripDcsInfo::fillDummyStatus(DQMStore& dqm_store)
{
  if (!bookedStatus_) bookStatus(dqm_store);
  assert(bookedStatus_);

  for (auto& pr : SubDetMEsMap) {
    pr.second.DcsFractionME->Reset();
    pr.second.DcsFractionME->Fill(-1.0);
  }
  DcsFraction_->Reset();
  DcsFraction_->Fill(-1.0);
}

void
SiStripDcsInfo::addBadModules(DQMStore& dqm_store)
{
  dqm_store.cd();
  std::string mdir = "MechanicalView";
  if (!SiStripUtility::goToDir(dqm_store, mdir)) {
    dqm_store.setCurrentFolder("SiStrip/" + mdir);
  }
  std::string mechanical_dir = dqm_store.pwd();
  std::string tag = "DCSError";

  for (auto const& pr : SubDetMEsMap) {
    auto const& lumiCountBadModules = pr.second.NLumiDetectorIsFaulty;
    for (auto const [ibad, nBadLumi] : lumiCountBadModules) {
      if(nBadLumi <= MaxAcceptableBadDcsLumi_) continue;
      std::string bad_module_folder = mechanical_dir + "/" +
                                      pr.second.folder_name +
                                      "/"
                                      "BadModuleList";
      dqm_store.setCurrentFolder(bad_module_folder);

      std::ostringstream detid_str;
      detid_str << ibad;
      std::string full_path = bad_module_folder + "/" + detid_str.str();
      MonitorElement* me = dqm_store.get(full_path);
      uint16_t flag = 0;
      if (me) {
        flag = me->getIntValue();
        me->Reset();
      } else
        me = dqm_store.bookInt(detid_str.str());
      SiStripUtility::setBadModuleFlag(tag, flag);
      me->Fill(flag);
    }
  }
  dqm_store.cd();
}

#include "FWCore/Framework/interface/MakerMacros.h"
DEFINE_FWK_MODULE(SiStripDcsInfo);<|MERGE_RESOLUTION|>--- conflicted
+++ resolved
@@ -59,20 +59,12 @@
   constexpr int siStripFedIdMax{FEDNumbering::MAXSiStripFEDID};
 
   // Count Tracker FEDs from RunInfo
-<<<<<<< HEAD
-  edm::eventsetup::EventSetupRecordKey recordKey(edm::eventsetup::EventSetupRecordKey::TypeTag::findType("RunInfoRcd"));
-  if( eSetup.find( recordKey ) != nullptr) {
-
-    edm::ESHandle<RunInfo> sumFED;
-    eSetup.get<RunInfoRcd>().get(sumFED);
-
-=======
-  if(auto runInfoRec = eSetup.tryToGet<RunInfoRcd>()) {
+
+  if (auto runInfoRec = eSetup.tryToGet<RunInfoRcd>()) {
     
     edm::ESHandle<RunInfo> sumFED;
     runInfoRec->get(sumFED);
     
->>>>>>> ebc2aba3
     if ( sumFED.isValid() ) {
       std::vector<int> FedsInIds = sumFED->m_fed_in;
       for(unsigned int it = 0; it < FedsInIds.size(); ++it) {
