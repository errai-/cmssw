--- conflicted
+++ resolved
@@ -1,11 +1,7 @@
 <lcgdict>
 	<!-- HepMC externals -->
 
-<<<<<<< HEAD
 	<class name="HepMC::GenEvent" ClassVersion="11">
-=======
-	<class name="HepMC::GenEvent" ClassVersion="10">
->>>>>>> 4dca0341
   <version ClassVersion="11" checksum="2967452289"/>
   <version ClassVersion="10" checksum="2993730389"/>
  </class>
