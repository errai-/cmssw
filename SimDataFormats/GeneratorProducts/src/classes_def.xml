<lcgdict>
	<!-- HepMC externals -->

	<class name="HepMC::GenEvent" ClassVersion="10">
  <version ClassVersion="10" checksum="2993730389"/>
 </class>
	<class name="HepMC::GenVertex" ClassVersion="11">
  <version ClassVersion="10" checksum="1541111972"/>
  <version ClassVersion="11" checksum="9999999999"/>
 </class>
	<class name="HepMC::GenParticle" ClassVersion="10">
  <version ClassVersion="10" checksum="3138667414"/>
		<!-- <field name="itsParticleData" transient="true"/> -->
		<!-- <field name="itsDecayData" transient="true"/> -->
	</class>
    <class name="HepMC::GenCrossSection" ClassVersion="10">
     <version ClassVersion="10" checksum="920043842"/>
    </class>
	<class name="HepMC::WeightContainer" ClassVersion="13">
  <version ClassVersion="10" checksum="2163093401"/>
  <version ClassVersion="11" checksum="376377869"/>
  <version ClassVersion="12" checksum="2537869863"/>
<<<<<<< HEAD
  <version ClassVersion="13" checksum="9999999999"/>
  </class>
=======
  <version ClassVersion="13" checksum="1293886956"/>
 </class>
>>>>>>> c6182338
	<class name="HepMC::FourVector" ClassVersion="10">
  <version ClassVersion="10" checksum="3279825169"/>
 </class>
	<class name="HepMC::HeavyIon" ClassVersion="10">
  <version ClassVersion="10" checksum="972653740"/>
 </class>
	<class name="HepMC::PdfInfo" ClassVersion="10">
  <version ClassVersion="10" checksum="2092965304"/>
 </class>
	<class name="HepMC::Flow" ClassVersion="10">
  <version ClassVersion="10" checksum="3390577269"/>
		<field name="m_particle_owner" transient="true"/>
	</class>
	<class name="HepMC::Polarization" ClassVersion="11">
  <version ClassVersion="10" checksum="4158943762"/>
  <version ClassVersion="11" checksum="418544139"/>
 </class>
	<class name="HepMC::GenEvent::particle_iterator"/>
	<class name="HepMC::GenEvent::particle_const_iterator"/>
	<class name="HepMC::GenEvent::vertex_iterator"/>
	<class name="HepMC::GenEvent::vertex_const_iterator"/>
	<class name="std::vector&lt;HepMC::GenParticle*&gt;"/>
	<!-- <class name="std::iterator&lt;std::forward_iterator_tag,HepMC::GenVertex*,int,HepMC::GenVertex**,HepMC::GenVertex*& &gt;"/> -->
	<class pattern="std::iterator&lt;std::forward_iterator_tag,HepMC::GenVertex*&gt;"/>
	<!-- <class name="std::iterator&lt;std::forward_iterator_tag,HepMC::GenParticle*,int,HepMC::GenParticle**,HepMC::GenParticle*& &gt;"/> -->
	<class pattern="std::iterator&lt;std::forward_iterator_tag,HepMC::GenParticle*&gt;"/>
	<!--
		<class name="HepMC::GenVertex::edge_iterator">
			<field name="m_set_iter" transient="true"/>
		</class>
	-->
	<!-- <class name="_Rb_tree_iterator&lt;HepMC::GenParticle*,HepMC::GenParticle* const&,HepMC::GenParticle* const*&gt;"/> -->
	<!-- <class pattern="*iterator&lt;HepMC::GenParticle*&gt;"/> -->
	<!-- <class name="_Rb_tree_iterator&lt;std::pair&lt;const int,HepMC::GenVertex*&gt;,const std::pair&lt;const int,HepMC::GenVertex*&gt;&,const std::pair&lt;const int,HepMC::GenVertex*&gt;*&gt;"/> -->
	<!-- <class pattern="*iterator&lt;std::pair&lt;*HepMC::GenVertex*&gt;*&gt;"/> -->
	<!-- <class pattern="*iterator&lt;std::pair&lt;*HepMC::GenParticle*&gt;*&gt;"/> -->
	<!-- <class name="HepPDT::ParticleID"/> -->
	<!-- <class name="HepPDT::Quarks"/> -->
	<!-- <class name="HepPDT::DecayDataT&lt;HepMCConfig&gt;"/> -->
	<!-- <class name="HepPDT::ParticleDataT&lt;HepMCConfig&gt;"/> -->

	<!-- HepMCProduct -->

	<class name="edm::Wrapper&lt;edm::HepMCProduct&gt;"/>
	<class name="edm::HepMCProduct" ClassVersion="10">
  <version ClassVersion="10" checksum="3587845075"/>
 </class>
        <class name="std::vector&lt;const edm::HepMCProduct*&gt;"/>
	<class name="edm::Ref&lt;edm::HepMCProduct,HepMC::GenVertex,edm::refhelper::FindTrait&lt;edm::HepMCProduct,HepMC::GenVertex&gt;::Find&gt;"/>
	<class name="edm::Ref&lt;edm::HepMCProduct,HepMC::GenParticle,edm::refhelper::FindTrait&lt;edm::HepMCProduct,HepMC::GenParticle&gt;::Find&gt;"/>
	<class name="edm::RefVector&lt;edm::HepMCProduct,HepMC::GenVertex,edm::refhelper::FindTrait&lt;edm::HepMCProduct,HepMC::GenVertex&gt;::Find&gt;"/>
	<class name="edm::RefVector&lt;edm::HepMCProduct,HepMC::GenParticle,edm::refhelper::FindTrait&lt;edm::HepMCProduct,HepMC::GenParticle&gt;::Find&gt;"/>
	<class name="std::map&lt;int,HepMC::GenVertex*&gt;"/>
	<class name="std::pair&lt;const int,HepMC::GenVertex*&gt;"/>
	<class name="std::pair&lt;int,HepMC::GenVertex*&gt;"/>
	<class name="std::map&lt;int,HepMC::GenParticle*&gt;"/>
	<class name="std::pair&lt;const int,HepMC::GenParticle*&gt;"/>
	<class name="std::pair&lt;int,HepMC::GenParticle*&gt;"/>
	<class name="std::map&lt;int,HepMC::GenVertex*,std::greater&lt;int&gt; &gt;"/>

	<!-- Classes shared between different kinds of products -->

	<class name="gen::PdfInfo" ClassVersion="10">
  <version ClassVersion="10" checksum="876888052"/>
 </class>
	<class name="std::auto_ptr&lt;gen::PdfInfo&gt;"/>

	<!-- GenRunInfoProduct -->

	<class name="GenRunInfoProduct" ClassVersion="10">
  <version ClassVersion="10" checksum="3638379298"/>
 </class>
	<class name="GenRunInfoProduct::XSec" ClassVersion="10">
  <version ClassVersion="10" checksum="658524022"/>
 </class>
	<class name="edm::Wrapper&lt;GenRunInfoProduct&gt;"/>

	<!-- GenFilterInfo -->

	<class name="GenFilterInfo" ClassVersion="11">
  <version ClassVersion="11" checksum="1506634242"/>
  <version ClassVersion="10" checksum="2060912306"/>
 </class>
	<ioread sourceClass = "GenFilterInfo" source = "unsigned int numEventsPassed_" version="[-10]" targetClass="GenFilterInfo" target="numPassPositiveEvents_">
	  <![CDATA[numPassPositiveEvents_ = onfile.numEventsPassed_;]]>
	</ioread> 
	<ioread sourceClass = "GenFilterInfo" source = "" version="[-10]" targetClass="GenFilterInfo" target="numPassNegativeEvents_">
	  <![CDATA[numPassNegativeEvents_ = 0;]]>
	</ioread> 
	<ioread sourceClass = "GenFilterInfo" source = "unsigned int numEventsTried_" version="[-10]" targetClass="GenFilterInfo" target="numTotalPositiveEvents_">
	  <![CDATA[numTotalPositiveEvents_ = onfile.numEventsTried_;]]>
	</ioread> 
	<ioread sourceClass = "GenFilterInfo" source = "" version="[-10]" targetClass="GenFilterInfo" target="numTotalNegativeEvents_">
	  <![CDATA[numTotalNegativeEvents_ = 0;]]>
	</ioread> 
	<ioread sourceClass = "GenFilterInfo" source = "unsigned int numEventsPassed_" version="[-10]" targetClass="GenFilterInfo" target="sumPassWeights_">
	  <![CDATA[sumPassWeights_ = onfile.numEventsPassed_;]]>
	</ioread> 
	<ioread sourceClass = "GenFilterInfo" source = "unsigned int numEventsPassed_" version="[-10]" targetClass="GenFilterInfo" target="sumPassWeights2_">
	  <![CDATA[sumPassWeights2_ = onfile.numEventsPassed_;]]>
	</ioread> 
	<ioread sourceClass = "GenFilterInfo" source = "unsigned int numEventsTried_" version="[-10]" targetClass="GenFilterInfo" target="sumTotalWeights_">
	  <![CDATA[sumTotalWeights_ = onfile.numEventsTried_;]]>
	</ioread> 
	<ioread sourceClass = "GenFilterInfo" source = "unsigned int numEventsTried_" version="[-10]" targetClass="GenFilterInfo" target="sumTotalWeights2_">
	  <![CDATA[sumTotalWeights2_ = onfile.numEventsTried_;]]>
	</ioread> 
	<class name="edm::Wrapper&lt;GenFilterInfo&gt;"/>

	<!-- GenLumiInfoProduct -->

	<class name="GenLumiInfoProduct" ClassVersion="10">
	  <version ClassVersion="10" checksum="2365797689"/> 
	</class>
	<class name="GenLumiInfoProduct::FinalStat" ClassVersion="10">
	  <version ClassVersion="10" checksum="1937303025"/>  
	</class>
	<class name="GenLumiInfoProduct::XSec" ClassVersion="10">
	  <version ClassVersion="10" checksum="1482608724"/> 
	</class>
	<class name="std::vector&lt;GenLumiInfoProduct::ProcessInfo&gt;"/>
	<class name="GenLumiInfoProduct::ProcessInfo" ClassVersion="10">
	  <version ClassVersion="10" checksum="621228037"/>
	</class>
	<class name="std::vector<GenLumiInfoProduct::ProcessInfo>" ClassVersion="10">
	  <version ClassVersion="10" checksum="999999999"/>
	</class>
	<class name="edm::Wrapper&lt;GenLumiInfoProduct&gt;"/>

	<!-- GenEventInfoProduct -->

 <class name="GenEventInfoProduct" ClassVersion="11">
  <version ClassVersion="11" checksum="4154339631"/>
  <version ClassVersion="10" checksum="2479857328"/>
 </class>
 <ioread sourceClass = "GenEventInfoProduct" version="[-10]" targetClass="GenEventInfoProduct" source = "" target="nMEPartons_">
    <![CDATA[nMEPartons_ = -1;]]>
 </ioread> 
 <ioread sourceClass = "GenEventInfoProduct" version="[-10]" targetClass="GenEventInfoProduct" source = "" target="nMEPartonsFiltered_">
    <![CDATA[nMEPartonsFiltered_ = -1;]]>
 </ioread> 
	<class name="edm::Wrapper&lt;GenEventInfoProduct&gt;"/>

	<!-- LHE products -->

	<class name="lhef::HEPEUP::FiveVector" ClassVersion="10">
  <version ClassVersion="10" checksum="1667733747"/>
 </class>
	<class name="std::vector&lt;lhef::HEPEUP::FiveVector&gt;"/>
	<class name="lhef::HEPRUP" ClassVersion="10">
  <version ClassVersion="10" checksum="3719865791"/>
 </class>
	<class name="lhef::HEPEUP" ClassVersion="10">
  <version ClassVersion="10" checksum="2595629275"/>
 </class>
	<class name="LHERunInfoProduct::Header" ClassVersion="10">
  <version ClassVersion="10" checksum="1310911082"/>
 </class>
 <class name="LHEXMLStringProduct" ClassVersion="10">
  <version ClassVersion="10" checksum="4158740350"/>
 </class> 
 <class name="edm::Wrapper&lt;LHEXMLStringProduct&gt;"/>
	<class name="std::vector&lt;LHERunInfoProduct::Header&gt;"/>
	<class name="LHERunInfoProduct" ClassVersion="10">
  <version ClassVersion="10" checksum="2098560362"/>
 </class>
	<class name="LHEEventProduct" ClassVersion="13">
  <version ClassVersion="10" checksum="1026978494"/>
  <version ClassVersion="11" checksum="619154414"/>
  <version ClassVersion="12" checksum="259352862"/>
  <version ClassVersion="13" checksum="3927731647"/>
 </class>
 <ioread sourceClass = "LHEEventProduct" version="[-12]" targetClass="LHEEventProduct" source = "" target="npLO_">
    <![CDATA[npLO_ = -99;]]>
  </ioread> 
 <ioread sourceClass = "LHEEventProduct" version="[-12]" targetClass="LHEEventProduct" source = "" target="npNLO_">
    <![CDATA[npNLO_ = -99;]]>
  </ioread>   
 <class name="gen::WeightsInfo" ClassVersion="10">
  <version ClassVersion="10" checksum="2663143460"/>
 </class>
 <class name="std::vector<gen::WeightsInfo>"/>
	<class name="edm::Wrapper&lt;LHERunInfoProduct&gt;"/>
	<class name="edm::Wrapper&lt;LHEEventProduct&gt;"/>

 <!--needed for backward compatibility between HepMC 2.06.xx and 2.05.yy-->
 <ioread sourceClass = "HepMC::Polarization" version="[1-10]" targetClass="HepMC::Polarization" source = "" target="m_defined">
   <![CDATA[m_defined=true;
   ]]>
 </ioread>
 <ioread sourceClass = "HepMC::WeightContainer" source = "std::vector<double> m_weights" version="[1-10]" targetClass="HepMC::WeightContainer" target="m_names" include="iostream">
   <![CDATA[hepmc_rootio::weightcontainer_set_default_names(onfile.m_weights.size(),m_names);
   ]]>
 </ioread>        

</lcgdict><|MERGE_RESOLUTION|>--- conflicted
+++ resolved
@@ -20,13 +20,8 @@
   <version ClassVersion="10" checksum="2163093401"/>
   <version ClassVersion="11" checksum="376377869"/>
   <version ClassVersion="12" checksum="2537869863"/>
-<<<<<<< HEAD
   <version ClassVersion="13" checksum="9999999999"/>
   </class>
-=======
-  <version ClassVersion="13" checksum="1293886956"/>
- </class>
->>>>>>> c6182338
 	<class name="HepMC::FourVector" ClassVersion="10">
   <version ClassVersion="10" checksum="3279825169"/>
  </class>
