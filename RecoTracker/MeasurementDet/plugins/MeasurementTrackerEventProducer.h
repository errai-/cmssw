--- conflicted
+++ resolved
@@ -17,11 +17,8 @@
 public:
       explicit MeasurementTrackerEventProducer(const edm::ParameterSet &iConfig) ;
       ~MeasurementTrackerEventProducer() override {}
-<<<<<<< HEAD
-=======
 
       static void fillDescriptions(edm::ConfigurationDescriptions& descriptions);
->>>>>>> 2efa9721
 private:
       void produce(edm::Event&, const edm::EventSetup&) override;
 
