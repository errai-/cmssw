--- conflicted
+++ resolved
@@ -56,13 +56,9 @@
 				    const LocalTrajectoryParameters & ltp) const
 {
   const GeomDetUnit& gdu( specificGeomDet());
-<<<<<<< HEAD
-  PixelClusterParameterEstimator::ReturnType tuple = cpe()->getParameters( * cluster, gdu, ltp );
-  return TSiPixelRecHit::build( std::get<0>(tuple), std::get<1>(tuple), std::get<2>(tuple), &fastGeomDet(), cluster, cpe());
-=======
-  LocalValues lv = cpe()->localParameters( * cluster, gdu, ltp );
-  return std::make_shared<SiPixelRecHit>( lv.first, lv.second, cpe()->rawQualityWord(), fastGeomDet(), cluster);
->>>>>>> ec0de331
+
+  auto && params = cpe()->getParameters( * cluster, gdu, ltp );
+  return std::make_shared<SiPixelRecHit>( std::get<0>(params), std::get<1>(params), std::get<2>(params), fastGeomDet(), cluster);
 }
 
 TkPixelMeasurementDet::RecHitContainer 
