#include "SeedGeneratorFromProtoTracksEDProducer.h"

#include "FWCore/Framework/interface/Event.h"
#include "DataFormats/Common/interface/Handle.h"

#include "FWCore/Utilities/interface/InputTag.h"
#include "DataFormats/TrackReco/interface/Track.h"
#include "DataFormats/VertexReco/interface/Vertex.h"
#include "DataFormats/TrajectorySeed/interface/TrajectorySeedCollection.h"

#include "RecoTracker/TkSeedGenerator/interface/SeedFromProtoTrack.h"
#include "RecoTracker/TkSeedingLayers/interface/SeedingHitSet.h"
#include "SeedFromConsecutiveHitsCreator.h"
#include "TrackingTools/TransientTrackingRecHit/interface/TransientTrackingRecHitBuilder.h"
#include "TrackingTools/Records/interface/TransientRecHitRecord.h"
#include "RecoTracker/TkTrackingRegions/interface/GlobalTrackingRegion.h"
#include "TrackingTools/TransientTrackingRecHit/interface/TransientTrackingRecHit.h"

#include "FWCore/Framework/interface/EventSetup.h"
#include "FWCore/Framework/interface/ESHandle.h"
#include "FWCore/ParameterSet/interface/ParameterSetDescription.h"
#include "FWCore/ParameterSet/interface/ConfigurationDescriptions.h"


#include "FWCore/MessageLogger/interface/MessageLogger.h"
#include <vector>
<<<<<<< HEAD
=======

>>>>>>> 8d050943
using namespace edm;
using namespace reco;

template <class T> T sqr( T t) {return t*t;}
typedef SeedingHitSet::ConstRecHitPointer Hit;

struct HitLessByRadius { bool operator() (const Hit& h1, const Hit & h2) { return h1->globalPosition().perp2() < h2->globalPosition().perp2(); } };

void SeedGeneratorFromProtoTracksEDProducer::fillDescriptions(edm::ConfigurationDescriptions& descriptions) {
  edm::ParameterSetDescription desc;
  desc.add<InputTag>("InputCollection", InputTag("pixelTracks"));
  desc.add<InputTag>("InputVertexCollection", InputTag(""));
  desc.add<double>("originHalfLength", 1E9);
  desc.add<double>("originRadius", 1E9);
  desc.add<bool>("useProtoTrackKinematics", false);
  desc.add<bool>("useEventsWithNoVertex", true);
  desc.add<std::string>("TTRHBuilder", "TTRHBuilderWithoutAngle4PixelTriplets");
  desc.add<bool>("usePV", false);

  edm::ParameterSetDescription psd0;
  psd0.add<std::string>("ComponentName",std::string("SeedFromConsecutiveHitsCreator"));
  psd0.add<std::string>("propagator",std::string("PropagatorWithMaterial"));
  psd0.add<double>("SeedMomentumForBOFF",5.0);
  psd0.add<double>("OriginTransverseErrorMultiplier",1.0);
  psd0.add<double>("MinOneOverPtError",1.0);
  psd0.add<std::string>("magneticField",std::string(""));
  psd0.add<std::string>("TTRHBuilder",std::string("WithTrackAngle"));
  psd0.add<bool>("forceKinematicWithRegionDirection",false);
  desc.add<edm::ParameterSetDescription>("SeedCreatorPSet",psd0);
  
  descriptions.add("SeedGeneratorFromProtoTracksEDProducer", desc);
}


SeedGeneratorFromProtoTracksEDProducer::SeedGeneratorFromProtoTracksEDProducer(const ParameterSet& cfg)
 : theConfig(cfg)
 , originHalfLength        ( cfg.getParameter<double>("originHalfLength")      )
 , originRadius            ( cfg.getParameter<double>("originRadius")          )
 , useProtoTrackKinematics ( cfg.getParameter<bool>("useProtoTrackKinematics") )
 , useEventsWithNoVertex   ( cfg.getParameter<bool>("useEventsWithNoVertex")   )
 , builderName             ( cfg.getParameter<std::string>("TTRHBuilder")      )
 , usePV_                  ( cfg.getParameter<bool>( "usePV" )                 )
 , theInputCollectionTag       ( consumes<reco::TrackCollection> (cfg.getParameter<InputTag>("InputCollection"))       )
 , theInputVertexCollectionTag ( consumes<reco::VertexCollection>(cfg.getParameter<InputTag>("InputVertexCollection")) )
{
  produces<TrajectorySeedCollection>();
  
  
  
}


void SeedGeneratorFromProtoTracksEDProducer::produce(edm::Event& ev, const edm::EventSetup& es)
{
  std::auto_ptr<TrajectorySeedCollection> result(new TrajectorySeedCollection());
  Handle<reco::TrackCollection> trks;
  ev.getByToken(theInputCollectionTag, trks);

  const TrackCollection &protos = *(trks.product());
  
  edm::Handle<reco::VertexCollection> vertices;
  bool foundVertices = ev.getByToken(theInputVertexCollectionTag, vertices);
  //const reco::VertexCollection & vertices = *(h_vertices.product());

  ///
  /// need optimization: all es stuff should go out of the loop
  /// 
  for (TrackCollection::const_iterator it=protos.begin(); it!= protos.end(); ++it) {
    const Track & proto = (*it);
    GlobalPoint vtx(proto.vertex().x(), proto.vertex().y(), proto.vertex().z());

    // check the compatibility with a primary vertex
    bool keepTrack = false;
    if ( (!foundVertices) || vertices->empty() ) { 
      if (useEventsWithNoVertex) keepTrack = true;
    } 
    else if (usePV_){
 
      GlobalPoint aPV(vertices->begin()->position().x(),vertices->begin()->position().y(),vertices->begin()->position().z());
      double distR2 = sqr(vtx.x()-aPV.x()) +sqr(vtx.y()-aPV.y());
      double distZ = fabs(vtx.z()-aPV.z());
      if ( distR2 < sqr(originRadius) && distZ < originHalfLength ) {
        keepTrack = true;
      }
    }
    else { 
      for (reco::VertexCollection::const_iterator iv=vertices->begin(); iv!= vertices->end(); ++iv) {
        GlobalPoint aPV(iv->position().x(),iv->position().y(),iv->position().z());
	double distR2 = sqr(vtx.x()-aPV.x()) +sqr(vtx.y()-aPV.y());
	double distZ = fabs(vtx.z()-aPV.z());
	if ( distR2 < sqr(originRadius) && distZ < originHalfLength ) { 
	  keepTrack = true;
	  break;
        }
      }
    }
    if (!keepTrack) continue;

    if ( useProtoTrackKinematics ) {
      SeedFromProtoTrack seedFromProtoTrack( proto, es);
      if (seedFromProtoTrack.isValid()) (*result).push_back( seedFromProtoTrack.trajectorySeed() );
    } else {
      edm::ESHandle<TransientTrackingRecHitBuilder> ttrhbESH;
      es.get<TransientRecHitRecord>().get(builderName,ttrhbESH);
      std::vector<Hit> hits;
      for (unsigned int iHit = 0, nHits = proto.recHitsSize(); iHit < nHits; ++iHit) {
        TrackingRecHitRef refHit = proto.recHit(iHit);
        if(refHit->isValid()) hits.push_back((Hit)&(*refHit));
      }
      sort(hits.begin(), hits.end(), HitLessByRadius());
<<<<<<< HEAD
=======

>>>>>>> 8d050943
      if (hits.size() > 1) {
        double mom_perp = sqrt(proto.momentum().x()*proto.momentum().x()+proto.momentum().y()*proto.momentum().y());
	GlobalTrackingRegion region(mom_perp, vtx, 0.2, 0.2);

	edm::ParameterSet seedCreatorPSet = theConfig.getParameter<edm::ParameterSet>("SeedCreatorPSet");
	SeedFromConsecutiveHitsCreator seedCreator(seedCreatorPSet);
	seedCreator.init(region, es, 0);
	seedCreator.makeSeed(*result, SeedingHitSet(hits[0], hits[1], hits.size() >2 ? hits[2] : SeedingHitSet::nullPtr() ));
      }
    }
  } 

  ev.put(result);
}
<|MERGE_RESOLUTION|>--- conflicted
+++ resolved
@@ -24,10 +24,6 @@
 
 #include "FWCore/MessageLogger/interface/MessageLogger.h"
 #include <vector>
-<<<<<<< HEAD
-=======
-
->>>>>>> 8d050943
 using namespace edm;
 using namespace reco;
 
@@ -138,10 +134,6 @@
         if(refHit->isValid()) hits.push_back((Hit)&(*refHit));
       }
       sort(hits.begin(), hits.end(), HitLessByRadius());
-<<<<<<< HEAD
-=======
-
->>>>>>> 8d050943
       if (hits.size() > 1) {
         double mom_perp = sqrt(proto.momentum().x()*proto.momentum().x()+proto.momentum().y()*proto.momentum().y());
 	GlobalTrackingRegion region(mom_perp, vtx, 0.2, 0.2);
