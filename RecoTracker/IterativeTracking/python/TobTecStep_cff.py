import FWCore.ParameterSet.Config as cms

#######################################################################
# Very large impact parameter tracking using TOB + TEC ring 5 seeding #
#######################################################################

tobTecStepClusters = cms.EDProducer("TrackClusterRemover",
    clusterLessSolution = cms.bool(True),
    oldClusterRemovalInfo = cms.InputTag("pixelLessStepClusters"),
    trajectories = cms.InputTag("pixelLessStepTracks"),
    overrideTrkQuals = cms.InputTag('pixelLessStep'),
    TrackQuality = cms.string('highPurity'),
    minNumberOfLayersWithMeasBeforeFiltering = cms.int32(0),
    pixelClusters = cms.InputTag("siPixelClusters"),
    stripClusters = cms.InputTag("siStripClusters"),
    Common = cms.PSet(
        maxChi2 = cms.double(9.0)
    )
)

tobTecStepSeedClusters = tobTecStepClusters.clone(
    doStripChargeCheck = cms.bool(True),
    stripRecHits = cms.string('siStripMatchedRecHits'),
    Common = cms.PSet(
        maxChi2 = cms.double(9.0),
        minGoodStripCharge = cms.double(70.0)
    )
)

<<<<<<< HEAD

# SEEDING LAYERS
tobTecStepSeedLayers = cms.EDProducer("SeedingLayersEDProducer",
    layerList = cms.vstring('TOB1+TOB2',
        'TOB1+TEC1_pos', 'TOB1+TEC1_neg',
        'TEC1_pos+TEC2_pos', 'TEC2_pos+TEC3_pos',
        'TEC3_pos+TEC4_pos', 'TEC4_pos+TEC5_pos',
        'TEC5_pos+TEC6_pos', 'TEC6_pos+TEC7_pos',
        'TEC1_neg+TEC2_neg', 'TEC2_neg+TEC3_neg',
        'TEC3_neg+TEC4_neg', 'TEC4_neg+TEC5_neg',
        'TEC5_neg+TEC6_neg', 'TEC6_neg+TEC7_neg'),

=======
# TRIPLET SEEDING LAYERS
tobTecStepSeedLayersTripl = cms.ESProducer("SeedingLayersESProducer",
    ComponentName = cms.string('tobTecStepSeedLayersTripl'),
    layerList = cms.vstring(
    #TOB
    'TOB1+TOB2+MTOB3',
    #TOB+MTEC
    'TOB1+TOB2+MTEC1_pos','TOB1+TOB2+MTEC1_neg',
    ),
>>>>>>> 27c406f4
    TOB = cms.PSet(
         TTRHBuilder    = cms.string('WithTrackAngle'),
         matchedRecHits = cms.InputTag("siStripMatchedRecHits","matchedRecHit"),
         skipClusters   = cms.InputTag('tobTecStepSeedClusters')
    ),
    MTOB = cms.PSet(
         TTRHBuilder    = cms.string('WithTrackAngle'),
         skipClusters   = cms.InputTag('tobTecStepSeedClusters'),
         rphiRecHits    = cms.InputTag("siStripMatchedRecHits","rphiRecHit")
    ),
    MTEC = cms.PSet(
        rphiRecHits    = cms.InputTag("siStripMatchedRecHits","rphiRecHit"),
        skipClusters = cms.InputTag('tobTecStepSeedClusters'),
        useRingSlector = cms.bool(True),
        TTRHBuilder = cms.string('WithTrackAngle'),
        minRing = cms.int32(6),
        maxRing = cms.int32(7)
    )
)
# TRIPLET SEEDS
import RecoTracker.TkSeedGenerator.GlobalSeedsFromTriplets_cff
tobTecStepSeedsTripl = RecoTracker.TkSeedGenerator.GlobalSeedsFromTriplets_cff.globalSeedsFromTriplets.clone()
#OrderedHitsFactory
tobTecStepSeedsTripl.OrderedHitsFactoryPSet.SeedingLayers = 'tobTecStepSeedLayersTripl'
tobTecStepSeedsTripl.OrderedHitsFactoryPSet.ComponentName = 'StandardMultiHitGenerator'
import RecoTracker.TkSeedGenerator.MultiHitGeneratorFromChi2_cfi
tobTecStepSeedsTripl.OrderedHitsFactoryPSet.GeneratorPSet = RecoTracker.TkSeedGenerator.MultiHitGeneratorFromChi2_cfi.MultiHitGeneratorFromChi2.clone(
    extraPhiKDBox = 0.01
    )
#RegionFactory
tobTecStepSeedsTripl.RegionFactoryPSet.RegionPSet.ptMin = 0.55
tobTecStepSeedsTripl.RegionFactoryPSet.RegionPSet.originHalfLength = 20.0
tobTecStepSeedsTripl.RegionFactoryPSet.RegionPSet.originRadius = 3.5
#SeedCreator
tobTecStepSeedsTripl.SeedCreatorPSet.ComponentName = 'SeedFromConsecutiveHitsCreator' #empirically better than 'SeedFromConsecutiveHitsTripletOnlyCreator'
tobTecStepSeedsTripl.SeedCreatorPSet.OriginTransverseErrorMultiplier = 1.0
#SeedComparitor
tobTecStepSeedsTripl.SeedComparitorPSet = cms.PSet(
        ComponentName = cms.string('PixelClusterShapeSeedComparitor'),
        FilterAtHelixStage = cms.bool(True),
        FilterPixelHits = cms.bool(False),
        FilterStripHits = cms.bool(False),
        ClusterShapeHitFilterName = cms.string('ClusterShapeHitFilter')
)
# PAIR SEEDING LAYERS
tobTecStepSeedLayersPair = cms.ESProducer("SeedingLayersESProducer",
    ComponentName = cms.string('tobTecStepSeedLayersPair'),
    layerList = cms.vstring('TOB1+TEC1_pos','TOB1+TEC1_neg', 
                            'TEC1_pos+TEC2_pos','TEC1_neg+TEC2_neg', 
                            'TEC2_pos+TEC3_pos','TEC2_neg+TEC3_neg', 
                            'TEC3_pos+TEC4_pos','TEC3_neg+TEC4_neg', 
                            'TEC4_pos+TEC5_pos','TEC4_neg+TEC5_neg', 
                            'TEC5_pos+TEC6_pos','TEC5_neg+TEC6_neg', 
                            'TEC6_pos+TEC7_pos','TEC6_neg+TEC7_neg'),
    TOB = cms.PSet(
         TTRHBuilder    = cms.string('WithTrackAngle'),
         matchedRecHits = cms.InputTag("siStripMatchedRecHits","matchedRecHit"),
         skipClusters   = cms.InputTag('tobTecStepSeedClusters')
    ),
    TEC = cms.PSet(
        matchedRecHits = cms.InputTag("siStripMatchedRecHits","matchedRecHit"),
        skipClusters = cms.InputTag('tobTecStepSeedClusters'),
        useRingSlector = cms.bool(True),
        TTRHBuilder = cms.string('WithTrackAngle'),
        minRing = cms.int32(5),
        maxRing = cms.int32(5)
    )
)
# PAIR SEEDS
import RecoTracker.TkSeedGenerator.GlobalMixedSeeds_cff
tobTecStepSeedsPair = RecoTracker.TkSeedGenerator.GlobalMixedSeeds_cff.globalMixedSeeds.clone()
#OrderedHitsFactory
tobTecStepSeedsPair.OrderedHitsFactoryPSet.ComponentName = cms.string('StandardHitPairGenerator')
tobTecStepSeedsPair.OrderedHitsFactoryPSet.SeedingLayers = 'tobTecStepSeedLayersPair'
#RegionFactory
tobTecStepSeedsPair.RegionFactoryPSet.RegionPSet.ptMin = 0.6
tobTecStepSeedsPair.RegionFactoryPSet.RegionPSet.originHalfLength = 30.0
tobTecStepSeedsPair.RegionFactoryPSet.RegionPSet.originRadius = 6.0
#SeedCreator
tobTecStepSeedsPair.SeedCreatorPSet.OriginTransverseErrorMultiplier = 1.0
#SeedComparitor
tobTecStepSeedsPair.SeedComparitorPSet = cms.PSet(
        ComponentName = cms.string('PixelClusterShapeSeedComparitor'),
        FilterAtHelixStage = cms.bool(True),
        FilterPixelHits = cms.bool(False),
        FilterStripHits = cms.bool(False),
        ClusterShapeHitFilterName = cms.string('ClusterShapeHitFilter')
)
import RecoTracker.TkSeedGenerator.GlobalCombinedSeeds_cfi
tobTecStepSeeds = RecoTracker.TkSeedGenerator.GlobalCombinedSeeds_cfi.globalCombinedSeeds.clone()
tobTecStepSeeds.seedCollections = cms.VInputTag(cms.InputTag('tobTecStepSeedsTripl'),cms.InputTag('tobTecStepSeedsPair'))


# QUALITY CUTS DURING TRACK BUILDING (for inwardss and outwards track building steps)
import TrackingTools.TrajectoryFiltering.TrajectoryFilterESProducer_cfi

tobTecStepTrajectoryFilter = TrackingTools.TrajectoryFiltering.TrajectoryFilterESProducer_cfi.trajectoryFilterESProducer.clone(
    ComponentName = 'tobTecStepTrajectoryFilter',
    filterPset = TrackingTools.TrajectoryFiltering.TrajectoryFilterESProducer_cfi.trajectoryFilterESProducer.filterPset.clone(
    maxLostHits = 0,
    minimumNumberOfHits = 6,
    minPt = 0.1,
    minHitsMinPt = 3
    )
    )

tobTecStepInOutTrajectoryFilter = TrackingTools.TrajectoryFiltering.TrajectoryFilterESProducer_cfi.trajectoryFilterESProducer.clone(
    ComponentName = 'tobTecStepInOutTrajectoryFilter',
    filterPset = TrackingTools.TrajectoryFiltering.TrajectoryFilterESProducer_cfi.trajectoryFilterESProducer.filterPset.clone(
    maxLostHits = 0,
    minimumNumberOfHits = 4,
    minPt = 0.1,
    minHitsMinPt = 3
    )
    )

import TrackingTools.KalmanUpdators.Chi2MeasurementEstimatorESProducer_cfi
tobTecStepChi2Est = TrackingTools.KalmanUpdators.Chi2MeasurementEstimatorESProducer_cfi.Chi2MeasurementEstimator.clone(
    ComponentName = cms.string('tobTecStepChi2Est'),
    nSigma = cms.double(3.0),
    MaxChi2 = cms.double(16.0)
)

# TRACK BUILDING
import RecoTracker.CkfPattern.GroupedCkfTrajectoryBuilderESProducer_cfi
tobTecStepTrajectoryBuilder = RecoTracker.CkfPattern.GroupedCkfTrajectoryBuilderESProducer_cfi.GroupedCkfTrajectoryBuilder.clone(
    ComponentName = 'tobTecStepTrajectoryBuilder',
    MeasurementTrackerName = '',
    trajectoryFilterName = 'tobTecStepTrajectoryFilter',
    inOutTrajectoryFilterName = 'tobTecStepInOutTrajectoryFilter',
    useSameTrajFilter = False,
    minNrOfHitsForRebuild = 4,
    alwaysUseInvalidHits = False,
    maxCand = 2,
    estimator = cms.string('tobTecStepChi2Est'),
    #startSeedHitsInRebuild = True
    maxDPhiForLooperReconstruction = cms.double(2.0),
    maxPtForLooperReconstruction = cms.double(0.7)
    )

# MAKING OF TRACK CANDIDATES
import RecoTracker.CkfPattern.CkfTrackCandidates_cfi
tobTecStepTrackCandidates = RecoTracker.CkfPattern.CkfTrackCandidates_cfi.ckfTrackCandidates.clone(
    src = cms.InputTag('tobTecStepSeeds'),
    clustersToSkip = cms.InputTag('tobTecStepClusters'),
    ### these two parameters are relevant only for the CachingSeedCleanerBySharedInput
    numHitsForSeedCleaner = cms.int32(50),
    onlyPixelHitsForSeedCleaner = cms.bool(True),

    TrajectoryBuilder = 'tobTecStepTrajectoryBuilder',
    doSeedingRegionRebuilding = True,
    useHitsSplitting = True,
    cleanTrajectoryAfterInOut = True
)

from TrackingTools.TrajectoryCleaning.TrajectoryCleanerBySharedHits_cfi import trajectoryCleanerBySharedHits
tobTecStepTrajectoryCleanerBySharedHits = trajectoryCleanerBySharedHits.clone(
    ComponentName = cms.string('tobTecStepTrajectoryCleanerBySharedHits'),
    fractionShared = cms.double(0.09),
    allowSharedFirstHit = cms.bool(True)
    )
tobTecStepTrackCandidates.TrajectoryCleaner = 'tobTecStepTrajectoryCleanerBySharedHits'

# TRACK FITTING AND SMOOTHING OPTIONS
import TrackingTools.TrackFitters.RungeKuttaFitters_cff
tobTecStepFitterSmoother = TrackingTools.TrackFitters.RungeKuttaFitters_cff.KFFittingSmootherWithOutliersRejectionAndRK.clone(
    ComponentName = 'tobTecStepFitterSmoother',
    EstimateCut = 30,
    MinNumberOfHits = 8,
    Fitter = cms.string('tobTecStepRKFitter'),
    Smoother = cms.string('tobTecStepRKSmoother')
    )

tobTecStepFitterSmootherForLoopers = tobTecStepFitterSmoother.clone(
    ComponentName = 'tobTecStepFitterSmootherForLoopers',
    Fitter = cms.string('tobTecStepRKFitterForLoopers'),
    Smoother = cms.string('tobTecStepRKSmootherForLoopers')
)

# Also necessary to specify minimum number of hits after final track fit
tobTecStepRKTrajectoryFitter = TrackingTools.TrackFitters.RungeKuttaFitters_cff.RKTrajectoryFitter.clone(
    ComponentName = cms.string('tobTecStepRKFitter'),
    minHits = 8
)
tobTecStepRKTrajectoryFitterForLoopers = tobTecStepRKTrajectoryFitter.clone(
    ComponentName = cms.string('tobTecStepRKFitterForLoopers'),
    Propagator = cms.string('PropagatorWithMaterialForLoopers'),
)

tobTecStepRKTrajectorySmoother = TrackingTools.TrackFitters.RungeKuttaFitters_cff.RKTrajectorySmoother.clone(
    ComponentName = cms.string('tobTecStepRKSmoother'),
    errorRescaling = 10.0,
    minHits = 8
)
tobTecStepRKTrajectorySmootherForLoopers = tobTecStepRKTrajectorySmoother.clone(
    ComponentName = cms.string('tobTecStepRKSmootherForLoopers'),
    Propagator = cms.string('PropagatorWithMaterialForLoopers'),
)

import TrackingTools.TrackFitters.FlexibleKFFittingSmoother_cfi
tobTecFlexibleKFFittingSmoother = TrackingTools.TrackFitters.FlexibleKFFittingSmoother_cfi.FlexibleKFFittingSmoother.clone(
    ComponentName = cms.string('tobTecFlexibleKFFittingSmoother'),
    standardFitter = cms.string('tobTecStepFitterSmoother'),
    looperFitter = cms.string('tobTecStepFitterSmootherForLoopers'),
)


# TRACK FITTING
import RecoTracker.TrackProducer.TrackProducer_cfi
tobTecStepTracks = RecoTracker.TrackProducer.TrackProducer_cfi.TrackProducer.clone(
    src = 'tobTecStepTrackCandidates',
    AlgorithmName = cms.string('iter6'),
    #Fitter = 'tobTecStepFitterSmoother',
    Fitter = 'tobTecFlexibleKFFittingSmoother',
    )

import RecoTracker.FinalTrackSelectors.multiTrackSelector_cfi
tobTecStepSelector = RecoTracker.FinalTrackSelectors.multiTrackSelector_cfi.multiTrackSelector.clone(
    src='tobTecStepTracks',
    useAnyMVA = cms.bool(True),
    GBRForestLabel = cms.string('MVASelectorIter6'),
    trackSelectors= cms.VPSet(
        RecoTracker.FinalTrackSelectors.multiTrackSelector_cfi.looseMTS.clone(
            name = 'tobTecStepLoose',
            chi2n_par = 0.4,
            res_par = ( 0.003, 0.001 ),
            minNumberLayers = 5,
            maxNumberLostLayers = 1,
            minNumber3DLayers = 2,
            d0_par1 = ( 2.0, 4.0 ),
            dz_par1 = ( 1.8, 4.0 ),
            d0_par2 = ( 2.0, 4.0 ),
            dz_par2 = ( 1.8, 4.0 )
            ),
        RecoTracker.FinalTrackSelectors.multiTrackSelector_cfi.tightMTS.clone(
            name = 'tobTecStepTight',
            preFilterName = 'tobTecStepLoose',
            chi2n_par = 0.3,
            res_par = ( 0.003, 0.001 ),
            minNumberLayers = 5,
            maxNumberLostLayers = 0,
            minNumber3DLayers = 2,
            d0_par1 = ( 1.5, 4.0 ),
            dz_par1 = ( 1.4, 4.0 ),
            d0_par2 = ( 1.5, 4.0 ),
            dz_par2 = ( 1.4, 4.0 )
            ),
        RecoTracker.FinalTrackSelectors.multiTrackSelector_cfi.highpurityMTS.clone(
            name = 'tobTecStep',
            preFilterName = 'tobTecStepTight',
            chi2n_par = 0.2,
            res_par = ( 0.003, 0.001 ),
            minNumberLayers = 5,
            maxNumberLostLayers = 0,
            minNumber3DLayers = 2,
            max_minMissHitOutOrIn = 1,
            max_lostHitFraction = 1.0,
            d0_par1 = ( 1.2, 4.0 ),
            dz_par1 = ( 1.1, 4.0 ),
            d0_par2 = ( 1.2, 4.0 ),
            dz_par2 = ( 1.1, 4.0 )
            ),
        ) #end of vpset
    ) #end of clone


TobTecStep = cms.Sequence(tobTecStepClusters*
                          tobTecStepSeedClusters*
<<<<<<< HEAD
                          tobTecStepSeedLayers*
=======
                          tobTecStepSeedsTripl*
                          tobTecStepSeedsPair*
>>>>>>> 27c406f4
                          tobTecStepSeeds*
                          tobTecStepTrackCandidates*
                          tobTecStepTracks*
                          tobTecStepSelector)
<|MERGE_RESOLUTION|>--- conflicted
+++ resolved
@@ -27,30 +27,14 @@
     )
 )
 
-<<<<<<< HEAD
-
-# SEEDING LAYERS
-tobTecStepSeedLayers = cms.EDProducer("SeedingLayersEDProducer",
-    layerList = cms.vstring('TOB1+TOB2',
-        'TOB1+TEC1_pos', 'TOB1+TEC1_neg',
-        'TEC1_pos+TEC2_pos', 'TEC2_pos+TEC3_pos',
-        'TEC3_pos+TEC4_pos', 'TEC4_pos+TEC5_pos',
-        'TEC5_pos+TEC6_pos', 'TEC6_pos+TEC7_pos',
-        'TEC1_neg+TEC2_neg', 'TEC2_neg+TEC3_neg',
-        'TEC3_neg+TEC4_neg', 'TEC4_neg+TEC5_neg',
-        'TEC5_neg+TEC6_neg', 'TEC6_neg+TEC7_neg'),
-
-=======
 # TRIPLET SEEDING LAYERS
-tobTecStepSeedLayersTripl = cms.ESProducer("SeedingLayersESProducer",
-    ComponentName = cms.string('tobTecStepSeedLayersTripl'),
+tobTecStepSeedLayersTripl = cms.EDProducer("SeedingLayersEDProducer",
     layerList = cms.vstring(
     #TOB
     'TOB1+TOB2+MTOB3',
     #TOB+MTEC
     'TOB1+TOB2+MTEC1_pos','TOB1+TOB2+MTEC1_neg',
     ),
->>>>>>> 27c406f4
     TOB = cms.PSet(
          TTRHBuilder    = cms.string('WithTrackAngle'),
          matchedRecHits = cms.InputTag("siStripMatchedRecHits","matchedRecHit"),
@@ -96,8 +80,7 @@
         ClusterShapeHitFilterName = cms.string('ClusterShapeHitFilter')
 )
 # PAIR SEEDING LAYERS
-tobTecStepSeedLayersPair = cms.ESProducer("SeedingLayersESProducer",
-    ComponentName = cms.string('tobTecStepSeedLayersPair'),
+tobTecStepSeedLayersPair = cms.EDProducer("SeedingLayersEDProducer",
     layerList = cms.vstring('TOB1+TEC1_pos','TOB1+TEC1_neg', 
                             'TEC1_pos+TEC2_pos','TEC1_neg+TEC2_neg', 
                             'TEC2_pos+TEC3_pos','TEC2_neg+TEC3_neg', 
@@ -319,12 +302,10 @@
 
 TobTecStep = cms.Sequence(tobTecStepClusters*
                           tobTecStepSeedClusters*
-<<<<<<< HEAD
-                          tobTecStepSeedLayers*
-=======
+                          tobTecStepSeedLayersTripl*
                           tobTecStepSeedsTripl*
+                          tobTecStepSeedLayersPair*
                           tobTecStepSeedsPair*
->>>>>>> 27c406f4
                           tobTecStepSeeds*
                           tobTecStepTrackCandidates*
                           tobTecStepTracks*
