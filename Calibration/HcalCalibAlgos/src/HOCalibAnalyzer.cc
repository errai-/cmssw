--- conflicted
+++ resolved
@@ -1776,21 +1776,12 @@
     TCanvas *c0 = new TCanvas("c0", " Pedestal vs signal", xsiz, ysiz);
 
 // Fix is done for eta-phi
-<<<<<<< HEAD
 
     float mean_eta[netamx];
     float mean_phi[nphimx];
     float rms_eta[netamx];
     float rms_phi[nphimx];
 
-=======
-
-    float mean_eta[netamx];
-    float mean_phi[nphimx];
-    float rms_eta[netamx];
-    float rms_phi[nphimx];
-
->>>>>>> 1fffb358
     for (int ij=0; ij<nphimx; ++ij) {mean_phi[ij] = 0; rms_phi[ij] = 0;}
     for (int ij=0; ij<netamx; ++ij) {mean_eta[ij] = 0; rms_eta[ij] = 0;}
 
