 //////////////////////////////////////////////////////////
// This class has been automatically generated on
// Tue Sep  9 17:21:19 2014 by ROOT version 5.34/03
// from TTree CalibTree/CalibTree
// found on file: output.root
//////////////////////////////////////////////////////////

#include <TStyle.h>
#include <TCanvas.h>
#include <TROOT.h>
#include <TChain.h>
#include <TFile.h>
#include <TTree.h>
#include <TH1.h>
#include <TGraph.h>
#include <TProfile.h>
#include <vector>
#include <string>
<<<<<<< HEAD
#include <iostream>
#include <fstream>

void Run(const char *inFileName="QCD_5_3000_PUS14",
	 const char *dirName="isopf", const char *treeName="CalibTree", 
	 const char *outFileName="QCD_5_3000_PUS14_Out", bool useweight=true,
	 int nMin=0, bool inverse=false, double ratMin=-1, double ratMax=-1,
	 int ietaMax=21);
=======
#include <iomanip>
#include <iostream>
#include <fstream>
#include <sstream>

void Run(const char *inFileName="QCD_5_3000_PUS14",
	 const char *dirName="isopf", const char *treeName="CalibTree", 
	 const char *outFileName="QCD_5_3000_PUS14_Out", 
	 const char *corrFileName="QCD_5_3000_PUS14_Out.txt",
	 bool useweight=true, int nMin=0, bool inverse=false, 
	 double ratMin=0.25, double ratMax=10., int ietaMax=21, 
	 double l1Cut=0.0);
>>>>>>> 93fb804c

// Fixed size dimensions of array or collections stored in the TTree if any.

class CalibTree {
public :
  TTree          *fChain;   //!pointer to the analyzed TTree or TChain
  Int_t           fCurrent; //!current Tree number in a TChain

  // Declaration of leaf types
  Int_t           t_Run;
  Int_t           t_Event;
  Int_t           t_ieta;
  Double_t        t_EventWeight;
  Int_t           t_goodPV;
  Double_t        t_l1pt;
  Double_t        t_l1eta;
  Double_t        t_l1phi;
  Double_t        t_l3pt;
  Double_t        t_l3eta;
  Double_t        t_l3phi;
  Double_t        t_p;
  Double_t        t_mindR1;
  Double_t        t_mindR2;
  Double_t        t_eMipDR;
  Double_t        t_eHcal;
  Double_t        t_hmaxNearP;
  Bool_t          t_selectTk;
  Bool_t          t_qltyFlag;
  Bool_t          t_qltyMissFlag;
  Bool_t          t_qltyPVFlag;
  std::vector<unsigned int> *t_DetIds;
<<<<<<< HEAD
  std::vector<double>  *t_HitEnergies;
  std::vector<bool>    *t_trgbits;
=======
  std::vector<double>       *t_HitEnergies;
  std::vector<bool>         *t_trgbits;
>>>>>>> 93fb804c
  std::map<unsigned int, double> Cprev;
  
  // List of branches
  TBranch        *b_t_Run;           //!
  TBranch        *b_t_Event;         //!
  TBranch        *b_t_ieta;          //!
  TBranch        *b_t_EventWeight;   //!
  TBranch        *b_t_goodPV;        //!
  TBranch        *b_t_l1pt;          //!
  TBranch        *b_t_l1eta;         //!
  TBranch        *b_t_l1phi;         //!
  TBranch        *b_t_l3pt;          //!
  TBranch        *b_t_l3eta;         //!
  TBranch        *b_t_l3phi;         //!
  TBranch        *b_t_p;             //!
  TBranch        *b_t_mindR1;        //!
  TBranch        *b_t_mindR2;        //!
  TBranch        *b_t_eMipDR;        //!
  TBranch        *b_t_eHcal;         //!
  TBranch        *b_t_hmaxNearP;     //!
  TBranch        *b_t_selectTk;      //!
  TBranch        *b_t_qltyFlag;      //!
  TBranch        *b_t_qltyMissFlag;  //!
  TBranch        *b_t_qltyPVFlag;    //!
  TBranch        *b_t_DetIds;        //!
  TBranch        *b_t_HitEnergies;   //!
  TBranch        *b_t_trgbits;       //!

  TH1D     *h_pbyE;
  TProfile *h_Ebyp_bfr, *h_Ebyp_aftr;

  struct myEntry {
    myEntry (int k=0, double f1=0, double f2=0) : kount(k), factor1(f1), 
						  factor2(f2) {}
    int    kount;
    double factor1, factor2;
  };

  CalibTree(TTree *tree=0);
  virtual ~CalibTree();
  virtual Int_t    Cut(Long64_t entry);
  virtual Int_t    GetEntry(Long64_t entry);
  virtual Long64_t LoadTree(Long64_t entry);
  virtual void     Init(TTree *tree);
  virtual Double_t Loop(int k, TFile *fout, bool useweight, int nMin, 
			bool inverse, double rMin, double rMax, int ietaMax,
<<<<<<< HEAD
			bool last);
  virtual Bool_t   Notify();
  virtual void     Show(Long64_t entry = -1);
  bool             goodTrack();
=======
			double l1Cut, bool last);
  virtual Bool_t   Notify();
  virtual void     Show(Long64_t entry = -1);
  bool             goodTrack();
  void             writeCorrFactor(const char *corrFileName, int ietaMax);
>>>>>>> 93fb804c
};


void Run(const char *inFileName, const char *dirName, const char *treeName, 
<<<<<<< HEAD
	 const char *outFileName, bool useweight, int nMin, bool inverse, 
	 double ratMin, double ratMax, int ietaMax) {
=======
	 const char *outFileName, const char *corrFileName,  bool useweight, 
	 int nMin, bool inverse, double ratMin, double ratMax, int ietaMax, 
	 double l1Cut) {
>>>>>>> 93fb804c
 
  char name[500];
  sprintf(name, "%s.root",inFileName);
  TFile *infile = TFile::Open(name);
  TDirectory *dir = (TDirectory*)infile->FindObjectAny(dirName);
  TTree *tree = (TTree*)dir->FindObjectAny(treeName);
  std::cout << "Tree " << treeName << " " << tree << " in directory " 
	    << dirName << " from file " << name << " with nentries (tracks): " 
	    << tree->GetEntries() << std::endl;
  CalibTree t(tree); 
  t.h_pbyE = new TH1D("pbyE", "pbyE", 100, -1.0, 9.0);
  t.h_Ebyp_bfr = new TProfile("Ebyp_bfr","Ebyp_bfr",60,-30,30,0,10);
  t.h_Ebyp_aftr = new TProfile("Ebyp_aftr","Ebyp_aftr",60,-30,30,0,10);
  
  sprintf(name, "%s.root",outFileName);
  TFile *fout = new TFile(outFileName, "UPDATE");
  std::cout << "Output file: " << name << " opened in update mode" << std::endl;
  fout->cd();

  double cvgs[100], itrs[100]; 
  unsigned int k(0), kmax(30);
  for (; k<=kmax; ++k) {
    std::cout << "Calling Loop() "  << k << "th time\n"; 
    double cvg = t.Loop(k, fout, useweight, nMin, inverse, ratMin, ratMax, 
<<<<<<< HEAD
			ietaMax, k==kmax);
=======
			ietaMax, l1Cut, k==kmax);
>>>>>>> 93fb804c
    itrs[k] = k;
    cvgs[k] = cvg;
    if (cvg < 0.00001) break;
  }
<<<<<<< HEAD
=======

  t.writeCorrFactor(corrFileName, ietaMax);

>>>>>>> 93fb804c
  TGraph *g_cvg;
  g_cvg = new TGraph(k, itrs, cvgs);
  fout->cd();
  g_cvg->SetMarkerStyle(7);
  g_cvg->SetMarkerSize(5.0);
  g_cvg->Draw("AP");
  g_cvg->Write("Cvg");
  std::cout << "Finish looping after " << k << " iterations" << std::endl;
  fout->Close();
}

CalibTree::CalibTree(TTree *tree) : fChain(0) {
  // if parameter tree is not specified (or zero), connect the file
  // used to generate this class and read the Tree.
  if (tree == 0) {
    TFile *f = (TFile*)gROOT->GetListOfFiles()->FindObject("/afs/cern.ch/work/g/gwalia/public/QCD_5_3000_PUS14.root");
    if (!f || !f->IsOpen()) {
      f = new TFile("/afs/cern.ch/work/g/gwalia/public/QCD_5_3000_PUS14.root");
    }
    TDirectory * dir = (TDirectory*)f->Get("/afs/cern.ch/work/g/gwalia/public/QCD_5_3000_PUS14.root:/isopf");
    dir->GetObject("CalibTree",tree);
  }
  Init(tree);
}

CalibTree::~CalibTree() {
  if (!fChain) return;
  delete fChain->GetCurrentFile();
}

Int_t CalibTree::GetEntry(Long64_t entry) {
  // Read contents of entry.
  if (!fChain) return 0;
  return fChain->GetEntry(entry);
}

Long64_t CalibTree::LoadTree(Long64_t entry) {
  // Set the environment to read one entry
  if (!fChain) return -5;
  Long64_t centry = fChain->LoadTree(entry);
  if (centry < 0) return centry;
  if (fChain->GetTreeNumber() != fCurrent) {
    fCurrent = fChain->GetTreeNumber();
    Notify();
  }
  return centry;
}

void CalibTree::Init(TTree *tree) {
  // The Init() function is called when the selector needs to initialize
  // a new tree or chain. Typically here the branch addresses and branch
  // pointers of the tree will be set.
  // It is normally not necessary to make changes to the generated
  // code, but the routine can be extended by the user if needed.
  // Init() will be called many times when running on PROOF
  // (once per file to be processed).

  // Set object pointer
  t_DetIds = 0;
  t_HitEnergies = 0;
  t_trgbits = 0;
  // Set branch addresses and branch pointers
  if (!tree) return;
  fChain = tree;
  fCurrent = -1;
  fChain->SetMakeClass(1);

  fChain->SetBranchAddress("t_Run", &t_Run, &b_t_Run);
  fChain->SetBranchAddress("t_Event", &t_Event, &b_t_Event);
  fChain->SetBranchAddress("t_ieta", &t_ieta, &b_t_ieta);
  fChain->SetBranchAddress("t_EventWeight", &t_EventWeight, &b_t_EventWeight);
  fChain->SetBranchAddress("t_goodPV", &t_goodPV, &b_t_goodPV);
  fChain->SetBranchAddress("t_l1pt", &t_l1pt, &b_t_l1pt);
  fChain->SetBranchAddress("t_l1eta", &t_l1eta, &b_t_l1eta);
  fChain->SetBranchAddress("t_l1phi", &t_l1phi, &b_t_l1phi);
  fChain->SetBranchAddress("t_l3pt", &t_l3pt, &b_t_l3pt);
  fChain->SetBranchAddress("t_l3eta", &t_l3eta, &b_t_l3eta);
  fChain->SetBranchAddress("t_l3phi", &t_l3phi, &b_t_l3phi);
  fChain->SetBranchAddress("t_p", &t_p, &b_t_p);
  fChain->SetBranchAddress("t_mindR1", &t_mindR1, &b_t_mindR1);
  fChain->SetBranchAddress("t_mindR2", &t_mindR2, &b_t_mindR2);
  fChain->SetBranchAddress("t_eMipDR", &t_eMipDR, &b_t_eMipDR);
  fChain->SetBranchAddress("t_eHcal", &t_eHcal, &b_t_eHcal);
  fChain->SetBranchAddress("t_hmaxNearP", &t_hmaxNearP, &b_t_hmaxNearP);
  fChain->SetBranchAddress("t_selectTk", &t_selectTk, &b_t_selectTk);
  fChain->SetBranchAddress("t_qltyFlag", &t_qltyFlag, &b_t_qltyFlag);
  fChain->SetBranchAddress("t_qltyMissFlag", &t_qltyMissFlag, &b_t_qltyMissFlag);
  fChain->SetBranchAddress("t_qltyPVFlag", &t_qltyPVFlag, &b_t_qltyPVFlag);
  fChain->SetBranchAddress("t_DetIds", &t_DetIds, &b_t_DetIds);
  fChain->SetBranchAddress("t_HitEnergies", &t_HitEnergies, &b_t_HitEnergies);
  fChain->SetBranchAddress("t_trgbits", &t_trgbits, &b_t_trgbits);
  Notify();
}

Bool_t CalibTree::Notify() {
  // The Notify() function is called when a new file is opened. This
  // can be either for a new TTree in a TChain or when when a new TTree
  // is started when using PROOF. It is normally not necessary to make changes
  // to the generated code, but the routine can be extended by the
  // user if needed. The return value is currently not used.
  
  return kTRUE;
}

void CalibTree::Show(Long64_t entry) {
  // Print contents of entry.
  // If entry is not specified, print current entry
  if (!fChain) return;
  fChain->Show(entry);
}

Int_t CalibTree::Cut(Long64_t ) {
  // This function may be called from Loop.
  // returns  1 if entry is accepted.
  // returns -1 otherwise.
  return 1;
}

Double_t CalibTree::Loop(int loop, TFile *fout, bool useweight, int nMin,
			 bool inverse, double rmin, double rmax, int ietaMax,
<<<<<<< HEAD
			 bool last) {
=======
			 double l1Cut, bool last) {
>>>>>>> 93fb804c
  bool debug=false;
  if (fChain == 0) return 0;
  Long64_t nentries = fChain->GetEntriesFast();
  Long64_t nbytes = 0, nb = 0;
  std::map<unsigned int, myEntry > SumW;
  std::map<unsigned int, double  > nTrks;
  for (Long64_t jentry=0; jentry<nentries;jentry++) {
    Long64_t ientry = LoadTree(jentry);
    if (ientry < 0) break;
    nb = fChain->GetEntry(jentry);   nbytes += nb;
    //    std::cout << "***Entry (Track) Number : " << ientry << std::endl;
    //    std::cout << "p/eHCal/eMipDR/nDets : " << t_p << "/" << t_eHcal << "/"
    //	      << t_eMipDR << "/" << (*t_DetIds).size() << std::endl;
    unsigned int mask(0xFF80);
    if (goodTrack()) {
      double Etot=0.0;
      for (unsigned int idet=0; idet<(*t_DetIds).size(); idet++) { 
	double hitEn=0.0;
        unsigned int detid = (*t_DetIds)[idet] & mask;
	if (Cprev.find(detid) != Cprev.end()) 
	  hitEn = Cprev[detid] * (*t_HitEnergies)[idet];
	else 
	  hitEn = (*t_HitEnergies)[idet];
	Etot += hitEn;
      }
      double evWt = (useweight) ? t_EventWeight : 1.0; 
      double ratio= Etot/t_p;
      if (loop==0) {
	h_pbyE->Fill(ratio, evWt);
        h_Ebyp_bfr->Fill(t_ieta, ratio, evWt);
      }
      if (last){
        h_Ebyp_aftr->Fill(t_ieta, ratio, evWt);
      }
<<<<<<< HEAD
      if ((rmin >=0 && ratio > rmin) && (rmax >= 0 && ratio < rmax)) {
=======
      if ((rmin >=0 && ratio > rmin) && (rmax >= 0 && ratio < rmax) &&
	  (t_mindR1 >= l1Cut)) {
>>>>>>> 93fb804c
	for (unsigned int idet=0; idet<(*t_DetIds).size(); idet++) {
	  unsigned int detid = (*t_DetIds)[idet] & mask;
	  double hitEn=0.0;
	  if (debug) std::cout << "idet " << idet << " detid/hitenergy : " 
			       << std::hex << (*t_DetIds)[idet] << ":" 
			       << detid << "/" << (*t_HitEnergies)[idet] 
			       << std::endl;
	  if (Cprev.find(detid) != Cprev.end()) 
	    hitEn = Cprev[detid] * (*t_HitEnergies)[idet];
	  else 
	    hitEn = (*t_HitEnergies)[idet];
	  double Wi  = evWt * hitEn/Etot;
	  double Fac = (inverse) ? ((Wi*Etot)/t_p) : ((Wi*t_p)/Etot);
	  if (SumW.find(detid) != SumW.end() ) {
	    Wi  += SumW[detid].factor1;
	    Fac += SumW[detid].factor2;
	    int kount = SumW[detid].kount + 1;
	    SumW[detid]   = myEntry(kount,Wi,Fac); 
	    nTrks[detid] += evWt;
	  } else {
	    SumW.insert(std::pair<unsigned int,myEntry>(detid,myEntry(1,Wi,Fac)));
	    nTrks.insert(std::pair<unsigned int,unsigned int>(detid, evWt));
	  }
	}
      }
    }
  }
  if (loop==0) {
    h_pbyE->Write("h_pbyE");
    h_Ebyp_bfr->Write("h_Ebyp_bfr");
  }
  if (last) {
    h_Ebyp_aftr->Write("h_Ebyp_aftr");
  }
  std::map<unsigned int, myEntry>::iterator SumWItr = SumW.begin();
  unsigned int kount(0), kountus(0);
  double       sumfactor(0);
  double dets[150], cfacs[150], wfacs[150], myId[150], nTrk[150];
  for (; SumWItr != SumW.end(); SumWItr++) {
    unsigned int detid = SumWItr->first;
    int ieta = (detid>>7) & 0x3f;
    int zside= (detid&0x2000) ? 1 : -1;
    int depth= (detid>>14)&0x1F;
    double id = ieta*zside + 0.25*(depth-1);
    if (debug) 
      std::cout<< "Detid|kount|SumWi|SumFac|myId : " << SumWItr->first << " | "
	       << (SumWItr->second).kount << " | " << (SumWItr->second).factor1
	       << " | " << (SumWItr->second).factor2 << " | " << id <<std::endl;
    double factor = (SumWItr->second).factor2/(SumWItr->second).factor1;
    if (inverse) factor = 2.-factor;
    if ((SumWItr->second).kount > nMin) {
      kountus++;
      if (factor > 1) sumfactor += (1-1/factor);
      else            sumfactor += (1-factor);
    }
    if (ieta > ietaMax) factor = 1;
    if (Cprev.find(detid) != Cprev.end()) {
      Cprev[detid] *= factor;
      cfacs[kount] = Cprev[detid];
    } else {
      Cprev.insert( std::pair<unsigned int, double>(detid, factor) );
      cfacs[kount] = factor;
    }
    wfacs[kount]= factor;
    dets[kount] = detid;
    myId[kount] = id;
    nTrk[kount] = nTrks[detid];
    kount++;
  }
  std::cout << kountus << " detids out of " << kount << "have trks > " << nMin << std::endl;

  char fname[50];
  fout->cd();
  TGraph *g_fac1 = new TGraph(kount, dets, cfacs); 
  sprintf (fname, "Cfacs%d", loop);
  g_fac1->SetMarkerStyle(7);
  g_fac1->SetMarkerSize(5.0);
  g_fac1->Draw("AP");
  g_fac1->Write(fname);
  TGraph *g_fac2 = new TGraph(kount, dets, wfacs); 
  sprintf (fname, "Wfacs%d", loop);
  g_fac2->SetMarkerStyle(7);
  g_fac2->SetMarkerSize(5.0);
  g_fac2->Draw("AP");
  g_fac2->Write(fname);
  TGraph *g_fac3 = new TGraph(kount, myId, cfacs); 
  sprintf (fname, "CfacsVsMyId%d", loop);
  g_fac3->SetMarkerStyle(7);
  g_fac3->SetMarkerSize(5.0);
  g_fac3->Draw("AP");
  g_fac3->Write(fname);
  TGraph *g_fac4 = new TGraph(kount, myId, wfacs); 
  sprintf (fname, "WfacsVsMyId%d", loop);
  g_fac4->SetMarkerStyle(7);
  g_fac4->SetMarkerSize(5.0);
  g_fac4->Draw("AP");
  g_fac4->Write(fname);
  TGraph *g_nTrk = new TGraph(kount, myId, nTrk); 
  sprintf (fname, "nTrk");
  if(loop==0){
  g_nTrk->SetMarkerStyle(7);
  g_nTrk->SetMarkerSize(5.0);
  g_nTrk->Draw("AP");
  g_nTrk->Write(fname);
  }
  std::cout << "The new factors are :" << std::endl;
  std::map<unsigned int, double>::iterator CprevItr = Cprev.begin();
  unsigned int indx(0);
  for (; CprevItr != Cprev.end(); CprevItr++, indx++){
    unsigned int detid = CprevItr->first;
    int ieta = (detid>>7) & 0x3f;
    int zside= (detid&0x2000) ? 1 : -1;
    int depth= (detid>>14)&0x1F;
    std::cout << "DetId[" << indx << "] " << std::hex << detid << std::dec
	      << "(" << ieta*zside << "," << depth << ") ( nTrks:" 
	      << nTrks[detid] << ") : " << CprevItr->second << std::endl;
  }
  double mean = (kountus > 0) ? (sumfactor/kountus) : 0;
  std::cout << "Mean deviation " << mean << " from 1 for " << kountus 
	    << " DetIds" << std::endl;
  return mean;
}
<<<<<<< HEAD
=======

>>>>>>> 93fb804c
bool CalibTree::goodTrack() {
  bool ok = ((t_selectTk) && (t_qltyMissFlag) && (t_hmaxNearP < 2.0) && 
	     (t_eMipDR < 1.0) && (t_mindR1 > 1.0) && (t_p > 40.0) &&
	     (t_p < 60.0));
  return ok;
<<<<<<< HEAD
=======
}

void CalibTree::writeCorrFactor(const char *corrFileName, int ietaMax) {
  ofstream myfile;
  myfile.open(corrFileName);
  if (!myfile.is_open()) {
    std::cout << "** ERROR: Can't open '" << corrFileName << std::endl;
  } else {
    myfile << std::setprecision(4) << std::setw(10) << "detId" 
	   << std::setw(10) << "ieta" << std::setw(10) << "depth" 
	   << std::setw(10) << "corrFactor" << std::endl;
    for (std::map<unsigned int, double>::const_iterator itr=Cprev.begin();
	 itr != Cprev.end(); ++itr) {
      unsigned int detId = itr->first;
      int etaAbs= ((detId>>7)&0x3f);
      int ieta  = ((detId&0x2000) ? etaAbs : -etaAbs);
      int depth = ((detId>>14)&0x1f);
      if (etaAbs <= ietaMax) {
	myfile << std::setw(10) << std::hex << detId << std::setw(10) 
	       << std::dec << ieta << std::setw(10) << depth << std::setw(10) 
	       << itr->second << std::endl;

      }
    }
    myfile.close();
  }
>>>>>>> 93fb804c
}
<|MERGE_RESOLUTION|>--- conflicted
+++ resolved
@@ -1,514 +1,465 @@
- //////////////////////////////////////////////////////////
-// This class has been automatically generated on
-// Tue Sep  9 17:21:19 2014 by ROOT version 5.34/03
-// from TTree CalibTree/CalibTree
-// found on file: output.root
-//////////////////////////////////////////////////////////
-
-#include <TStyle.h>
-#include <TCanvas.h>
-#include <TROOT.h>
-#include <TChain.h>
-#include <TFile.h>
-#include <TTree.h>
-#include <TH1.h>
-#include <TGraph.h>
-#include <TProfile.h>
-#include <vector>
-#include <string>
-<<<<<<< HEAD
-#include <iostream>
-#include <fstream>
-
-void Run(const char *inFileName="QCD_5_3000_PUS14",
-	 const char *dirName="isopf", const char *treeName="CalibTree", 
-	 const char *outFileName="QCD_5_3000_PUS14_Out", bool useweight=true,
-	 int nMin=0, bool inverse=false, double ratMin=-1, double ratMax=-1,
-	 int ietaMax=21);
-=======
-#include <iomanip>
-#include <iostream>
-#include <fstream>
-#include <sstream>
-
-void Run(const char *inFileName="QCD_5_3000_PUS14",
-	 const char *dirName="isopf", const char *treeName="CalibTree", 
-	 const char *outFileName="QCD_5_3000_PUS14_Out", 
-	 const char *corrFileName="QCD_5_3000_PUS14_Out.txt",
-	 bool useweight=true, int nMin=0, bool inverse=false, 
-	 double ratMin=0.25, double ratMax=10., int ietaMax=21, 
-	 double l1Cut=0.0);
->>>>>>> 93fb804c
-
-// Fixed size dimensions of array or collections stored in the TTree if any.
-
-class CalibTree {
-public :
-  TTree          *fChain;   //!pointer to the analyzed TTree or TChain
-  Int_t           fCurrent; //!current Tree number in a TChain
-
-  // Declaration of leaf types
-  Int_t           t_Run;
-  Int_t           t_Event;
-  Int_t           t_ieta;
-  Double_t        t_EventWeight;
-  Int_t           t_goodPV;
-  Double_t        t_l1pt;
-  Double_t        t_l1eta;
-  Double_t        t_l1phi;
-  Double_t        t_l3pt;
-  Double_t        t_l3eta;
-  Double_t        t_l3phi;
-  Double_t        t_p;
-  Double_t        t_mindR1;
-  Double_t        t_mindR2;
-  Double_t        t_eMipDR;
-  Double_t        t_eHcal;
-  Double_t        t_hmaxNearP;
-  Bool_t          t_selectTk;
-  Bool_t          t_qltyFlag;
-  Bool_t          t_qltyMissFlag;
-  Bool_t          t_qltyPVFlag;
-  std::vector<unsigned int> *t_DetIds;
-<<<<<<< HEAD
-  std::vector<double>  *t_HitEnergies;
-  std::vector<bool>    *t_trgbits;
-=======
-  std::vector<double>       *t_HitEnergies;
-  std::vector<bool>         *t_trgbits;
->>>>>>> 93fb804c
-  std::map<unsigned int, double> Cprev;
-  
-  // List of branches
-  TBranch        *b_t_Run;           //!
-  TBranch        *b_t_Event;         //!
-  TBranch        *b_t_ieta;          //!
-  TBranch        *b_t_EventWeight;   //!
-  TBranch        *b_t_goodPV;        //!
-  TBranch        *b_t_l1pt;          //!
-  TBranch        *b_t_l1eta;         //!
-  TBranch        *b_t_l1phi;         //!
-  TBranch        *b_t_l3pt;          //!
-  TBranch        *b_t_l3eta;         //!
-  TBranch        *b_t_l3phi;         //!
-  TBranch        *b_t_p;             //!
-  TBranch        *b_t_mindR1;        //!
-  TBranch        *b_t_mindR2;        //!
-  TBranch        *b_t_eMipDR;        //!
-  TBranch        *b_t_eHcal;         //!
-  TBranch        *b_t_hmaxNearP;     //!
-  TBranch        *b_t_selectTk;      //!
-  TBranch        *b_t_qltyFlag;      //!
-  TBranch        *b_t_qltyMissFlag;  //!
-  TBranch        *b_t_qltyPVFlag;    //!
-  TBranch        *b_t_DetIds;        //!
-  TBranch        *b_t_HitEnergies;   //!
-  TBranch        *b_t_trgbits;       //!
-
-  TH1D     *h_pbyE;
-  TProfile *h_Ebyp_bfr, *h_Ebyp_aftr;
-
-  struct myEntry {
-    myEntry (int k=0, double f1=0, double f2=0) : kount(k), factor1(f1), 
-						  factor2(f2) {}
-    int    kount;
-    double factor1, factor2;
-  };
-
-  CalibTree(TTree *tree=0);
-  virtual ~CalibTree();
-  virtual Int_t    Cut(Long64_t entry);
-  virtual Int_t    GetEntry(Long64_t entry);
-  virtual Long64_t LoadTree(Long64_t entry);
-  virtual void     Init(TTree *tree);
-  virtual Double_t Loop(int k, TFile *fout, bool useweight, int nMin, 
-			bool inverse, double rMin, double rMax, int ietaMax,
-<<<<<<< HEAD
-			bool last);
-  virtual Bool_t   Notify();
-  virtual void     Show(Long64_t entry = -1);
-  bool             goodTrack();
-=======
-			double l1Cut, bool last);
-  virtual Bool_t   Notify();
-  virtual void     Show(Long64_t entry = -1);
-  bool             goodTrack();
-  void             writeCorrFactor(const char *corrFileName, int ietaMax);
->>>>>>> 93fb804c
-};
-
-
-void Run(const char *inFileName, const char *dirName, const char *treeName, 
-<<<<<<< HEAD
-	 const char *outFileName, bool useweight, int nMin, bool inverse, 
-	 double ratMin, double ratMax, int ietaMax) {
-=======
-	 const char *outFileName, const char *corrFileName,  bool useweight, 
-	 int nMin, bool inverse, double ratMin, double ratMax, int ietaMax, 
-	 double l1Cut) {
->>>>>>> 93fb804c
- 
-  char name[500];
-  sprintf(name, "%s.root",inFileName);
-  TFile *infile = TFile::Open(name);
-  TDirectory *dir = (TDirectory*)infile->FindObjectAny(dirName);
-  TTree *tree = (TTree*)dir->FindObjectAny(treeName);
-  std::cout << "Tree " << treeName << " " << tree << " in directory " 
-	    << dirName << " from file " << name << " with nentries (tracks): " 
-	    << tree->GetEntries() << std::endl;
-  CalibTree t(tree); 
-  t.h_pbyE = new TH1D("pbyE", "pbyE", 100, -1.0, 9.0);
-  t.h_Ebyp_bfr = new TProfile("Ebyp_bfr","Ebyp_bfr",60,-30,30,0,10);
-  t.h_Ebyp_aftr = new TProfile("Ebyp_aftr","Ebyp_aftr",60,-30,30,0,10);
-  
-  sprintf(name, "%s.root",outFileName);
-  TFile *fout = new TFile(outFileName, "UPDATE");
-  std::cout << "Output file: " << name << " opened in update mode" << std::endl;
-  fout->cd();
-
-  double cvgs[100], itrs[100]; 
-  unsigned int k(0), kmax(30);
-  for (; k<=kmax; ++k) {
-    std::cout << "Calling Loop() "  << k << "th time\n"; 
-    double cvg = t.Loop(k, fout, useweight, nMin, inverse, ratMin, ratMax, 
-<<<<<<< HEAD
-			ietaMax, k==kmax);
-=======
-			ietaMax, l1Cut, k==kmax);
->>>>>>> 93fb804c
-    itrs[k] = k;
-    cvgs[k] = cvg;
-    if (cvg < 0.00001) break;
-  }
-<<<<<<< HEAD
-=======
-
-  t.writeCorrFactor(corrFileName, ietaMax);
-
->>>>>>> 93fb804c
-  TGraph *g_cvg;
-  g_cvg = new TGraph(k, itrs, cvgs);
-  fout->cd();
-  g_cvg->SetMarkerStyle(7);
-  g_cvg->SetMarkerSize(5.0);
-  g_cvg->Draw("AP");
-  g_cvg->Write("Cvg");
-  std::cout << "Finish looping after " << k << " iterations" << std::endl;
-  fout->Close();
-}
-
-CalibTree::CalibTree(TTree *tree) : fChain(0) {
-  // if parameter tree is not specified (or zero), connect the file
-  // used to generate this class and read the Tree.
-  if (tree == 0) {
-    TFile *f = (TFile*)gROOT->GetListOfFiles()->FindObject("/afs/cern.ch/work/g/gwalia/public/QCD_5_3000_PUS14.root");
-    if (!f || !f->IsOpen()) {
-      f = new TFile("/afs/cern.ch/work/g/gwalia/public/QCD_5_3000_PUS14.root");
-    }
-    TDirectory * dir = (TDirectory*)f->Get("/afs/cern.ch/work/g/gwalia/public/QCD_5_3000_PUS14.root:/isopf");
-    dir->GetObject("CalibTree",tree);
-  }
-  Init(tree);
-}
-
-CalibTree::~CalibTree() {
-  if (!fChain) return;
-  delete fChain->GetCurrentFile();
-}
-
-Int_t CalibTree::GetEntry(Long64_t entry) {
-  // Read contents of entry.
-  if (!fChain) return 0;
-  return fChain->GetEntry(entry);
-}
-
-Long64_t CalibTree::LoadTree(Long64_t entry) {
-  // Set the environment to read one entry
-  if (!fChain) return -5;
-  Long64_t centry = fChain->LoadTree(entry);
-  if (centry < 0) return centry;
-  if (fChain->GetTreeNumber() != fCurrent) {
-    fCurrent = fChain->GetTreeNumber();
-    Notify();
-  }
-  return centry;
-}
-
-void CalibTree::Init(TTree *tree) {
-  // The Init() function is called when the selector needs to initialize
-  // a new tree or chain. Typically here the branch addresses and branch
-  // pointers of the tree will be set.
-  // It is normally not necessary to make changes to the generated
-  // code, but the routine can be extended by the user if needed.
-  // Init() will be called many times when running on PROOF
-  // (once per file to be processed).
-
-  // Set object pointer
-  t_DetIds = 0;
-  t_HitEnergies = 0;
-  t_trgbits = 0;
-  // Set branch addresses and branch pointers
-  if (!tree) return;
-  fChain = tree;
-  fCurrent = -1;
-  fChain->SetMakeClass(1);
-
-  fChain->SetBranchAddress("t_Run", &t_Run, &b_t_Run);
-  fChain->SetBranchAddress("t_Event", &t_Event, &b_t_Event);
-  fChain->SetBranchAddress("t_ieta", &t_ieta, &b_t_ieta);
-  fChain->SetBranchAddress("t_EventWeight", &t_EventWeight, &b_t_EventWeight);
-  fChain->SetBranchAddress("t_goodPV", &t_goodPV, &b_t_goodPV);
-  fChain->SetBranchAddress("t_l1pt", &t_l1pt, &b_t_l1pt);
-  fChain->SetBranchAddress("t_l1eta", &t_l1eta, &b_t_l1eta);
-  fChain->SetBranchAddress("t_l1phi", &t_l1phi, &b_t_l1phi);
-  fChain->SetBranchAddress("t_l3pt", &t_l3pt, &b_t_l3pt);
-  fChain->SetBranchAddress("t_l3eta", &t_l3eta, &b_t_l3eta);
-  fChain->SetBranchAddress("t_l3phi", &t_l3phi, &b_t_l3phi);
-  fChain->SetBranchAddress("t_p", &t_p, &b_t_p);
-  fChain->SetBranchAddress("t_mindR1", &t_mindR1, &b_t_mindR1);
-  fChain->SetBranchAddress("t_mindR2", &t_mindR2, &b_t_mindR2);
-  fChain->SetBranchAddress("t_eMipDR", &t_eMipDR, &b_t_eMipDR);
-  fChain->SetBranchAddress("t_eHcal", &t_eHcal, &b_t_eHcal);
-  fChain->SetBranchAddress("t_hmaxNearP", &t_hmaxNearP, &b_t_hmaxNearP);
-  fChain->SetBranchAddress("t_selectTk", &t_selectTk, &b_t_selectTk);
-  fChain->SetBranchAddress("t_qltyFlag", &t_qltyFlag, &b_t_qltyFlag);
-  fChain->SetBranchAddress("t_qltyMissFlag", &t_qltyMissFlag, &b_t_qltyMissFlag);
-  fChain->SetBranchAddress("t_qltyPVFlag", &t_qltyPVFlag, &b_t_qltyPVFlag);
-  fChain->SetBranchAddress("t_DetIds", &t_DetIds, &b_t_DetIds);
-  fChain->SetBranchAddress("t_HitEnergies", &t_HitEnergies, &b_t_HitEnergies);
-  fChain->SetBranchAddress("t_trgbits", &t_trgbits, &b_t_trgbits);
-  Notify();
-}
-
-Bool_t CalibTree::Notify() {
-  // The Notify() function is called when a new file is opened. This
-  // can be either for a new TTree in a TChain or when when a new TTree
-  // is started when using PROOF. It is normally not necessary to make changes
-  // to the generated code, but the routine can be extended by the
-  // user if needed. The return value is currently not used.
-  
-  return kTRUE;
-}
-
-void CalibTree::Show(Long64_t entry) {
-  // Print contents of entry.
-  // If entry is not specified, print current entry
-  if (!fChain) return;
-  fChain->Show(entry);
-}
-
-Int_t CalibTree::Cut(Long64_t ) {
-  // This function may be called from Loop.
-  // returns  1 if entry is accepted.
-  // returns -1 otherwise.
-  return 1;
-}
-
-Double_t CalibTree::Loop(int loop, TFile *fout, bool useweight, int nMin,
-			 bool inverse, double rmin, double rmax, int ietaMax,
-<<<<<<< HEAD
-			 bool last) {
-=======
-			 double l1Cut, bool last) {
->>>>>>> 93fb804c
-  bool debug=false;
-  if (fChain == 0) return 0;
-  Long64_t nentries = fChain->GetEntriesFast();
-  Long64_t nbytes = 0, nb = 0;
-  std::map<unsigned int, myEntry > SumW;
-  std::map<unsigned int, double  > nTrks;
-  for (Long64_t jentry=0; jentry<nentries;jentry++) {
-    Long64_t ientry = LoadTree(jentry);
-    if (ientry < 0) break;
-    nb = fChain->GetEntry(jentry);   nbytes += nb;
-    //    std::cout << "***Entry (Track) Number : " << ientry << std::endl;
-    //    std::cout << "p/eHCal/eMipDR/nDets : " << t_p << "/" << t_eHcal << "/"
-    //	      << t_eMipDR << "/" << (*t_DetIds).size() << std::endl;
-    unsigned int mask(0xFF80);
-    if (goodTrack()) {
-      double Etot=0.0;
-      for (unsigned int idet=0; idet<(*t_DetIds).size(); idet++) { 
-	double hitEn=0.0;
-        unsigned int detid = (*t_DetIds)[idet] & mask;
-	if (Cprev.find(detid) != Cprev.end()) 
-	  hitEn = Cprev[detid] * (*t_HitEnergies)[idet];
-	else 
-	  hitEn = (*t_HitEnergies)[idet];
-	Etot += hitEn;
-      }
-      double evWt = (useweight) ? t_EventWeight : 1.0; 
-      double ratio= Etot/t_p;
-      if (loop==0) {
-	h_pbyE->Fill(ratio, evWt);
-        h_Ebyp_bfr->Fill(t_ieta, ratio, evWt);
-      }
-      if (last){
-        h_Ebyp_aftr->Fill(t_ieta, ratio, evWt);
-      }
-<<<<<<< HEAD
-      if ((rmin >=0 && ratio > rmin) && (rmax >= 0 && ratio < rmax)) {
-=======
-      if ((rmin >=0 && ratio > rmin) && (rmax >= 0 && ratio < rmax) &&
-	  (t_mindR1 >= l1Cut)) {
->>>>>>> 93fb804c
-	for (unsigned int idet=0; idet<(*t_DetIds).size(); idet++) {
-	  unsigned int detid = (*t_DetIds)[idet] & mask;
-	  double hitEn=0.0;
-	  if (debug) std::cout << "idet " << idet << " detid/hitenergy : " 
-			       << std::hex << (*t_DetIds)[idet] << ":" 
-			       << detid << "/" << (*t_HitEnergies)[idet] 
-			       << std::endl;
-	  if (Cprev.find(detid) != Cprev.end()) 
-	    hitEn = Cprev[detid] * (*t_HitEnergies)[idet];
-	  else 
-	    hitEn = (*t_HitEnergies)[idet];
-	  double Wi  = evWt * hitEn/Etot;
-	  double Fac = (inverse) ? ((Wi*Etot)/t_p) : ((Wi*t_p)/Etot);
-	  if (SumW.find(detid) != SumW.end() ) {
-	    Wi  += SumW[detid].factor1;
-	    Fac += SumW[detid].factor2;
-	    int kount = SumW[detid].kount + 1;
-	    SumW[detid]   = myEntry(kount,Wi,Fac); 
-	    nTrks[detid] += evWt;
-	  } else {
-	    SumW.insert(std::pair<unsigned int,myEntry>(detid,myEntry(1,Wi,Fac)));
-	    nTrks.insert(std::pair<unsigned int,unsigned int>(detid, evWt));
-	  }
-	}
-      }
-    }
-  }
-  if (loop==0) {
-    h_pbyE->Write("h_pbyE");
-    h_Ebyp_bfr->Write("h_Ebyp_bfr");
-  }
-  if (last) {
-    h_Ebyp_aftr->Write("h_Ebyp_aftr");
-  }
-  std::map<unsigned int, myEntry>::iterator SumWItr = SumW.begin();
-  unsigned int kount(0), kountus(0);
-  double       sumfactor(0);
-  double dets[150], cfacs[150], wfacs[150], myId[150], nTrk[150];
-  for (; SumWItr != SumW.end(); SumWItr++) {
-    unsigned int detid = SumWItr->first;
-    int ieta = (detid>>7) & 0x3f;
-    int zside= (detid&0x2000) ? 1 : -1;
-    int depth= (detid>>14)&0x1F;
-    double id = ieta*zside + 0.25*(depth-1);
-    if (debug) 
-      std::cout<< "Detid|kount|SumWi|SumFac|myId : " << SumWItr->first << " | "
-	       << (SumWItr->second).kount << " | " << (SumWItr->second).factor1
-	       << " | " << (SumWItr->second).factor2 << " | " << id <<std::endl;
-    double factor = (SumWItr->second).factor2/(SumWItr->second).factor1;
-    if (inverse) factor = 2.-factor;
-    if ((SumWItr->second).kount > nMin) {
-      kountus++;
-      if (factor > 1) sumfactor += (1-1/factor);
-      else            sumfactor += (1-factor);
-    }
-    if (ieta > ietaMax) factor = 1;
-    if (Cprev.find(detid) != Cprev.end()) {
-      Cprev[detid] *= factor;
-      cfacs[kount] = Cprev[detid];
-    } else {
-      Cprev.insert( std::pair<unsigned int, double>(detid, factor) );
-      cfacs[kount] = factor;
-    }
-    wfacs[kount]= factor;
-    dets[kount] = detid;
-    myId[kount] = id;
-    nTrk[kount] = nTrks[detid];
-    kount++;
-  }
-  std::cout << kountus << " detids out of " << kount << "have trks > " << nMin << std::endl;
-
-  char fname[50];
-  fout->cd();
-  TGraph *g_fac1 = new TGraph(kount, dets, cfacs); 
-  sprintf (fname, "Cfacs%d", loop);
-  g_fac1->SetMarkerStyle(7);
-  g_fac1->SetMarkerSize(5.0);
-  g_fac1->Draw("AP");
-  g_fac1->Write(fname);
-  TGraph *g_fac2 = new TGraph(kount, dets, wfacs); 
-  sprintf (fname, "Wfacs%d", loop);
-  g_fac2->SetMarkerStyle(7);
-  g_fac2->SetMarkerSize(5.0);
-  g_fac2->Draw("AP");
-  g_fac2->Write(fname);
-  TGraph *g_fac3 = new TGraph(kount, myId, cfacs); 
-  sprintf (fname, "CfacsVsMyId%d", loop);
-  g_fac3->SetMarkerStyle(7);
-  g_fac3->SetMarkerSize(5.0);
-  g_fac3->Draw("AP");
-  g_fac3->Write(fname);
-  TGraph *g_fac4 = new TGraph(kount, myId, wfacs); 
-  sprintf (fname, "WfacsVsMyId%d", loop);
-  g_fac4->SetMarkerStyle(7);
-  g_fac4->SetMarkerSize(5.0);
-  g_fac4->Draw("AP");
-  g_fac4->Write(fname);
-  TGraph *g_nTrk = new TGraph(kount, myId, nTrk); 
-  sprintf (fname, "nTrk");
-  if(loop==0){
-  g_nTrk->SetMarkerStyle(7);
-  g_nTrk->SetMarkerSize(5.0);
-  g_nTrk->Draw("AP");
-  g_nTrk->Write(fname);
-  }
-  std::cout << "The new factors are :" << std::endl;
-  std::map<unsigned int, double>::iterator CprevItr = Cprev.begin();
-  unsigned int indx(0);
-  for (; CprevItr != Cprev.end(); CprevItr++, indx++){
-    unsigned int detid = CprevItr->first;
-    int ieta = (detid>>7) & 0x3f;
-    int zside= (detid&0x2000) ? 1 : -1;
-    int depth= (detid>>14)&0x1F;
-    std::cout << "DetId[" << indx << "] " << std::hex << detid << std::dec
-	      << "(" << ieta*zside << "," << depth << ") ( nTrks:" 
-	      << nTrks[detid] << ") : " << CprevItr->second << std::endl;
-  }
-  double mean = (kountus > 0) ? (sumfactor/kountus) : 0;
-  std::cout << "Mean deviation " << mean << " from 1 for " << kountus 
-	    << " DetIds" << std::endl;
-  return mean;
-}
-<<<<<<< HEAD
-=======
-
->>>>>>> 93fb804c
-bool CalibTree::goodTrack() {
-  bool ok = ((t_selectTk) && (t_qltyMissFlag) && (t_hmaxNearP < 2.0) && 
-	     (t_eMipDR < 1.0) && (t_mindR1 > 1.0) && (t_p > 40.0) &&
-	     (t_p < 60.0));
-  return ok;
-<<<<<<< HEAD
-=======
-}
-
-void CalibTree::writeCorrFactor(const char *corrFileName, int ietaMax) {
-  ofstream myfile;
-  myfile.open(corrFileName);
-  if (!myfile.is_open()) {
-    std::cout << "** ERROR: Can't open '" << corrFileName << std::endl;
-  } else {
-    myfile << std::setprecision(4) << std::setw(10) << "detId" 
-	   << std::setw(10) << "ieta" << std::setw(10) << "depth" 
-	   << std::setw(10) << "corrFactor" << std::endl;
-    for (std::map<unsigned int, double>::const_iterator itr=Cprev.begin();
-	 itr != Cprev.end(); ++itr) {
-      unsigned int detId = itr->first;
-      int etaAbs= ((detId>>7)&0x3f);
-      int ieta  = ((detId&0x2000) ? etaAbs : -etaAbs);
-      int depth = ((detId>>14)&0x1f);
-      if (etaAbs <= ietaMax) {
-	myfile << std::setw(10) << std::hex << detId << std::setw(10) 
-	       << std::dec << ieta << std::setw(10) << depth << std::setw(10) 
-	       << itr->second << std::endl;
-
-      }
-    }
-    myfile.close();
-  }
->>>>>>> 93fb804c
-}
+ //////////////////////////////////////////////////////////
+// This class has been automatically generated on
+// Tue Sep  9 17:21:19 2014 by ROOT version 5.34/03
+// from TTree CalibTree/CalibTree
+// found on file: output.root
+//////////////////////////////////////////////////////////
+
+#include <TStyle.h>
+#include <TCanvas.h>
+#include <TROOT.h>
+#include <TChain.h>
+#include <TFile.h>
+#include <TTree.h>
+#include <TH1.h>
+#include <TGraph.h>
+#include <TProfile.h>
+#include <vector>
+#include <string>
+#include <iomanip>
+#include <iostream>
+#include <fstream>
+#include <sstream>
+
+void Run(const char *inFileName="QCD_5_3000_PUS14",
+	 const char *dirName="isopf", const char *treeName="CalibTree", 
+	 const char *outFileName="QCD_5_3000_PUS14_Out", 
+	 const char *corrFileName="QCD_5_3000_PUS14_Out.txt",
+	 bool useweight=true, int nMin=0, bool inverse=false, 
+	 double ratMin=0.25, double ratMax=10., int ietaMax=21, 
+	 double l1Cut=0.0);
+
+// Fixed size dimensions of array or collections stored in the TTree if any.
+
+class CalibTree {
+public :
+  TTree          *fChain;   //!pointer to the analyzed TTree or TChain
+  Int_t           fCurrent; //!current Tree number in a TChain
+
+  // Declaration of leaf types
+  Int_t           t_Run;
+  Int_t           t_Event;
+  Int_t           t_ieta;
+  Double_t        t_EventWeight;
+  Int_t           t_goodPV;
+  Double_t        t_l1pt;
+  Double_t        t_l1eta;
+  Double_t        t_l1phi;
+  Double_t        t_l3pt;
+  Double_t        t_l3eta;
+  Double_t        t_l3phi;
+  Double_t        t_p;
+  Double_t        t_mindR1;
+  Double_t        t_mindR2;
+  Double_t        t_eMipDR;
+  Double_t        t_eHcal;
+  Double_t        t_hmaxNearP;
+  Bool_t          t_selectTk;
+  Bool_t          t_qltyFlag;
+  Bool_t          t_qltyMissFlag;
+  Bool_t          t_qltyPVFlag;
+  std::vector<unsigned int> *t_DetIds;
+  std::vector<double>       *t_HitEnergies;
+  std::vector<bool>         *t_trgbits;
+  std::map<unsigned int, double> Cprev;
+  
+  // List of branches
+  TBranch        *b_t_Run;           //!
+  TBranch        *b_t_Event;         //!
+  TBranch        *b_t_ieta;          //!
+  TBranch        *b_t_EventWeight;   //!
+  TBranch        *b_t_goodPV;        //!
+  TBranch        *b_t_l1pt;          //!
+  TBranch        *b_t_l1eta;         //!
+  TBranch        *b_t_l1phi;         //!
+  TBranch        *b_t_l3pt;          //!
+  TBranch        *b_t_l3eta;         //!
+  TBranch        *b_t_l3phi;         //!
+  TBranch        *b_t_p;             //!
+  TBranch        *b_t_mindR1;        //!
+  TBranch        *b_t_mindR2;        //!
+  TBranch        *b_t_eMipDR;        //!
+  TBranch        *b_t_eHcal;         //!
+  TBranch        *b_t_hmaxNearP;     //!
+  TBranch        *b_t_selectTk;      //!
+  TBranch        *b_t_qltyFlag;      //!
+  TBranch        *b_t_qltyMissFlag;  //!
+  TBranch        *b_t_qltyPVFlag;    //!
+  TBranch        *b_t_DetIds;        //!
+  TBranch        *b_t_HitEnergies;   //!
+  TBranch        *b_t_trgbits;       //!
+
+  TH1D     *h_pbyE;
+  TProfile *h_Ebyp_bfr, *h_Ebyp_aftr;
+
+  struct myEntry {
+    myEntry (int k=0, double f1=0, double f2=0) : kount(k), factor1(f1), 
+						  factor2(f2) {}
+    int    kount;
+    double factor1, factor2;
+  };
+
+  CalibTree(TTree *tree=0);
+  virtual ~CalibTree();
+  virtual Int_t    Cut(Long64_t entry);
+  virtual Int_t    GetEntry(Long64_t entry);
+  virtual Long64_t LoadTree(Long64_t entry);
+  virtual void     Init(TTree *tree);
+  virtual Double_t Loop(int k, TFile *fout, bool useweight, int nMin, 
+			bool inverse, double rMin, double rMax, int ietaMax,
+			double l1Cut, bool last);
+  virtual Bool_t   Notify();
+  virtual void     Show(Long64_t entry = -1);
+  bool             goodTrack();
+  void             writeCorrFactor(const char *corrFileName, int ietaMax);
+};
+
+
+void Run(const char *inFileName, const char *dirName, const char *treeName, 
+	 const char *outFileName, const char *corrFileName,  bool useweight, 
+	 int nMin, bool inverse, double ratMin, double ratMax, int ietaMax, 
+	 double l1Cut) {
+ 
+  char name[500];
+  sprintf(name, "%s.root",inFileName);
+  TFile *infile = TFile::Open(name);
+  TDirectory *dir = (TDirectory*)infile->FindObjectAny(dirName);
+  TTree *tree = (TTree*)dir->FindObjectAny(treeName);
+  std::cout << "Tree " << treeName << " " << tree << " in directory " 
+	    << dirName << " from file " << name << " with nentries (tracks): " 
+	    << tree->GetEntries() << std::endl;
+  CalibTree t(tree); 
+  t.h_pbyE = new TH1D("pbyE", "pbyE", 100, -1.0, 9.0);
+  t.h_Ebyp_bfr = new TProfile("Ebyp_bfr","Ebyp_bfr",60,-30,30,0,10);
+  t.h_Ebyp_aftr = new TProfile("Ebyp_aftr","Ebyp_aftr",60,-30,30,0,10);
+  
+  sprintf(name, "%s.root",outFileName);
+  TFile *fout = new TFile(outFileName, "UPDATE");
+  std::cout << "Output file: " << name << " opened in update mode" << std::endl;
+  fout->cd();
+
+  double cvgs[100], itrs[100]; 
+  unsigned int k(0), kmax(30);
+  for (; k<=kmax; ++k) {
+    std::cout << "Calling Loop() "  << k << "th time\n"; 
+    double cvg = t.Loop(k, fout, useweight, nMin, inverse, ratMin, ratMax, 
+			ietaMax, l1Cut, k==kmax);
+    itrs[k] = k;
+    cvgs[k] = cvg;
+    if (cvg < 0.00001) break;
+  }
+
+  t.writeCorrFactor(corrFileName, ietaMax);
+
+  TGraph *g_cvg;
+  g_cvg = new TGraph(k, itrs, cvgs);
+  fout->cd();
+  g_cvg->SetMarkerStyle(7);
+  g_cvg->SetMarkerSize(5.0);
+  g_cvg->Draw("AP");
+  g_cvg->Write("Cvg");
+  std::cout << "Finish looping after " << k << " iterations" << std::endl;
+  fout->Close();
+}
+
+CalibTree::CalibTree(TTree *tree) : fChain(0) {
+  // if parameter tree is not specified (or zero), connect the file
+  // used to generate this class and read the Tree.
+  if (tree == 0) {
+    TFile *f = (TFile*)gROOT->GetListOfFiles()->FindObject("/afs/cern.ch/work/g/gwalia/public/QCD_5_3000_PUS14.root");
+    if (!f || !f->IsOpen()) {
+      f = new TFile("/afs/cern.ch/work/g/gwalia/public/QCD_5_3000_PUS14.root");
+    }
+    TDirectory * dir = (TDirectory*)f->Get("/afs/cern.ch/work/g/gwalia/public/QCD_5_3000_PUS14.root:/isopf");
+    dir->GetObject("CalibTree",tree);
+  }
+  Init(tree);
+}
+
+CalibTree::~CalibTree() {
+  if (!fChain) return;
+  delete fChain->GetCurrentFile();
+}
+
+Int_t CalibTree::GetEntry(Long64_t entry) {
+  // Read contents of entry.
+  if (!fChain) return 0;
+  return fChain->GetEntry(entry);
+}
+
+Long64_t CalibTree::LoadTree(Long64_t entry) {
+  // Set the environment to read one entry
+  if (!fChain) return -5;
+  Long64_t centry = fChain->LoadTree(entry);
+  if (centry < 0) return centry;
+  if (fChain->GetTreeNumber() != fCurrent) {
+    fCurrent = fChain->GetTreeNumber();
+    Notify();
+  }
+  return centry;
+}
+
+void CalibTree::Init(TTree *tree) {
+  // The Init() function is called when the selector needs to initialize
+  // a new tree or chain. Typically here the branch addresses and branch
+  // pointers of the tree will be set.
+  // It is normally not necessary to make changes to the generated
+  // code, but the routine can be extended by the user if needed.
+  // Init() will be called many times when running on PROOF
+  // (once per file to be processed).
+
+  // Set object pointer
+  t_DetIds = 0;
+  t_HitEnergies = 0;
+  t_trgbits = 0;
+  // Set branch addresses and branch pointers
+  if (!tree) return;
+  fChain = tree;
+  fCurrent = -1;
+  fChain->SetMakeClass(1);
+
+  fChain->SetBranchAddress("t_Run", &t_Run, &b_t_Run);
+  fChain->SetBranchAddress("t_Event", &t_Event, &b_t_Event);
+  fChain->SetBranchAddress("t_ieta", &t_ieta, &b_t_ieta);
+  fChain->SetBranchAddress("t_EventWeight", &t_EventWeight, &b_t_EventWeight);
+  fChain->SetBranchAddress("t_goodPV", &t_goodPV, &b_t_goodPV);
+  fChain->SetBranchAddress("t_l1pt", &t_l1pt, &b_t_l1pt);
+  fChain->SetBranchAddress("t_l1eta", &t_l1eta, &b_t_l1eta);
+  fChain->SetBranchAddress("t_l1phi", &t_l1phi, &b_t_l1phi);
+  fChain->SetBranchAddress("t_l3pt", &t_l3pt, &b_t_l3pt);
+  fChain->SetBranchAddress("t_l3eta", &t_l3eta, &b_t_l3eta);
+  fChain->SetBranchAddress("t_l3phi", &t_l3phi, &b_t_l3phi);
+  fChain->SetBranchAddress("t_p", &t_p, &b_t_p);
+  fChain->SetBranchAddress("t_mindR1", &t_mindR1, &b_t_mindR1);
+  fChain->SetBranchAddress("t_mindR2", &t_mindR2, &b_t_mindR2);
+  fChain->SetBranchAddress("t_eMipDR", &t_eMipDR, &b_t_eMipDR);
+  fChain->SetBranchAddress("t_eHcal", &t_eHcal, &b_t_eHcal);
+  fChain->SetBranchAddress("t_hmaxNearP", &t_hmaxNearP, &b_t_hmaxNearP);
+  fChain->SetBranchAddress("t_selectTk", &t_selectTk, &b_t_selectTk);
+  fChain->SetBranchAddress("t_qltyFlag", &t_qltyFlag, &b_t_qltyFlag);
+  fChain->SetBranchAddress("t_qltyMissFlag", &t_qltyMissFlag, &b_t_qltyMissFlag);
+  fChain->SetBranchAddress("t_qltyPVFlag", &t_qltyPVFlag, &b_t_qltyPVFlag);
+  fChain->SetBranchAddress("t_DetIds", &t_DetIds, &b_t_DetIds);
+  fChain->SetBranchAddress("t_HitEnergies", &t_HitEnergies, &b_t_HitEnergies);
+  fChain->SetBranchAddress("t_trgbits", &t_trgbits, &b_t_trgbits);
+  Notify();
+}
+
+Bool_t CalibTree::Notify() {
+  // The Notify() function is called when a new file is opened. This
+  // can be either for a new TTree in a TChain or when when a new TTree
+  // is started when using PROOF. It is normally not necessary to make changes
+  // to the generated code, but the routine can be extended by the
+  // user if needed. The return value is currently not used.
+  
+  return kTRUE;
+}
+
+void CalibTree::Show(Long64_t entry) {
+  // Print contents of entry.
+  // If entry is not specified, print current entry
+  if (!fChain) return;
+  fChain->Show(entry);
+}
+
+Int_t CalibTree::Cut(Long64_t ) {
+  // This function may be called from Loop.
+  // returns  1 if entry is accepted.
+  // returns -1 otherwise.
+  return 1;
+}
+
+Double_t CalibTree::Loop(int loop, TFile *fout, bool useweight, int nMin,
+			 bool inverse, double rmin, double rmax, int ietaMax,
+			 double l1Cut, bool last) {
+  bool debug=false;
+  if (fChain == 0) return 0;
+  Long64_t nentries = fChain->GetEntriesFast();
+  Long64_t nbytes = 0, nb = 0;
+  std::map<unsigned int, myEntry > SumW;
+  std::map<unsigned int, double  > nTrks;
+  for (Long64_t jentry=0; jentry<nentries;jentry++) {
+    Long64_t ientry = LoadTree(jentry);
+    if (ientry < 0) break;
+    nb = fChain->GetEntry(jentry);   nbytes += nb;
+    //    std::cout << "***Entry (Track) Number : " << ientry << std::endl;
+    //    std::cout << "p/eHCal/eMipDR/nDets : " << t_p << "/" << t_eHcal << "/"
+    //	      << t_eMipDR << "/" << (*t_DetIds).size() << std::endl;
+    unsigned int mask(0xFF80);
+    if (goodTrack()) {
+      double Etot=0.0;
+      for (unsigned int idet=0; idet<(*t_DetIds).size(); idet++) { 
+	double hitEn=0.0;
+        unsigned int detid = (*t_DetIds)[idet] & mask;
+	if (Cprev.find(detid) != Cprev.end()) 
+	  hitEn = Cprev[detid] * (*t_HitEnergies)[idet];
+	else 
+	  hitEn = (*t_HitEnergies)[idet];
+	Etot += hitEn;
+      }
+      double evWt = (useweight) ? t_EventWeight : 1.0; 
+      double ratio= Etot/t_p;
+      if (loop==0) {
+	h_pbyE->Fill(ratio, evWt);
+        h_Ebyp_bfr->Fill(t_ieta, ratio, evWt);
+      }
+      if (last){
+        h_Ebyp_aftr->Fill(t_ieta, ratio, evWt);
+      }
+      if ((rmin >=0 && ratio > rmin) && (rmax >= 0 && ratio < rmax) &&
+	  (t_mindR1 >= l1Cut)) {
+	for (unsigned int idet=0; idet<(*t_DetIds).size(); idet++) {
+	  unsigned int detid = (*t_DetIds)[idet] & mask;
+	  double hitEn=0.0;
+	  if (debug) std::cout << "idet " << idet << " detid/hitenergy : " 
+			       << std::hex << (*t_DetIds)[idet] << ":" 
+			       << detid << "/" << (*t_HitEnergies)[idet] 
+			       << std::endl;
+	  if (Cprev.find(detid) != Cprev.end()) 
+	    hitEn = Cprev[detid] * (*t_HitEnergies)[idet];
+	  else 
+	    hitEn = (*t_HitEnergies)[idet];
+	  double Wi  = evWt * hitEn/Etot;
+	  double Fac = (inverse) ? ((Wi*Etot)/t_p) : ((Wi*t_p)/Etot);
+	  if (SumW.find(detid) != SumW.end() ) {
+	    Wi  += SumW[detid].factor1;
+	    Fac += SumW[detid].factor2;
+	    int kount = SumW[detid].kount + 1;
+	    SumW[detid]   = myEntry(kount,Wi,Fac); 
+	    nTrks[detid] += evWt;
+	  } else {
+	    SumW.insert(std::pair<unsigned int,myEntry>(detid,myEntry(1,Wi,Fac)));
+	    nTrks.insert(std::pair<unsigned int,unsigned int>(detid, evWt));
+	  }
+	}
+      }
+    }
+  }
+  if (loop==0) {
+    h_pbyE->Write("h_pbyE");
+    h_Ebyp_bfr->Write("h_Ebyp_bfr");
+  }
+  if (last) {
+    h_Ebyp_aftr->Write("h_Ebyp_aftr");
+  }
+  std::map<unsigned int, myEntry>::iterator SumWItr = SumW.begin();
+  unsigned int kount(0), kountus(0);
+  double       sumfactor(0);
+  double dets[150], cfacs[150], wfacs[150], myId[150], nTrk[150];
+  for (; SumWItr != SumW.end(); SumWItr++) {
+    unsigned int detid = SumWItr->first;
+    int ieta = (detid>>7) & 0x3f;
+    int zside= (detid&0x2000) ? 1 : -1;
+    int depth= (detid>>14)&0x1F;
+    double id = ieta*zside + 0.25*(depth-1);
+    if (debug) 
+      std::cout<< "Detid|kount|SumWi|SumFac|myId : " << SumWItr->first << " | "
+	       << (SumWItr->second).kount << " | " << (SumWItr->second).factor1
+	       << " | " << (SumWItr->second).factor2 << " | " << id <<std::endl;
+    double factor = (SumWItr->second).factor2/(SumWItr->second).factor1;
+    if (inverse) factor = 2.-factor;
+    if ((SumWItr->second).kount > nMin) {
+      kountus++;
+      if (factor > 1) sumfactor += (1-1/factor);
+      else            sumfactor += (1-factor);
+    }
+    if (ieta > ietaMax) factor = 1;
+    if (Cprev.find(detid) != Cprev.end()) {
+      Cprev[detid] *= factor;
+      cfacs[kount] = Cprev[detid];
+    } else {
+      Cprev.insert( std::pair<unsigned int, double>(detid, factor) );
+      cfacs[kount] = factor;
+    }
+    wfacs[kount]= factor;
+    dets[kount] = detid;
+    myId[kount] = id;
+    nTrk[kount] = nTrks[detid];
+    kount++;
+  }
+  std::cout << kountus << " detids out of " << kount << "have trks > " << nMin << std::endl;
+
+  char fname[50];
+  fout->cd();
+  TGraph *g_fac1 = new TGraph(kount, dets, cfacs); 
+  sprintf (fname, "Cfacs%d", loop);
+  g_fac1->SetMarkerStyle(7);
+  g_fac1->SetMarkerSize(5.0);
+  g_fac1->Draw("AP");
+  g_fac1->Write(fname);
+  TGraph *g_fac2 = new TGraph(kount, dets, wfacs); 
+  sprintf (fname, "Wfacs%d", loop);
+  g_fac2->SetMarkerStyle(7);
+  g_fac2->SetMarkerSize(5.0);
+  g_fac2->Draw("AP");
+  g_fac2->Write(fname);
+  TGraph *g_fac3 = new TGraph(kount, myId, cfacs); 
+  sprintf (fname, "CfacsVsMyId%d", loop);
+  g_fac3->SetMarkerStyle(7);
+  g_fac3->SetMarkerSize(5.0);
+  g_fac3->Draw("AP");
+  g_fac3->Write(fname);
+  TGraph *g_fac4 = new TGraph(kount, myId, wfacs); 
+  sprintf (fname, "WfacsVsMyId%d", loop);
+  g_fac4->SetMarkerStyle(7);
+  g_fac4->SetMarkerSize(5.0);
+  g_fac4->Draw("AP");
+  g_fac4->Write(fname);
+  TGraph *g_nTrk = new TGraph(kount, myId, nTrk); 
+  sprintf (fname, "nTrk");
+  if(loop==0){
+  g_nTrk->SetMarkerStyle(7);
+  g_nTrk->SetMarkerSize(5.0);
+  g_nTrk->Draw("AP");
+  g_nTrk->Write(fname);
+  }
+  std::cout << "The new factors are :" << std::endl;
+  std::map<unsigned int, double>::iterator CprevItr = Cprev.begin();
+  unsigned int indx(0);
+  for (; CprevItr != Cprev.end(); CprevItr++, indx++){
+    unsigned int detid = CprevItr->first;
+    int ieta = (detid>>7) & 0x3f;
+    int zside= (detid&0x2000) ? 1 : -1;
+    int depth= (detid>>14)&0x1F;
+    std::cout << "DetId[" << indx << "] " << std::hex << detid << std::dec
+	      << "(" << ieta*zside << "," << depth << ") ( nTrks:" 
+	      << nTrks[detid] << ") : " << CprevItr->second << std::endl;
+  }
+  double mean = (kountus > 0) ? (sumfactor/kountus) : 0;
+  std::cout << "Mean deviation " << mean << " from 1 for " << kountus 
+	    << " DetIds" << std::endl;
+  return mean;
+}
+
+bool CalibTree::goodTrack() {
+  bool ok = ((t_selectTk) && (t_qltyMissFlag) && (t_hmaxNearP < 2.0) && 
+	     (t_eMipDR < 1.0) && (t_mindR1 > 1.0) && (t_p > 40.0) &&
+	     (t_p < 60.0));
+  return ok;
+}
+
+void CalibTree::writeCorrFactor(const char *corrFileName, int ietaMax) {
+  ofstream myfile;
+  myfile.open(corrFileName);
+  if (!myfile.is_open()) {
+    std::cout << "** ERROR: Can't open '" << corrFileName << std::endl;
+  } else {
+    myfile << std::setprecision(4) << std::setw(10) << "detId" 
+	   << std::setw(10) << "ieta" << std::setw(10) << "depth" 
+	   << std::setw(10) << "corrFactor" << std::endl;
+    for (std::map<unsigned int, double>::const_iterator itr=Cprev.begin();
+	 itr != Cprev.end(); ++itr) {
+      unsigned int detId = itr->first;
+      int etaAbs= ((detId>>7)&0x3f);
+      int ieta  = ((detId&0x2000) ? etaAbs : -etaAbs);
+      int depth = ((detId>>14)&0x1f);
+      if (etaAbs <= ietaMax) {
+	myfile << std::setw(10) << std::hex << detId << std::setw(10) 
+	       << std::dec << ieta << std::setw(10) << depth << std::setw(10) 
+	       << itr->second << std::endl;
+
+      }
+    }
+    myfile.close();
+  }
+}