--- conflicted
+++ resolved
@@ -108,10 +108,7 @@
 
   edm::Handle<reco::VertexCollection> pVert;
   theEvent.getByToken(tok_vert_,pVert);
-<<<<<<< HEAD
-
-=======
->>>>>>> 873ee954
+
   double drMaxL1Track_ = tauAssocCone_;
   
   int ntr = 0;
@@ -201,12 +198,7 @@
     }    
   }
   // put the product in the event
-<<<<<<< HEAD
   theEvent.put(std::move(trackCollection));
-=======
-  std::auto_ptr< reco::IsolatedPixelTrackCandidateCollection > outCollection(trackCollection);
-  theEvent.put(outCollection);
->>>>>>> 873ee954
 #ifdef DebugLog
   edm::LogInfo("HcalIsoTrack") << "IsolatedPixelTrackCandidate: Final # of candiates " << ntr << "\n";
 #endif
