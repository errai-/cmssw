--- conflicted
+++ resolved
@@ -103,12 +103,8 @@
 import RecoTracker.TrackProducer.TrackProducer_cfi
 hiSecondPixelTripletGlobalPrimTracks = RecoTracker.TrackProducer.TrackProducer_cfi.TrackProducer.clone(
     src = 'hiSecondPixelTripletTrackCandidates',
-<<<<<<< HEAD
     AlgorithmName = cms.string('lowPtTripletStep')
-=======
-    AlgorithmName = cms.string('iter1'),
     Fitter=cms.string('FlexibleKFFittingSmoother')
->>>>>>> 26a5ebf3
     )
 
 
