import FWCore.ParameterSet.Config as cms

RecoHiEgammaFEVT = cms.PSet(
    outputCommands = cms.untracked.vstring(
    'keep recoSuperClusters_*_*_*',
    'keep recoCaloClusters_*_*_*',
    'keep EcalRecHitsSorted_*_*_*',
    'keep floatedmValueMap_*_*_*',
    'keep recoPFCandidates_*_*_*',
    "drop recoPFClusters_*_*_*",
    "keep recoElectronSeeds_*_*_*",
    "keep recoGsfElectrons_*_*_*",
    'keep recoHIPhotonIsolationedmValueMap_photonIsolationHIProducer_*_*',
    'keep recoPhotons_gedPhotonsTmp_*_*',
    'keep recoHIPhotonIsolationedmValueMap_photonIsolationHIProducerGED_*_*'
    )
    )

RecoHiEgammaRECO = cms.PSet(
    outputCommands = cms.untracked.vstring(
    #'keep recoSuperClusters_*_*_*',
     'keep recoSuperCluster_cleanedHybridSuperClusters_*_*',
     'keep recoSuperCluster_correctedEndcapSuperClustersWithPreshower_*_*',     
     'keep recoSuperCluster_correctedHybridSuperClusters_*_*',        
     'keep recoSuperCluster_correctedIslandBarrelSuperClusters_*_*',
     'keep recoSuperCluster_correctedIslandEndcapSuperClusters_*_*',
     'keep recoSuperCluster_correctedMulti5x5SuperClustersWithPreshower_*_*',
     'keep recoSuperCluster_hybridSuperClusters_*_*',
     'keep recoSuperCluster_islandSuperClusters_*_*',
     'keep recoSuperCluster_mergedSuperClusters_*_*',
     'keep recoSuperCluster_multi5x5SuperClusters_*_*',
     'keep recoSuperCluster_multi5x5SuperClustersCleaned_*_*',
     'keep recoSuperCluster_multi5x5SuperClustersUncleaned_*_*',
     'keep recoSuperCluster_multi5x5SuperClustersWithPreshower_*_*',
     'keep recoSuperCluster_particleFlowEGamma_*_*',
     'keep recoSuperCluster_particleFlowSuperClusterECAL_*_*',
     'keep recoSuperCluster_uncleanedHybridSuperClusters_*_*',
     'keep recoSuperCluster_uncleanedOnlyCorrectedHybridSuperClusters_*_*',
     'keep recoSuperCluster_uncleanedOnlyCorrectedMulti5x5SuperClustersWithPreshower_*_*',
     'keep recoSuperCluster_uncleanedOnlyMulti5x5SuperClustersWithPreshower_*_*',
    #'keep recoCaloClusters_*_*_*',
     'keep recoCaloClusters_particleFlowEGamma_*_*',
     'keep recoCaloClusters_cleanedHybridSuperClusters_*_*',
     'keep recoCaloClusters_hybridSuperClusters_*_*',
     'keep recoCaloClusters_uncleanedHybridSuperClusters_*_*',
     'keep recoCaloClusters_islandBasicClusters_*_*',
     'keep recoCaloClusters_multi5x5BasicClustersCleaned_*_*',
     'keep recoCaloClusters_multi5x5BasicClustersUncleaned_*_*',
     'keep recoCaloClusters_multi5x5SuperClusters_*_*',
     'keep recoCaloClusters_particleFlowSuperClusterECAL_*_*',
     'keep recoCaloClusters_multi5x5SuperClusters_*_*',
    #'keep EcalRecHitsSorted_*_*_*',
    'keep EcalRecHitsSorted_ecalRecHit_*_*',
    'keep EcalRecHitsSorted_ecalPreshowerRecHit_*_*',
    #'keep floatedmValueMap_*_*_*',  # isolation not created yet in RECO step, but in case it is later
    'keep floatedmValueMap_hiDetachedTripletStepQual_MVAVals_*',        
    'keep floatedmValueMap_hiDetachedTripletStepSelector_MVAVals_*',    
    'keep floatedmValueMap_hiGeneralTracks_MVAVals_*',                  
    'keep floatedmValueMap_hiInitialStepSelector_MVAVals_*',            
    'keep floatedmValueMap_hiLowPtTripletStepQual_MVAVals_*',           
    'keep floatedmValueMap_hiLowPtTripletStepSelector_MVAVals_*', 
    'keep floatedmValueMap_hiPixelPairStepSelector_MVAVals_*',          
    'keep floatedmValueMap_hiRegitMuInitialStepSelector_MVAVals_*', 
    'keep floatedmValueMap_hiRegitMuMixedTripletStepSelector_MVAVals
    'keep floatedmValueMap_hiRegitMuPixelLessStepSelector_MVAVals_*', 
    'keep floatedmValueMap_hiRegitMuPixelPairStepSelector_MVAVals_*', 
    #'keep recoPFCandidates_*_*_*',
    'keep recoPFCandidates_particleFlowEGamma_*_*',
    'keep recoPFCandidates_particleFlowTmp_*_*',
    "drop recoPFClusters_*_*_*",
<<<<<<< HEAD
    "keep recoElectronSeeds_*_*_*",
    "keep recoGsfElectrons_*_*_*",
    'keep recoHIPhotonIsolationedmValueMap_photonIsolationHIProducer_*_*',
    'keep recoPhotons_gedPhotonsTmp_*_*',
    'keep recoHIPhotonIsolationedmValueMap_photonIsolationHIProducerGED_*_*'
=======
    #"keep recoElectronSeeds_*_*_*",
    "keep recoElectronSeeds_ecalDrivenElectronSeeds_*_*",
    #"keep recoGsfElectrons_*_*_*",
    "keep recoGsfElectrons_ecalDrivenGsfElectrons_*_*",
    "keep recoGsfElectrons_electronsWithPresel_*_*",
    "keep recoGsfElectrons_gedGsfElectronsTmp_*_*",
    "keep recoGsfElectrons_mvaElectrons_*_*",
    "keep recoGsfElectrons_gedGsfElectronCores_*_*",
    'keep recoHIPhotonIsolationedmValueMap_photonIsolationHIProducer_*_*'
>>>>>>> a2db7fb0
    )
    )

RecoHiEgammaAOD = cms.PSet(
    outputCommands = cms.untracked.vstring(
    'keep floatedmValueMap_*_*_*',
    'keep recoGsfElectrons_gedGsfElectronsTmp_*_*',
    'keep recoSuperClusters_correctedIslandBarrelSuperClusters_*_*',
    'keep recoSuperClusters_correctedIslandEndcapSuperClusters_*_*',
    'keep recoHIPhotonIsolationedmValueMap_photonIsolationHIProducer_*_*',
    'keep recoPhotons_gedPhotonsTmp_*_*',
    'keep recoHIPhotonIsolationedmValueMap_photonIsolationHIProducerGED_*_*'
    )
    )<|MERGE_RESOLUTION|>--- conflicted
+++ resolved
@@ -68,23 +68,11 @@
     'keep recoPFCandidates_particleFlowEGamma_*_*',
     'keep recoPFCandidates_particleFlowTmp_*_*',
     "drop recoPFClusters_*_*_*",
-<<<<<<< HEAD
     "keep recoElectronSeeds_*_*_*",
     "keep recoGsfElectrons_*_*_*",
     'keep recoHIPhotonIsolationedmValueMap_photonIsolationHIProducer_*_*',
     'keep recoPhotons_gedPhotonsTmp_*_*',
     'keep recoHIPhotonIsolationedmValueMap_photonIsolationHIProducerGED_*_*'
-=======
-    #"keep recoElectronSeeds_*_*_*",
-    "keep recoElectronSeeds_ecalDrivenElectronSeeds_*_*",
-    #"keep recoGsfElectrons_*_*_*",
-    "keep recoGsfElectrons_ecalDrivenGsfElectrons_*_*",
-    "keep recoGsfElectrons_electronsWithPresel_*_*",
-    "keep recoGsfElectrons_gedGsfElectronsTmp_*_*",
-    "keep recoGsfElectrons_mvaElectrons_*_*",
-    "keep recoGsfElectrons_gedGsfElectronCores_*_*",
-    'keep recoHIPhotonIsolationedmValueMap_photonIsolationHIProducer_*_*'
->>>>>>> a2db7fb0
     )
     )
 
