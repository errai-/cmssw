--- conflicted
+++ resolved
@@ -511,11 +511,7 @@
       evtplaneOutput->back().addLevel(3, 0., svNoWgt, cvNoWgt);
     }
 
-<<<<<<< HEAD
-    iEvent.put(evtplaneOutput);
-=======
     iEvent.put(evtplaneOutput, "recoLevel");
->>>>>>> 7670eabc
 }
 
 //define this as a plug-in
