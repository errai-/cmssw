--- conflicted
+++ resolved
@@ -161,7 +161,6 @@
         process.AODoutput.outputCommands.extend(['keep *_hiFJGridEmptyAreaCalculator_*_*'])
         process.AODoutput.outputCommands.extend(['keep *_hiFJRhoProducer_*_*'])
 
-<<<<<<< HEAD
     if hasattr(process,'AODSIMoutput'):
         process.AODSIMoutput.outputCommands.extend(['keep *_hiFJGridEmptyAreaCalculator_*_*'])
         process.AODSIMoutput.outputCommands.extend(['keep *_hiFJRhoProducer_*_*'])
@@ -175,15 +174,7 @@
         process.RECOoutput.outputCommands.extend(['keep *_hiFJRhoProducer_*_*'])
 
     return process
-def customisePPrecoforPPb(process):
- 
-     process=addHIIsolationProducer(process)
-     process=storeCaloTowersAOD(process)
-     process=addRhoProducer(process)
-
-     return process
- 
-=======
+
 # Add Centrality reconstruction in pp reco
 def customiseRecoCentrality(process):
 
@@ -221,12 +212,13 @@
 
     process=addHIIsolationProducer(process)
     process=storeCaloTowersAOD(process)
+    process=addRhoProducer(process)
     process=customiseRecoCentrality(process)
     process=storePPbAdditionalAOD(process)
 
     return process
 
->>>>>>> 9a75ea5f
+
 def customisePPrecoForPeripheralPbPb(process):
 
     process=addHIIsolationProducer(process)
