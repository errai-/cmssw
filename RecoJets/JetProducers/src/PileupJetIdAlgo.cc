--- conflicted
+++ resolved
@@ -29,12 +29,8 @@
 	    tmvaSpectators_      = ps.getParameter<std::vector<std::string> >("tmvaSpectators");
 	    version_             = ps.getParameter<int>("version");
 	  }
-<<<<<<< HEAD
+        else version_ = USER;
 	reader_              = nullptr;
-=======
-        else version_ = USER;
-	reader_              = 0;
->>>>>>> 7bc7c196
 	edm::ParameterSet jetConfig = ps.getParameter<edm::ParameterSet>("JetIdParams");
 	for(int i0 = 0; i0 < 3; i0++) { 
 	  std::string lCutType                            = "Tight";
