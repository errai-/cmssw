--- conflicted
+++ resolved
@@ -41,11 +41,7 @@
       bool isLoggingEnabled() const;
       void setParameters( const edm::ParameterSet& connectionPset );
       void configure();
-<<<<<<< HEAD
-      Session createSession( const std::string& connectionString, bool writeCapable=false );
-=======
       Session createSession( const std::string& connectionString, bool writeCapable = false );
->>>>>>> 9d1bd68b
       Session createReadOnlySession( const std::string& connectionString, const std::string& transactionId );
       boost::shared_ptr<coral::ISessionProxy> createCoralSession( const std::string& connectionString, bool writeCapable = false );
       
@@ -54,15 +50,9 @@
                                                                   const std::string& transactionId, 
                                                                   bool writeCapable = false );
       Session createSession( const std::string& connectionString, 
-<<<<<<< HEAD
-			     const std::string& transactionId, 
-			     bool writeCapable=false );
-      void configure( coral::IConnectionServiceConfiguration& coralConfig);
-=======
                              const std::string& transactionId, 
                              bool writeCapable = false );
       void configure( coral::IConnectionServiceConfiguration& coralConfig );
->>>>>>> 9d1bd68b
     private:
       std::string m_authPath = std::string( "" );
       int m_authSys = 0;
