--- conflicted
+++ resolved
@@ -27,7 +27,6 @@
                                                 )
                         )
 
-<<<<<<< HEAD
 process.GlobalTag = cms.ESSource("PoolDBESSource",
                                  CondDBSetup,
                                  #connect = cms.string('oracle://cms_orcon_adg/CMS_CONDITIONS'),
@@ -52,19 +51,6 @@
 )
 
 
-=======
-GlobalTag.connect = cms.string('frontier://FrontierProd/CMS_CONDITIONS')
-GlobalTag.snapshotTime = cms.string('2012-01-20 23:59:59.000')
-GlobalTag.globaltag = options.globalTag
-GlobalTag.DumpStat = True
-GlobalTag.toGet = cms.VPSet()
-GlobalTag.toGet.append(
-    cms.PSet(record = cms.string("BeamSpotObjectsRcd"),
-             tag = cms.string("firstcollisions"),
-             )
-    )
-process.GlobalTag = GlobalTag
->>>>>>> 55ac7a36
 
 process.source = cms.Source("EmptyIOVSource",
                             lastValue = cms.uint64(options.runNumber+1),
