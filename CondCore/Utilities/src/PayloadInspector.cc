#include "CondCore/Utilities/interface/PayloadInspector.h"
#include "CondCore/CondDB/interface/ConnectionPool.h"
#include "FWCore/ParameterSet/interface/ParameterSet.h"
#include "FWCore/ServiceRegistry/interface/ServiceRegistry.h"

#include <sstream>
#include <iostream>

namespace cond {

  namespace payloadInspector {

    PlotAnnotations::PlotAnnotations():m(){}

    std::string PlotAnnotations::get( const std::string& key ) const{
      std::string ret("");
      auto im = m.find( key );
      if( im != m.end() ) ret = im->second;
      return ret;
    } 

    constexpr const char* const ModuleVersion::label;

    PlotBase::PlotBase():
        m_plotAnnotations(),m_data(""){
    }

    std::string PlotBase::payloadType() const {
      return m_plotAnnotations.get(PlotAnnotations::PAYLOAD_TYPE_K);
    }

    std::string PlotBase::title() const {
      return m_plotAnnotations.get(PlotAnnotations::TITLE_K);
    }

    std::string PlotBase::type() const {
      return m_plotAnnotations.get(PlotAnnotations::PLOT_TYPE_K);
    }

    bool PlotBase::isSingleIov() const {
      return m_plotAnnotations.singleIov;
    }

    std::string PlotBase::data() const {
      return m_data;
    }

    bool PlotBase::process( const std::string& connectionString,  const std::string& tag, const std::string& timeType, cond::Time_t begin, cond::Time_t end ){
      init();

      std::vector<edm::ParameterSet> psets;
      edm::ParameterSet pSet;
      pSet.addParameter("@service_type",std::string("SiteLocalConfigService"));
      psets.push_back(pSet);
      static const edm::ServiceToken services(edm::ServiceRegistry::createSet(psets));
      static const edm::ServiceRegistry::Operate operate(services);
<<<<<<< HEAD
=======

>>>>>>> 905af02d
      m_tagTimeType = cond::time::timeTypeFromName(timeType);
      cond::persistency::ConnectionPool connection;
      m_dbSession = connection.createSession( connectionString );
      m_dbSession.transaction().start();
      std::vector<std::tuple<cond::Time_t,cond::Hash> > iovs;
      m_dbSession.getIovRange( tag, begin, end, iovs );
      m_data = processData( iovs );
      m_dbSession.transaction().commit();
      // fixme...
      return true;
    }

    void PlotBase::init(){
    }

    std::string PlotBase::processData( const std::vector<std::tuple<cond::Time_t,cond::Hash> >& ){
      return ""; 
    }

    void PlotBase::setSingleIov( bool flag ) {
      m_plotAnnotations.singleIov = flag;
    }

    cond::TimeType PlotBase::tagTimeType() const {
      return m_tagTimeType;
    }

    cond::persistency::Session PlotBase::dbSession(){
      return m_dbSession;
    }

  }

}<|MERGE_RESOLUTION|>--- conflicted
+++ resolved
@@ -54,10 +54,7 @@
       psets.push_back(pSet);
       static const edm::ServiceToken services(edm::ServiceRegistry::createSet(psets));
       static const edm::ServiceRegistry::Operate operate(services);
-<<<<<<< HEAD
-=======
-
->>>>>>> 905af02d
+      //TODO: difference here
       m_tagTimeType = cond::time::timeTypeFromName(timeType);
       cond::persistency::ConnectionPool connection;
       m_dbSession = connection.createSession( connectionString );
