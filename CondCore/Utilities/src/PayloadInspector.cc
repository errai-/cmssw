#include "CondCore/Utilities/interface/PayloadInspector.h"
#include "CondCore/CondDB/interface/ConnectionPool.h"
#include "FWCore/ParameterSet/interface/ParameterSet.h"
#include "FWCore/ServiceRegistry/interface/ServiceRegistry.h"

#include <sstream>
#include <iostream>

namespace cond {

  namespace payloadInspector {

    PlotAnnotations::PlotAnnotations():m(){}

    std::string PlotAnnotations::get( const std::string& key ) const{
      std::string ret("");
      auto im = m.find( key );
      if( im != m.end() ) ret = im->second;
      return ret;
    } 

    constexpr const char* const ModuleVersion::label;

    PlotBase::PlotBase():
        m_plotAnnotations(),m_data(""){
    }

    std::string PlotBase::payloadType() const {
      return m_plotAnnotations.get(PlotAnnotations::PAYLOAD_TYPE_K);
    }

    std::string PlotBase::title() const {
      return m_plotAnnotations.get(PlotAnnotations::TITLE_K);
    }

    std::string PlotBase::type() const {
      return m_plotAnnotations.get(PlotAnnotations::PLOT_TYPE_K);
    }

    bool PlotBase::isSingleIov() const {
      return m_plotAnnotations.singleIov;
    }

    std::string PlotBase::data() const {
      return m_data;
    }

    bool PlotBase::process( const std::string& connectionString,  const std::string& tag, const std::string& timeType, cond::Time_t begin, cond::Time_t end ){
      init();

      std::vector<edm::ParameterSet> psets;
      edm::ParameterSet pSet;
      pSet.addParameter("@service_type",std::string("SiteLocalConfigService"));
      psets.push_back(pSet);
      static const edm::ServiceToken services(edm::ServiceRegistry::createSet(psets));
      static const edm::ServiceRegistry::Operate operate(services);
<<<<<<< HEAD
      
=======

>>>>>>> 26781f20
      m_tagTimeType = cond::time::timeTypeFromName(timeType);
      cond::persistency::ConnectionPool connection;
      m_dbSession = connection.createSession( connectionString );
      m_dbSession.transaction().start();
      std::vector<std::tuple<cond::Time_t,cond::Hash> > iovs;
      m_dbSession.getIovRange( tag, begin, end, iovs );
      m_data = processData( iovs );
      m_dbSession.transaction().commit();
      // fixme...
      return true;
    }

    void PlotBase::init(){
    }

    std::string PlotBase::processData( const std::vector<std::tuple<cond::Time_t,cond::Hash> >& ){
      return ""; 
    }

    void PlotBase::setSingleIov( bool flag ) {
      m_plotAnnotations.singleIov = flag;
    }

    cond::TimeType PlotBase::tagTimeType() const {
      return m_tagTimeType;
    }

    cond::persistency::Session PlotBase::dbSession(){
      return m_dbSession;
    }

  }

}<|MERGE_RESOLUTION|>--- conflicted
+++ resolved
@@ -54,11 +54,7 @@
       psets.push_back(pSet);
       static const edm::ServiceToken services(edm::ServiceRegistry::createSet(psets));
       static const edm::ServiceRegistry::Operate operate(services);
-<<<<<<< HEAD
-      
-=======
 
->>>>>>> 26781f20
       m_tagTimeType = cond::time::timeTypeFromName(timeType);
       cond::persistency::ConnectionPool connection;
       m_dbSession = connection.createSession( connectionString );
