#!/usr/bin/env python
'''CMS Conditions DB command-line tool.
'''

import argparse
import datetime
import getpass
import logging
import os
import re
import sys
import stat
import subprocess
import tempfile
import textwrap
import time
import pwd
import socket

import calendar
import sqlalchemy

import CondCore.Utilities.conddblib as conddb
import CondCore.Utilities.cond2xml as cond2xml

from CondCore.Utilities.tier0 import Tier0Handler, Tier0Error, tier0Url
# -------------------------------------------------------------------------------------------------------

# TODO: Diffs may look better in the -/+ mode, instead the 2 columns mode.
# TODO: Colored diff! (green +, red -)
# TODO: Support the old connection string syntax, e.g. sqlite_file://...

maxSince = 18446744073709551615

# Utility functions

def _rawdict(obj):
    return dict([(str(column), getattr(obj, column)) for column in obj.__table__.columns.keys()])


def _get_payload_full_hash(session, payload, check=True):
    # Limited to 2 to know whether there is more than one in a single query
    Payload = session.get_dbtype(conddb.Payload)
    payloads = session.query(Payload.hash).\
            filter(Payload.hash.like('%s%%' % payload.lower())).\
            limit(2).\
            all()

    if check:
        if len(payloads) == 0:
            raise Exception('There is no payload matching %s in the database.' % payload)
        if len(payloads) > 1:
            raise Exception('There is more than one payload matching %s in the database. Please provide a longer prefix.' % payload)

    return payloads[0].hash if len(payloads) == 1 else None

def _dump_payload(session, payload, loadonly):

    Payload = session.get_dbtype(conddb.Payload)
    data = session.query(Payload.data).\
        filter(Payload.hash == payload).\
        one()[0]
    logging.info('Loading %spayload %s of length %s ...', '' if loadonly else 'and dumping ', payload, len(data))
    print 'Data (TODO: Replace with the call to the actual compiled C++ tool):', repr(data)


def _identify_object(session, objtype, name):
    # We can't just use get() here since frontier fetches the entire
    # BLOBs by default when requesting them in a column

    Tag = session.get_dbtype(conddb.Tag)
    GlobalTag = session.get_dbtype(conddb.GlobalTag)
    if objtype is not None:
        # Check the type is correct (i.e. if the object exists)
        if objtype == 'tag':
            if not _exists(session, Tag.name, name):
                raise Exception('There is no tag named %s in the database.' % name)
        elif objtype == 'gt':
            if not _exists(session, GlobalTag.name, name):
	        # raise Exception('There is no global tag named %s in the database.' % name)
                logging.info('There is no global tag table in the database.')
        elif objtype == 'payload':
            # In the case of a payload, check and also return the full hash
            return objtype, _get_payload_full_hash(session, name)

        return objtype, name

    # Search for the object
    tag = _exists(session, Tag.name, name)
    global_tag = _exists(session, GlobalTag.name, name)
    payload_hash = _get_payload_full_hash(session, name, check = False)

    count = len(filter(None, [tag, global_tag, payload_hash]))
    if count > 1:
        raise Exception('There is more than one object named %s in the database.' % name)
    if count == 0:
        raise Exception('There is no tag, global tag or (unique) payload named %s in the database.' % name)

    if tag:
        return 'tag', name
    elif global_tag:
        return 'gt', name
    elif payload_hash is not None:
        return 'payload', payload_hash

    raise Exception('Should not have arrived here.')


def _get_editor(args):
    if args.editor is not None:
        return args.editor

    editor = os.environ.get('EDITOR')
    if editor is None:
        raise Exception('An editor was not provided and the EDITOR environment variable does not exist either.')

    return editor


def _run_editor(editor, tempfd):
    tempfd.flush()
    subprocess.check_call('%s %s' % (editor, tempfd.name), shell=True)
    tempfd.seek(0)


def _parse_timestamp(timestamp):
    try:
        return datetime.datetime.strptime(timestamp, '%Y-%m-%d %H:%M:%S.%f')
    except ValueError:
        pass

    try:
        return datetime.datetime.strptime(timestamp, '%Y-%m-%d %H:%M:%S')
    except ValueError:
        pass

    try:
        return datetime.datetime.strptime(timestamp, '%Y-%m-%d')
    except ValueError:
        pass

    raise Exception("Could not parse timestamp '%s'" % timestamp)


def _confirm_changes(args):
    if not args.yes:
        output(args, 'Confirm changes? [n]', newline=False)
        if raw_input().lower() not in ['y', 'yes']:
            raise Exception('Aborted by the user.')

def _get_user_note(args,message):
    output(args, message, newline=False)
    note = raw_input()
    if note == '' or note == ' ':
        output(args,'Provided note is invalid, please provide a non-empty string: ',newline=False)
        note = raw_input()
        if note == '' or note == ' ':
            raise Exception('Sorry, bailing out...')
    return note 

def _exists(session, primary_key, value):
    ret = None
    try: 
        ret = session.query(primary_key).\
    	    filter(primary_key == value).\
    	    count() != 0
    except sqlalchemy.exc.OperationalError:
        pass

    return ret

def _regexp(connection, field, regexp):
    '''To be used inside filter().
    '''

    if connection.is_oracle or connection.is_frontier:
        return sqlalchemy.func.regexp_like(field, regexp)
    elif connection.is_sqlite:
        # Relies on being a SingletonThreadPool
        connection.engine.pool.connect().create_function('regexp', 2, lambda data, regexp: re.search(regexp, data) is not None)
        return sqlalchemy.func.regexp(field, regexp)
    else:
        raise Exception('Unimplemented.')


def _ilike_or_regexp(args, connection, field, term):
    '''To be used inside filter().
    '''

    if args.regexp:
        return _regexp(connection, field, term)

    return field.ilike('%%%s%%' % term)


def _ilike_or_regexp_highlight(args, string, term):
    '''Highlights the strings that would have matched _ilike_or_regexp()
    in the database, i.e. performs the same search client-side and adds
    colors around the matches
    '''

    highlight = colors.bold_red + '\\1' + colors.end

    if args.regexp:
        return re.sub('(%s)' % term, highlight, string)

    return re.sub('(%s)' % re.escape(term), highlight, string, flags=re.IGNORECASE)


def _list_object(obj):
    table = []

    for column in obj.__table__.columns.keys():
        table.append([column, getattr(obj, column)])

    return table


def _output_list_object(args, obj):
    output_table(args,
        _list_object(obj),
        ['Property', 'Value'],
    )


def _diff_objects(object1, object2):
    table = []

    columns = object1.__table__.columns.keys()
    columns.remove('name')
    for column in columns:
        value1 = getattr(object1, column)
        value2 = getattr(object2, column)
        if value1 != value2:
            table.append([column, value1, value2])

    return table


def _output_diff_objects(args, object1, object2):
    output_table(args,
        _diff_objects(object1, object2),
        ['Property', '%s Value' % str_db_object(args.db, args.first), '%s Value' % str_db_object(args.destdb, args.second)],
    )


def _default(value, default_value='-'):
    return default_value if value is None else value


def _truefalse(value):
    return 'Present' if value else '-'


def _check_same_object(args):
    if (args.destdb is None or args.db == args.destdb) and (args.second is None or args.first == args.second):
        raise Exception('The source object and the destination object are the same (i.e. same database and same name): %s' % str_db_object(args.db, args.first))

def _connect(db, init, read_only, args):

    logging.debug('Preparing connection to %s ...', db)

    url = conddb.make_url( db, read_only )
    pretty_url = url
    if url.drivername == 'oracle+frontier':
        ws = url.host.rsplit('%2F')
        if ws is not None:
            pretty_url = 'frontier://%s/%s' %(ws[-1],url.database)
    connTo = '%s [%s]' %(db,pretty_url)
    logging.info('Connecting to %s', connTo)
    logging.debug('DB url: %s',url)
    connection = conddb.connect(url, authPath=args.authPath, verbose=0 if args.verbose is None else args.verbose - 1)


    if not read_only:
        if connection.is_read_only:
            raise Exception('Impossible to edit a read-only database.')

        if connection.is_official:
            if args.force:
                if not args.yes:
                    logging.warning('You are going to edit an official database. If you are not one of the Offline DB experts but have access to the password for other reasons, please stop now.')
            else:
                raise Exception('Editing official databases is forbidden. Use the official DropBox to upload conditions. If you need a special intervention on the database, see the contact help: %s' % conddb.contact_help)
        # for sqlite we trigger the implicit schema creation
        if url.drivername == 'sqlite':
            if init:
                connection.init()
    if not connection._is_valid:
        raise Exception('No valid schema found in the database.')

    return connection


def connect(args, init=False, read_only=True):
    args.force = args.force if 'force' in dir(args) else False

    if 'destdb' in args:
        if args.destdb is None:
            args.destdb = args.db
        if args.db == args.destdb:
            conn1 = _connect(args.destdb, init, read_only, args)
            return conn1, conn1
        conn1 = _connect( args.db, init, True, args)
        conn2url = conddb.make_url(args.destdb, False)
        if conn2url.drivername == 'sqlite' and not os.path.exists(args.destdb): 
            init = True
        conn2 = _connect(args.destdb, init, False, args)
        return conn1, conn2

    return _connect( args.db, init, read_only, args)


def str_db_object(db, name):
    return '%s::%s' % (db, name)


def str_iov(since, insertion_time):
    return '(%s, %s)' % (since, insertion_time)


def str_record(record, label):
    return '(%s, %s)' % (record, label)


class Colors(object):
    normal_template = '\033[9%sm'
    bold_template = '\033[9%s;1m'

    bold = '\033[1m'

    black   = normal_template % 0
    red     = normal_template % 1
    green   = normal_template % 2
    yellow  = normal_template % 3
    blue    = normal_template % 4
    magenta = normal_template % 5
    cyan    = normal_template % 6
    white   = normal_template % 7

    bold_black   = bold_template % 0
    bold_red     = bold_template % 1
    bold_green   = bold_template % 2
    bold_yellow  = bold_template % 3
    bold_blue    = bold_template % 4
    bold_magenta = bold_template % 5
    bold_cyan    = bold_template % 6
    bold_white   = bold_template % 7

    end = '\033[0m'

    def __init__(self, args):

    	if ( stat.S_ISFIFO(os.fstat(sys.stdout.fileno()).st_mode)  or  # we are running in a pipe
             args.nocolors ):
	     self.noColors()

    def noColors(self):
       for member in dir(self):
           if not member.startswith('_'):
               setattr(self, member, '')

colors = None


def output(args, string, *parameters, **kwargs):
    if args.quiet:
        return

    output_file = kwargs.get('output_file', sys.stdout)

    print >>output_file, string % parameters + colors.end,

    if kwargs.get('newline', True):
        print >>output_file


def _strip_colors(args, string):
    '''Strips colors (i.e. ANSI sequences).
    '''

    if args.nocolors:
        return string

    return re.sub('\x1b\[[;\d]*[A-Za-z]', '', string)


def _ljust_colors(args, string, width, fillchar=' '):
    '''Same as string.ljust(width, fillchar) but supporting colors.
    '''

    if args.nocolors:
        return string.ljust(width, fillchar)

    return string + fillchar * (width - len(_strip_colors(args, string)))


def output_table(args, table, headers, filters=None, output_file=None, no_first_header=False, no_max_length=False):
    if args.quiet:
        return

    if output_file is None:
        output_file = sys.stdout

    if filters is None:
        filters = [None] * len(headers)

    def max_length_filter(s):
        #s = str(s).replace('\n', '\\n')
        s = str(s).replace('\n', '  ')
        s = str(s).replace(chr(13),'  ')
        return '%s...' % s[:conddb.name_length] if ( len(s) > conddb.name_length and not no_max_length ) else s

    new_table = [[] for i in range(len(table))]
    for column_index in range(len(headers)):
        for row_index, row in enumerate(table):
            cell = max_length_filter(row[column_index])
            if filters[column_index] is not None:
                cell = filters[column_index](cell)
            new_table[row_index].append(cell)

    # Calculate the width of each column
    widths = []
    for column_index in range(len(headers)):
        width = len(headers[column_index])
        for row in new_table:
            width = max(width, len(_strip_colors(args, row[column_index])))
        widths.append(width)

    # Print the table
    header_separator = '-'
    column_separator = ''

    for column_index, header in enumerate(headers):
        output(args, colors.bold + _ljust_colors(args, header, widths[column_index]) + ' ' + column_separator, newline=False, output_file=output_file)
    output(args, '', output_file=output_file)

    for column_index in range(len(headers)):
        output(args, (' ' if column_index == 0 and no_first_header else header_separator) * widths[column_index] + ' ' + column_separator, newline=False, output_file=output_file)
    output(args, '', output_file=output_file)

    for row in new_table:
        for column_index, cell in enumerate(row):
            output(args, _ljust_colors(args, cell, widths[column_index]) + ' ' + column_separator, newline=False, output_file=output_file)
        output(args, '', output_file=output_file)
    output(args, '', output_file=output_file)


# Commands
def help(args):
    output(args, colors.bold + 'CMS Condition DB command-line tool.')
    output(args, '')
    output(args, colors.bold + 'Usage')
    output(args, colors.bold + '-----')
    output(args, '')
    output(args, '  This tool provides several subcommands, each of those')
    output(args, '  serves a well-defined purpose.')
    output(args, '')
    output(args, '  To see the list of available subcommands and the global options, run:')
    output(args, '')
    output(args, '    conddb -h')
    output(args, '')
    output(args, '  To see the help of a subcommand and its options, run:')
    output(args, '')
    output(args, '    conddb <command> -h.')
    output(args, '    e.g. conddb list -h')
    output(args, '')
    output(args, '')
    output(args, colors.bold + 'Exit status')
    output(args, colors.bold + '-----------')
    output(args, '')
    output(args, '  0  =  OK.')
    output(args, '  1  =  Runtime error (i.e. any kind of error not related to syntax).')
    output(args, '  2  =  Usage/syntax error.')
    output(args, '')
    output(args, '')
    output(args, colors.bold + 'Database parameter (--db)')
    output(args, colors.bold + '-------------------------')
    output(args, '  ' + '\n  '.join(textwrap.dedent(conddb.database_help).splitlines()))
    output(args, '')
    output(args, '')
    output(args, colors.bold + 'Contact help')
    output(args, colors.bold + '------------')
    output(args, '')
    output(args, '  ' + '\n  '.join(textwrap.wrap(conddb.contact_help)))
    output(args, '')


def init(args):
    connection = connect(args, init=True, read_only=False)

def status(args):
    connection = connect(args)

    valid = connection.is_valid()

    output(args, 'Database Status:')
    output(args, '')
    output(args, '         Schema:  %s', 'OK (required tables are present)' if valid else 'Wrong (missing required tables)')
    if not valid:
        return

    session = connection.session()
    Tag = session.get_dbtype(conddb.Tag)
    Payload = session.get_dbtype(conddb.Payload)
    GlobalTag = session.get_dbtype(conddb.GlobalTag)

    tag_count = session.query(Tag.name).count()
    payload_count = session.query(Payload.hash).count()
    global_tag_count = session.query(GlobalTag.name).count()

    output(args, '         # tags:  %s  %s', tag_count, '(the last %s inserted are shown below)' % args.limit if tag_count > 0 else '')
    output(args, '     # payloads:  %s  %s', payload_count, '(the last %s inserted are shown below)' % args.limit if payload_count > 0 else '')
    output(args, '  # global tags:  %s  %s', global_tag_count, '(the last %s inserted are shown below)' % args.limit if global_tag_count > 0 else '')
    output(args, '')

    if tag_count > 0:
        output_table(args,
            session.query(Tag.name, Tag.time_type, Tag.object_type, Tag.synchronization, Tag.insertion_time, Tag.description).\
                order_by(Tag.insertion_time.desc()).\
                limit(args.limit).\
                all(),
            ['Name', 'Time Type', 'Object Type', 'Synchronization', 'Insertion Time', 'Description'],
        )

    if payload_count > 0:
        output_table(args,
            session.query(Payload.hash, Payload.object_type, Payload.version, Payload.insertion_time).\
                order_by(Payload.insertion_time.desc()).\
                limit(args.limit).\
                all(),
            ['Payload', 'Object Type', 'Version', 'Insertion Time'],
        )

    if global_tag_count > 0:
        output_table(args,
            session.query(GlobalTag.name, GlobalTag.release, GlobalTag.insertion_time, GlobalTag.description).\
                order_by(GlobalTag.insertion_time.desc()).\
                limit(args.limit).\
                all(),
            ['Global Tag', 'Release', 'Insertion Time', 'Description'],
        )


def search(args):
    connection = connect(args)
    session = connection.session()

    max_limit = 100
    if args.limit > max_limit:
        raise Exception('The limit on the number of returned results is capped at %s. Please use a reasonable limit.' % max_limit)

    if connection.is_frontier and ':' in args.string:
        raise Exception('Sorry, the colon : character is not allowed in queries to Frontier (yet). Please use another search term or connect to Oracle directly.')

    logging.info('Searching with a limit of %s results per type of object, starting from the latest inserted ones. If you do not find your object, please try to be more specific or increase the limit of returned results.', args.limit)

    if args.nocolors:
        _ilike_or_regexp_highlight_filter = None
    else:
        def _ilike_or_regexp_highlight_filter(cell):
            return _ilike_or_regexp_highlight(args, cell, args.string)

    def size(cell):
        return str( sys.getsizeof( bytearray(cell) ) )

    Tag = session.get_dbtype(conddb.Tag)
    output_table(args,
        session.query(Tag.name, Tag.time_type, Tag.object_type, Tag.synchronization, Tag.insertion_time, Tag.description).\
            filter(
                _ilike_or_regexp(args, connection, Tag.name, args.string)
                | _ilike_or_regexp(args, connection, Tag.object_type, args.string)
                | _ilike_or_regexp(args, connection, Tag.description, args.string)
            ).\
            order_by(Tag.insertion_time.desc()).\
            limit(args.limit).\
            all(),
        ['Tag', 'Time Type', 'Object Type', 'Synchronization', 'Insertion Time', 'Description'],
        filters = [_ilike_or_regexp_highlight_filter, None, _ilike_or_regexp_highlight_filter, None, None, _ilike_or_regexp_highlight_filter],
    )

    Payload = session.get_dbtype(conddb.Payload)
    output_table(args,
        session.query(Payload.hash, Payload.object_type, Payload.version, Payload.insertion_time, Payload.data).\
            filter(
                _ilike_or_regexp(args, connection, Payload.hash, args.string)
                | _ilike_or_regexp(args, connection, Payload.object_type, args.string)
            ).\
            order_by(Payload.insertion_time.desc()).\
            limit(args.limit).\
            all(),
        ['Payload', 'Object Type', 'Version', 'Insertion Time', 'Size'],
        filters = [_ilike_or_regexp_highlight_filter, _ilike_or_regexp_highlight_filter, None, None, size],
    )
   
    try:
        GlobalTag = session.get_dbtype(conddb.GlobalTag)
        output_table(args,
            session.query(GlobalTag.name, GlobalTag.release, GlobalTag.insertion_time, GlobalTag.description).\
                filter(
                    _ilike_or_regexp(args, connection, GlobalTag.name, args.string)
                    | _ilike_or_regexp(args, connection, GlobalTag.release, args.string)
                    | _ilike_or_regexp(args, connection, GlobalTag.description, args.string)
                ).\
                order_by(GlobalTag.insertion_time.desc()).\
                limit(args.limit).\
                all(),
            ['Global Tag', 'Release', 'Insertion Time', 'Description'],
            filters = [_ilike_or_regexp_highlight_filter, _ilike_or_regexp_highlight_filter, None, _ilike_or_regexp_highlight_filter],
    	 )
    except sqlalchemy.exc.OperationalError:
    	 sys.stderr.write("No table for GlobalTags found in DB.\n\n")


def _inserted_before(_IOV,timestamp):
    '''To be used inside filter().
    '''

    if timestamp is None:
        # XXX: Returning None does not get optimized (skipped) by SQLAlchemy,
        #      and returning True does not work in Oracle (generates "and 1"
        #      which breaks Oracle but not SQLite). For the moment just use
        #      this dummy condition.
        return sqlalchemy.literal(True) == sqlalchemy.literal(True)

    return _IOV.insertion_time <= _parse_timestamp(timestamp)

def _high(n):
    return int(n) >> 32

def _low(n):
    return int(n) & 0xffffffff

def _convertTimeType(since):
    #try:
    #    return str(datetime.datetime.utcfromtimestamp(_high(since)).replace(microsecond = _low(since)))
    #except ValueError:
    #    return str(datetime.datetime.utcfromtimestamp(_high(since)).replace(microsecond = _low(since)/1000))
    # looks like the format of the lower part of the encoding is broken. Better ignore it...
    return str(datetime.datetime.utcfromtimestamp(_high(since)).replace(microsecond = 0))

def _since_filter(time_type):
    '''Returns a filter function for the given time type that returns
    a human-readable string of the given since.

    For run (sinces are 32-bit unsigned integers), hash (sinces are strings)
    and user (sinces are strings) the filter returns the sinces unchanged.

    The time sinces are 64-bit integers built from a pair (UNIX time,
    microseconds), each 32-bit wide. The filter returns a readable timestamp,
    including the microseconds.

    The lumi sinces are 64-bit integers built from a pair (run, lumi),
    each 32-bit wide. The filter returns a string with both numbers, split.
    '''

    if time_type == conddb.TimeType.time:
        return lambda since: '%s (%s)' % (_convertTimeType(since), since)

    if time_type == conddb.TimeType.lumi:
        return lambda since: '%s : %5s (%s)' % (_high(since), _low(since), since)

    return lambda since: since

def _get_hlt_fcsr( session, timeType ):
    RunInfo = session.get_dbtype(conddb.RunInfo)
    lastRun = session.query(sqlalchemy.func.max(RunInfo.run_number)).scalar()
    fcsr = lastRun+1
    if timeType == 'Time':
        raise Exception('Cannot find time for non-existing runs.')
    ret = _convert_time( session, timeType, fcsr )
    if timeType == 'Run':
        logging.info('Found fcsr for hlt: %s' %fcsr)
    else:
        logging.info('Found fcsr for hlt: %s ( %s as %s type )' %(fcsr,ret,timeType))
    return ret

def _get_prompt_fcsr( session, timeType ):
    tier0timeout = 5
    tier0retries = 3 
    tier0retryPeriod = 5
    tier0proxy = None
    try:
        t0DataSvc = Tier0Handler( tier0Url,
                                  tier0timeout, tier0retries, tier0retryPeriod,
                                  tier0proxy, False )
        try:
            fcsr = t0DataSvc.getFirstSafeRun()
        except ValueError, e:
            self.logdebug('ValueError for firstConditionSafeRun from Tier-0 %s ' % (str(e),) )
            # We got an answer but it is invalid. So far this usually means
            # "None" which is not JSON, when the Tier0 is stopped.
            raise Exception('invalid firstConditionSafeRun from Tier-0')
        except Tier0Error:
            # Impossible to get anything from the server after retries,
            # i.e. unreachable, so no data.
            raise Exception('Tier-0 is unreachable, i.e. no firstConditionSafeRun')
    except Exception, e:
        raise Exception('Error setting up Tier-0 data service: %s' %str(e))
    ret = _convert_time( session, timeType, fcsr )
    if timeType == 'Run':
        logging.info('Found Tier0 fcsr for prompt: %s' %fcsr)
    else:
        logging.info('Found Tier0 fcsr for prompt: %s ( %s as %s type )' %(fcsr,ret,timeType))
    return ret

def _get_last_frozen_since( session, tagName, fcsr=None ):
    IOV = session.get_dbtype(conddb.IOV)
    query = session.query(sqlalchemy.func.max(IOV.since)).filter(IOV.tag_name == tagName )
    if fcsr is not None:
        query = query.filter(IOV.since<fcsr)
    res = query.scalar()
    logging.debug('Last frozen since in destination tag is %s' %res)
    return res

class run_to_timestamp( object ):
    def __init__( self, session ):
        self.session = session

    def convertOne( self, runNumber ):
        logging.debug('Converting run %s to timestamp...' %runNumber)
        RunInfo = self.session.get_dbtype(conddb.RunInfo)
        bestRun = self.session.query(RunInfo.run_number,RunInfo.start_time, RunInfo.end_time).filter(RunInfo.run_number >= runNumber).first()
        if bestRun is None:
            raise Exception("Run %s can't be matched with an existing run in the database." %runNumber)
        return bestRun[1],bestRun[2]

    def convertIovs( self, iovs ):
        ks = sorted(iovs.keys())
        logging.info('Converting %s run-based iovs to time-based' %len(iovs) )         
        RunInfo = self.session.get_dbtype(conddb.RunInfo)
        maxRun = ks[-1]
        upperRun = self.session.query(RunInfo.run_number).filter(RunInfo.run_number >= maxRun ).first()
        if upperRun is None:
            raise Exception("Upper limit run %s cannot be matched with an existing run in the database." %maxRun)
        upperRun = upperRun[0]
        runs = self.session.query(RunInfo.run_number,RunInfo.start_time).filter(RunInfo.run_number >= ks[0],RunInfo.run_number <=upperRun).\
            order_by(RunInfo.run_number).all()
        newiovs = {}
        for since in ks:
            # take the smallest greater or equal to the target
            bestRun = min([run for run in runs if run[0] >= since],key=lambda x: x[0])
            bestRunTime = calendar.timegm( bestRun[1].utctimetuple() ) << 32
            newiovs[bestRunTime] =  iovs[since]
        return newiovs

def _convert_time( session, toTimeType, runNumber ):
    if toTimeType == 'Run':
        return runNumber
    elif toTimeType == 'Lumi':
        lumiId = runNumber<<32|0x1
        logging.debug('Run %s encoded in lumi id %s' %(runNumber,lumiId))
        return lumiId
    elif toTimeType == 'Time':
        converter = run_to_timestamp( session )
        start, stop = converter.convertOne( runNumber )
        logging.debug('Run %s coverted in time (start) %s' %(runNumber,start))
        timest = calendar.timegm( start.utctimetuple() ) << 32
        return timest
    else:
        raise Exception('Cannot convert to runs to time type %s' %toTimeType)

class hlt_synchro_policy( object ):
    def __init__(self, session1, session2, timeType, destTag):
<<<<<<< HEAD
=======
        if timeType in ('Time','Lumi'):
            raise Exception("Can't synchronize a tag with time type '%s' to hlt" %timeType) 
>>>>>>> 4f15b524
        session = conddb.getSessionOnMasterDB( session1, session2 )
        self.fcsr = _get_hlt_fcsr( session, timeType  ) 
        self.lastFrozenSince = _get_last_frozen_since( session2, destTag, self.fcsr ) 

    def validate( self, iovs ):
        new_iovs = {}
        late_iovs = []
        for since in sorted(iovs.keys(),reverse=True):
            if since >= self.fcsr:
                new_iovs[since] = iovs[since]
            else:
                if self.lastFrozenSince is None or since > self.lastFrozenSince:
                    if self.fcsr not in new_iovs.keys():
                        new_iovs[self.fcsr] = iovs[since]
                    else:
                        late_iovs.append(since)
                else:
                    late_iovs.append(since)
        nlate = len(late_iovs)
        if nlate>0:
            logging.warning('%s IOV(s) with since less than the hlt FCSR (%s) have been discarded.' %(nlate,self.fcsr) ) 
<<<<<<< HEAD
        return new_iovs
=======
        return True, new_iovs
>>>>>>> 4f15b524

class prompt_synchro_policy( object ):
    def __init__(self, session1, session2, timeType, destTag):
        session = conddb.getSessionOnMasterDB( session1, session2 )
        self.fcsr = _get_prompt_fcsr( session, timeType ) 
        self.lastFrozenSince = _get_last_frozen_since( session2, destTag, self.fcsr ) 

    def validate( self, iovs ):
        new_iovs = {}
        late_iovs = []
        for since in sorted(iovs.keys(),reverse=True):
            if since >= self.fcsr:
                new_iovs[since] = iovs[since]
            else:
                if self.lastFrozenSince is None or since > self.lastFrozenSince:
                    if self.fcsr not in new_iovs.keys():
                        new_iovs[self.fcsr] = iovs[since]
                    else:
                        late_iovs.append(since)
                else:
                    late_iovs.append(since)
        nlate = len(late_iovs)
        if nlate>0:
            logging.warning('%s IOV(s) with since less than the tier0 FCSR (%s) have been discarded.' %(nlate,self.fcsr) ) 
<<<<<<< HEAD
        return new_iovs
=======
        return True, new_iovs
>>>>>>> 4f15b524

class pcl_synchro_policy( object ):
    def __init__(self, session1, session2, timeType, destTag):
        session = conddb.getSessionOnMasterDB( session1, session2 )
        self.fcsr = _get_prompt_fcsr(session, timeType) 

    def validate( self, iovs ):
        new_iovs = {}
        late_iovs = []
<<<<<<< HEAD
=======
        ret = True
>>>>>>> 4f15b524
        for since in sorted(iovs.keys(),reverse=True):
            if since >= self.fcsr:
                new_iovs[since] = iovs[since]
            else:
                late_iovs.append(since)
        nlate = len(late_iovs)
        if nlate>0:
<<<<<<< HEAD
            logging.warning('%s IOV(s) with since less than the tier0 FCSR (%s) have been discarded.' %(nlate,self.fcsr) ) 
        return new_iovs
=======
            logging.error('%s IOV(s) with since less than the tier0 FCSR (%s) have been discarded.' %(nlate,self.fcsr) ) 
            ret = False
        return ret, new_iovs
>>>>>>> 4f15b524
         
class mc_synchro_policy( object ):
    def __init__(self, session1, session2, timeType, destTag):
        self.lastFrozenSince = _get_last_frozen_since( session2, destTag ) 

    def validate( self, iovs ):
        new_iovs = {}
        niovs = len(iovs)
<<<<<<< HEAD
=======
        ret = True
>>>>>>> 4f15b524
        if self.lastFrozenSince is None:
            if 1 not in iovs.keys():
                raise Exception( 'Could not find an iov with since 1 in the source tag.')
            new_iovs[1] = iovs[1]
            if niovs>1:
                logging.warning('%s IOV(s) with since greater than the expected mc since=1 will be discarded.' %(niovs-1))
        else:
            if niovs>0:
<<<<<<< HEAD
                logging.warning('%s The destination tag is frozen - no iov can be altered.' %niovs)
        return new_iovs
=======
                ret = False
                logging.warning('%s The destination tag is frozen - no iov can be altered.' %niovs)
        return ret, new_iovs
>>>>>>> 4f15b524

class offline_synchro_policy( object ):
    def __init__(self, session1, session2, timeType, destTag):
        self.lastFrozenSince = _get_last_frozen_since( session2, destTag ) 

    def validate( self, iovs ):
        new_iovs = {}
        late_iovs = []
        for since in sorted(iovs.keys(),reverse=True):
            if self.lastFrozenSince is None or since > self.lastFrozenSince:
                new_iovs[since] = iovs[since]
            else:
                late_iovs.append(since)
        nlate = len(late_iovs)
<<<<<<< HEAD
        if nlate>0:
            logging.warning('%s IOV(s) with since less than the last since in the destination tag (%s) have been discarded.' %(nlate,self.lastFrozenSince) ) 
        return new_iovs
=======
        ret = True
        if nlate>0:
            ret = False
            logging.warning('%s IOV(s) with since less than the last since in the destination tag (%s) have been discarded.' %(nlate,self.lastFrozenSince) ) 
        return ret, new_iovs
>>>>>>> 4f15b524

class no_synchro_policy( object ):
    def __init__(self, session1=None, session2=None, timeType=None, destTag=None):
        pass
    
    def validate( self, iovs ):
<<<<<<< HEAD
        return iovs

_synchro_map = { 'hlt': hlt_synchro_policy, 'express': hlt_synchro_policy, 'prompt': prompt_synchro_policy, 'pcl':pcl_synchro_policy, 
                 'mc': mc_synchro_policy, 'offline': offline_synchro_policy, 'any':no_synchro_policy, 'validation':no_synchro_policy }
=======
        return True, iovs

_synchro_map = { 'hlt': hlt_synchro_policy, 'express': hlt_synchro_policy, 'prompt': prompt_synchro_policy, 'pcl':pcl_synchro_policy, 
                 'mc': mc_synchro_policy, 'offline': offline_synchro_policy, 'any':no_synchro_policy, 'validation':no_synchro_policy,
                 'runmc': offline_synchro_policy }
>>>>>>> 4f15b524
def _get_synchro_policy( synchronization ):
    if synchronization not in _synchro_map.keys():
        raise Exception('Cannot handle synchronization %s' %synchronization)
    return _synchro_map[synchronization]

def listTags_(args):
    connection = connect(args)
    session = connection.session()
    Tag = session.get_dbtype(conddb.Tag)
    output_table(args,
        session.query(Tag.name, Tag.time_type, Tag.object_type, Tag.synchronization, Tag.end_of_validity, Tag.insertion_time, Tag.description ).\
            order_by(Tag.insertion_time, Tag.name).\
            all(),
        ['Name', 'TimeType', 'ObjectType', 'Synchronisation', 'EndOfValidity', 'Insertion_time', 'Description'],
    )
    return 0


def listGTsForTag_(args):
    connection = connect(args)
    session = connection.session()
    GlobalTagMap = session.get_dbtype(conddb.GlobalTagMap)
    output_table(args,
        session.query(GlobalTagMap.global_tag_name, GlobalTagMap.tag_name, GlobalTagMap.record, GlobalTagMap.label).\
	    filter(GlobalTagMap.tag_name == args.name).\
            order_by(GlobalTagMap.global_tag_name).\
            all(),
        ['GT_name', 'Tag_name', 'record', 'label'],
    )


def listGTs_(args):
    connection = connect(args)
    session = connection.session()
    GlobalTag = session.get_dbtype(conddb.GlobalTag)
    output_table(args,
        session.query(GlobalTag.name, GlobalTag.description, GlobalTag.release, GlobalTag.insertion_time).\
            order_by(GlobalTag.insertion_time, GlobalTag.name).\
            all(),
        ['GT_name', 'Description', 'Release', 'Insertion_time'],
    )

def listRuns_(args):
    connection = connect(args)
    session = connection.session()
    RunInfo = session.get_dbtype(conddb.RunInfo)
    output_table(args,
        session.query(RunInfo.run_number,RunInfo.start_time,RunInfo.end_time).\
            order_by(RunInfo.run_number).\
            all(),
        ['Run_number','Start_time','End_time'],
    )

def showFcsr_(args):
    connection = connect(args)
    session = connection.session()
    session = conddb.getSessionOnMasterDB( session, session )
    run_hlt_fcsr = _get_hlt_fcsr( session, 'Run' ) 
    lumi_hlt_fcsr = _convert_time( session, 'Lumi', run_hlt_fcsr )
    run_pcl_fcsr = _get_prompt_fcsr( session, 'Run' )
    lumi_pcl_fcsr = _convert_time( session, 'Lumi', run_pcl_fcsr )
    time_converter = run_to_timestamp( session )
    start, stop = time_converter.convertOne( run_pcl_fcsr )
    time_pcl_fcsr = calendar.timegm( start.utctimetuple() ) << 32
    output(args,'FCSR for HLT (last Run started +1): %s ( Lumi: %s, Time: undefined )' %(run_hlt_fcsr,lumi_hlt_fcsr))
    output(args,'FCSR for PCL (from Tier0 service) : %s ( Lumi: %s, Time: %s [%s])' %(run_pcl_fcsr,lumi_pcl_fcsr,time_pcl_fcsr,start), newLine=False)

def list_(args):
    connection = connect(args)
    session = connection.session()
    Tag = session.get_dbtype(conddb.Tag)
    IOV = session.get_dbtype(conddb.IOV)
    Payload = session.get_dbtype(conddb.Payload)
    GlobalTag = session.get_dbtype(conddb.GlobalTag)
    GlobalTagMap = session.get_dbtype(conddb.GlobalTagMap)
    for name in args.name:
        is_tag = _exists(session, Tag.name, name)
        if is_tag:
            if args.long:
                _output_list_object(args, session.query(Tag).get(name))

            logging.info('Listing with a limit of %s IOVs, starting from the highest since. If you need to see more, please increase the limit of returned results.', args.limit)

            time_type = session.query(Tag.time_type).\
                filter(Tag.name == name).\
                scalar()
	
	    sinceLabel = 'Since: Run '
	    if time_type == conddb.TimeType.time:
	        sinceLabel = 'Since: UTC          (timestamp)'
	    if time_type == conddb.TimeType.lumi:
	        sinceLabel = '  Run  : Lumi  (rawSince)'

            output_table(args,
                session.query(IOV.since, IOV.insertion_time, IOV.payload_hash, Payload.object_type).\
                    join(IOV.payload).\
                    filter(
                        IOV.tag_name == name,
                        _inserted_before(IOV,args.snapshot),
                    ).\
                    order_by(IOV.since.desc(), IOV.insertion_time.desc()).\
                    limit(args.limit).\
                    from_self().\
                    order_by(IOV.since, IOV.insertion_time).\
                    all(),
                [sinceLabel, 'Insertion Time', 'Payload', 'Object Type'],
                filters = [_since_filter(time_type), None, None, None],
            )

	try:
            is_global_tag = _exists(session, GlobalTag.name, name)
            if is_global_tag:
                if args.long:
                    _output_list_object(args, session.query(GlobalTag).get(name))
	    
                output_table(args,
                    session.query(GlobalTagMap.record, GlobalTagMap.label, GlobalTagMap.tag_name).\
                        filter(GlobalTagMap.global_tag_name == name).\
                        order_by(GlobalTagMap.record, GlobalTagMap.label).\
                        all(),
                    ['Record', 'Label', 'Tag'],
                )
	except sqlalchemy.exc.OperationalError:
            sys.stderr.write("No table for GlobalTags found in DB.\n\n")


        if not is_tag and not is_global_tag:
            raise Exception('There is no tag or global tag named %s in the database.' % name)


def _diff_tags(args, session1, session2, first, second):
    Tag1 = session1.get_dbtype(conddb.Tag)
    Tag2 = session2.get_dbtype(conddb.Tag)
    IOV1 = session1.get_dbtype(conddb.IOV)
    IOV2 = session2.get_dbtype(conddb.IOV)
    tag1 = session1.query(Tag1).get(first)
    tag2 = session2.query(Tag2).get(second)

    if args.long:
        _output_diff_objects(args, tag1, tag2)

    if tag1.time_type != tag2.time_type:
        output(args, 'Skipping diff of IOVs, since the time_type is different.')
    else:
        iovs1 = dict(session1.query(IOV1.since, IOV1.payload_hash).\
            filter(
                IOV1.tag_name == first,
                _inserted_before(IOV1,args.snapshot),
            ).\
            all()
        )
        iovs2 = dict(session2.query(IOV2.since, IOV2.payload_hash).\
            filter(
                IOV2.tag_name == second,
                _inserted_before(IOV2,args.snapshot),
            ).\
            all()
        )

        table = []
        iovs = [(x, iovs1.get(x), iovs2.get(x)) for x in sorted(set(iovs1) | set(iovs2))]

        # Since 1 != 2 and both are != than any payload,
        # this will trigger printing the last line [last_since, Infinity)
        iovs.append(('Infinity', 1, 2))

        prev_since, prev_payload1, prev_payload2, prev_equal = None, None, None, None
        for since, payload1, payload2 in iovs:
            if prev_since is None:
                # First time
                prev_equal = payload1 == payload2
                prev_since = since
                prev_payload1, prev_payload2 = payload1, payload2
                continue

            # If None, the payloads are the previous one
            if payload1 is None:
                payload1 = prev_payload1
            if payload2 is None:
                payload2 = prev_payload2

            if prev_equal:
                # If the previous payloads were equal and these ones
                # were too, we do not print anything (and we do not update
                # the prev_since). If the previous were equal but these
                # are different, the equal-range has finished: we print it.
                if payload1 != payload2:
                    if not args.short:
                        table.append(('[%s, %s)' % (prev_since, since), '=', '='))
                    prev_since = since
            else:
                # If the previous payloads were not equal, we print them,
                # since we print all the different ranges (even if they are
                # contiguous). However, we skip in the case these payloads
                # and both equal to the previous ones (and we do not
                # update the prev_since). Should not be common, since
                # there is no point on having contiguous IOVs with the same
                # payloads in a tag.
                if payload1 != prev_payload1 or payload2 != prev_payload2:
                    table.append(('[%s, %s)' % (prev_since, since), _default(prev_payload1), _default(prev_payload2)))
                    prev_since = since

            prev_equal = payload1 == payload2
            prev_payload1, prev_payload2 = payload1, payload2

        output_table(args,
            table,
            ['Range', '%s Payload' % str_db_object(args.db, first), '%s Payload' % str_db_object(args.destdb, second)],
        )


def diff(args):
    _check_same_object(args)

    connection1, connection2 = connect(args)
    session1, session2 = connection1.session(), connection2.session()

    if args.second is None:
        args.second = args.first

    Tag1 = session1.get_dbtype(conddb.Tag)
    Tag2 = session2.get_dbtype(conddb.Tag)
    is_tag1 = _exists(session1, Tag1.name, args.first)
    is_tag2 = _exists(session2, Tag2.name, args.second)
    if is_tag1 and is_tag2:
        _diff_tags(args, session1, session2, args.first, args.second)

    GlobalTag1 = session1.get_dbtype(conddb.GlobalTag)
    GlobalTag2 = session2.get_dbtype(conddb.GlobalTag)
    is_global_tag1 = _exists(session1, GlobalTag1.name, args.first)
    is_global_tag2 = _exists(session2, GlobalTag2.name, args.second)
    if is_global_tag1 and is_global_tag2:
        global_tag1 = session1.query(GlobalTag1).get(args.first)
        global_tag2 = session2.query(GlobalTag2).get(args.second)

        if args.long:
            _output_diff_objects(args, global_tag1, global_tag2)

        GlobalTagMap1 = session1.get_dbtype(conddb.GlobalTagMap)
        GlobalTagMap2 = session2.get_dbtype(conddb.GlobalTagMap)
        map1 = dict([(tuple(x[:2]), x[2]) for x in session1.query(GlobalTagMap1.record, GlobalTagMap1.label, GlobalTagMap1.tag_name).\
            filter(GlobalTagMap1.global_tag_name == args.first)
        ])
        map2 = dict([(tuple(x[:2]), x[2]) for x in session2.query(GlobalTagMap2.record, GlobalTagMap2.label, GlobalTagMap2.tag_name).\
            filter(GlobalTagMap2.global_tag_name == args.second)
        ])

        records = sorted(set(map1) | set(map2))

        table = []
        diff_tags = set([])
        for record in records:
            value1 = map1.get(record)
            value2 = map2.get(record)

            if value1 is None or value2 is None or value1 != value2:
                table.append((record[0], record[1], _default(value1), _default(value2)))
                diff_tags.add((value1, value2))

        output_table(args,
            table,
            ['Record', 'Label', '%s Tag' % str_db_object(args.db, args.first), '%s Tag' % str_db_object(args.destdb, args.second)],
        )

        if args.deep:
            for tag1, tag2 in diff_tags:
                _diff_tags(args, session1, session2, tag1, tag2)

    if not (is_tag1 and is_tag2) and not (is_global_tag1 and is_global_tag2):
        raise Exception('There are no tag or global tag pairs named %s and %s in the database(s).' % (args.first, args.second))

def convertRunToTimes( session, fromRun, toRun ):

    fromTime = None
    fromLumi = None
    toTime = None
    toLumi = None
    # the time we get may be a bit delayed (7-10 sec according to Salvatore) 
    if not fromRun is None:
        conv = run_to_timestamp( session )
        startTime1, stopTime1 = conv.convertOne( fromRun )
        fromTime =  startTime1-15.
        fromLumi = fromRun<<32|0x1
    if not toRun is None:
        conv = run_to_timestamp( session )
        startTime2, stopTime2 = conv.convertOne( toRun )
        toTime = stopTime2+15.
        toLumi = toRun<<32|0x1

    timeMap = { 'from' : {
    	      		    'hash' : None,
    	      		    'run'  : fromRun,
			    'time' : fromTime, # the time we get may be a bit delayed (7-10 sec according to Salvatore)
			    'lumi' : fromLumi,
    	      		  },
    	        'to'  : {
    	      		    'hash' : None,
			    'run'  : toRun,
			    'time' : toTime, # the time we get may be a bit delayed (7-10 sec according to Salvatore)
			    'lumi' : toLumi,
    	      		  } 
	      }

    logging.debug("convertRunToTimes> start: %s stop %s \n    timeMap: %s " % (fromRun, toRun, str(timeMap)))

    return timeMap

def _update_tag_log(session,the_tag,the_timestamp,the_action,note):
    # run parameters
    userName = pwd.getpwuid(os.getuid()).pw_name
    hostName = socket.getfqdn()
    userCommand = " ".join(sys.argv[0:])
    TagLog = session.get_dbtype(conddb.TagLog)
    session.add(TagLog(tag_name=the_tag, event_time=the_timestamp, action=the_action, user_name=userName, host_name=hostName, command=userCommand, user_text=note ))

def _copy_payload( args, copyTime, session1, session2, payloadHash ):
    Payload1 = session1.get_dbtype(conddb.Payload)
    Payload2 = session2.get_dbtype(conddb.Payload)
    if _exists(session2, Payload2.hash, payloadHash):
        logging.debug('Skipping copy of payload %s to %s since it already exists...', str_db_object(args.db, payloadHash), str_db_object(args.destdb, payloadHash))
        return False
    else:
        logging.info('Copying payload %s to %s ...', str_db_object(args.db, payloadHash), str_db_object(args.destdb, payloadHash))
        q = session1.query(Payload1).filter(Payload1.hash == payloadHash).one()
        payload = _rawdict(q)
        payload['insertion_time'] = copyTime
        session2.add(Payload2(** payload))
        return True

def _copy_tag(args, copyTime, session1, session2, first, second, fromIOV=None, toIOV=None, timeMap=None):
    ret = True
    Tag1 = session1.get_dbtype(conddb.Tag)
    Tag2 = session2.get_dbtype(conddb.Tag)
    # Copy the tag
    tag = _rawdict(session1.query(Tag1).get(first))
    tag['name'] = second

    if session2._is_sqlite:
        if tag['end_of_validity'] >= maxSince:
            tag['end_of_validity'] = -1
    else:
        if tag['end_of_validity'] == -1 or tag['end_of_validity'] > maxSince :
            tag['end_of_validity'] = maxSince
    tag['insertion_time'] = copyTime
    tag['modification_time'] = copyTime

    if timeMap:
       fromIOV = timeMap['from'][ tag['time_type'].lower().strip() ]
       toIOV   = timeMap['to'] [ tag['time_type'].lower().strip() ]

    if fromIOV is None:
        fromIOV = 1
    
    selectStr = 'from since=%s' %fromIOV
    if toIOV is not None:
        selectStr += ' to since=%s' %toIOV
    if args.snapshot is not None:
        selectStr += ' selecting insertion time < %s' %args.snapshot

    logging.info('Copying tag %s to %s %s', str_db_object(args.db, first), str_db_object(args.destdb, second), selectStr)
  
    query = session2.query(Tag2).filter(Tag2.name == second )
    destExists = False
    destPayloadType = None
    destTimeType = None
    destSynchro = None
    for t in query:
        destExists = True
        t = _rawdict(t)
        destPayloadType = t['object_type']
        destTimeType = t['time_type']
        destSynchro = t['synchronization']
    if args.convertTime:
        if not tag['time_type']=='Run':
            logging.error('Time conversion from %s is not supported.' %tag['time_type'])
            raise Exception("Cannot execute the copy.")
    if destExists:
        logging.warning('Destination tag "%s" already exists.' %second )
        if destPayloadType != tag['object_type']:
            logging.error('Cannot copy iovs from tag %s (object type: %s) to tag %s (object type: %s), since the object types are different.' %(first,tag['object_type'],second,destPayloadType))
            raise Exception('Object type mismatch, bailing out.')
        if destTimeType != tag['time_type']:
            if args.convertTime:
                if not destTimeType=='Time':
                    logging.error('Time conversion to %s is not supported.' %destTimeType)
                    raise Exception("Cannot execute the copy.")
            else:
                logging.error('Cannot copy iovs from tag %s (time type: %s) to tag %s (time type: %s), since the time types are different.' %(first,tag['time_type'],second,destTimeType))
                raise Exception('Time type mismatch, bailing out.')
        if not args.yes:
            output(args, 'Confirm the update of the existing tag "%s" in %s [n]?' %(second,args.destdb), newline=False)
            if raw_input().lower() not in ['y', 'yes']:
                raise Exception('Aborted by the user.')
    else:
        destSynchro = tag['synchronization']
        if args.convertTime:
            tag['time_type'] = 'Time'
        destTimeType = tag['time_type']
        session2.add(Tag2(**tag))
        note = args.note 
        if note is None or note=='' or note==' ':
            note = '-'
        _update_tag_log(session2,second,copyTime,'New tag created.',note)

    IOV1 = session1.get_dbtype(conddb.IOV)
    IOV2 = session2.get_dbtype(conddb.IOV)
    # Get the closest smaller IOV than the given starting point (args.from),
    # since it may lie between two sinces. For the ending point (args.to)
    # is not needed, since the last IOV of a tag always goes up to infinity.
    # In the case where the starting point is before any IOV, we do not need
    # to cut the query anyway.
    prev_iov = None
    if fromIOV is not None:
        fromVal = fromIOV
        logging.debug("checking FROM %s of type %s for tag: %s "  % (fromIOV, tag['time_type'], str(tag['name'])) )
        prev_iov = session1.query(IOV1.since).\
            filter(
                IOV1.tag_name == first,
                IOV1.since <= fromVal,
                _inserted_before(IOV1,args.snapshot)
            ).\
            order_by(IOV1.since.desc()).\
            limit(1).\
            scalar()
        logging.debug('The closest smaller IOV than the given starting one (--from %s) is %s...', fromVal, prev_iov)

    # Select the input IOVs
    query = session1.query(IOV1).filter(IOV1.tag_name == first)
    if prev_iov is not None:
        query = query.filter(IOV1.since >= prev_iov)
    if toIOV is not None:
        query = query.filter(IOV1.since <= toIOV)
    query = query.filter(_inserted_before(IOV1,args.snapshot))
    iovs = {}
    hashes = set()
    if not args.o2oTest:
        query = query.order_by(IOV1.since, IOV1.insertion_time.desc())
        for iov in query:
            iov = _rawdict(iov)
 
            # In the first IOV of the tag we need to use the starting point given
            # by the user, instead of the one coming from the source tag; unless
            # the starting point was before any IOV: in such case, up to the first
            # IOV there is no payload, so we use the one from the source tag.
            # Note that we need to replace it for every insertion time (since
            # the primary key is (since, insertion_time).
            if prev_iov is not None and iov['since'] == prev_iov:
                iov['since'] = fromIOV
            since = iov['since']
 
            if since not in iovs.keys():
            # for a given since, only the most recent will be added.
                iovs[since] = iov['payload_hash']
            else:
                logging.warning('Skipping older iov with since %s...', since)
        sourceIovSize = len(iovs)
        logging.info('Selected %s source iov(s)' %sourceIovSize)
        if args.synchronize:
            # synchronize lower boundary when required
            logging.info('Destination tag synchronization is %s' %destSynchro)
            policy_type = _get_synchro_policy( destSynchro )
            synchro_policy = policy_type( session1, session2, destTimeType, second )
<<<<<<< HEAD
            iovs = synchro_policy.validate( iovs )
=======
            ret, iovs = synchro_policy.validate( iovs )
>>>>>>> 4f15b524
        if args.convertTime:
            converter = run_to_timestamp( conddb.getSessionOnMasterDB( session1, session2 ) )
            iovs = converter.convertIovs( iovs )

         # making the list of the payloads to export...         
        for since in iovs.keys():
            hashes.add( iovs[since] )
           
        logging.debug('%s iov(s) to copy with %s payload(s)' %(len(iovs),len(hashes)))
    else:
        query = query.order_by(IOV1.since.desc(), IOV1.insertion_time.desc())
        lastIov = None
        for iov in query:
            iov = _rawdict(iov)
            since = iov['since'] 
            if lastIov is None:
                lastIov = since
            else:
                if lastIov != since:
                    iovs[since] = iov['payload_hash']
                    hashes.add( iov['payload_hash'] )
                    break
    logfun = logging.info 
    if len(iovs)==0:
        logfun = logging.warning
    logfun('Found %s iovs and %s referenced payloads to copy.',len(iovs.keys()), len(hashes))
    # Copy the payloads referenced in the selected iovs
    np = 0
    for h in hashes:
        if _copy_payload( args, copyTime, session1, session2, h ):
            np += 1
    if not np==0:
        logging.info('%s payload(s) copied.',np)
    # Calculate if extra iovs are needed - for the override mode ( they will have already their payloads copied )                        
    extraiovs = {}
    if args.override:
        # the interval to be overriden is defined by the new iov set boundaries, 
        # or by the actual user-provided boundaries - when available 
        l_b = sorted(iovs.keys())[0]
        h_b = sorted(iovs.keys())[-1]
        if fromIOV is not None:
            l_b = fromIOV
        if toIOV is not None:
            h_b = toIOV
        query = session2.query(IOV2).filter(IOV2.tag_name == second)
        query = query.filter(IOV2.since >= l_b).filter(IOV2.since <= h_b)
        query = query.order_by(IOV2.since, IOV2.insertion_time.desc())
        for iov in query:
            iov = _rawdict(iov)
            since = iov['since']
            if since not in extraiovs.keys() and since not in iovs.keys():
                for newSince in sorted(iovs.keys(),reverse=True):
                    if newSince < since:
                        extraiovs[since] = iovs[newSince]
                        break

    # re-assemble the 2 iov set
    if len(extraiovs):
        logging.info('Adding %s extra iovs for overriding the existing ones with the payloads from the new iovs...' %len(extraiovs))
    if args.override and len(extraiovs)==0:
        logging.info('No extra iovs required for overriding the existing ones with the new ones.')
    for k,v in extraiovs.items():
        iovs[k] = extraiovs[k]
    
    # Copy the set of IOVs collected        
    session2.merge(Tag2(name=second,modification_time=copyTime))
    niovs = 0
    for k,v in iovs.items():
        logging.debug('Copying IOV %s -> %s...', k, v)
        session2.add(IOV2(tag_name=second,since=k,insertion_time=copyTime,payload_hash=v))
        niovs += 1
    if not niovs==0:
        logging.info('%s iov(s) copied.',niovs)
    return ret, niovs

def copy(args):
    _check_same_object(args)

    connection1, connection2 = connect(args, read_only=False)
    session1, session2 = connection1.session(), connection2.session()

    args.type, args.first = _identify_object(session1, args.type, args.first)

    copyTime = datetime.datetime.utcnow()

    if args.type == 'payload':
        if args.second is None:
            args.second = args.first
        elif args.first != args.second:
            raise Exception('Cannot modify the name (hash) of a payload while copying, since the hash has to match the data.')

        if _copy_payload( args, copyTime, session1, session2, args.first ):
            _confirm_changes(args)
            session2.commit()

    elif args.type == 'tag':
        if args.second is None:
            args.second = args.first
        if args.force and args.yes:
            if args.note is None or args.note=='' or args.note==' ':
                raise Exception('Cannot run in force edit mode without to provide a non-empty editing note.')
        if args.o2oTest:
            if args.to is not None or getattr(args, 'from') is not None or args.snapshot is not None or args.override or args.synchronize or args.convertTime:
                raise Exception('Cannot execute the copy for the o2o test with the options from, to, override, synchronize, snapshot or convertTime.')
        if args.synchronize:
            if args.override:
                raise Exception('Override copy is not supported with the synchronization.')
            if args.convertTime:
                raise Exception('Copy with time conversion is not supported with the synchronization.')

        ret, niovs = _copy_tag(args, copyTime, session1, session2, args.first, args.second, getattr(args, 'from'), args.to)

        if niovs!=0:
<<<<<<< HEAD
            #_confirm_changes(args)
=======
            _confirm_changes(args)
>>>>>>> 4f15b524
            note = args.note
            if args.force and args.note is None:
                note = _get_user_note(args,'Force edit mode requires an editing note to be provided: ')
            if note is None or note=='' or note==' ':
                note = '-'
            _update_tag_log(session2,args.second,copyTime,'%s iov(s) inserted.' %niovs,note)
            session2.commit()
<<<<<<< HEAD
            return 0
        return -1
=======
        return 1*( not ret )
>>>>>>> 4f15b524


    elif args.type == 'gt':
        if args.second is None:
            args.second = args.first

        # 'from' is a keyword!
        session = getSessionOnMasterDB( session1, session2 )
	timeMap = convertRunToTimes(session, getattr(args, 'from'), args.to)

        logging.info('Copying global tag %s to %s ...', str_db_object(args.db, args.first), str_db_object(args.destdb, args.second))

        GlobalTag1 = session1.get_dbtype(conddb.GlobalTag)
        GlobalTag2 = session2.get_dbtype(conddb.GlobalTag)
        GlobalTagMap1 = session1.get_dbtype(conddb.GlobalTagMap)
        GlobalTagMap2 = session2.get_dbtype(conddb.GlobalTagMap)
        # Copy the global tag
        global_tag = _rawdict(session1.query(GlobalTag1).get(args.first))
        global_tag['name'] = args.second
        global_tag['validity'] = 0 # XXX: SQLite does not work with long ints...
        if args.snapshot is None:
            args.snapshot = str(global_tag['snapshot_time'].strftime("%Y-%m-%d %H:%M:%S"))
        else:
            global_tag['snapshot_time'] = _parse_timestamp(args.snapshot)
        if _exists(session2, GlobalTag2.name, args.second):
            raise Exception('A GlobalTag named "%s" already exists in %s' %(args.second, args.destdb))   
        session2.add(GlobalTag2(**global_tag))

        # Copy the tags of the global tag
        logging.debug('Creating query for tag %s filter %s ...', GlobalTagMap1.tag_name, args.first)
        query = session1.query(GlobalTagMap1.tag_name).filter(GlobalTagMap1.global_tag_name == args.first).distinct()
        for (tag, ) in query:
            logging.debug('Copying tag %s to %s for GT %s ...', str_db_object(args.db, tag), str_db_object(args.destdb, tag), str_db_object(args.destdb, args.second))
            Tag2 = session2.get_dbtype(conddb.Tag)
            if _exists(session2, Tag2.name, tag ):
                logging.warn('Skipping copy of tag %s to %s since it already exists... *The tags may differ in content*', str_db_object(args.db, tag), str_db_object(args.destdb, tag))
            else:
                logging.debug('going to copy tag %s to %s ... ', str_db_object(args.db, tag), str_db_object(args.destdb, tag))
                copyTime = datetime.datetime.utcnow()
                _copy_tag(args, copyTime, session1, session2, tag, tag, timeMap=timeMap)

        # Copy the map of the global tag
        query = session1.query(GlobalTagMap1).filter(GlobalTagMap1.global_tag_name == args.first)
        for map_ in query:
            logging.debug('Copying global tag map %s -> %s ...', str_record(map_.record, map_.label), map_.tag_name)
            map_ = _rawdict(map_)
            map_['global_tag_name'] = args.second
            session2.add(GlobalTagMap2(**map_))

        _confirm_changes(args)
        session2.commit()
        return 0


def edit(args):

    global colors
    colors.noColors()

    connection = connect(args, read_only=False)
    session = connection.session()

    args.type, name = _identify_object(session, args.type, args.name)

    if args.editor is None:
        editor = _get_editor(args)

    with tempfile.NamedTemporaryFile() as tempfd:

        if args.type == 'payload':
            raise Exception('TODO')

            Payload = session1.get_dbtype(conddb.Payload)

            properties = session.query(Payload.object_type, Payload.version, Payload.insertion_time).\
                filter(Payload.hash == name).\
                one()
            columns = properties.keys()

            tempfd.write('''# Editing payload %s
#
# You can modify rows/lines after the headers. Then, save the file and
# quit the editor. The changes will be recognized and you will be asked
# for confirmation before the changes are written into the database.
#
# The order of the rows does not matter. Whitespace is not important.
# Lines starting with # are ignored.
#
# You can edit the insertion time -- however, note that if these conditions
# are to be uploaded to an official database, the times will be anyway
# replaced with the actual insertion times.

''' % payload_hash)

            table = zip(columns, properties)
            output_table(args,
                table,
                ['Property', 'Value'],
                output_file = tempfd,
            )

            _run_editor(editor, tempfd)

            new_table = []
            in_table = False
            for line in tempfd.readlines():
                line = line.strip()
                if len(line) == 0 or line.startswith('#'):
                    continue

                if not in_table:
                    if all([x == '-' for x in line.replace(' ','')]):
                        in_table = True
                    continue

                key, value = line.split(None, 1)

                if key == 'insertion_time':
                    value = _parse_timestamp(value)

                new_table.append((key, value))

            table = set(table)
            new_table = set(new_table)

            added = new_table - table
            deleted = table - new_table

            if len(added) == 0 and len(deleted) == 0:
                raise Exception('No changes found.')

            values = dict(new_table)
            if set(values.keys()) != set(columns):
                raise Exception('It is not possible to modify the name of the properties or add/remove them. Please only modify the values.')

            changes = [('+' if x in added else '-', x[0], x[1]) for x in added | deleted]
            output_table(args,
                sorted(changes, key=lambda x: (x[1], 0 if x[0] == '-' else 1)),
                ['', 'Property', 'Value'],
                no_first_header = True,
            )

            _confirm_changes(args)

            payload = session.query(Payload).\
                filter(Payload.hash == payload_hash).\
                update(dict(added | deleted))
            session.commit()


        elif args.type == 'tag':
            if args.header:
                Tag = session.get_dbtype(conddb.Tag)
                table = session.query(Tag.description,Tag.synchronization,Tag.end_of_validity).\
                    filter(Tag.name == name).\
                    all()
                table = [ (str(x[0].strip()),str(x[1]),str(x[2])) for x in table ] 

                output_table( args,
                    table,
                    ['Description','Synchronization','End of Validity'],
                    output_file = tempfd, 
                    no_max_length = True
                )

                tempfd.write('''
# Editing tag %s
#
# You can add, remove or modify rows/lines after the headers.
# Then, save the file and quit the editor.
# The changes will be recognized and you will be asked for confirmation
# before the changes are written into the database.
#
# Whitespace is not important.
# Lines starting with # are ignored.
''' % name)
                _run_editor(editor, tempfd)
                new_table = []
                editRe = re.compile(r'^(.*)\s+([a-z]+)\s+([-]?\d+)\s*$')
                for index, line in enumerate(tempfd.readlines()):
                    if index in {0, 1}:
                        continue

                    line = line.strip()

                    if len(line) == 0 or line.startswith('#'):
                        continue

                    editMatch = editRe.match(line)
                    if editMatch:
                        description,synchronization,endOfValidity = editMatch.groups()
                        if synchronization not in tuple(conddb.Synchronization):
                            raise Exception('Invalid Synchronization value set: "%s"' %synchronization )
                        if int(endOfValidity)< -1:
                            raise Exception('Invalid End Of Validity set: "%s"' %endOfValidity ) 
                    else:
                        raise Exception('Each line must contain the Description, Synchronization and End Of Validity fields in the required format.')

                    new_table.append((description.strip(),synchronization,endOfValidity))

                header = table[0]
                new_header = new_table[0]

                if new_table == table:
                    logging.info('No changes found.')
                    session.rollback()
                    return

                changes = []
                changes.append(('+',new_header[0],new_header[1],new_header[2]))
                changes.append(('-',header[0],header[1],header[2]))
                output_table(args,
                             sorted(changes, key=lambda x: (0 if x[0] == '-' else 1)),
                             ['', 'Description', 'Synchronization', 'End Of Validity'],
                             no_first_header = True,
                             )

                _confirm_changes(args)
                note = '-'
                if args.force:
                    note = _get_user_note(args,'Please provide an editing note: ')
                action = ''
                if header[0] != new_header[0]:
                    action += 'Description updated'
                if header[1] != new_header[1]:
                    if len(action): action += ', '
                    action += 'Synchronization changed'
                if header[2] != new_header[2]:
                    if len(action): action += ', '
                    action += 'End Of Validity changed'
                if len(action): action += '.'

                updatedHeader = Tag(name=name,description=new_header[0],synchronization=new_header[1],end_of_validity=new_header[2],modification_time=datetime.datetime.utcnow()) 
                session.merge(updatedHeader)
                _update_tag_log(session,name,datetime.datetime.utcnow(),action,note)
                session.commit()
                logging.info('Tag header updated. Action(s): %s' %action)
                return

            IOV = session.get_dbtype(conddb.IOV)
            table = session.query(IOV.since, IOV.insertion_time, IOV.payload_hash).\
                filter(IOV.tag_name == name).\
                order_by(IOV.since, IOV.insertion_time).\
                all()

            output_table(args,
                table,
                ['Since', 'Insertion Time', 'Payload'],
                output_file = tempfd,
            )

            tempfd.write('''
# Editing tag %s
#
# You can add, remove or modify rows/lines after the headers.
# Then, save the file and quit the editor.
# The changes will be recognized and you will be asked for confirmation
# before the changes are written into the database.
#
# The order of the rows does not matter. Whitespace is not important.
# Lines starting with # are ignored.
#
# Payload hashes do not need to be full -- a prefix is enough if unique.
# The program will fill find the full hash.
#
# You can edit insertion times -- however, note that if these conditions
# are to be uploaded to an official database, the times will be anyway
# replaced with the actual insertion times. The format must be
# one of the following: '2013-01-20', '2013-01-20 10:11:12' or
# '2013-01-20 10:11:12.123123'.
# If the insertion time desired is the one of the command execution, 
# you can simply write a '-' in the corresponding column
#
# Suggestion: open another terminal to copy the payloads you need.
''' % name)

            _run_editor(editor, tempfd)

            new_table = []
            for index, line in enumerate(tempfd.readlines()):
                if index in {0, 1}:
                    continue

                line = line.strip()

                if len(line) == 0 or line.startswith('#'):
                    continue

                splitted = line.split()
                if len(splitted) == 3:
                    since, insertion_timestamp, payload = splitted
                elif len(splitted) == 4:
                    since, insertion_date, insertion_time, payload = splitted
                    insertion_timestamp = '%s %s' % (insertion_date, insertion_time)
                else:
                    raise Exception('Each line must contain the since, timestamp and payload fields in the required format.')

                # If they payload length is equal, assume it exists --
                # this avoids queries for the unmodified payloads.
                if len(payload) > conddb.hash_length:
                    raise Exception('Payload hash too long.')
                elif len(payload) < conddb.hash_length:
                    payload = _get_payload_full_hash(session, payload)

                if insertion_timestamp == '-':
                    insertion_time = datetime.datetime.utcnow()
                else:
                    insertion_time = _parse_timestamp(insertion_timestamp)
                new_table.append((int(since), insertion_time, payload))

            table = set(table)
            new_table = set(new_table)

            added = new_table - table
            deleted = table - new_table

            sizeNew = len(new_table)
            sizeUnique = len( set([(x[0],x[1]) for x in new_table]) )
            if connection.is_official:
                added = set([(x[0],'-',x[2]) for x in added])       
                sizeNew = len(added) + len(table)
                sizeUnique = len( set([x[0] for x in added]) ) + len(table)
                if len(deleted):
                    logging.info("The %s deleted entries won't be removed." %len(deleted))
                    deleted = set()

            if len(added) == 0 and len(deleted) == 0:
                logging.info('No changes found.')
                session.rollback()
                return

            changes = [('+' if x in added else '-', x[0], x[1], x[2]) for x in added | deleted]
            output_table(args,
                sorted(changes, key=lambda x: (x[1], 0 if x[0] == '-' else 1)),
                ['', 'Since', 'Insertion Time', 'Payload'],
                no_first_header = True,
            )

            logging.debug('size of modified table: %s - unique (since+timestamp) entries: %s' %(sizeNew,sizeUnique))
            if sizeNew != sizeUnique:
                raise Exception('Duplicated since.')
           
            _confirm_changes(args)
            note = '-'
            if args.force:
                note = _get_user_note(args,'Please provide an editing note: ')
            action = ''
            if len(added):
                action += '%s iov(s) inserted' %len(added)
            if len(deleted):
                if len(action): action += ', '
                action += '%s iov(s) deleted' %len(deleted)
       
            # Use session.delete() instead of bulk delete to let SQLAlchemy use UPDATE
            # (since we may disable DELETE in Oracle for the tables)
            for since, insertion_time, _ in deleted:
                session.query(IOV).filter(IOV.tag_name==name, IOV.since==since, IOV.insertion_time==insertion_time).delete()
                #session.delete(session.query(IOV).filter(IOV.tag_name==name, IOV.since==since, IOV.insertion_time==insertion_time))
            for since, insertion_time, payload in added:
                if connection.is_official:
                    insertion_time = datetime.datetime.utcnow()
                session.add(IOV(tag_name=name, since=since, insertion_time=insertion_time, payload_hash=payload))
            _update_tag_log(session,name,datetime.datetime.utcnow(),action,note)
            session.commit()

        elif args.type == 'gt':
            GlobalTagMap = session.get_dbtype(conddb.GlobalTagMap)
            table = session.query(GlobalTagMap.record, GlobalTagMap.label, GlobalTagMap.tag_name).\
                filter(GlobalTagMap.global_tag_name == name).\
                order_by(GlobalTagMap.record, GlobalTagMap.label).\
                all()

            output_table(args,
                table,
                ['Record', 'Label', 'Tag'],
                output_file = tempfd,
            )

            tempfd.write('''
# Editing global tag %s
#
# You can add, remove or modify rows/lines after the headers.
# Then, save the file and quit the editor.
# The changes will be recognized and you will be asked for confirmation
# before the changes are written into the database.
#
# To mark records without label, use a single '%s' character.
#
# The order of the rows does not matter. Whitespace is not important.
# Lines starting with # are ignored.
''' % (name, conddb.empty_label))

            _run_editor(editor, tempfd)

            new_table = []
            for index, line in enumerate(tempfd.readlines()):
                if index in {0, 1}:
                    continue

                line = line.strip()

                if len(line) == 0 or line.startswith('#'):
                    continue

                record, label, tag = line.split()

                new_table.append((record, label, tag))

            if len(new_table) != len(set([(x[0], x[1]) for x in new_table])):
                raise Exception('Duplicated (record, label) pair.')

            table = set(table)
            new_table = set(new_table)

            added = new_table - table
            deleted = table - new_table

            if len(added) == 0 and len(deleted) == 0:
                raise Exception('No changes found.')

            changes = [('+' if x in added else '-', x[0], x[1], x[2]) for x in added | deleted]
            output_table(args,
                sorted(changes, key=lambda x: (x[1], 0 if x[0] == '-' else 1)),
                ['', 'Record', 'Label', 'Tag'],
                no_first_header = True,
            )

            _confirm_changes(args)

            # Use session.delete() instead of bulk delete to let SQLAlchemy use UPDATE
            # (since we may disable DELETE in Oracle for the tables)
            for record, label, _ in deleted:
                session.delete(session.query(GlobalTagMap).get((name, record, label)))
            for record, label, tag in added:
                session.add(GlobalTagMap(global_tag_name=name, record=record, label=label, tag_name=tag))
            session.commit()


def delete(args):
    connection = connect(args, read_only=False)
    session = connection.session()

    args.type, name = _identify_object(session, args.type, args.name)

    if args.type == 'payload':
        output_table(args,
            [('-', name, )],
            ['', 'Payload'],
            no_first_header = True,
        )

        _confirm_changes(args)


        Payload = session.get_dbtype(conddb.Payload)
        session.query(Payload).\
            filter(Payload.hash == name).\
            delete()
        session.commit()

    elif args.type == 'tag':
        output_table(args,
            [('-', name, )],
            ['', 'Tag'],
            no_first_header = True,
        )

        _confirm_changes(args)

        Tag = session.get_dbtype(conddb.Tag)
        IOV = session.get_dbtype(conddb.IOV)
        session.query(IOV).\
            filter(IOV.tag_name == name).\
            delete()
        session.query(Tag).\
            filter(Tag.name == name).\
            delete()
        session.commit()

    elif args.type == 'gt':
        output_table(args,
            [('-', name, )],
            ['', 'Global Tag'],
            no_first_header = True,
        )

        _confirm_changes(args)

        GlobalTag = session.get_dbtype(conddb.GlobalTag)
        GlobalTagMap = session.get_dbtype(conddb.GlobalTagMap)
        session.query(GlobalTagMap).\
            filter(GlobalTagMap.global_tag_name == name).\
            delete()
        session.query(GlobalTag).\
            filter(GlobalTag.name == name).\
            delete()
        session.commit()


def dump(args):
    connection = connect(args)
    session = connection.session()
    IOV = session.get_dbtype(conddb.IOV)
    GlobalTag = session.get_dbtype(conddb.GlobalTag)
    GlobalTagMap = session.get_dbtype(conddb.GlobalTagMap)

    args.type, name = _identify_object(session, args.type, args.name)

    xmlProcessor = None
    if args.format == 'xml':
       xmlProcessor = cond2xml.CondXmlProcessor(conddb)

    if args.type == 'payload':
       if args.format == 'xml':
          xmlProcessor.payload2xml(session, name)
       else:
       	  _dump_payload(session, name, args.loadonly)

    elif args.type == 'tag':
        for payload, in session.query(IOV.payload_hash).\
            filter(IOV.tag_name == name).\
            distinct():
		if args.format == 'xml':
          	   xmlProcessor.payload2xml(session, payload)
       		else:
            	   _dump_payload(session, payload, args.loadonly)

    elif args.type == 'gt' and _exists(session, conddb.GlobalTag.name, name) != None:
        for payload, in session.query(IOV.payload_hash).\
            filter(GlobalTagMap.global_tag_name == name, IOV.tag_name == GlobalTagMap.tag_name).\
            distinct():
		if args.format == 'xml':
          	   xmlProcessor.payload2xml(session, payload)
       		else:
	   	   _dump_payload(session, payload, args.loadonly)

    if xmlProcessor: del xmlProcessor

def main():
    '''Entry point.
    '''

    global colors

    if len(sys.argv) == 1:
        class Args(object):
            quiet = False
            nocolors = False
        colors = Colors(Args())
        help(Args())
        sys.exit(2)

    parser = argparse.ArgumentParser(description='CMS Condition DB command-line tool. For general help (manual page), use the help subcommand.', epilog='Contact help: %s' % conddb.contact_help)
    parser.add_argument('--db', '-d', default='pro', help='Database to run the command on. Run the help subcommand for more information: conddb help')
    parser.add_argument('--verbose', '-v', action='count', help='Verbosity level. -v prints debugging information of this tool, like tracebacks in case of errors. -vv prints, in addition, all SQL statements issued. -vvv prints, in addition, all results returned by queries.')
    parser.add_argument('--quiet', '-q', action='store_true', help='Quiet mode. Disables all standard output.')
    parser.add_argument('--yes', '-y', action='store_true', help='Acknowledged mode. Disables confirmation prompts before writes to the database.')
    parser.add_argument('--nocolors', action='store_true', help='Disable colors. This is automatically done when the output is connected to a pipe (e.g. " conddb ... | less" ).')
    parser.add_argument('--editor', '-e', default=None, help='Editor to use. Default: the content of the EDITOR environment variable.')
    parser.add_argument('--force', action='store_true', help='Force edit in official databases. Only meant for experts.')
    parser.add_argument('--noLimit', action='store_true', help='Ignore the limit setting for the subcommand. This may generate a _lot_ of output and put some load on the DB, so please use with care.')
    parser.add_argument('--authPath','-a', default=None, help='Path of the authentication .netrc file. Default: the content of the COND_AUTH_PATH environment variable, when specified.')
    parser_subparsers = parser.add_subparsers(title='Available subcommands')

    parser_help = parser_subparsers.add_parser('help', description='General help (manual page).')
    parser_help.set_defaults(func=help)

    parser_init = parser_subparsers.add_parser('init', description='Initializes a CMS Condition DB, i.e. creates tables, sequences, indexes, etc. if they do not exist.')
    parser_init.set_defaults(func=init)

    parser_status = parser_subparsers.add_parser('status', description='Shows a summary of the status of a database.')
    parser_status.add_argument('--limit', '-L', type=int, default=5, help='Limit on the number of results per type of object. The returned results are the latest N inserted into the database.')
    parser_status.set_defaults(func=status)

    parser_list = parser_subparsers.add_parser('list', description='Lists the contents of objects. For a tag, a list of IOVs. For a global tag, a mapping tag <-> record. If there is ambiguity, all are listed.')
    parser_list.add_argument('name', nargs='+', help="Name of the object. This can be a tag's name or a global tag's name. It must exactly match -- if needed, use the search command first to look for it.")
    parser_list.add_argument('--long', '-l', action='store_true', help='Long output. Lists the properties (e.g. description) of the objects as well (not only their content).')
    parser_list.add_argument('--snapshot', '-T', default=None, help="Snapshot time. If provided, the output will represent the state of the IOVs inserted into database up to the given time. The format of the string must be one of the following: '2013-01-20', '2013-01-20 10:11:12' or '2013-01-20 10:11:12.123123'.")
    parser_list.add_argument('--limit', '-L', type=int, default=500, help='Limit on the number of IOVs returned. The returned results are the latest N IOVs. Only applies when listing tags.')
    parser_list.set_defaults(func=list_)

    parser_listTags = parser_subparsers.add_parser('listTags', description='Lists all the Tags available in the DB.')
    parser_listTags.set_defaults(func=listTags_)

    parser_listGTsForTag = parser_subparsers.add_parser('listGTsForTag', description='Lists the GTs which contain a given tag.')
    parser_listGTsForTag.add_argument('name', help="Name of the tag.")
    parser_listGTsForTag.set_defaults(func=listGTsForTag_)

    parser_listGTs = parser_subparsers.add_parser('listGTs', description='Lists the GTs available in the DB.')
    parser_listGTs.set_defaults(func=listGTs_)

    parser_listRuns = parser_subparsers.add_parser('listRuns', description='Lists all the Runs available in the DB.')
    parser_listRuns.set_defaults(func=listRuns_)

    parser_diff = parser_subparsers.add_parser('diff', description='Compares the contents of two objects. For tags, their IOVs are compared to determine which ranges have different payloads. For global tags, their tag names are compared. Both objects must be of the same type. If there is more than one valid pair (ambiguity), all diffs are listed.')
    parser_diff.add_argument('first', help="Name of the first object (i.e. source, old). This can be a tag's name or a global tag's name. It must exactly match -- if needed, use the search command first to look for it.")
    parser_diff.add_argument('second', nargs='?', default=None, help='Name of the second object (i.e. destination, new). Ditto. Default: same as the first object (i.e. useful to compare the same object in different databases).')
    parser_diff.add_argument('--destdb', '-d', default=None, help='Database of the second object (destination database). Same values allowed as for --db. Default: same as the first database.')
    parser_diff.add_argument('--short', '-s', action='store_true', help='Short diff. In tag diffs, do not include the ranges where IOVs are equal (while they do not provide more information, they make the output readable).')
    parser_diff.add_argument('--long', '-l', action='store_true', help='Long output. Compares the properties (e.g. description) of the objects as well (not only their content).')
    parser_diff.add_argument('--deep', '-D', action='store_true', help='Deep diff. In global tag diffs, if two tag names are different for the same record, it compares the tags themselves with a tag diff (different tags are probably similar in a global tag, e.g. two versions of a tag).')
    parser_diff.add_argument('--payload', '-p', action='store_true', help='TODO: Payload diff. In a tag diff or a --deep global tag diff, for each range where a payload is different, the payloads are compared via a diff on the dump of both payloads.')
    parser_diff.add_argument('--snapshot', '-T', default=None, help="Snapshot time. If provided, the output will represent the state of the IOVs inserted into database up to the given time. The format of the string must be one of the following: '2013-01-20', '2013-01-20 10:11:12' or '2013-01-20 10:11:12.123123'.")
    parser_diff.set_defaults(func=diff)

    parser_search = parser_subparsers.add_parser('search', description='Searches various types of objects matching a case-insensitive string: tags (by name, object type and description), payloads (by SHA1 hash), global tags (by name, release and description) and records (by name, label and object type). The returned list is limited, by default, to 10 per type of object.')
    parser_search.add_argument('string', help='Search string. Case-insensitive.')
    parser_search.add_argument('--regexp', '-r', action='store_true', help='Regexp mode. The search string is a regular expression.')
    parser_search.add_argument('--limit', '-L', type=int, default=100, help='Limit on the number of results per type of object. The returned results are the latest N inserted into the database.')
    parser_search.set_defaults(func=search)

    parser_copy = parser_subparsers.add_parser('copy', description='Copies objects between databases. For tags, their dependent payloads are copied automatically if they do not exist in the destination database yet (or skipped if they already do). For global tags, their dependent tags are copied automatically if they do not exist in the destination database yet. However, if they exist, a warning is printed (TODO: do not print the warning if they do not differ).')
    parser_copy.add_argument('first', help="Name of the first object (i.e. source, old). This can be a tag's name, a global tag's name or a payload's SHA1 hexadecimal hash (or a prefix if unique). It must exactly match -- if needed, use the search command first to look for it.")
    parser_copy.add_argument('second', nargs='?', default=None, help='Name of the second object (i.e. destination, new). Ditto. Default: same as the first object. (i.e. useful to keep the name when copying an object between databases). Note that for payloads the names must be equal (since it is the SHA1 hash of the data) -- therefore, when copying payloads you should omit this parameter to take the default (same name).')
    parser_copy.add_argument('--destdb', '-d', default=None, help='Database of the second object (destination database). Same values allowed as for --db. Default: same as the first database.')
    parser_copy.add_argument('--from', '-f', type=int, help='From IOV: copy only from this IOV onwards. Only valid when copying tags.')
    parser_copy.add_argument('--to', '-t', type=int, help='To IOV: copy only up to this IOV. Only valid when copying tags.')
    parser_copy.add_argument('--type', default=None, choices=['tag', 'gt', 'payload'], help='Type of the objects. Use it if there is ambiguity (should be really rare).')
    parser_copy.add_argument('--note','-n', help='Editing note.')
    parser_copy.add_argument('--override','-o', action='store_true', help='Override the existing iovs for the interval covered by the new iovs.') 
    parser_copy.add_argument('--snapshot','-s', help="Timestamp of the snapshot to consider for the source iovs. The format of the string must be one of the following: '2013-01-20', '2013-01-20 10:11:12' or '2013-01-20 10:11:12.123123'.")
    parser_copy.add_argument('--o2oTest', action='store_true', help='Special copy for o2o test. Copy the second to last iov of the source tag, to allow to run the o2o procedure to add the last iov. It cannot be executed with the from, to, ovveride and snapshot options.')
    parser_copy.add_argument('--synchronize',action='store_true',help='For tags, set the destination iovs according to the destination tag synchronization. No effect for other object type copy') 
    parser_copy.add_argument('--convertTime',action='store_true',help='For tags, triggers the convertion from run-based iovs to timestamp-based iovs. It will return an error for any combination with input tag non run-based, and existing destination tag non timestamp-based. Not supported with synchronization.') 
    parser_copy.set_defaults(func=copy)

    parser_edit = parser_subparsers.add_parser('edit', description='Edits an object. Opens up your $EDITOR with prefilled text about the object. There you can modify the data. Save the file and quit the editor. The modified data will be written into the database. e.g. for a tag, its attributes and the list of IOVs/payloads appears and are modifiable.')
    parser_edit.add_argument('name', help="Name of the object. This can be a tag's name (edits its attributes and its IOVs/payloads), a global tag's name (edits its attributes and its mapping records <-> tags) or a payload's SHA1 hexadecimal hash (or a prefix if unique; TODO: edits its attributes). It must exactly match -- if needed, use the search command first to look for it.")
    parser_edit.add_argument('--header', default=False, action='store_true', help='Edit the header attributes of the object.')
    parser_edit.add_argument('--type', default=None, choices=['tag', 'gt', 'payload'], help='Type of the object. Use it if there is ambiguity (should be really rare).')
    parser_edit.set_defaults(func=edit)

    parser_delete = parser_subparsers.add_parser('delete', description='Deletes an object. Fails if the object is referenced somewhere else in the database.')
    parser_delete.add_argument('name', help="Name of the object. This can be a tag's name, a global tag's name or a payload's SHA1 hexadecimal hash (or a prefix if unique). It must exactly match -- if needed, use the search command first to look for it.")
    parser_delete.add_argument('--deep', '-D', action='store_true', help='TODO: Deep delete. In tag deletes, deletes its payloads (fails if they are used in other tags). In global tag deletes, deletes its tags (fails if they are used by another global tag).')
    parser_delete.add_argument('--type', default=None, choices=['tag', 'gt', 'payload'], help='Type of the object. Use it if there is ambiguity (should be really rare).')
    parser_delete.set_defaults(func=delete)

    parser_dump = parser_subparsers.add_parser('dump', description='Dumps deserialized payloads, using the current CMSSW release.')
    parser_dump.add_argument('name', help="Name of the object. This can be a payload's SHA1 hexadecimal hash (or a prefix if unique), a tag's name (all payloads referenced in the tag will be dumped) or a global tag's name (all payloads referenced in the global tag will be dumped).")
    parser_dump.add_argument('--loadonly', action='store_true', help='Load only: Do not dump, only load the (deserialize) payload in memory -- useful for testing the load of an entire global tag with the current CMSSW release.')
    parser_dump.add_argument('--type', default=None, choices=['payload', 'tag', 'gt'], help='Type of the object. Use it if there is ambiguity (should be really rare).')
    parser_dump.add_argument('--format', default="xml", choices=['xml', 'raw'], help='Output format. Choice between XML and raw hexdump.')
    parser_dump.set_defaults(func=dump)

    parser_showFcsr =  parser_subparsers.add_parser('showFCSR', description='Dumps the FCSR values for hlt and pcl')
    parser_showFcsr.set_defaults(func=showFcsr_)

    args = parser.parse_args()

    logging.basicConfig(
        format = '[%(asctime)s] %(levelname)s: %(message)s',
        level = logging.DEBUG if args.verbose >= 1 else logging.INFO,
    )

    colors = Colors(args)

    if args.noLimit:
       args.limit = None
       logging.info("noLimit specified, setting limit to %s" % str(args.limit))

    if args.verbose >= 1:
        # Include the traceback
        return args.func(args)
    else:
        # Only one error line
        try:
            sys.exit(args.func(args))
        except Exception as e:
            logging.error(e)
            sys.exit(1)


if __name__ == '__main__':
    main()
<|MERGE_RESOLUTION|>--- conflicted
+++ resolved
@@ -762,11 +762,8 @@
 
 class hlt_synchro_policy( object ):
     def __init__(self, session1, session2, timeType, destTag):
-<<<<<<< HEAD
-=======
         if timeType in ('Time','Lumi'):
             raise Exception("Can't synchronize a tag with time type '%s' to hlt" %timeType) 
->>>>>>> 4f15b524
         session = conddb.getSessionOnMasterDB( session1, session2 )
         self.fcsr = _get_hlt_fcsr( session, timeType  ) 
         self.lastFrozenSince = _get_last_frozen_since( session2, destTag, self.fcsr ) 
@@ -788,11 +785,7 @@
         nlate = len(late_iovs)
         if nlate>0:
             logging.warning('%s IOV(s) with since less than the hlt FCSR (%s) have been discarded.' %(nlate,self.fcsr) ) 
-<<<<<<< HEAD
-        return new_iovs
-=======
         return True, new_iovs
->>>>>>> 4f15b524
 
 class prompt_synchro_policy( object ):
     def __init__(self, session1, session2, timeType, destTag):
@@ -817,11 +810,7 @@
         nlate = len(late_iovs)
         if nlate>0:
             logging.warning('%s IOV(s) with since less than the tier0 FCSR (%s) have been discarded.' %(nlate,self.fcsr) ) 
-<<<<<<< HEAD
-        return new_iovs
-=======
         return True, new_iovs
->>>>>>> 4f15b524
 
 class pcl_synchro_policy( object ):
     def __init__(self, session1, session2, timeType, destTag):
@@ -831,10 +820,7 @@
     def validate( self, iovs ):
         new_iovs = {}
         late_iovs = []
-<<<<<<< HEAD
-=======
         ret = True
->>>>>>> 4f15b524
         for since in sorted(iovs.keys(),reverse=True):
             if since >= self.fcsr:
                 new_iovs[since] = iovs[since]
@@ -842,14 +828,9 @@
                 late_iovs.append(since)
         nlate = len(late_iovs)
         if nlate>0:
-<<<<<<< HEAD
-            logging.warning('%s IOV(s) with since less than the tier0 FCSR (%s) have been discarded.' %(nlate,self.fcsr) ) 
-        return new_iovs
-=======
             logging.error('%s IOV(s) with since less than the tier0 FCSR (%s) have been discarded.' %(nlate,self.fcsr) ) 
             ret = False
         return ret, new_iovs
->>>>>>> 4f15b524
          
 class mc_synchro_policy( object ):
     def __init__(self, session1, session2, timeType, destTag):
@@ -858,10 +839,7 @@
     def validate( self, iovs ):
         new_iovs = {}
         niovs = len(iovs)
-<<<<<<< HEAD
-=======
         ret = True
->>>>>>> 4f15b524
         if self.lastFrozenSince is None:
             if 1 not in iovs.keys():
                 raise Exception( 'Could not find an iov with since 1 in the source tag.')
@@ -870,14 +848,9 @@
                 logging.warning('%s IOV(s) with since greater than the expected mc since=1 will be discarded.' %(niovs-1))
         else:
             if niovs>0:
-<<<<<<< HEAD
-                logging.warning('%s The destination tag is frozen - no iov can be altered.' %niovs)
-        return new_iovs
-=======
                 ret = False
                 logging.warning('%s The destination tag is frozen - no iov can be altered.' %niovs)
         return ret, new_iovs
->>>>>>> 4f15b524
 
 class offline_synchro_policy( object ):
     def __init__(self, session1, session2, timeType, destTag):
@@ -892,35 +865,22 @@
             else:
                 late_iovs.append(since)
         nlate = len(late_iovs)
-<<<<<<< HEAD
-        if nlate>0:
-            logging.warning('%s IOV(s) with since less than the last since in the destination tag (%s) have been discarded.' %(nlate,self.lastFrozenSince) ) 
-        return new_iovs
-=======
         ret = True
         if nlate>0:
             ret = False
             logging.warning('%s IOV(s) with since less than the last since in the destination tag (%s) have been discarded.' %(nlate,self.lastFrozenSince) ) 
         return ret, new_iovs
->>>>>>> 4f15b524
 
 class no_synchro_policy( object ):
     def __init__(self, session1=None, session2=None, timeType=None, destTag=None):
         pass
     
     def validate( self, iovs ):
-<<<<<<< HEAD
-        return iovs
-
-_synchro_map = { 'hlt': hlt_synchro_policy, 'express': hlt_synchro_policy, 'prompt': prompt_synchro_policy, 'pcl':pcl_synchro_policy, 
-                 'mc': mc_synchro_policy, 'offline': offline_synchro_policy, 'any':no_synchro_policy, 'validation':no_synchro_policy }
-=======
         return True, iovs
 
 _synchro_map = { 'hlt': hlt_synchro_policy, 'express': hlt_synchro_policy, 'prompt': prompt_synchro_policy, 'pcl':pcl_synchro_policy, 
                  'mc': mc_synchro_policy, 'offline': offline_synchro_policy, 'any':no_synchro_policy, 'validation':no_synchro_policy,
                  'runmc': offline_synchro_policy }
->>>>>>> 4f15b524
 def _get_synchro_policy( synchronization ):
     if synchronization not in _synchro_map.keys():
         raise Exception('Cannot handle synchronization %s' %synchronization)
@@ -1383,11 +1343,7 @@
             logging.info('Destination tag synchronization is %s' %destSynchro)
             policy_type = _get_synchro_policy( destSynchro )
             synchro_policy = policy_type( session1, session2, destTimeType, second )
-<<<<<<< HEAD
-            iovs = synchro_policy.validate( iovs )
-=======
             ret, iovs = synchro_policy.validate( iovs )
->>>>>>> 4f15b524
         if args.convertTime:
             converter = run_to_timestamp( conddb.getSessionOnMasterDB( session1, session2 ) )
             iovs = converter.convertIovs( iovs )
@@ -1501,11 +1457,7 @@
         ret, niovs = _copy_tag(args, copyTime, session1, session2, args.first, args.second, getattr(args, 'from'), args.to)
 
         if niovs!=0:
-<<<<<<< HEAD
-            #_confirm_changes(args)
-=======
             _confirm_changes(args)
->>>>>>> 4f15b524
             note = args.note
             if args.force and args.note is None:
                 note = _get_user_note(args,'Force edit mode requires an editing note to be provided: ')
@@ -1513,12 +1465,7 @@
                 note = '-'
             _update_tag_log(session2,args.second,copyTime,'%s iov(s) inserted.' %niovs,note)
             session2.commit()
-<<<<<<< HEAD
-            return 0
-        return -1
-=======
         return 1*( not ret )
->>>>>>> 4f15b524
 
 
     elif args.type == 'gt':
